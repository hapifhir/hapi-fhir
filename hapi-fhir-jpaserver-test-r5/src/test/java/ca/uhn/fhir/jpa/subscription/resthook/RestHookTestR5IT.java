package ca.uhn.fhir.jpa.subscription.resthook;

import ca.uhn.fhir.i18n.Msg;
import ca.uhn.fhir.jpa.api.model.DaoMethodOutcome;
import ca.uhn.fhir.jpa.subscription.BaseSubscriptionsR5Test;
import ca.uhn.fhir.jpa.test.util.StoppableSubscriptionDeliveringRestHookSubscriber;
import ca.uhn.fhir.rest.api.CacheControlDirective;
import ca.uhn.fhir.rest.api.Constants;
import ca.uhn.fhir.rest.server.exceptions.UnprocessableEntityException;
import ca.uhn.fhir.util.BundleUtil;
import ca.uhn.fhir.util.HapiExtensions;
import org.hamcrest.MatcherAssert;
import org.hl7.fhir.instance.model.api.IBaseBundle;
import org.hl7.fhir.instance.model.api.IBaseResource;
import org.hl7.fhir.instance.model.api.IIdType;
import org.hl7.fhir.r5.model.BooleanType;
import org.hl7.fhir.r5.model.Bundle;
import org.hl7.fhir.r5.model.CodeableConcept;
import org.hl7.fhir.r5.model.Coding;
import org.hl7.fhir.r5.model.Enumerations;
import org.hl7.fhir.r5.model.IdType;
import org.hl7.fhir.r5.model.Observation;
import org.hl7.fhir.r5.model.Patient;
import org.hl7.fhir.r5.model.SearchParameter;
import org.hl7.fhir.r5.model.Subscription;
import org.hl7.fhir.r5.model.SubscriptionStatus;
import org.hl7.fhir.r5.model.SubscriptionTopic;
import org.jetbrains.annotations.NotNull;
import org.junit.jupiter.api.AfterEach;
import org.junit.jupiter.api.Assertions;
import org.junit.jupiter.api.Test;
import org.slf4j.Logger;
import org.slf4j.LoggerFactory;
import org.springframework.beans.factory.annotation.Autowired;

import javax.annotation.Nonnull;
import java.util.List;
import java.util.concurrent.CountDownLatch;
import java.util.concurrent.TimeUnit;
import java.util.stream.Collectors;

import static org.awaitility.Awaitility.await;
import static org.hamcrest.MatcherAssert.assertThat;
import static org.hamcrest.Matchers.containsString;
import static org.hamcrest.Matchers.matchesPattern;
import static org.junit.jupiter.api.Assertions.assertEquals;
import static org.junit.jupiter.api.Assertions.assertFalse;
import static org.junit.jupiter.api.Assertions.assertNotEquals;
import static org.junit.jupiter.api.Assertions.assertNotNull;
import static org.junit.jupiter.api.Assertions.assertNull;
import static org.junit.jupiter.api.Assertions.assertThrows;
import static org.junit.jupiter.api.Assertions.assertTrue;
import static org.junit.jupiter.api.Assertions.fail;

/**
 * Test the rest-hook subscriptions
 */
public class RestHookTestR5IT extends BaseSubscriptionsR5Test {
	private static final Logger ourLog = LoggerFactory.getLogger(RestHookTestR5IT.class);
	public static final String OBS_CODE = "1000000050";
	public static final String OBS_CODE2 = OBS_CODE + "111";
	private static final String CUSTOM_URL = "http://custom.topic.url";

	@Autowired
	StoppableSubscriptionDeliveringRestHookSubscriber myStoppableSubscriptionDeliveringRestHookSubscriber;

	@AfterEach
	public void cleanupStoppableSubscriptionDeliveringRestHookSubscriber() {
		ourLog.info("@AfterEach");
		myStoppableSubscriptionDeliveringRestHookSubscriber.setCountDownLatch(null);
		myStoppableSubscriptionDeliveringRestHookSubscriber.unPause();
	}

	@Test
	public void testRestHookSubscriptionApplicationFhirJson() throws Exception {
		createObservationSubscriptionTopic(OBS_CODE);
		createObservationSubscriptionTopic(OBS_CODE2);
		waitForRegisteredSubscriptionTopicCount(2);

		// WIP STR5 will likely require matching TopicSubscription
		Subscription subscription1 = newTopicSubscription(SUBSCRIPTION_TOPIC_TEST_URL + OBS_CODE, Constants.CT_FHIR_XML_NEW);

		Subscription subscription = postSubscription(subscription1);
		waitForActivatedSubscriptionCount(1);

		Observation sentObservation = sendObservationExpectDelivery();

		// Should see 1 subscription notification
		awaitUntilReceivedTransactionCount(1);

		Observation obs = assertBundleAndGetObservation(subscription, sentObservation);
		assertEquals(Enumerations.ObservationStatus.FINAL, obs.getStatus());
		assertEquals(sentObservation.getIdElement(), obs.getIdElement());
	}

	@NotNull
	private Observation sendObservationExpectDelivery() throws InterruptedException {
		return sendObservation(true);
	}

	@Test
	public void testUpdatesHaveCorrectMetadata() throws Exception {

		createSubscriptionTopic();

		Subscription subscription = createMatchingTopicSubscription();

		/*
		 * Send version 1
		 */

		Observation sentObservation = sendObservationExpectDelivery();
		sentObservation = myObservationDao.read(sentObservation.getIdElement().toUnqualifiedVersionless(), mySrd);

		// Should see 1 subscription notification
		awaitUntilReceivedTransactionCount(1);

		Observation receivedObs = assertBundleAndGetObservation(subscription, sentObservation);

		Assertions.assertEquals(Constants.CT_FHIR_JSON_NEW, getLastSystemProviderContentType());
		Assertions.assertEquals("1", receivedObs.getIdElement().getVersionIdPart());
		Assertions.assertEquals("1", receivedObs.getMeta().getVersionId());
		Assertions.assertEquals(sentObservation.getMeta().getLastUpdatedElement().getValueAsString(), receivedObs.getMeta().getLastUpdatedElement().getValueAsString());
		Assertions.assertEquals(sentObservation.getMeta().getLastUpdatedElement().getValueAsString(), receivedObs.getMeta().getLastUpdatedElement().getValueAsString());
		Assertions.assertEquals("1", receivedObs.getIdentifierFirstRep().getValue());

		/*
		 * Send version 2
		 */

		sentObservation.getIdentifierFirstRep().setSystem("foo").setValue("2");
		updateResource(sentObservation, true);
		sentObservation = myObservationDao.read(sentObservation.getIdElement().toUnqualifiedVersionless(), mySrd);

		// Should see a second subscription notification
		awaitUntilReceivedTransactionCount(2);

		receivedObs = assertBundleAndGetObservation(subscription, sentObservation);

		Assertions.assertEquals(Constants.CT_FHIR_JSON_NEW, getLastSystemProviderContentType());
		Assertions.assertEquals("2", receivedObs.getIdElement().getVersionIdPart());
		Assertions.assertEquals("2", receivedObs.getMeta().getVersionId());
		Assertions.assertEquals(sentObservation.getMeta().getLastUpdatedElement().getValueAsString(), receivedObs.getMeta().getLastUpdatedElement().getValueAsString());
		Assertions.assertEquals(sentObservation.getMeta().getLastUpdatedElement().getValueAsString(), receivedObs.getMeta().getLastUpdatedElement().getValueAsString());
		Assertions.assertEquals("2", receivedObs.getIdentifierFirstRep().getValue());
	}

	@NotNull
	private Subscription createMatchingTopicSubscription() throws Exception {
		Subscription subscription = createTopicSubscription(OBS_CODE);
		waitForActivatedSubscriptionCount(1);
		return subscription;
	}

	@Test
	public void testPlaceholderReferencesInTransactionAreResolvedCorrectly() throws Exception {
		createSubscriptionTopic();

		Subscription subscription = createMatchingTopicSubscription();

		// Create a transaction that should match
		Bundle bundle = new Bundle();
		bundle.setType(Bundle.BundleType.TRANSACTION);

		Patient patient = new Patient();
		patient.setId(IdType.newRandomUuid());
		patient.getIdentifierFirstRep().setSystem("foo").setValue("AAA");
		bundle.addEntry().setResource(patient).getRequest().setMethod(Bundle.HTTPVerb.POST).setUrl("Patient");

		Observation sentObservation = new Observation();
		sentObservation.getIdentifierFirstRep().setSystem("foo").setValue("1");
		sentObservation.getCode().addCoding().setCode(OBS_CODE).setSystem("SNOMED-CT");
		sentObservation.setStatus(Enumerations.ObservationStatus.FINAL);
		sentObservation.getSubject().setReference(patient.getId());
		bundle.addEntry().setResource(sentObservation).getRequest().setMethod(Bundle.HTTPVerb.POST).setUrl("Observation");

		// Send the transaction
		sendTransaction(bundle, true);

		Observation receivedObs = assertBundleAndGetObservation(subscription, sentObservation);

		MatcherAssert.assertThat(receivedObs.getSubject().getReference(), matchesPattern("Patient/[0-9]+"));
	}

	@Test
	public void testUpdatesHaveCorrectMetadataUsingTransactions() throws Exception {
		createSubscriptionTopic();

		Subscription subscription = createMatchingTopicSubscription();

		/*
		 * Send version 1
		 */

		Observation sentObservation = new Observation();
		sentObservation.getIdentifierFirstRep().setSystem("foo").setValue("1");
		sentObservation.getCode().addCoding().setCode(OBS_CODE).setSystem("SNOMED-CT");
		sentObservation.setStatus(Enumerations.ObservationStatus.FINAL);
		Bundle bundle = new Bundle();
		bundle.setType(Bundle.BundleType.TRANSACTION);
		bundle.addEntry().setResource(sentObservation).getRequest().setMethod(Bundle.HTTPVerb.POST).setUrl("Observation");
		// Send the transaction
		Bundle responseBundle = sendTransaction(bundle, true);
		awaitUntilReceivedTransactionCount(1);

		Observation receivedObs = assertBundleAndGetObservation(subscription, sentObservation);

		Observation obs = myObservationDao.read(new IdType(responseBundle.getEntry().get(0).getResponse().getLocation()), mySrd);

		Assertions.assertEquals(Constants.CT_FHIR_JSON_NEW, getLastSystemProviderContentType());
		Assertions.assertEquals("1", receivedObs.getIdElement().getVersionIdPart());
		Assertions.assertEquals("1", receivedObs.getMeta().getVersionId());
		Assertions.assertEquals(obs.getMeta().getLastUpdatedElement().getValueAsString(), receivedObs.getMeta().getLastUpdatedElement().getValueAsString());
		Assertions.assertEquals("1", receivedObs.getIdentifierFirstRep().getValue());

		/*
		 * Send version 2
		 */

		sentObservation = new Observation();
		sentObservation.setId(obs.getId());
		sentObservation.getIdentifierFirstRep().setSystem("foo").setValue("2");
		sentObservation.getCode().addCoding().setCode(OBS_CODE).setSystem("SNOMED-CT");
		sentObservation.setStatus(Enumerations.ObservationStatus.FINAL);
		bundle = new Bundle();
		bundle.setType(Bundle.BundleType.TRANSACTION);
		bundle.addEntry().setResource(sentObservation).getRequest().setMethod(Bundle.HTTPVerb.PUT).setUrl(obs.getIdElement().toUnqualifiedVersionless().getValue());
		// Send the transaction
		sendTransaction(bundle, true);
		awaitUntilReceivedTransactionCount(2);

		receivedObs = assertBundleAndGetObservation(subscription, sentObservation);
		obs = myObservationDao.read(obs.getIdElement().toUnqualifiedVersionless(), mySrd);

		Assertions.assertEquals(Constants.CT_FHIR_JSON_NEW, getLastSystemProviderContentType());
		Assertions.assertEquals("2", receivedObs.getIdElement().getVersionIdPart());
		Assertions.assertEquals("2", receivedObs.getMeta().getVersionId());
		Assertions.assertEquals(obs.getMeta().getLastUpdatedElement().getValueAsString(), receivedObs.getMeta().getLastUpdatedElement().getValueAsString());
		Assertions.assertEquals("2", receivedObs.getIdentifierFirstRep().getValue());
	}

	@Test
	public void testRepeatedDeliveries() throws Exception {
		createSubscriptionTopic();

		createTopicSubscription(OBS_CODE);
		waitForActivatedSubscriptionCount(1);

		mySubscriptionTopicsCheckedLatch.setExpectedCount(100);
		mySubscriptionDeliveredLatch.setExpectedCount(100);
		// WIP STR5 I don't know the answer to this, but should we be bunching these up into a single delivery?
		for (int i = 0; i < 100; i++) {
			Observation observation = new Observation();
			observation.getIdentifierFirstRep().setSystem("foo").setValue("ID" + i);
			observation.getCode().addCoding().setCode(OBS_CODE).setSystem("SNOMED-CT");
			observation.setStatus(Enumerations.ObservationStatus.FINAL);
			myObservationDao.create(observation, mySrd);
		}
		mySubscriptionTopicsCheckedLatch.awaitExpected();
		mySubscriptionDeliveredLatch.awaitExpected();
	}

	@Test
	public void testActiveSubscriptionShouldntReActivate() throws Exception {
		createSubscriptionTopic();

		createTopicSubscription();
		waitForActivatedSubscriptionCount(1);

		for (int i = 0; i < 5; i++) {
			int changes = this.mySubscriptionLoader.doSyncSubscriptionsForUnitTest();
			assertEquals(0, changes);
		}
	}

	@NotNull
	private Subscription createTopicSubscription() throws InterruptedException {
		Subscription subscription = newTopicSubscription(SUBSCRIPTION_TOPIC_TEST_URL + OBS_CODE, Constants.CT_FHIR_JSON_NEW);

		return postSubscription(subscription);
	}

	private void createSubscriptionTopic() throws InterruptedException {
		createObservationSubscriptionTopic(OBS_CODE);
		waitForRegisteredSubscriptionTopicCount(1);
	}

	@Test
	public void testRestHookSubscriptionNoopUpdateDoesntTriggerNewDelivery() throws Exception {
		createObservationSubscriptionTopic(OBS_CODE);
		createObservationSubscriptionTopic(OBS_CODE2);
		waitForRegisteredSubscriptionTopicCount(2);

		Subscription subscription = createTopicSubscription();
		waitForActivatedSubscriptionCount(1);

		Observation sentObservation = sendObservationExpectDelivery();

		awaitUntilReceivedTransactionCount(1);

		Observation obs = assertBundleAndGetObservation(subscription, sentObservation);

		// Should see 1 subscription notification
		Assertions.assertEquals(Constants.CT_FHIR_JSON_NEW, getLastSystemProviderContentType());

		// Send an update with no changes
		obs.setId(obs.getIdElement().toUnqualifiedVersionless());
		myObservationDao.update(obs, mySrd);

		// TODO KHS replace this sleep with a latch on http request processed
		Thread.sleep(1000);

		// Should be no further deliveries
		awaitUntilReceivedTransactionCount(1);
	}

	@Test
	public void testRestHookSubscriptionApplicationJsonDisableVersionIdInDelivery() throws Exception {
		createSubscriptionTopic();

		waitForActivatedSubscriptionCount(0);
		Subscription subscription = createTopicSubscription();
		waitForActivatedSubscriptionCount(1);

		ourLog.info("** About to send observation");
		Observation sentObservation1 = sendObservationExpectDelivery();

		awaitUntilReceivedTransactionCount(1);

		Observation obs = assertBundleAndGetObservation(subscription, sentObservation1);

		Assertions.assertEquals(Constants.CT_FHIR_JSON_NEW, getLastSystemProviderContentType());

		IdType idElement = obs.getIdElement();
		assertEquals(sentObservation1.getIdElement().getIdPart(), idElement.getIdPart());
		// VersionId is present
		assertEquals(sentObservation1.getIdElement().getVersionIdPart(), idElement.getVersionIdPart());

		subscription
			.addExtension(HapiExtensions.EXT_SUBSCRIPTION_RESTHOOK_STRIP_VERSION_IDS, new BooleanType("true"));
		ourLog.info("** About to update subscription");

		ourLog.info("** About to send another...");
		updateResource(subscription, false);

		ourLog.info("** About to send observation");
		Observation sentObservation2 = sendObservationExpectDelivery();

		awaitUntilReceivedTransactionCount(2);

		Observation obs2 = assertBundleAndGetObservation(subscription, sentObservation2);

		Assertions.assertEquals(Constants.CT_FHIR_JSON_NEW, getLastSystemProviderContentType());

		idElement = obs2.getIdElement();
		assertEquals(sentObservation2.getIdElement().getIdPart(), idElement.getIdPart());
		// Now VersionId is stripped
		assertNull(idElement.getVersionIdPart());
	}

	@Test
	public void testRestHookSubscriptionDoesntGetLatestVersionByDefault() throws Exception {
		createSubscriptionTopic();

		createTopicSubscription();
		waitForActivatedSubscriptionCount(1);

		myStoppableSubscriptionDeliveringRestHookSubscriber.pause();
		final CountDownLatch countDownLatch = new CountDownLatch(1);
		myStoppableSubscriptionDeliveringRestHookSubscriber.setCountDownLatch(countDownLatch);

		ourLog.info("** About to send observation");
		Observation sentObservation = sendObservation(false);
		assertEquals("1", sentObservation.getIdElement().getVersionIdPart());
		assertNull(sentObservation.getNoteFirstRep().getText());

		sentObservation.getNoteFirstRep().setText("changed");

		DaoMethodOutcome methodOutcome = updateResource(sentObservation, false);
		assertEquals("2", methodOutcome.getId().getVersionIdPart());
		assertEquals("changed", sentObservation.getNoteFirstRep().getText());

		// Wait for our two delivery channel threads to be paused
		assertTrue(countDownLatch.await(5L, TimeUnit.SECONDS));
		// Open the floodgates!
		mySubscriptionDeliveredLatch.setExpectedCount(2);
		myStoppableSubscriptionDeliveringRestHookSubscriber.unPause();
		mySubscriptionDeliveredLatch.awaitExpected();

		awaitUntilReceivedTransactionCount(2);

		Observation observation1 = getReceivedObservations().stream()
			.filter(t -> "1".equals(t.getIdElement().getVersionIdPart()))
			.findFirst()
			.orElseThrow();
		Observation observation2 = getReceivedObservations().stream()
			.filter(t -> "2".equals(t.getIdElement().getVersionIdPart()))
			.findFirst()
			.orElseThrow();

		assertEquals("1", observation1.getIdElement().getVersionIdPart());
		assertNull(observation1.getNoteFirstRep().getText());
		assertEquals("2", observation2.getIdElement().getVersionIdPart());
		assertEquals("changed", observation2.getNoteFirstRep().getText());
	}

	@Test
	public void testRestHookSubscriptionGetsLatestVersionWithFlag() throws Exception {
		createSubscriptionTopic();

		Subscription subscription = newTopicSubscription(SUBSCRIPTION_TOPIC_TEST_URL + OBS_CODE, Constants.CT_FHIR_JSON_NEW);
		subscription
			.addExtension(HapiExtensions.EXT_SUBSCRIPTION_RESTHOOK_DELIVER_LATEST_VERSION, new BooleanType("true"));
		postSubscription(subscription);
		waitForActivatedSubscriptionCount(1);

		myStoppableSubscriptionDeliveringRestHookSubscriber.pause();
		final CountDownLatch countDownLatch = new CountDownLatch(1);
		myStoppableSubscriptionDeliveringRestHookSubscriber.setCountDownLatch(countDownLatch);

		ourLog.info("** About to send observation");
		Observation sentObservation = sendObservation(false);
		assertEquals("1", sentObservation.getIdElement().getVersionIdPart());
		assertNull(sentObservation.getNoteFirstRep().getText());

		sentObservation.getNoteFirstRep().setText("changed");
		DaoMethodOutcome methodOutcome = updateResource(sentObservation, false);
		assertEquals("2", methodOutcome.getId().getVersionIdPart());
		assertEquals("changed", sentObservation.getNoteFirstRep().getText());

		// Wait for our two delivery channel threads to be paused
		assertTrue(countDownLatch.await(5L, TimeUnit.SECONDS));
		// Open the floodgates!
		mySubscriptionDeliveredLatch.setExpectedCount(2);
		myStoppableSubscriptionDeliveringRestHookSubscriber.unPause();
		mySubscriptionDeliveredLatch.awaitExpected();

		assertTrue(getReceivedObservations().stream().allMatch(t -> "2".equals(t.getIdElement().getVersionIdPart())));
		assertTrue(getReceivedObservations().stream().anyMatch(t -> "changed".equals(t.getNoteFirstRep().getText())));
	}

	@Test
	public void testRestHookSubscriptionApplicationJson() throws Exception {
		createObservationSubscriptionTopic(OBS_CODE);
		createObservationSubscriptionTopic(OBS_CODE2);
		waitForRegisteredSubscriptionTopicCount(2);

		// Subscribe to OBS_CODE topic
		Subscription subscription1 = createTopicSubscription();

		// Subscribe to OBS_CODE2 topic
		Subscription subscription2 = postSubscription(newTopicSubscription(SUBSCRIPTION_TOPIC_TEST_URL + OBS_CODE2, Constants.CT_FHIR_JSON_NEW));
		waitForActivatedSubscriptionCount(2);

		Observation sentObservation1 = sendObservationExpectDelivery();
		awaitUntilReceivedTransactionCount(1);
		Observation receivedObs = assertBundleAndGetObservation(subscription1, sentObservation1);
		assertEquals(Constants.CT_FHIR_JSON_NEW, getLastSystemProviderContentType());

		Assertions.assertEquals("1", receivedObs.getIdElement().getVersionIdPart());

		// Update the OBS_CODE2 subscription to subscribe to OBS_CODE
		Subscription subscriptionTemp = myClient.read().resource(Subscription.class).withId(subscription2.getId()).execute();
		assertNotNull(subscriptionTemp);
		subscriptionTemp.setTopic(subscription1.getTopic());
		updateResource(subscriptionTemp, false);

		Observation observation2 = sendObservationExpectDelivery();

<<<<<<< HEAD
		// Should see two subscription notifications since both now point to OBS_CODE2
=======
>>>>>>> 350d1a42
		awaitUntilReceivedTransactionCount(3);

		// Delete the second subscription
		ourLog.info(">>> Deleting {}", subscription2.getId());
		deleteSubscription(subscription2);

		Observation observationTemp3 = sendObservationExpectDelivery();

		// Should see only one subscription notification
		awaitUntilReceivedTransactionCount(4);

<<<<<<< HEAD
		// Now update the observation to have OBS_CODE2
		Observation observation3 = myClient.read().resource(Observation.class).withId(observationTemp3.getId()).execute();
		setCode(observation3, OBS_CODE2);
=======
		Observation observation3 = myClient.read(Observation.class, observationTemp3.getId());
		CodeableConcept codeableConcept = new CodeableConcept();
		observation3.setCode(codeableConcept);
		Coding coding = codeableConcept.addCoding();
		coding.setCode(OBS_CODE + "111");
		coding.setSystem("SNOMED-CT");
>>>>>>> 350d1a42
		updateResource(observation3, true);

		// Should see one subscription notification even though the new version doesn't match, the old version still does and our subscription topic
		// is configured to match if either the old version matches or the new version matches
		awaitUntilReceivedTransactionCount(5);

		Observation observation3a = myClient.read().resource(Observation.class).withId(observationTemp3.getId()).execute();

		// Now update it back to OBS_CODE again
		setCode(observation3a, OBS_CODE);
		updateResource(observation3a, true);

<<<<<<< HEAD
		// Should see exactly one subscription notification
=======
		// Should see only one subscription notification
>>>>>>> 350d1a42
		awaitUntilReceivedTransactionCount(6);

		assertNotEquals(subscription1.getId(), subscription2.getId());
		assertFalse(sentObservation1.getId().isEmpty());
		assertFalse(observation2.getId().isEmpty());
	}

	private static void setCode(Observation observation3a, String obsCode) {
		CodeableConcept codeableConcept1 = new CodeableConcept();
		observation3a.setCode(codeableConcept1);
		Coding coding1 = codeableConcept1.addCoding();
		coding1.setCode(obsCode);
		coding1.setSystem("SNOMED-CT");
	}

	private void deleteSubscription(Subscription subscription2) throws InterruptedException {
		mySubscriptionTopicsCheckedLatch.setExpectedCount(1);
		myClient.delete().resourceById(new IdType("Subscription/" + subscription2.getId())).execute();
		mySubscriptionTopicsCheckedLatch.awaitExpected();
	}

	private void awaitUntilReceivedTransactionCount(int theExpected) {
<<<<<<< HEAD
		if (getSystemProviderCount() == theExpected) {
			String list = getReceivedObservations().stream()
				.map(t -> t.getIdElement().toUnqualifiedVersionless().getValue() + " " + t.getCode().getCodingFirstRep().getCode())
				.collect(Collectors.joining(", "));
			ourLog.info("Received {} transactions as expected: {}", theExpected, list);
		} else {
			String list = getReceivedObservations().stream()
				.map(t -> t.getIdElement().toUnqualifiedVersionless().getValue() + " " + t.getCode().getCodingFirstRep().getCode())
				.collect(Collectors.joining(", "));
			String errorMessage = "Expected " + theExpected + " transactions, have " + getSystemProviderCount() + ": " + list;
			await(errorMessage).until(() -> getSystemProviderCount() == theExpected);
		}
=======
		String list = getReceivedObservations().stream()
			.map(t -> t.getIdElement().toUnqualifiedVersionless().getValue() + " " + t.getCode().getCodingFirstRep().getCode())
			.collect(Collectors.joining(", "));
		String errorMessage = "Expected " + theExpected + " transactions, have " + getSystemProviderCount() + ": " + list;
		await(errorMessage).until(() -> getSystemProviderCount() == theExpected);
>>>>>>> 350d1a42
	}

	@Test
	public void testRestHookSubscriptionApplicationJsonDatabase() throws Exception {
		// Same test as above, but now run it using database matching
		myStorageSettings.setEnableInMemorySubscriptionMatching(false);
		testRestHookSubscriptionApplicationJson();
	}

	@Nonnull
	private Subscription createTopicSubscription(String theTopicUrlSuffix) throws InterruptedException {
		// WIP STR5 will likely require matching TopicSubscription
		Subscription subscription = newTopicSubscription(SUBSCRIPTION_TOPIC_TEST_URL + theTopicUrlSuffix, Constants.CT_FHIR_JSON_NEW);

		return postSubscription(subscription);
	}

	@Test
	public void testSubscriptionTriggerViaSubscription() throws Exception {
		createSubscriptionTopic();

		// WIP STR5 will likely require matching TopicSubscription
		Subscription subscription1 = newTopicSubscription(SUBSCRIPTION_TOPIC_TEST_URL + OBS_CODE, Constants.CT_FHIR_XML_NEW);

		Subscription subscription = postSubscription(subscription1);
		waitForActivatedSubscriptionCount(1);

		ourLog.info("** About to send observation");

		Observation sentObservation = new Observation();
		sentObservation.addIdentifier().setSystem("foo").setValue("bar1");
		sentObservation.setId(IdType.newRandomUuid().getValue());
		CodeableConcept codeableConcept = new CodeableConcept()
			.addCoding(new Coding().setCode(OBS_CODE).setSystem("SNOMED-CT"));
		sentObservation.setCode(codeableConcept);
		sentObservation.setStatus(Enumerations.ObservationStatus.FINAL);

		Patient patient = new Patient();
		patient.addIdentifier().setSystem("foo").setValue("bar2");
		patient.setId(IdType.newRandomUuid().getValue());
		patient.setActive(true);
		sentObservation.getSubject().setReference(patient.getId());

		Bundle requestBundle = new Bundle();
		requestBundle.setType(Bundle.BundleType.TRANSACTION);
		requestBundle.addEntry()
			.setResource(sentObservation)
			.setFullUrl(sentObservation.getId())
			.getRequest()
			.setUrl("Observation?identifier=foo|bar1")
			.setMethod(Bundle.HTTPVerb.PUT);
		requestBundle.addEntry()
			.setResource(patient)
			.setFullUrl(patient.getId())
			.getRequest()
			.setUrl("Patient?identifier=foo|bar2")
			.setMethod(Bundle.HTTPVerb.PUT);

		sendTransaction(requestBundle, true);

		// Should see 1 subscription notification
		awaitUntilReceivedTransactionCount(1);
		Observation receivedObs = assertBundleAndGetObservation(subscription, sentObservation);
		assertEquals(Constants.CT_FHIR_XML_NEW, getLastSystemProviderContentType());

		ourLog.debug("Observation content: {}", myFhirCtx.newXmlParser().setPrettyPrint(true).encodeResourceToString(receivedObs));
	}

	@Test
	public void testUpdateSubscriptionToMatchLater() throws Exception {
		SubscriptionTopic subscriptionTopic = createObservationSubscriptionTopic(OBS_CODE2);
		waitForRegisteredSubscriptionTopicCount(1);

		ourLog.info("** About to create non-matching subscription");

		// WIP STR5 will likely require matching TopicSubscription
		Subscription subscription1 = newTopicSubscription(SUBSCRIPTION_TOPIC_TEST_URL + OBS_CODE2, Constants.CT_FHIR_XML_NEW);

		Subscription subscription = postSubscription(subscription1);
		waitForActivatedSubscriptionCount(1);

		ourLog.info("** About to send observation that wont match");

<<<<<<< HEAD
		sendObservation(false);
=======
		Observation observation1 = sendObservation(OBS_CODE, "SNOMED-CT", false);
>>>>>>> 350d1a42
		awaitUntilReceivedTransactionCount(0);

		ourLog.info("** About to update subscription topic");
		SubscriptionTopic subscriptionTopicTemp = myClient.read().resource(SubscriptionTopic.class).withId(subscriptionTopic.getId()).execute();
		assertNotNull(subscriptionTopicTemp);
		setSubscriptionTopicCriteria(subscriptionTopicTemp, "Observation?code=SNOMED-CT|" + OBS_CODE);
		updateResource(subscriptionTopicTemp, false);

		ourLog.info("** About to send Observation 2");
		sendObservationExpectDelivery();

		// Should see a subscription notification this time
		awaitUntilReceivedTransactionCount(1);

		deleteSubscription(subscription);

		sendObservation(false);

		// No more matches
		awaitUntilReceivedTransactionCount(1);
	}

	private static void setSubscriptionTopicCriteria(SubscriptionTopic subscriptionTopicTemp, String theCriteria) {
		subscriptionTopicTemp.getResourceTriggerFirstRep().getQueryCriteria().setCurrent(theCriteria);
	}

	@Test
	public void testRestHookSubscriptionApplicationXmlJson() throws Exception {
		createObservationSubscriptionTopic(OBS_CODE);
		createObservationSubscriptionTopic(OBS_CODE2);
		waitForRegisteredSubscriptionTopicCount(2);

		// WIP STR5 will likely require matching TopicSubscription
		Subscription subscription3 = newTopicSubscription(SUBSCRIPTION_TOPIC_TEST_URL + OBS_CODE, Constants.CT_FHIR_XML_NEW);

		postSubscription(subscription3);
		// WIP STR5 will likely require matching TopicSubscription
		Subscription subscription = newTopicSubscription(SUBSCRIPTION_TOPIC_TEST_URL + OBS_CODE2, Constants.CT_FHIR_XML_NEW);

		postSubscription(subscription);
		waitForActivatedSubscriptionCount(2);

		sendObservationExpectDelivery();

		// Should see 1 subscription notification
		awaitUntilReceivedTransactionCount(1);
		assertEquals(Constants.CT_FHIR_XML_NEW, getLastSystemProviderContentType());
	}

	@Test
	public void testRestHookTopicSubscriptionInvalidTopic() throws Exception {
		try {
			createTopicSubscription(OBS_CODE);
			fail();
		} catch (UnprocessableEntityException e) {
			assertEquals("HTTP 422 Unprocessable Entity: " + Msg.code(2322) + "No SubscriptionTopic exists with topic: " + SUBSCRIPTION_TOPIC_TEST_URL + OBS_CODE, e.getMessage());
		}
	}

	@Test
	public void testRestHookSubscriptionTopicInvalidCriteria() throws Exception {
		try {
			createSubscriptionTopicWithCriteria("Observation?codeeeee=SNOMED-CT");
		} catch (UnprocessableEntityException e) {
			assertEquals("HTTP 422 Unprocessable Entity: " + Msg.code(2339) + "Invalid SubscriptionTopic criteria 'Observation?codeeeee=SNOMED-CT' in SubscriptionTopic.resourceTrigger.queryCriteria.current: HAPI-0488: Failed to parse match URL[Observation?codeeeee=SNOMED-CT] - Resource type Observation does not have a parameter with name: codeeeee", e.getMessage());
		}
	}

	private void createSubscriptionTopicWithCriteria(String theCriteria) throws InterruptedException {
		SubscriptionTopic subscriptionTopic = buildSubscriptionTopic(CUSTOM_URL);
		setSubscriptionTopicCriteria(subscriptionTopic, theCriteria);
		createSubscriptionTopic(subscriptionTopic);
	}

	@Test
	public void testDisableSubscription() throws Exception {
		createSubscriptionTopic();

		Subscription subscription = createTopicSubscription();
		waitForActivatedSubscriptionCount(1);

		Observation sentObservation = sendObservationExpectDelivery();

		// Should see 1 subscription notification
		awaitUntilReceivedTransactionCount(1);
<<<<<<< HEAD
		assertBundleAndGetObservation(subscription, sentObservation);
=======
		Observation receivedObservation = assertBundleAndGetObservation(subscription, sentObservation);
>>>>>>> 350d1a42

		// Disable
		subscription.setStatus(Enumerations.SubscriptionStatusCodes.OFF);
		updateResource(subscription, false);

		// Send another observation
		sendObservation(false);

		// Should see no new delivery
		awaitUntilReceivedTransactionCount(1);
	}

	@Test
	public void testInvalidProvenanceParam() {
		assertThrows(UnprocessableEntityException.class, () -> {
			String criteriabad = "Provenance?foo=https://hl7.org/fhir/v3/DocumentCompletion%7CAU";
			createSubscriptionTopicWithCriteria(criteriabad);
		});
	}

	@Test
	public void testInvalidProcedureRequestParam() {
		assertThrows(UnprocessableEntityException.class, () -> {
			String criteriabad = "ProcedureRequest?intent=instance-order&category=Laboratory";
			createSubscriptionTopicWithCriteria(criteriabad);
		});
	}

	@Test
	public void testInvalidBodySiteParam() {
		assertThrows(UnprocessableEntityException.class, () -> {
			String criteriabad = "BodySite?accessType=Catheter";
			createSubscriptionTopicWithCriteria(criteriabad);
		});
	}

	@Test
	public void testGoodSubscriptionPersists() throws Exception {
		createSubscriptionTopic();

		assertEquals(0, subscriptionCount());
		createTopicSubscription();
		waitForActivatedSubscriptionCount(1);
		assertEquals(1, subscriptionCount());
	}

	private int subscriptionCount() {
		IBaseBundle found = myClient.search().forResource(Subscription.class).cacheControl(new CacheControlDirective().setNoCache(true)).execute();
		return toUnqualifiedVersionlessIdValues(found).size();
	}

	@Test
	public void testSubscriptionTopicWithNoStatusIsRejected() throws InterruptedException {
		SubscriptionTopic subscriptionTopic = buildSubscriptionTopic(OBS_CODE);
		subscriptionTopic.setStatus(null);

		try {
			createSubscriptionTopic(subscriptionTopic);
			fail();
		} catch (UnprocessableEntityException e) {
			assertThat(e.getMessage(), containsString("Can not process submitted SubscriptionTopic - SubscriptionTopic.status must be populated on this server"));
		}
	}


	@Test
	public void testBadSubscriptionTopicDoesntPersist() throws InterruptedException {
		assertEquals(0, subscriptionCount());
		String criteriaBad = "BodySite?accessType=Catheter";
		try {
			createSubscriptionTopicWithCriteria(criteriaBad);
		} catch (UnprocessableEntityException e) {
			ourLog.info("Expected exception", e);
		}
		assertEquals(0, subscriptionCount());
	}

	@Test
	public void testCustomSearchParam() throws Exception {
		String criteria = "Observation?accessType=Catheter,PD%20Catheter";

		SearchParameter sp = new SearchParameter();
		sp.addBase(Enumerations.VersionIndependentResourceTypesAll.OBSERVATION);
		sp.setCode("accessType");
		sp.setType(Enumerations.SearchParamType.TOKEN);
		sp.setExpression("Observation.extension('Observation#accessType')");
		sp.setStatus(Enumerations.PublicationStatus.ACTIVE);
		mySearchParameterDao.create(sp, mySrd);
		mySearchParamRegistry.forceRefresh();
		createSubscriptionTopicWithCriteria(criteria);
		waitForRegisteredSubscriptionTopicCount(1);

		Subscription subscription = createTopicSubscription(CUSTOM_URL);
		waitForActivatedSubscriptionCount(1);

		{
			Observation observation = new Observation();
			observation.addExtension().setUrl("Observation#accessType").setValue(new Coding().setCode("Catheter"));
			createResource(observation, true);
			awaitUntilReceivedTransactionCount(1);
			assertBundleAndGetObservation(subscription, observation);
		}
		{
			Observation observation = new Observation();
			observation.addExtension().setUrl("Observation#accessType").setValue(new Coding().setCode("PD Catheter"));
			createResource(observation, true);
			awaitUntilReceivedTransactionCount(2);
			assertBundleAndGetObservation(subscription, observation);
		}
		{
			Observation observation = new Observation();
			createResource(observation, false);
			awaitUntilReceivedTransactionCount(2);
		}
		{
			Observation observation = new Observation();
			observation.addExtension().setUrl("Observation#accessType").setValue(new Coding().setCode("XXX"));
			createResource(observation, false);
			awaitUntilReceivedTransactionCount(2);
		}
	}

	private Observation assertBundleAndGetObservation(Subscription subscription, Observation sentObservation) {
		Bundle receivedBundle = getLastSystemProviderBundle();
		List<IBaseResource> resources = BundleUtil.toListOfResources(myFhirCtx, receivedBundle);
		assertEquals(2, resources.size());

		SubscriptionStatus ss = (SubscriptionStatus) resources.get(0);
		validateSubscriptionStatus(subscription, sentObservation, ss);

		return (Observation) resources.get(1);
	}

	private SubscriptionTopic createObservationSubscriptionTopic(String theCode) throws InterruptedException {
		SubscriptionTopic subscriptionTopic = buildSubscriptionTopic(theCode);
		return createSubscriptionTopic(subscriptionTopic);
	}

	@Nonnull
	private static SubscriptionTopic buildSubscriptionTopic(String theCode) {
		SubscriptionTopic retval = new SubscriptionTopic();
		retval.setUrl(SUBSCRIPTION_TOPIC_TEST_URL + theCode);
		retval.setStatus(Enumerations.PublicationStatus.ACTIVE);
		SubscriptionTopic.SubscriptionTopicResourceTriggerComponent trigger = retval.addResourceTrigger();
		trigger.setResource("Observation");
		trigger.addSupportedInteraction(SubscriptionTopic.InteractionTrigger.CREATE);
		trigger.addSupportedInteraction(SubscriptionTopic.InteractionTrigger.UPDATE);
		SubscriptionTopic.SubscriptionTopicResourceTriggerQueryCriteriaComponent queryCriteria = trigger.getQueryCriteria();
		queryCriteria.setCurrent("Observation?code=SNOMED-CT|" + theCode);
		queryCriteria.setRequireBoth(false);
		return retval;
	}


	private Observation sendObservation(boolean theExpectDelivery) throws
		InterruptedException {
		Observation observation = new Observation();
		CodeableConcept codeableConcept = new CodeableConcept();
		observation.setCode(codeableConcept);
		observation.getIdentifierFirstRep().setSystem("foo").setValue("1");
		Coding coding = codeableConcept.addCoding();
		coding.setCode(OBS_CODE);
		coding.setSystem("SNOMED-CT");

		observation.setStatus(Enumerations.ObservationStatus.FINAL);

		IIdType id = createResource(observation, theExpectDelivery);
		observation.setId(id);

		return observation;
	}

}<|MERGE_RESOLUTION|>--- conflicted
+++ resolved
@@ -39,7 +39,6 @@
 import java.util.concurrent.TimeUnit;
 import java.util.stream.Collectors;
 
-import static org.awaitility.Awaitility.await;
 import static org.hamcrest.MatcherAssert.assertThat;
 import static org.hamcrest.Matchers.containsString;
 import static org.hamcrest.Matchers.matchesPattern;
@@ -86,7 +85,7 @@
 		Observation sentObservation = sendObservationExpectDelivery();
 
 		// Should see 1 subscription notification
-		awaitUntilReceivedTransactionCount(1);
+		assertReceivedTransactionCount(1);
 
 		Observation obs = assertBundleAndGetObservation(subscription, sentObservation);
 		assertEquals(Enumerations.ObservationStatus.FINAL, obs.getStatus());
@@ -113,7 +112,7 @@
 		sentObservation = myObservationDao.read(sentObservation.getIdElement().toUnqualifiedVersionless(), mySrd);
 
 		// Should see 1 subscription notification
-		awaitUntilReceivedTransactionCount(1);
+		assertReceivedTransactionCount(1);
 
 		Observation receivedObs = assertBundleAndGetObservation(subscription, sentObservation);
 
@@ -133,7 +132,7 @@
 		sentObservation = myObservationDao.read(sentObservation.getIdElement().toUnqualifiedVersionless(), mySrd);
 
 		// Should see a second subscription notification
-		awaitUntilReceivedTransactionCount(2);
+		assertReceivedTransactionCount(2);
 
 		receivedObs = assertBundleAndGetObservation(subscription, sentObservation);
 
@@ -467,10 +466,7 @@
 
 		Observation observation2 = sendObservationExpectDelivery();
 
-<<<<<<< HEAD
 		// Should see two subscription notifications since both now point to OBS_CODE2
-=======
->>>>>>> 350d1a42
 		awaitUntilReceivedTransactionCount(3);
 
 		// Delete the second subscription
@@ -482,18 +478,9 @@
 		// Should see only one subscription notification
 		awaitUntilReceivedTransactionCount(4);
 
-<<<<<<< HEAD
 		// Now update the observation to have OBS_CODE2
 		Observation observation3 = myClient.read().resource(Observation.class).withId(observationTemp3.getId()).execute();
 		setCode(observation3, OBS_CODE2);
-=======
-		Observation observation3 = myClient.read(Observation.class, observationTemp3.getId());
-		CodeableConcept codeableConcept = new CodeableConcept();
-		observation3.setCode(codeableConcept);
-		Coding coding = codeableConcept.addCoding();
-		coding.setCode(OBS_CODE + "111");
-		coding.setSystem("SNOMED-CT");
->>>>>>> 350d1a42
 		updateResource(observation3, true);
 
 		// Should see one subscription notification even though the new version doesn't match, the old version still does and our subscription topic
@@ -506,11 +493,7 @@
 		setCode(observation3a, OBS_CODE);
 		updateResource(observation3a, true);
 
-<<<<<<< HEAD
 		// Should see exactly one subscription notification
-=======
-		// Should see only one subscription notification
->>>>>>> 350d1a42
 		awaitUntilReceivedTransactionCount(6);
 
 		assertNotEquals(subscription1.getId(), subscription2.getId());
@@ -533,26 +516,18 @@
 	}
 
 	private void awaitUntilReceivedTransactionCount(int theExpected) {
-<<<<<<< HEAD
 		if (getSystemProviderCount() == theExpected) {
 			String list = getReceivedObservations().stream()
 				.map(t -> t.getIdElement().toUnqualifiedVersionless().getValue() + " " + t.getCode().getCodingFirstRep().getCode())
 				.collect(Collectors.joining(", "));
 			ourLog.info("Received {} transactions as expected: {}", theExpected, list);
 		} else {
-			String list = getReceivedObservations().stream()
-				.map(t -> t.getIdElement().toUnqualifiedVersionless().getValue() + " " + t.getCode().getCodingFirstRep().getCode())
-				.collect(Collectors.joining(", "));
-			String errorMessage = "Expected " + theExpected + " transactions, have " + getSystemProviderCount() + ": " + list;
-			await(errorMessage).until(() -> getSystemProviderCount() == theExpected);
-		}
-=======
 		String list = getReceivedObservations().stream()
 			.map(t -> t.getIdElement().toUnqualifiedVersionless().getValue() + " " + t.getCode().getCodingFirstRep().getCode())
 			.collect(Collectors.joining(", "));
-		String errorMessage = "Expected " + theExpected + " transactions, have " + getSystemProviderCount() + ": " + list;
-		await(errorMessage).until(() -> getSystemProviderCount() == theExpected);
->>>>>>> 350d1a42
+			String errorMessage = "Expected " + theExpected + " transactions, have " + getSystemProviderCount() + ": " + list;
+			await(errorMessage).until(() -> getSystemProviderCount() == theExpected);
+		}
 	}
 
 	@Test
@@ -636,11 +611,7 @@
 
 		ourLog.info("** About to send observation that wont match");
 
-<<<<<<< HEAD
 		sendObservation(false);
-=======
-		Observation observation1 = sendObservation(OBS_CODE, "SNOMED-CT", false);
->>>>>>> 350d1a42
 		awaitUntilReceivedTransactionCount(0);
 
 		ourLog.info("** About to update subscription topic");
@@ -726,11 +697,7 @@
 
 		// Should see 1 subscription notification
 		awaitUntilReceivedTransactionCount(1);
-<<<<<<< HEAD
 		assertBundleAndGetObservation(subscription, sentObservation);
-=======
-		Observation receivedObservation = assertBundleAndGetObservation(subscription, sentObservation);
->>>>>>> 350d1a42
 
 		// Disable
 		subscription.setStatus(Enumerations.SubscriptionStatusCodes.OFF);
