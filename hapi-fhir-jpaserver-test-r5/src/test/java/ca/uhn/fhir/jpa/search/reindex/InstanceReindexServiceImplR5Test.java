package ca.uhn.fhir.jpa.search.reindex;

import ca.uhn.fhir.jpa.api.config.JpaStorageSettings;
import ca.uhn.fhir.jpa.dao.r5.BaseJpaR5Test;
import ca.uhn.fhir.jpa.model.entity.NormalizedQuantitySearchLevel;
import ca.uhn.fhir.jpa.searchparam.SearchParameterMap;
import ca.uhn.fhir.rest.api.server.SystemRequestDetails;
import ca.uhn.fhir.rest.param.StringParam;
import ca.uhn.fhir.util.HapiExtensions;
import org.apache.commons.lang3.Validate;
import org.hl7.fhir.instance.model.api.IIdType;
import org.hl7.fhir.instance.model.api.IPrimitiveType;
import org.hl7.fhir.r5.model.BooleanType;
import org.hl7.fhir.r5.model.Enumerations;
import org.hl7.fhir.r5.model.Parameters;
import org.hl7.fhir.r5.model.Patient;
import org.hl7.fhir.r5.model.ResearchStudy;
import org.hl7.fhir.r5.model.SearchParameter;
import org.hl7.fhir.r5.model.StringType;
import org.junit.jupiter.api.BeforeEach;
import org.junit.jupiter.api.Test;
import org.springframework.beans.factory.annotation.Autowired;

import jakarta.annotation.Nonnull;
import java.util.List;
import java.util.Objects;
import java.util.Set;

import static org.assertj.core.api.Assertions.assertThat;
import static org.assertj.core.api.Assertions.within;
import static org.junit.jupiter.api.Assertions.assertEquals;

@SuppressWarnings({"SqlDialectInspection"})
public class InstanceReindexServiceImplR5Test extends BaseJpaR5Test {

	@Autowired
	private IInstanceReindexService mySvc;

	@Override
	@BeforeEach
	public void beforeResetConfig() {
		super.beforeResetConfig();

		myStorageSettings.setIndexMissingFields(JpaStorageSettings.IndexEnabledEnum.DISABLED);
	}

	@Override
	public void afterCleanupDao() {
		super.afterCleanupDao();

		JpaStorageSettings defaults = new JpaStorageSettings();
		myStorageSettings.setIndexMissingFields(defaults.getIndexMissingFields());
		myStorageSettings.setNormalizedQuantitySearchLevel(defaults.getNormalizedQuantitySearchLevel());
	}


	@Test
	public void testDryRunMissing() {
		myStorageSettings.setIndexMissingFields(JpaStorageSettings.IndexEnabledEnum.ENABLED);

		IIdType id = createPatient(withFamily("Simpson"), withGiven("Homer"));

		Parameters outcome = (Parameters) mySvc.reindexDryRun(new SystemRequestDetails(), id, null);
		ourLog.info("Output:{}", myFhirContext.newJsonParser().setPrettyPrint(true).encodeResourceToString(outcome));

		List<Parameters.ParametersParameterComponent> sections = outcome.getParameters("MissingIndexes");
		assertThat(sections).hasSize(1);

		List<String> indexInstances = sections
			.get(0)
			.getPart()
			.stream()
			.map(t -> t.getName() + " " + getPartValue("Action", t) + " " + getPartValue("Type", t) + " " + getPartValue("Missing", t))
			.sorted()
			.toList();
		assertThat(indexInstances).as(indexInstances.toString()).containsExactly("active NO_CHANGE Token true", "address NO_CHANGE String true", "address-city NO_CHANGE String true", "address-country NO_CHANGE String true", "address-postalcode NO_CHANGE String true", "address-state NO_CHANGE String true", "address-use NO_CHANGE Token true", "birthdate NO_CHANGE Date true", "death-date NO_CHANGE Date true", "email NO_CHANGE Token true", "gender NO_CHANGE Token true", "general-practitioner NO_CHANGE Reference true", "identifier NO_CHANGE Token true", "language NO_CHANGE Token true", "link NO_CHANGE Reference true", "organization NO_CHANGE Reference true", "part-agree NO_CHANGE Reference true", "phone NO_CHANGE Token true", "telecom NO_CHANGE Token true");
	}


	@Test
	public void testDryRunTypes_ComboNonUniqueSearchParam() {
		createNamesAndGenderSp(false);

		IIdType id = createPatient(withFamily("Simpson"), withGiven("Homer"));

		runInTransaction(this::logAllNonUniqueIndexes);

		Parameters outcome = (Parameters) mySvc.reindexDryRun(new SystemRequestDetails(), id, null);
		ourLog.info("Output:{}", myFhirContext.newJsonParser().setPrettyPrint(true).encodeResourceToString(outcome));

		Parameters.ParametersParameterComponent index = findSingleIndex(outcome, "Patient?family=SIMPSON%5C%7C&given=HOMER", "NonUniqueIndexes");
		assertEquals("NO_CHANGE", getPartValue("Action", index));
	}

	@Test
	public void testDryRunTypes_ComboUniqueSearchParam() {
		createNamesAndGenderSp(true);

		IIdType id = createPatient(withFamily("Simpson"), withGiven("Homer"));

		Parameters outcome = (Parameters) mySvc.reindexDryRun(new SystemRequestDetails(), id, null);
		ourLog.info("Output:{}", myFhirContext.newJsonParser().setPrettyPrint(true).encodeResourceToString(outcome));

		Parameters.ParametersParameterComponent index = findIndexes(outcome, "Patient?family=Simpson%5C%7C&given=Homer", 1, "UniqueIndexes").get(0);
		assertEquals("NO_CHANGE", getPartValue("Action", index));
	}

	@Test
	public void testDryRunTypes_Number() {
		IIdType id = createResource("ResearchStudy", withResourcePrimitiveAttribute("recruitment.targetNumber", "3"));

		logAllNumberIndexes();

		Parameters outcome = (Parameters) mySvc.reindexDryRun(new SystemRequestDetails(), id, null);
		ourLog.info("Output:{}", myFhirContext.newJsonParser().setPrettyPrint(true).encodeResourceToString(outcome));

		Parameters.ParametersParameterComponent index = findSingleIndex(outcome, ResearchStudy.SP_RECRUITMENT_TARGET, "NumberIndexes");
		assertEquals("NO_CHANGE", getPartValue("Action", index));
		assertEquals("Number", getPartValue("Type", index));
		assertEquals("3", getPartValue("Value", index));
	}

	@Test
	public void testDryRunTypes_Quantity() {
		myStorageSettings.setNormalizedQuantitySearchLevel(NormalizedQuantitySearchLevel.NORMALIZED_QUANTITY_SEARCH_NOT_SUPPORTED);

		IIdType id = createObservation(withQuantityAtPath("valueQuantity", 1.2, "http://unitsofmeasure.org", "kg"));

		Parameters outcome = (Parameters) mySvc.reindexDryRun(new SystemRequestDetails(), id, null);
		ourLog.info("Output:{}", myFhirContext.newJsonParser().setPrettyPrint(true).encodeResourceToString(outcome));

		Parameters.ParametersParameterComponent index = findSingleIndex(outcome, "value-quantity", "QuantityIndexes");
		assertEquals("NO_CHANGE", getPartValue("Action", index));
		assertEquals("Quantity", getPartValue("Type", index));
		assertEquals("http://unitsofmeasure.org", getPartValue("System", index));
		assertEquals("kg", getPartValue("Units", index));
		assertThat(getPartValueDecimal(index)).isCloseTo(1.2d, within(0.001d));
	}

	@Test
	public void testDryRunTypes_QuantityNormalized() {
		myStorageSettings.setNormalizedQuantitySearchLevel(NormalizedQuantitySearchLevel.NORMALIZED_QUANTITY_SEARCH_SUPPORTED);

		IIdType id = createObservation(withQuantityAtPath("valueQuantity", 1.2, "http://unitsofmeasure.org", "mg"));

		Parameters outcome = (Parameters) mySvc.reindexDryRun(new SystemRequestDetails(), id, null);
		ourLog.info("Output:{}", myFhirContext.newJsonParser().setPrettyPrint(true).encodeResourceToString(outcome));

		Parameters.ParametersParameterComponent index;

		index = findIndexes(outcome, "value-quantity", 2, "QuantityIndexes").get(0);
		assertEquals("NO_CHANGE", getPartValue("Action", index));
		assertEquals("Quantity", getPartValue("Type", index));
		assertEquals("http://unitsofmeasure.org", getPartValue("System", index));
		assertEquals("mg", getPartValue("Units", index));
		assertThat(getPartValueDecimal(index)).isCloseTo(1.2d, within(0.001d));

		index = findIndexes(outcome, "value-quantity", 2, "QuantityIndexes").get(1);
		assertEquals("NO_CHANGE", getPartValue("Action", index));
		assertEquals("QuantityNormalized", getPartValue("Type", index));
		assertEquals("http://unitsofmeasure.org", getPartValue("System", index));
		assertEquals("g", getPartValue("Units", index));
		assertThat(getPartValueDecimal(index)).isCloseTo(0.0012d, within(0.001d));
	}

	@Test
	public void testDryRunTypes_ResourceLink() {
		createPatient(withId("A"), withActiveTrue());
		IIdType id = createObservation(withSubject("Patient/A"));

		Parameters outcome = (Parameters) mySvc.reindexDryRun(new SystemRequestDetails(), id, null);
		ourLog.info("Output:{}", myFhirContext.newJsonParser().setPrettyPrint(true).encodeResourceToString(outcome));

		Parameters.ParametersParameterComponent index = findSingleIndex(outcome, "Observation.subject", "ResourceLinks");
		assertEquals("NO_CHANGE", getPartValue("Action", index));
		assertEquals("Reference", getPartValue("Type", index));
		assertEquals("Patient/A", getPartValue("TargetId", index));
	}

	@Test
	public void testDryRunTypes_ResourceLink_WithUrl() {
		createPatient(withId("A"), withActiveTrue());
		IIdType id = createObservation(withSubject("Patient/A"));

		runInTransaction(() -> {
			assertEquals(2, myEntityManager.createNativeQuery("update HFJ_RES_LINK set TARGET_RESOURCE_ID = null").executeUpdate());
			assertEquals(2, myEntityManager.createNativeQuery("update HFJ_RES_LINK set TARGET_RESOURCE_URL = 'http://foo'").executeUpdate());
			assertEquals(2, myEntityManager.createNativeQuery("update HFJ_RES_LINK set TARGET_RESOURCE_VERSION = 1").executeUpdate());
		});

		Parameters outcome = (Parameters) mySvc.reindexDryRun(new SystemRequestDetails(), id, null);
		ourLog.info("Output:{}", myFhirContext.newJsonParser().setPrettyPrint(true).encodeResourceToString(outcome));

		List<Parameters.ParametersParameterComponent> indexes = findIndexes(outcome, "Observation.subject", 2, "ResourceLinks");
		Parameters.ParametersParameterComponent index;
		index = indexes.get(0);
		assertEquals("ADD", getPartValue("Action", index));
		assertEquals("Reference", getPartValue("Type", index));
		assertEquals("Patient/A", getPartValue("TargetId", index));
		index = indexes.get(1);
		assertEquals("REMOVE", getPartValue("Action", index));
		assertEquals("Reference", getPartValue("Type", index));
		assertEquals("http://foo", getPartValue("TargetUrl", index));
		assertEquals("1", getPartValue("TargetVersion", index));
	}

	@Test
	public void testDryRunTypes_String() {
		IIdType id = createPatient(withIdentifier("http://identifiers", "123"), withFamily("Smith"));

		Parameters outcome = (Parameters) mySvc.reindexDryRun(new SystemRequestDetails(), id, null);
		ourLog.info("Output:{}", myFhirContext.newJsonParser().setPrettyPrint(true).encodeResourceToString(outcome));

		Parameters.ParametersParameterComponent index = findSingleIndex(outcome, "family", "StringIndexes");
		assertEquals("NO_CHANGE", getPartValue("Action", index));
		assertEquals("String", getPartValue("Type", index));
		assertEquals("SMITH", getPartValue("ValueNormalized", index));
		assertEquals("Smith", getPartValue("ValueExact", index));
	}

	@Test
	public void testDryRunTypes_String_SpecificParameter() {
		IIdType id = createPatient(withIdentifier("http://identifiers", "123"), withFamily("Simpson"), withGiven("Homer"));

		Parameters outcome = (Parameters) mySvc.reindexDryRun(new SystemRequestDetails(), id, Set.of("family"));
		ourLog.info("Output:{}", myFhirContext.newJsonParser().setPrettyPrint(true).encodeResourceToString(outcome));

		Parameters.ParametersParameterComponent index = findSingleIndex(outcome, "family", "StringIndexes");
		assertEquals("UNKNOWN", getPartValue("Action", index));
		assertEquals("String", getPartValue("Type", index));
		assertEquals("SIMPSON", getPartValue("ValueNormalized", index));
		assertEquals("Simpson", getPartValue("ValueExact", index));

		findIndexes(outcome, "family", 1, "StringIndexes");
		findIndexes(outcome, "given", 0, "StringIndexes");
	}

	@Test
	public void testDryRunTypes_Token() {
		IIdType id = createPatient(withIdentifier("http://identifiers", "123"), withFamily("Smith"));

		Parameters outcome = (Parameters) mySvc.reindexDryRun(new SystemRequestDetails(), id, null);
		ourLog.info("Output:{}", myFhirContext.newJsonParser().setPrettyPrint(true).encodeResourceToString(outcome));

		Parameters.ParametersParameterComponent index = findSingleIndex(outcome, "identifier", "TokenIndexes");
		assertEquals("NO_CHANGE", getPartValue("Action", index));
		assertEquals("Token", getPartValue("Type", index));
		assertEquals("http://identifiers", getPartValue("System", index));
		assertEquals("123", getPartValue("Value", index));
	}

	@Test
	public void testDryRunTypes_Uri() {
		IIdType id = createResource("CodeSystem", withResourcePrimitiveAttribute("url", "http://foo"));

		Parameters outcome = (Parameters) mySvc.reindexDryRun(new SystemRequestDetails(), id, null);
		ourLog.info("Output:{}", myFhirContext.newJsonParser().setPrettyPrint(true).encodeResourceToString(outcome));

		Parameters.ParametersParameterComponent index = findSingleIndex(outcome, "system", "UriIndexes");
		assertEquals("NO_CHANGE", getPartValue("Action", index));
		assertEquals("Uri", getPartValue("Type", index));
		assertEquals("http://foo", getPartValue("Value", index));
	}

	@Test
	public void testReindexInstance() {
		Patient p1 = new Patient();
		p1.setActive(true);
		p1.addExtension()
			.setUrl("http://acme.org/eyecolour")
			.setValue(new StringType("Gold"));
		IIdType p1id = myPatientDao.create(p1, mySrd).getId().toUnqualifiedVersionless();

		SearchParameter eyeColourSp = new SearchParameter();
		eyeColourSp.addBase(Enumerations.VersionIndependentResourceTypesAll.PATIENT);
		eyeColourSp.setCode("eyecolour");
		eyeColourSp.setType(Enumerations.SearchParamType.STRING);
		eyeColourSp.setTitle("Eye Colour");
		eyeColourSp.setExpression("Patient.extension('http://acme.org/eyecolour')");
		eyeColourSp.setStatus(Enumerations.PublicationStatus.ACTIVE);
		mySearchParameterDao.create(eyeColourSp, mySrd);
		mySearchParamRegistry.forceRefresh();

		SearchParameterMap map = SearchParameterMap.newSynchronous("eyecolour", new StringParam("GOLD"));
		assertEquals(0, myPatientDao.search(map, mySrd).size());

		Parameters outcome = (Parameters) mySvc.reindex(mySrd, p1id);
		ourLog.info("Output:{}", myFhirContext.newJsonParser().setPrettyPrint(true).encodeResourceToString(outcome));

		Parameters.ParametersParameterComponent index = findSingleIndex(outcome, "eyecolour", "StringIndexes");
		assertEquals("ADD", getPartValue("Action", index));
		assertEquals("String", getPartValue("Type", index));
		assertEquals("GOLD", getPartValue("ValueNormalized", index));
		assertEquals("Gold", getPartValue("ValueExact", index));

		assertEquals(1, myPatientDao.search(map, mySrd).size());
	}


	private void createNamesAndGenderSp(boolean theUnique) {
		SearchParameter sp = new SearchParameter();
		sp.setId("SearchParameter/patient-family");
		sp.setType(Enumerations.SearchParamType.STRING);
		sp.setCode("family");
		sp.setExpression("Patient.name.family + '|'");
		sp.setStatus(Enumerations.PublicationStatus.ACTIVE);
		sp.addBase(Enumerations.VersionIndependentResourceTypesAll.PATIENT);
		mySearchParameterDao.update(sp, mySrd);

		sp = new SearchParameter();
		sp.setId("SearchParameter/patient-given");
		sp.setType(Enumerations.SearchParamType.STRING);
		sp.setCode("given");
		sp.setExpression("Patient.name.given");
		sp.setStatus(Enumerations.PublicationStatus.ACTIVE);
		sp.addBase(Enumerations.VersionIndependentResourceTypesAll.PATIENT);
		mySearchParameterDao.update(sp, mySrd);

		sp = new SearchParameter();
		sp.setId("SearchParameter/patient-names-and-gender");
		sp.setType(Enumerations.SearchParamType.COMPOSITE);
		sp.setStatus(Enumerations.PublicationStatus.ACTIVE);
		sp.addBase(Enumerations.VersionIndependentResourceTypesAll.PATIENT);
		sp.addComponent()
			.setExpression("Patient")
			.setDefinition("SearchParameter/patient-family");
		sp.addComponent()
			.setExpression("Patient")
			.setDefinition("SearchParameter/patient-given");
		sp.addExtension()
			.setUrl(HapiExtensions.EXT_SP_UNIQUE)
			.setValue(new BooleanType(theUnique));
		mySearchParameterDao.update(sp, mySrd);

		mySearchParamRegistry.forceRefresh();

	}

	private double getPartValueDecimal(Parameters.ParametersParameterComponent theParent) {
		return Double.parseDouble(getPartValue("Value", theParent));
	}

	private static Parameters.ParametersParameterComponent findSingleIndex(Parameters theResponse, String theParamName, String theSectionName) {
		List<Parameters.ParametersParameterComponent> indexInstances = findIndexes(theResponse, theParamName, 1, theSectionName);
		return indexInstances.get(0);
	}

	@Nonnull
	private static List<Parameters.ParametersParameterComponent> findIndexes(Parameters theResponse, @Nonnull String theParamName, int theExpectedSize, String theSectionName) {
		Validate.notBlank(theParamName, "theParamName must not be blank");
		List<Parameters.ParametersParameterComponent> indexes = theResponse.getParameters(theSectionName);
		assertThat(indexes).hasSize(1);

		List<Parameters.ParametersParameterComponent> indexInstances = indexes
			.get(0)
			.getPart()
			.stream()
<<<<<<< HEAD
			.filter(t -> theParamName.equals(t.getName()))
=======
			.filter(t -> Objects.equals(theParamName, t.getName()))
>>>>>>> b904aac3
			.toList();

		assertThat(indexInstances).hasSize(theExpectedSize);
		return indexInstances;
	}

	@Nonnull
	private static String getPartValue(String thePartName, Parameters.ParametersParameterComponent theParent) {
		return theParent
			.getPart()
			.stream()
			.filter(t2 -> t2.getName().equals(thePartName))
			.findFirst()
			.map(t -> (IPrimitiveType<?>) t.getValue())
			.map(IPrimitiveType::getValueAsString)
			.orElseThrow(() -> new IllegalArgumentException("Couldn't find part with name: " + thePartName));
	}

}<|MERGE_RESOLUTION|>--- conflicted
+++ resolved
@@ -355,11 +355,7 @@
 			.get(0)
 			.getPart()
 			.stream()
-<<<<<<< HEAD
-			.filter(t -> theParamName.equals(t.getName()))
-=======
 			.filter(t -> Objects.equals(theParamName, t.getName()))
->>>>>>> b904aac3
 			.toList();
 
 		assertThat(indexInstances).hasSize(theExpectedSize);
