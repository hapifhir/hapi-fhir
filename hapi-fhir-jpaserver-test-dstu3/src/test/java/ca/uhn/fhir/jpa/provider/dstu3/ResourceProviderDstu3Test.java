package ca.uhn.fhir.jpa.provider.dstu3;

import ca.uhn.fhir.i18n.Msg;
import ca.uhn.fhir.jpa.api.config.DaoConfig;
import ca.uhn.fhir.jpa.dao.data.ISearchDao;
import ca.uhn.fhir.jpa.entity.Search;
import ca.uhn.fhir.jpa.search.SearchCoordinatorSvcImpl;
<<<<<<< HEAD
import ca.uhn.fhir.jpa.searchparam.SearchParameterMap;
=======
import ca.uhn.fhir.jpa.util.QueryParameterUtils;
>>>>>>> f862098c
import ca.uhn.fhir.model.api.TemporalPrecisionEnum;
import ca.uhn.fhir.model.primitive.InstantDt;
import ca.uhn.fhir.model.primitive.UriDt;
import ca.uhn.fhir.parser.IParser;
import ca.uhn.fhir.parser.StrictErrorHandler;
import ca.uhn.fhir.rest.api.CacheControlDirective;
import ca.uhn.fhir.rest.api.Constants;
import ca.uhn.fhir.rest.api.MethodOutcome;
import ca.uhn.fhir.rest.api.SummaryEnum;
import ca.uhn.fhir.rest.api.server.IBundleProvider;
import ca.uhn.fhir.rest.client.api.IClientInterceptor;
import ca.uhn.fhir.rest.client.api.IGenericClient;
import ca.uhn.fhir.rest.client.api.IHttpRequest;
import ca.uhn.fhir.rest.client.api.IHttpResponse;
import ca.uhn.fhir.rest.client.interceptor.LoggingInterceptor;
import ca.uhn.fhir.rest.gclient.StringClientParam;
import ca.uhn.fhir.rest.param.DateRangeParam;
import ca.uhn.fhir.rest.param.NumberParam;
import ca.uhn.fhir.rest.param.ParamPrefixEnum;
import ca.uhn.fhir.rest.param.StringAndListParam;
import ca.uhn.fhir.rest.param.StringOrListParam;
import ca.uhn.fhir.rest.param.StringParam;
import ca.uhn.fhir.rest.param.TokenParam;
import ca.uhn.fhir.rest.server.exceptions.InternalErrorException;
import ca.uhn.fhir.rest.server.exceptions.InvalidRequestException;
import ca.uhn.fhir.rest.server.exceptions.PreconditionFailedException;
import ca.uhn.fhir.rest.server.exceptions.ResourceGoneException;
import ca.uhn.fhir.rest.server.exceptions.UnprocessableEntityException;
import ca.uhn.fhir.rest.server.interceptor.BaseValidatingInterceptor;
import ca.uhn.fhir.rest.server.interceptor.RequestValidatingInterceptor;
import ca.uhn.fhir.util.ClasspathUtil;
import ca.uhn.fhir.util.HapiExtensions;
import ca.uhn.fhir.util.UrlUtil;
import ca.uhn.fhir.validation.IValidatorModule;
import ca.uhn.fhir.validation.ResultSeverityEnum;
import com.google.common.base.Charsets;
import com.google.common.collect.Lists;
import org.apache.commons.io.IOUtils;
import org.apache.commons.lang3.StringUtils;
import org.apache.commons.lang3.Validate;
import org.apache.http.NameValuePair;
import org.apache.http.client.entity.UrlEncodedFormEntity;
import org.apache.http.client.methods.CloseableHttpResponse;
import org.apache.http.client.methods.HttpDelete;
import org.apache.http.client.methods.HttpGet;
import org.apache.http.client.methods.HttpPost;
import org.apache.http.client.methods.HttpPut;
import org.apache.http.entity.ByteArrayEntity;
import org.apache.http.entity.ContentType;
import org.apache.http.entity.StringEntity;
import org.apache.http.message.BasicNameValuePair;
import org.hl7.fhir.common.hapi.validation.validator.FhirInstanceValidator;
import org.hl7.fhir.dstu3.model.Attachment;
import org.hl7.fhir.dstu3.model.AuditEvent;
import org.hl7.fhir.dstu3.model.BaseResource;
import org.hl7.fhir.dstu3.model.Basic;
import org.hl7.fhir.dstu3.model.Binary;
import org.hl7.fhir.dstu3.model.Bundle;
import org.hl7.fhir.dstu3.model.Bundle.BundleEntryComponent;
import org.hl7.fhir.dstu3.model.Bundle.BundleLinkComponent;
import org.hl7.fhir.dstu3.model.Bundle.BundleType;
import org.hl7.fhir.dstu3.model.Bundle.HTTPVerb;
import org.hl7.fhir.dstu3.model.Bundle.SearchEntryMode;
import org.hl7.fhir.dstu3.model.CodeSystem;
import org.hl7.fhir.dstu3.model.CodeType;
import org.hl7.fhir.dstu3.model.CodeableConcept;
import org.hl7.fhir.dstu3.model.Coding;
import org.hl7.fhir.dstu3.model.Condition;
import org.hl7.fhir.dstu3.model.DateTimeType;
import org.hl7.fhir.dstu3.model.DateType;
import org.hl7.fhir.dstu3.model.Device;
import org.hl7.fhir.dstu3.model.DocumentManifest;
import org.hl7.fhir.dstu3.model.DocumentReference;
import org.hl7.fhir.dstu3.model.Encounter;
import org.hl7.fhir.dstu3.model.Encounter.EncounterLocationComponent;
import org.hl7.fhir.dstu3.model.Encounter.EncounterStatus;
import org.hl7.fhir.dstu3.model.Enumerations;
import org.hl7.fhir.dstu3.model.Enumerations.AdministrativeGender;
import org.hl7.fhir.dstu3.model.EpisodeOfCare;
import org.hl7.fhir.dstu3.model.Extension;
import org.hl7.fhir.dstu3.model.IdType;
import org.hl7.fhir.dstu3.model.Identifier;
import org.hl7.fhir.dstu3.model.ImagingStudy;
import org.hl7.fhir.dstu3.model.InstantType;
import org.hl7.fhir.dstu3.model.IntegerType;
import org.hl7.fhir.dstu3.model.Location;
import org.hl7.fhir.dstu3.model.Media;
import org.hl7.fhir.dstu3.model.Medication;
import org.hl7.fhir.dstu3.model.MedicationAdministration;
import org.hl7.fhir.dstu3.model.MedicationRequest;
import org.hl7.fhir.dstu3.model.Meta;
import org.hl7.fhir.dstu3.model.Narrative.NarrativeStatus;
import org.hl7.fhir.dstu3.model.Observation;
import org.hl7.fhir.dstu3.model.Observation.ObservationStatus;
import org.hl7.fhir.dstu3.model.OperationOutcome;
import org.hl7.fhir.dstu3.model.Organization;
import org.hl7.fhir.dstu3.model.Parameters;
import org.hl7.fhir.dstu3.model.Patient;
import org.hl7.fhir.dstu3.model.Period;
import org.hl7.fhir.dstu3.model.Person;
import org.hl7.fhir.dstu3.model.PlanDefinition;
import org.hl7.fhir.dstu3.model.Practitioner;
import org.hl7.fhir.dstu3.model.ProcedureRequest;
import org.hl7.fhir.dstu3.model.Quantity;
import org.hl7.fhir.dstu3.model.Questionnaire;
import org.hl7.fhir.dstu3.model.Questionnaire.QuestionnaireItemType;
import org.hl7.fhir.dstu3.model.QuestionnaireResponse;
import org.hl7.fhir.dstu3.model.Reference;
import org.hl7.fhir.dstu3.model.RelatedArtifact;
import org.hl7.fhir.dstu3.model.SearchParameter;
import org.hl7.fhir.dstu3.model.StringType;
import org.hl7.fhir.dstu3.model.StructureDefinition;
import org.hl7.fhir.dstu3.model.Subscription;
import org.hl7.fhir.dstu3.model.Subscription.SubscriptionChannelType;
import org.hl7.fhir.dstu3.model.Subscription.SubscriptionStatus;
import org.hl7.fhir.dstu3.model.Task;
import org.hl7.fhir.dstu3.model.UnsignedIntType;
import org.hl7.fhir.dstu3.model.ValueSet;
import org.hl7.fhir.dstu3.model.codesystems.DeviceStatus;
import org.hl7.fhir.instance.model.api.IBaseResource;
import org.hl7.fhir.instance.model.api.IIdType;
import org.junit.jupiter.api.AfterEach;
import org.junit.jupiter.api.BeforeEach;
import org.junit.jupiter.api.Disabled;
import org.junit.jupiter.api.Test;
import org.springframework.beans.factory.annotation.Autowired;
import org.springframework.test.util.AopTestUtils;
import org.springframework.transaction.TransactionStatus;
import org.springframework.transaction.support.TransactionCallback;

import java.io.BufferedReader;
import java.io.IOException;
import java.io.InputStreamReader;
import java.math.BigDecimal;
import java.net.InetSocketAddress;
import java.net.Socket;
import java.net.SocketTimeoutException;
import java.nio.charset.StandardCharsets;
import java.util.ArrayList;
import java.util.Arrays;
import java.util.Collections;
import java.util.Date;
import java.util.HashSet;
import java.util.List;
import java.util.Set;
import java.util.TreeSet;
import java.util.UUID;
import java.util.stream.Collectors;

import static ca.uhn.fhir.test.utilities.CustomMatchersUtil.assertDoesNotContainAnyOf;
import static org.apache.commons.lang3.StringUtils.isNotBlank;
import static org.hamcrest.MatcherAssert.assertThat;
import static org.hamcrest.Matchers.contains;
import static org.hamcrest.Matchers.containsInAnyOrder;
import static org.hamcrest.Matchers.containsInRelativeOrder;
import static org.hamcrest.Matchers.containsString;
import static org.hamcrest.Matchers.empty;
import static org.hamcrest.Matchers.emptyString;
import static org.hamcrest.Matchers.endsWith;
import static org.hamcrest.Matchers.greaterThan;
import static org.hamcrest.Matchers.hasItem;
import static org.hamcrest.Matchers.hasItems;
import static org.hamcrest.Matchers.hasSize;
import static org.hamcrest.Matchers.lessThanOrEqualTo;
import static org.hamcrest.Matchers.matchesPattern;
import static org.hamcrest.Matchers.not;
import static org.hamcrest.Matchers.startsWith;
import static org.hamcrest.Matchers.stringContainsInOrder;
import static org.junit.jupiter.api.Assertions.assertEquals;
import static org.junit.jupiter.api.Assertions.assertFalse;
import static org.junit.jupiter.api.Assertions.assertNotEquals;
import static org.junit.jupiter.api.Assertions.assertNotNull;
import static org.junit.jupiter.api.Assertions.assertTrue;
import static org.junit.jupiter.api.Assertions.fail;

public class ResourceProviderDstu3Test extends BaseResourceProviderDstu3Test {

	private static final org.slf4j.Logger ourLog = org.slf4j.LoggerFactory.getLogger(ResourceProviderDstu3Test.class);
	private SearchCoordinatorSvcImpl mySearchCoordinatorSvcRaw;
	@Autowired
	private ISearchDao mySearchEntityDao;

	@Override
	@AfterEach
	public void after() throws Exception {
		super.after();

		myDaoConfig.setAllowMultipleDelete(new DaoConfig().isAllowMultipleDelete());
		myDaoConfig.setAllowExternalReferences(new DaoConfig().isAllowExternalReferences());
		myDaoConfig.setReuseCachedSearchResultsForMillis(new DaoConfig().getReuseCachedSearchResultsForMillis());

		mySearchCoordinatorSvcRaw.setLoadingThrottleForUnitTests(null);
		mySearchCoordinatorSvcRaw.setSyncSizeForUnitTests(QueryParameterUtils.DEFAULT_SYNC_SIZE);
		mySearchCoordinatorSvcRaw.setNeverUseLocalSearchForUnitTests(false);

	}


	@Test
	public void testSearchBySourceTransactionId() {

		Patient p1 = new Patient();
		p1.setActive(true);
		ourClient
			.create()
			.resource(p1)
			.withAdditionalHeader(Constants.HEADER_REQUEST_ID, "11111")
			.execute();

		Patient p2 = new Patient();
		p2.setActive(true);
		ourClient
			.create()
			.resource(p2)
			.withAdditionalHeader(Constants.HEADER_REQUEST_ID, "22222")
			.execute();

		Bundle results = ourClient
			.search()
			.byUrl(ourServerBase + "/Patient?_source=%2311111")
			.returnBundle(Bundle.class)
			.execute();

		assertEquals(1, results.getEntry().size());

	}


	@Test
	public void testSearchByExternalReference() {
		myDaoConfig.setAllowExternalReferences(true);

		Patient patient = new Patient();
		patient.addName().setFamily("FooName");
		IIdType patientId = ourClient.create().resource(patient).execute().getId();

		//Reference patientReference = new Reference("Patient/" + patientId.getIdPart()); <--- this works
		Reference patientReference = new Reference(patientId); // <--- this is seen as an external reference

		Media media = new Media();
		Attachment attachment = new Attachment();
		attachment.setLanguage("ENG");
		media.setContent(attachment);
		media.setSubject(patientReference);
		media.setType(Media.DigitalMediaType.AUDIO);
		IIdType mediaId = ourClient.create().resource(media).execute().getId();


		// Act
		Bundle returnedBundle = ourClient.search()
			.forResource(Observation.class)
			.where(Observation.CONTEXT.hasId(patientReference.getReference()))
			.returnBundle(Bundle.class)
			.execute();

		// Assert
		assertEquals(0, returnedBundle.getEntry().size());
	}

	@Test
	public void createResourceSearchParameter_withExpressionMetaSecurity_succeeds(){
		SearchParameter searchParameter = new SearchParameter();
		searchParameter.setId("resource-security");
		searchParameter.setStatus(Enumerations.PublicationStatus.ACTIVE);
		searchParameter.setName("Security");
		searchParameter.setCode("_security");
		searchParameter.addBase("Patient").addBase("Account");
		searchParameter.setType(Enumerations.SearchParamType.TOKEN);
		searchParameter.setExpression("meta.security");

		MethodOutcome result= ourClient.update().resource(searchParameter).execute();

		assertNotNull(result);
		assertEquals("resource-security", result.getId().toUnqualifiedVersionless().getIdPart());

	}

	@Test
	public void createSearchParameter_with2Expressions_succeeds(){
		SearchParameter searchParameter = new SearchParameter();
		searchParameter.setId("my-gender");
		searchParameter.setStatus(Enumerations.PublicationStatus.ACTIVE);
		searchParameter.setName("Gender");
		searchParameter.setCode("mygender");
		searchParameter.addBase("Patient").addBase("Person");
		searchParameter.setType(Enumerations.SearchParamType.TOKEN);
		searchParameter.setExpression("Patient.gender | Person.gender");

		MethodOutcome result= ourClient.update().resource(searchParameter).execute();
		mySearchParamRegistry.forceRefresh();

		Patient patient = new Patient();
		patient.addName().addGiven("Mykola");
		patient.setGender(AdministrativeGender.MALE);
		IIdType patientId = ourClient.create().resource(patient).execute().getId();

		Person person = new Person();
		person.setGender(AdministrativeGender.MALE);
		IIdType personId = ourClient.create().resource(person).execute().getId();

		SearchParameterMap map = new SearchParameterMap();
		map.add("mygender", new TokenParam(null, "male"));

		IBundleProvider patientResult = myPatientDao.search(map);
		IBundleProvider personResult = myPersonDao.search(map);

		List<String> foundPatients = toUnqualifiedVersionlessIdValues(patientResult);
		List<String> foundPersons = toUnqualifiedVersionlessIdValues(personResult);

		assertEquals(1, foundPatients.size());
		assertEquals(1, foundPersons.size());
		assertNotNull(result);
		assertEquals("my-gender", result.getId().toUnqualifiedVersionless().getIdPart());
	}

	@Test
	public void testSuppressNoExtensibleWarnings() {
		RequestValidatingInterceptor interceptor = new RequestValidatingInterceptor();
		interceptor.setFailOnSeverity(ResultSeverityEnum.INFORMATION);
		FhirInstanceValidator val = new FhirInstanceValidator(myValidationSupport);
		val.setNoExtensibleWarnings(true);
		interceptor.addValidatorModule(val);

		ourRestServer.registerInterceptor(interceptor);
		try {
			CodeableConcept codeableConcept = new CodeableConcept();
			Coding codingCode = codeableConcept.addCoding();
			codingCode.setCode(DeviceStatus.ACTIVE.toCode());
			codingCode.setSystem(DeviceStatus.ACTIVE.getSystem());

			Device device = new Device();
			Identifier identifier = device.addIdentifier();
			identifier.setType(codeableConcept); // Not valid against valueset with 'Extensible' binding strength
			ourClient.create().resource(device).execute().getId();
		} finally {
			ourRestServer.unregisterInterceptor(interceptor);
		}
	}

	@Test
	public void testSuppressNoBindingMessage() {
		RequestValidatingInterceptor interceptor = new RequestValidatingInterceptor();
		interceptor.setFailOnSeverity(ResultSeverityEnum.INFORMATION);
		FhirInstanceValidator val = new FhirInstanceValidator(myValidationSupport);
		val.setNoBindingMsgSuppressed(true);
		interceptor.addValidatorModule(val);

		ourRestServer.registerInterceptor(interceptor);
		try {
			CodeableConcept codeableConcept = new CodeableConcept();
			Coding codingCode = codeableConcept.addCoding();
			codingCode.setSystem(DeviceStatus.ACTIVE.toCode());
			codingCode.setSystem(DeviceStatus.ACTIVE.getSystem());

			Task task = new Task();
			task.setStatus(Task.TaskStatus.DRAFT);
			task.setIntent(Task.TaskIntent.FILLERORDER);
			task.setCode(codeableConcept); // Task.code has no source/binding

			ourClient.create().resource(task).execute().getId();
		} finally {
			ourRestServer.unregisterInterceptor(interceptor);
		}
	}

	/**
	 * See #872
	 */
	@Test
	public void testExtensionUrlWithHl7UrlPost() throws IOException {

		ValueSet vs = myValidationSupport.fetchResource(ValueSet.class, "http://hl7.org/fhir/ValueSet/v3-ActInvoiceGroupCode");
		myValueSetDao.create(vs);


		RequestValidatingInterceptor interceptor = new RequestValidatingInterceptor();
		FhirInstanceValidator val = new FhirInstanceValidator(myValidationSupport);
		interceptor.addValidatorModule(val);

		ourRestServer.registerInterceptor(interceptor);
		try {
			String input = IOUtils.toString(ResourceProviderDstu3Test.class.getResourceAsStream("/bug872-ext-with-hl7-url.json"), Charsets.UTF_8);

			HttpPost post = new HttpPost(ourServerBase + "/Patient/aaa");
			post.setEntity(new StringEntity(input, ContentType.APPLICATION_JSON));

			CloseableHttpResponse resp = ourHttpClient.execute(post);
			try {
				String respString = IOUtils.toString(resp.getEntity().getContent(), Charsets.UTF_8);
				ourLog.info(respString);
				assertEquals(400, resp.getStatusLine().getStatusCode());
			} finally {
				IOUtils.closeQuietly(resp);
			}
		} finally {
			ourRestServer.unregisterInterceptor(interceptor);
		}
	}

	@BeforeEach
	@Override
	public void before() throws Exception {
		super.before();
		myFhirContext.setParserErrorHandler(new StrictErrorHandler());

		myDaoConfig.setAllowMultipleDelete(true);

		myDaoConfig.setReuseCachedSearchResultsForMillis(null);
		mySearchCoordinatorSvcRaw = AopTestUtils.getTargetObject(ourSearchCoordinatorSvc);
	}

	private void checkParamMissing(String paramName) throws IOException {
		HttpGet get = new HttpGet(ourServerBase + "/Observation?" + paramName + ":missing=false");
		CloseableHttpResponse resp = ourHttpClient.execute(get);
		IOUtils.closeQuietly(resp.getEntity().getContent());
		assertEquals(200, resp.getStatusLine().getStatusCode());
	}

	private ArrayList<IBaseResource> genResourcesOfType(Bundle theRes, Class<? extends IBaseResource> theClass) {
		ArrayList<IBaseResource> retVal = new ArrayList<IBaseResource>();
		for (BundleEntryComponent next : theRes.getEntry()) {
			if (next.getResource() != null) {
				if (theClass.isAssignableFrom(next.getResource().getClass())) {
					retVal.add(next.getResource());
				}
			}
		}
		return retVal;
	}

	/**
	 * See #484
	 */
	@Test
	public void saveAndRetrieveBasicResource() throws IOException {
		String input = IOUtils.toString(getClass().getResourceAsStream("/basic-stu3.xml"), StandardCharsets.UTF_8);

		String respString = ourClient.transaction().withBundle(input).prettyPrint().execute();
		ourLog.info(respString);
		Bundle bundle = myFhirContext.newXmlParser().parseResource(Bundle.class, respString);
		IdType id = new IdType(bundle.getEntry().get(0).getResponse().getLocation());

		Basic basic = ourClient.read().resource(Basic.class).withId(id).execute();
		List<Extension> exts = basic.getExtensionsByUrl("http://localhost:1080/hapi-fhir-jpaserver-example/baseDstu2/StructureDefinition/DateID");
		assertEquals(1, exts.size());
	}

	private List<String> searchAndReturnUnqualifiedIdValues(String uri) throws IOException {
		List<String> ids;
		HttpGet get = new HttpGet(uri);

		CloseableHttpResponse response = ourHttpClient.execute(get);
		try {
			String resp = IOUtils.toString(response.getEntity().getContent(), StandardCharsets.UTF_8);
			ourLog.info(resp);
			Bundle bundle = myFhirContext.newXmlParser().parseResource(Bundle.class, resp);
			ids = toUnqualifiedIdValues(bundle);
		} finally {
			IOUtils.closeQuietly(response);
		}
		return ids;
	}

	private List<String> searchAndReturnUnqualifiedVersionlessIdValues(String uri) throws IOException {
		List<String> ids;
		HttpGet get = new HttpGet(uri);

		CloseableHttpResponse response = ourHttpClient.execute(get);
		try {
			String resp = IOUtils.toString(response.getEntity().getContent(), StandardCharsets.UTF_8);
			ourLog.info(resp);
			Bundle bundle = myFhirContext.newXmlParser().parseResource(Bundle.class, resp);
			ids = toUnqualifiedVersionlessIdValues(bundle);
		} finally {
			IOUtils.closeQuietly(response);
		}
		return ids;
	}

	// Y
	@Test
	public void testBundleCreate() throws Exception {
		IGenericClient client = ourClient;

		String resBody = IOUtils.toString(ResourceProviderDstu3Test.class.getResource("/document-father-dstu3.json"), StandardCharsets.UTF_8);
		IIdType id = client.create().resource(resBody).execute().getId();

		ourLog.info("Created: {}", id);

		Bundle bundle = client.read().resource(Bundle.class).withId(id).execute();

		ourLog.info(myFhirContext.newJsonParser().setPrettyPrint(true).encodeResourceToString(bundle));
	}

	@Test
	public void testSearchWithIncludeAllWithNotResolvableReference() {
		// Arrange
		myDaoConfig.setAllowExternalReferences(true);

		Patient patient = new Patient();
		patient.addName().setFamily(UUID.randomUUID().toString());
		IIdType createdPatientId = ourClient.create().resource(patient).execute().getId();

		RelatedArtifact relatedArtifactInternalReference = new RelatedArtifact();
		relatedArtifactInternalReference.setDisplay(UUID.randomUUID().toString());
		relatedArtifactInternalReference.setType(RelatedArtifact.RelatedArtifactType.PREDECESSOR);
		relatedArtifactInternalReference.setResource(new Reference(createdPatientId.toUnqualifiedVersionless()));

		RelatedArtifact relatedArtifactExternalReference = new RelatedArtifact();
		relatedArtifactExternalReference.setDisplay(UUID.randomUUID().toString());
		relatedArtifactExternalReference.setType(RelatedArtifact.RelatedArtifactType.PREDECESSOR);
		relatedArtifactExternalReference.setResource(new Reference("http://not-local-host.dk/hapi-fhir-jpaserver/fhir/Patient/2"));

		PlanDefinition planDefinition = new PlanDefinition();
		planDefinition.setStatus(Enumerations.PublicationStatus.ACTIVE);
		planDefinition.setName(UUID.randomUUID().toString());
		planDefinition.setRelatedArtifact(Arrays.asList(relatedArtifactInternalReference, relatedArtifactExternalReference));
		IIdType createdPlanDefinitionId = ourClient.create().resource(planDefinition).execute().getId();

		// Act
		Bundle returnedBundle = ourClient.search()
			.forResource(PlanDefinition.class)
			.include(PlanDefinition.INCLUDE_ALL)
			.where(PlanDefinition.NAME.matches().value(planDefinition.getName()))
			.returnBundle(Bundle.class)
			.execute();

		// Assert
		assertEquals(returnedBundle.getEntry().size(), 2);
		assertEquals(createdPlanDefinitionId, genResourcesOfType(returnedBundle, PlanDefinition.class).get(0).getIdElement());
		assertEquals(createdPatientId, genResourcesOfType(returnedBundle, Patient.class).get(0).getIdElement());
	}

	@Test
	public void testBundleCreateWithTypeTransaction() throws Exception {
		IGenericClient client = ourClient;

		String resBody = IOUtils.toString(ResourceProviderDstu3Test.class.getResource("/document-father-dstu3.json"), StandardCharsets.UTF_8);
		resBody = resBody.replace("\"type\": \"document\"", "\"type\": \"transaction\"");
		try {
			client.create().resource(resBody).execute().getId();
			fail();
		} catch (UnprocessableEntityException e) {
			assertThat(e.getMessage(), containsString("Unable to store a Bundle resource on this server with a Bundle.type value of: transaction. Note that if you are trying to perform a FHIR transaction or batch operation you should POST the Bundle resource to the Base URL of the server, not to the /Bundle endpoint."));
		}
	}

	@Test
	public void testSearchChainedReference() {

		Patient p = new Patient();
		p.addName().setFamily("SMITH");
		IIdType pid = ourClient.create().resource(p).execute().getId().toUnqualifiedVersionless();

		QuestionnaireResponse qr = new QuestionnaireResponse();
		qr.getSubject().setReference(pid.getValue());
		ourClient.create().resource(qr).execute();

		Subscription subs = new Subscription();
		subs.setStatus(SubscriptionStatus.ACTIVE);
		subs.getChannel().setType(SubscriptionChannelType.WEBSOCKET);
		subs.setCriteria("Observation?");
		IIdType id = ourClient.create().resource(subs).execute().getId().toUnqualifiedVersionless();

		// Unqualified (doesn't work because QuestionnaireRespone.subject is a Refercence(Any))
		try {
			ourClient
				.search()
				.forResource(QuestionnaireResponse.class)
				.where(QuestionnaireResponse.SUBJECT.hasChainedProperty(Patient.FAMILY.matches().value("SMITH")))
				.returnBundle(Bundle.class)
				.execute();
			fail();
		} catch (InvalidRequestException e) {
			assertEquals("HTTP 400 Bad Request: " + Msg.code(1245) + "Unable to perform search for unqualified chain 'subject' as this SearchParameter does not declare any target types. Add a qualifier of the form 'subject:[ResourceType]' to perform this search.", e.getMessage());
		}

		// Qualified
		Bundle resp = ourClient
			.search()
			.forResource(QuestionnaireResponse.class)
			.where(QuestionnaireResponse.SUBJECT.hasChainedProperty("Patient", Patient.FAMILY.matches().value("SMITH")))
			.returnBundle(Bundle.class)
			.execute();
		assertEquals(1, resp.getEntry().size());

		// Qualified With an invalid name
		try {
			ourClient
				.search()
				.forResource(QuestionnaireResponse.class)
				.where(QuestionnaireResponse.SUBJECT.hasChainedProperty("FOO", Patient.FAMILY.matches().value("SMITH")))
				.returnBundle(Bundle.class)
				.execute();
		} catch (InvalidRequestException e) {
			assertEquals("HTTP 400 Bad Request: " + Msg.code(1250) + "Invalid/unsupported resource type: \"FOO\"", e.getMessage());
		}

	}

	@Test
	public void testCodeSearch() {
		Subscription subs = new Subscription();
		subs.setStatus(SubscriptionStatus.ACTIVE);
		subs.getChannel().setType(SubscriptionChannelType.WEBSOCKET);
		subs.setCriteria("Observation?");
		IIdType id = ourClient.create().resource(subs).execute().getId().toUnqualifiedVersionless();

		//@formatter:off
		Bundle resp = ourClient
			.search()
			.forResource(Subscription.class)
			.where(Subscription.TYPE.exactly().code(SubscriptionChannelType.WEBSOCKET.toCode()))
			.and(Subscription.STATUS.exactly().code(SubscriptionStatus.ACTIVE.toCode()))
			.returnBundle(Bundle.class)
			.execute();
		//@formatter:off

		assertThat(toUnqualifiedVersionlessIds(resp), contains(id));

		//@formatter:off
		resp = ourClient
			.search()
			.forResource(Subscription.class)
			.where(Subscription.TYPE.exactly().systemAndCode(SubscriptionChannelType.WEBSOCKET.getSystem(), SubscriptionChannelType.WEBSOCKET.toCode()))
			.and(Subscription.STATUS.exactly().systemAndCode(SubscriptionStatus.ACTIVE.getSystem(), SubscriptionStatus.ACTIVE.toCode()))
			.returnBundle(Bundle.class)
			.execute();
		//@formatter:off

		assertThat(toUnqualifiedVersionlessIds(resp), contains(id));

		//@formatter:off
		resp = ourClient
			.search()
			.forResource(Subscription.class)
			.where(Subscription.TYPE.exactly().systemAndCode(SubscriptionChannelType.WEBSOCKET.getSystem(), SubscriptionChannelType.WEBSOCKET.toCode()))
			.and(Subscription.STATUS.exactly().systemAndCode("foo", SubscriptionStatus.ACTIVE.toCode()))
			.returnBundle(Bundle.class)
			.execute();
		//@formatter:off

		assertThat(toUnqualifiedVersionlessIds(resp), empty());

	}

	@Test
	public void testCountParam() {
		List<IBaseResource> resources = new ArrayList<IBaseResource>();
		for (int i = 0; i < 100; i++) {
			Organization org = new Organization();
			org.setName("rpdstu2_testCountParam_01");
			resources.add(org);
		}
		ourClient.transaction().withResources(resources).prettyPrint().encodedXml().execute();

		Bundle found = ourClient.search().forResource(Organization.class).where(Organization.NAME.matches().value("rpdstu2_testCountParam_01")).count(10).returnBundle(Bundle.class).execute();
		assertEquals(100, found.getTotal());
		assertEquals(10, found.getEntry().size());

		found = ourClient.search().forResource(Organization.class).where(Organization.NAME.matches().value("rpdstu2_testCountParam_01")).count(999).returnBundle(Bundle.class).execute();
		assertEquals(100, found.getTotal());
		assertEquals(50, found.getEntry().size());

	}

	/**
	 * See #438
	 */
	@Test
	public void testCreateAndUpdateBinary() throws Exception {
		byte[] arr = {1, 21, 74, 123, -44};
		Binary binary = new Binary();
		binary.setContent(arr);
		binary.setContentType("dansk");

		IIdType resource = ourClient.create().resource(binary).execute().getId();

		Binary fromDB = ourClient.read().resource(Binary.class).withId(resource.toVersionless()).execute();
		assertEquals("1", fromDB.getIdElement().getVersionIdPart());

		arr[0] = 2;
		HttpPut putRequest = new HttpPut(ourServerBase + "/Binary/" + resource.getIdPart());
		putRequest.setEntity(new ByteArrayEntity(arr, ContentType.parse("dansk")));
		CloseableHttpResponse resp = ourHttpClient.execute(putRequest);
		try {
			assertEquals(200, resp.getStatusLine().getStatusCode());
			assertEquals(resource.withVersion("2").getValue(), resp.getFirstHeader("Content-Location").getValue());
		} finally {
			IOUtils.closeQuietly(resp);
		}

		fromDB = ourClient.read().resource(Binary.class).withId(resource.toVersionless()).execute();
		assertEquals("2", fromDB.getIdElement().getVersionIdPart());

		arr[0] = 3;
		fromDB.setContent(arr);
		String encoded = myFhirContext.newJsonParser().encodeResourceToString(fromDB);
		putRequest = new HttpPut(ourServerBase + "/Binary/" + resource.getIdPart());
		putRequest.setEntity(new StringEntity(encoded, ContentType.parse("application/json+fhir")));
		resp = ourHttpClient.execute(putRequest);
		try {
			assertEquals(200, resp.getStatusLine().getStatusCode());
			assertEquals(resource.withVersion("3").getValue(), resp.getFirstHeader(Constants.HEADER_CONTENT_LOCATION).getValue());
		} finally {
			IOUtils.closeQuietly(resp);
		}

		fromDB = ourClient.read().resource(Binary.class).withId(resource.toVersionless()).execute();
		assertEquals("3", fromDB.getIdElement().getVersionIdPart());

		// Now an update with the wrong ID in the body

		arr[0] = 4;
		binary.setId("");
		encoded = myFhirContext.newJsonParser().encodeResourceToString(binary);
		putRequest = new HttpPut(ourServerBase + "/Binary/" + resource.getIdPart());
		putRequest.setEntity(new StringEntity(encoded, ContentType.parse("application/json+fhir")));
		resp = ourHttpClient.execute(putRequest);
		try {
			assertEquals(400, resp.getStatusLine().getStatusCode());
		} finally {
			IOUtils.closeQuietly(resp);
		}

		fromDB = ourClient.read().resource(Binary.class).withId(resource.toVersionless()).execute();
		assertEquals("3", fromDB.getIdElement().getVersionIdPart());

	}

	/**
	 * Issue submitted by Bryn
	 */
	@Test
	public void testCreateBundle() throws IOException {
		String input = IOUtils.toString(getClass().getResourceAsStream("/bryn-bundle.json"), StandardCharsets.UTF_8);
		Validate.notNull(input);
		ourClient.create().resource(input).execute().getResource();
	}

	@Test
	public void testUrlSearchWithNoStoreHeader() throws IOException {
		submitBundle("/dstu3/no-store-header/patient-bundle.json");
		submitBundle("/dstu3/no-store-header/practitioner-bundle.json");
		submitBundle("/dstu3/no-store-header/episodeofcare-bundle.json");

		Bundle responseBundle;

		responseBundle = ourClient
			.search()
			.forResource(EpisodeOfCare.class)
			.where(new StringClientParam("_id").matches().value("ECC19005O3"))
			.where(new StringClientParam("_include").matches().value("*"))
			.where(new StringClientParam("_revinclude").matches().value("*"))
			.where(new StringClientParam("_count").matches().value("300"))
			.returnBundle(Bundle.class)
			.encodedJson()
			.execute();
		String bundleContents = "\n * " + responseBundle.getEntry().stream().map(t->t.getResource().getIdElement().toUnqualifiedVersionless().getValue()).collect(Collectors.joining("\n * "));
		assertEquals(3, responseBundle.getEntry().size(), bundleContents);

		runInTransaction(()->{
			ourLog.info("Resources:\n * {}", myResourceTableDao
				.findAll()
				.stream()
				.sorted(((o1, o2) -> (int) (o1.getId() - o2.getId())))
				.map(t->t.getId() + " - " + t.getIdDt().toUnqualifiedVersionless().getValue())
				.collect(Collectors.joining("\n * ")));
		});

		// Now try the exact same search again but using the Cache-Control no-store Header
		responseBundle = ourClient
			.search()
			.forResource(EpisodeOfCare.class)
			.where(new StringClientParam("_id").matches().value("ECC19005O3"))
			.where(new StringClientParam("_include").matches().value("*"))
			.where(new StringClientParam("_revinclude").matches().value("*"))
			.where(new StringClientParam("_count").matches().value("300"))
			.cacheControl(new CacheControlDirective().setNoStore(true))
			.returnBundle(Bundle.class)
			.encodedJson()
			.execute();
		bundleContents = "\n * " + responseBundle.getEntry().stream().map(t->t.getResource().getIdElement().toUnqualifiedVersionless().getValue()).collect(Collectors.joining("\n * "));
		assertEquals(3, responseBundle.getEntry().size(), bundleContents);
	}

	private void submitBundle(String bundleName) throws IOException {
		String input = IOUtils.toString(getClass().getResourceAsStream(bundleName), StandardCharsets.UTF_8);
		Validate.notNull(input);
		ourClient.transaction().withBundle(input).execute();
	}

	@Test
	public void testCreateConditional() {
		Patient patient = new Patient();
		patient.addIdentifier().setSystem("http://uhn.ca/mrns").setValue("100");
		patient.addName().setFamily("Tester").addGiven("Raghad");

		MethodOutcome output1 = ourClient.update().resource(patient).conditionalByUrl("Patient?identifier=http://uhn.ca/mrns|100").execute();

		patient = new Patient();
		patient.addIdentifier().setSystem("http://uhn.ca/mrns").setValue("100");
		patient.addName().setFamily("Tester").addGiven("Raghad");

		MethodOutcome output2 = ourClient.update().resource(patient).conditionalByUrl("Patient?identifier=http://uhn.ca/mrns|100").execute();

		assertEquals(output1.getId().getIdPart(), output2.getId().getIdPart());
	}

	@Test
	public void testCreateIncludesRequestValidatorInterceptorOutcome() {
		RequestValidatingInterceptor interceptor = new RequestValidatingInterceptor();
		assertTrue(interceptor.isAddValidationResultsToResponseOperationOutcome());
		interceptor.setFailOnSeverity(null);

		ourRestServer.registerInterceptor(interceptor);
		ourClient.registerInterceptor(new IClientInterceptor() {
			@Override
			public void interceptRequest(IHttpRequest theRequest) {
				theRequest.addHeader(Constants.HEADER_PREFER, Constants.HEADER_PREFER_RETURN + "=" + Constants.HEADER_PREFER_RETURN_OPERATION_OUTCOME);
			}

			@Override
			public void interceptResponse(IHttpResponse theResponse) {               // TODO Auto-generated method stu
			}

		});
		try {
			// Missing status, which is mandatory
			Observation obs = new Observation();
			obs.addIdentifier().setSystem("urn:foo").setValue("bar");
			IBaseResource outcome = ourClient.create().resource(obs).execute().getOperationOutcome();

			String encodedOo = myFhirContext.newJsonParser().setPrettyPrint(true).encodeResourceToString(outcome);
			ourLog.info(encodedOo);
			assertThat(encodedOo, containsString("cvc-complex-type.2.4.b"));
			assertThat(encodedOo, containsString("Successfully created resource \\\"Observation/"));

			interceptor.setAddValidationResultsToResponseOperationOutcome(false);
			outcome = ourClient.create().resource(obs).execute().getOperationOutcome();
			encodedOo = myFhirContext.newJsonParser().setPrettyPrint(true).encodeResourceToString(outcome);
			ourLog.info(encodedOo);
			assertThat(encodedOo, not(containsString("cvc-complex-type.2.4.b")));
			assertThat(encodedOo, containsString("Successfully created resource \\\"Observation/"));

		} finally {
			ourRestServer.unregisterInterceptor(interceptor);
		}
	}

	@Test
	@Disabled
	public void testCreateQuestionnaireResponseWithValidation() {
		CodeSystem cs = new CodeSystem();
		cs.setUrl("http://urn/system");
		cs.addConcept().setCode("code0");
		ourClient.create().resource(cs).execute();

		ValueSet options = new ValueSet();
		options.getCompose().addInclude().setSystem("http://urn/system");
		IIdType optId = ourClient.create().resource(options).execute().getId();

		Questionnaire q = new Questionnaire();
		q.addItem().setLinkId("link0").setRequired(false).setType(QuestionnaireItemType.CHOICE).setOptions(new Reference(optId));
		IIdType qId = ourClient.create().resource(q).execute().getId();

		QuestionnaireResponse qa;

		// Good code

		qa = new QuestionnaireResponse();
		qa.getQuestionnaire().setReference(qId.toUnqualifiedVersionless().getValue());
		qa.addItem().setLinkId("link0").addAnswer().setValue(new Coding().setSystem("urn:system").setCode("code0"));
		ourClient.create().resource(qa).execute();

		// Bad code

		qa = new QuestionnaireResponse();
		qa.getQuestionnaire().setReference(qId.toUnqualifiedVersionless().getValue());
		qa.addItem().setLinkId("link0").addAnswer().setValue(new Coding().setSystem("urn:system").setCode("code1"));
		try {
			ourClient.create().resource(qa).execute();
			fail();
		} catch (UnprocessableEntityException e) {
			assertThat(e.getMessage(), containsString("Question with linkId[link0]"));
		}
	}

	@Test
	public void testCreateResourceConditional() throws IOException {
		String methodName = "testCreateResourceConditional";

		Patient pt = new Patient();
		pt.addName().setFamily(methodName);
		String resource = myFhirContext.newXmlParser().encodeResourceToString(pt);

		HttpPost post = new HttpPost(ourServerBase + "/Patient");
		post.addHeader(Constants.HEADER_IF_NONE_EXIST, "Patient?name=" + methodName);
		post.setEntity(new StringEntity(resource, ContentType.create(Constants.CT_FHIR_XML, "UTF-8")));
		CloseableHttpResponse response = ourHttpClient.execute(post);
		IdType id;
		try {
			assertEquals(201, response.getStatusLine().getStatusCode());
			String newIdString = response.getFirstHeader(Constants.HEADER_LOCATION_LC).getValue();
			assertThat(newIdString, startsWith(ourServerBase + "/Patient/"));
			id = new IdType(newIdString);
		} finally {
			response.close();
		}

		post = new HttpPost(ourServerBase + "/Patient");
		post.setEntity(new StringEntity(resource, ContentType.create(Constants.CT_FHIR_XML, "UTF-8")));
		post.addHeader(Constants.HEADER_IF_NONE_EXIST, "Patient?name=" + methodName);
		response = ourHttpClient.execute(post);
		try {
			assertEquals(200, response.getStatusLine().getStatusCode());
			String newIdString = response.getFirstHeader(Constants.HEADER_LOCATION_LC).getValue();
			assertEquals(id.getValue(), newIdString); // version should match for conditional create
		} finally {
			response.close();
		}

	}

	@Test
	public void testCreateResourceConditionalComplex() throws IOException {
		Patient pt = new Patient();
		pt.addIdentifier().setSystem("http://general-hospital.co.uk/Identifiers").setValue("09832345234543876876");
		String resource = myFhirContext.newXmlParser().encodeResourceToString(pt);

		HttpPost post = new HttpPost(ourServerBase + "/Patient");
		post.addHeader(Constants.HEADER_IF_NONE_EXIST, "Patient?identifier=http://general-hospital.co.uk/Identifiers|09832345234543876876");
		post.setEntity(new StringEntity(resource, ContentType.create(Constants.CT_FHIR_XML, "UTF-8")));

		IdType id;
		CloseableHttpResponse response = ourHttpClient.execute(post);
		try {
			assertEquals(201, response.getStatusLine().getStatusCode());
			String newIdString = response.getFirstHeader(Constants.HEADER_LOCATION_LC).getValue();
			assertThat(newIdString, startsWith(ourServerBase + "/Patient/"));
			id = new IdType(newIdString);
		} finally {
			response.close();
		}

		IdType id2;
		response = ourHttpClient.execute(post);
		try {
			assertEquals(200, response.getStatusLine().getStatusCode());
			String newIdString = response.getFirstHeader(Constants.HEADER_LOCATION_LC).getValue();
			assertThat(newIdString, startsWith(ourServerBase + "/Patient/"));
			id2 = new IdType(newIdString);
		} finally {
			response.close();
		}

//		//@formatter:off
//		IIdType id3 = ourClient
//			.update()
//			.resource(pt)
//			.conditionalByUrl("Patient?identifier=http://general-hospital.co.uk/Identifiers|09832345234543876876")
//			.execute().getId();
//		//@formatter:on

		assertEquals(id.getValue(), id2.getValue());
	}

	@Test
	public void testCreateResourceReturnsRepresentationByDefault() throws IOException {
		String resource = "<Patient xmlns=\"http://hl7.org/fhir\"></Patient>";

		HttpPost post = new HttpPost(ourServerBase + "/Patient");
		post.setEntity(new StringEntity(resource, ContentType.create(Constants.CT_FHIR_XML, "UTF-8")));

		CloseableHttpResponse response = ourHttpClient.execute(post);
		try {
			assertEquals(201, response.getStatusLine().getStatusCode());
			String respString = IOUtils.toString(response.getEntity().getContent(), StandardCharsets.UTF_8);
			ourLog.info(response.toString());
			ourLog.info(respString);
			assertThat(respString, startsWith("<Patient xmlns=\"http://hl7.org/fhir\">"));
			assertThat(respString, endsWith("</Patient>"));
		} finally {
			response.getEntity().getContent().close();
			response.close();
		}
	}

	@Test
	public void testCreateResourceReturnsOperationOutcome() throws IOException {
		String resource = "<Patient xmlns=\"http://hl7.org/fhir\"></Patient>";

		HttpPost post = new HttpPost(ourServerBase + "/Patient");
		post.setEntity(new StringEntity(resource, ContentType.create(Constants.CT_FHIR_XML, "UTF-8")));
		post.addHeader(Constants.HEADER_PREFER, Constants.HEADER_PREFER_RETURN + "=" + Constants.HEADER_PREFER_RETURN_OPERATION_OUTCOME);

		CloseableHttpResponse response = ourHttpClient.execute(post);
		try {
			assertEquals(201, response.getStatusLine().getStatusCode());
			String respString = IOUtils.toString(response.getEntity().getContent(), StandardCharsets.UTF_8);
			ourLog.info(response.toString());
			ourLog.info(respString);
			assertThat(respString, containsString("<OperationOutcome xmlns=\"http://hl7.org/fhir\">"));
		} finally {
			response.getEntity().getContent().close();
			response.close();
		}
	}

	@Test
	public void testCreateResourceWithNumericId() throws IOException {
		String resource = "<Patient xmlns=\"http://hl7.org/fhir\"><id value=\"2\"/></Patient>";

		HttpPost post = new HttpPost(ourServerBase + "/Patient/2");
		post.setEntity(new StringEntity(resource, ContentType.create(Constants.CT_FHIR_XML, "UTF-8")));

		CloseableHttpResponse response = ourHttpClient.execute(post);
		try {
			String responseString = IOUtils.toString(response.getEntity().getContent(), StandardCharsets.UTF_8);
			ourLog.info(responseString);
			assertEquals(400, response.getStatusLine().getStatusCode());
			OperationOutcome oo = myFhirContext.newXmlParser().parseResource(OperationOutcome.class, responseString);
			assertEquals(Msg.code(365) + "Can not create resource with ID \"2\", ID must not be supplied on a create (POST) operation (use an HTTP PUT / update operation if you wish to supply an ID)",
				oo.getIssue().get(0).getDiagnostics());

		} finally {
			response.getEntity().getContent().close();
			response.close();
		}
	}

	@Test
	public void testCreateWithForcedId() {
		String methodName = "testCreateWithForcedId";

		Patient p = new Patient();
		p.addName().setFamily(methodName);
		p.setId(methodName);

		IIdType optId = ourClient.update().resource(p).execute().getId();
		assertEquals(methodName, optId.getIdPart());
		assertEquals("1", optId.getVersionIdPart());
	}

	@Test
	public void testDeepChaining() {
		Location l1 = new Location();
		l1.getNameElement().setValue("testDeepChainingL1");
		IIdType l1id = ourClient.create().resource(l1).execute().getId();

		Location l2 = new Location();
		l2.getNameElement().setValue("testDeepChainingL2");
		l2.getPartOf().setReferenceElement(l1id.toVersionless().toUnqualified());
		IIdType l2id = ourClient.create().resource(l2).execute().getId();

		Encounter e1 = new Encounter();
		e1.addIdentifier().setSystem("urn:foo").setValue("testDeepChainingE1");
		e1.getStatusElement().setValue(EncounterStatus.INPROGRESS);
		EncounterLocationComponent location = e1.addLocation();
		location.getLocation().setReferenceElement(l2id.toUnqualifiedVersionless());
		location.setPeriod(new Period().setStart(new Date(), TemporalPrecisionEnum.SECOND).setEnd(new Date(), TemporalPrecisionEnum.SECOND));
		IIdType e1id = ourClient.create().resource(e1).execute().getId();

		//@formatter:off
		Bundle res = ourClient.search()
			.forResource(Encounter.class)
			.where(Encounter.IDENTIFIER.exactly().systemAndCode("urn:foo", "testDeepChainingE1"))
			.include(Encounter.INCLUDE_LOCATION.asRecursive())
			.include(Location.INCLUDE_PARTOF.asRecursive())
			.returnBundle(Bundle.class)
			.execute();
		//@formatter:on

		assertEquals(3, res.getEntry().size());
		assertEquals(1, genResourcesOfType(res, Encounter.class).size());
		assertEquals(e1id.toUnqualifiedVersionless(), genResourcesOfType(res, Encounter.class).get(0).getIdElement().toUnqualifiedVersionless());

	}

	@Test
	public void testDeleteConditionalMultiple() {
		String methodName = "testDeleteConditionalMultiple";

		myDaoConfig.setAllowMultipleDelete(false);

		Patient p = new Patient();
		p.addIdentifier().setSystem("urn:system").setValue(methodName);
		p.addName().setFamily("FAM1");
		IIdType id1 = myPatientDao.create(p, mySrd).getId().toUnqualifiedVersionless();

		p = new Patient();
		p.addIdentifier().setSystem("urn:system").setValue(methodName);
		p.addName().setFamily("FAM2");
		IIdType id2 = myPatientDao.create(p, mySrd).getId().toUnqualifiedVersionless();

		try {
			//@formatter:off
			ourClient
				.delete()
				.resourceConditionalByType(Patient.class)
				.where(Patient.IDENTIFIER.exactly().code(methodName))
				.execute();
			//@formatter:on
			fail();
		} catch (PreconditionFailedException e) {
			assertEquals("HTTP 412 Precondition Failed: " + Msg.code(962) + "Failed to DELETE resource with match URL \"Patient?identifier=testDeleteConditionalMultiple\" because this search matched 2 resources",
				e.getMessage());
		}

		// Not deleted yet..
		ourClient.read().resource("Patient").withId(id1).execute();
		ourClient.read().resource("Patient").withId(id2).execute();

		myDaoConfig.setAllowMultipleDelete(true);

		MethodOutcome response = ourClient
			.delete()
			.resourceConditionalByType(Patient.class)
			.where(Patient.IDENTIFIER.exactly().code(methodName))
			.execute();

		String encoded = myFhirContext.newXmlParser().encodeResourceToString(response.getOperationOutcome());
		ourLog.info(encoded);
		assertThat(encoded, containsString(
			"<issue><severity value=\"information\"/><code value=\"informational\"/><diagnostics value=\"Successfully deleted 2 resource(s) in "));
		try {
			ourClient.read().resource("Patient").withId(id1).execute();
			fail();
		} catch (ResourceGoneException e) {
			// good
		}
		try {
			ourClient.read().resource("Patient").withId(id2).execute();
			fail();
		} catch (ResourceGoneException e) {
			// good
		}
	}

	@Test
	public void testDeleteConditionalNoMatches() throws Exception {
		String methodName = "testDeleteConditionalNoMatches";

		HttpDelete delete = new HttpDelete(ourServerBase + "/Patient?identifier=" + methodName);
		CloseableHttpResponse resp = ourHttpClient.execute(delete);
		try {
			ourLog.info(resp.toString());
			String response = IOUtils.toString(resp.getEntity().getContent(), StandardCharsets.UTF_8);
			ourLog.info(response);
			assertEquals(200, resp.getStatusLine().getStatusCode());
			assertThat(response, containsString(
				"<issue><severity value=\"warning\"/><code value=\"not-found\"/><diagnostics value=\"Unable to find resource matching URL &quot;Patient?identifier=testDeleteConditionalNoMatches&quot;. Deletion failed.\"/></issue>"));
		} finally {
			IOUtils.closeQuietly(resp);
		}

	}

	@Test
	public void testDeleteInvalidReference() throws IOException {
		HttpDelete delete = new HttpDelete(ourServerBase + "/Patient");
		CloseableHttpResponse response = ourHttpClient.execute(delete);
		try {
			String responseString = IOUtils.toString(response.getEntity().getContent(), StandardCharsets.UTF_8);
			ourLog.info(responseString);
			assertEquals(400, response.getStatusLine().getStatusCode());
			assertThat(responseString, containsString("Can not perform delete, no ID provided"));
		} finally {
			response.close();
		}
	}

	/**
	 * Test for #345
	 */
	@Test
	public void testDeleteNormal() {
		Patient p = new Patient();
		p.addName().setFamily("FAM");
		IIdType id = ourClient.create().resource(p).execute().getId().toUnqualifiedVersionless();

		ourClient.read().resource(Patient.class).withId(id).execute();

		ourClient.delete().resourceById(id).execute();

		try {
			ourClient.read().resource(Patient.class).withId(id).execute();
			fail();
		} catch (ResourceGoneException e) {
			// good
		}
	}

	@Test
	public void testDeleteResourceConditional1() throws IOException {
		String methodName = "testDeleteResourceConditional1";

		Patient pt = new Patient();
		pt.addName().setFamily(methodName);
		String resource = myFhirContext.newXmlParser().encodeResourceToString(pt);

		HttpPost post = new HttpPost(ourServerBase + "/Patient");
		post.setEntity(new StringEntity(resource, ContentType.create(Constants.CT_FHIR_XML, "UTF-8")));
		CloseableHttpResponse response = ourHttpClient.execute(post);
		IdType id;
		try {
			assertEquals(201, response.getStatusLine().getStatusCode());
			String newIdString = response.getFirstHeader(Constants.HEADER_LOCATION_LC).getValue();
			assertThat(newIdString, startsWith(ourServerBase + "/Patient/"));
			id = new IdType(newIdString);
		} finally {
			response.close();
		}

		HttpDelete delete = new HttpDelete(ourServerBase + "/Patient?name=" + methodName);
		response = ourHttpClient.execute(delete);
		try {
			assertEquals(200, response.getStatusLine().getStatusCode());
			String resp = IOUtils.toString(response.getEntity().getContent(), StandardCharsets.UTF_8);
			ourLog.info(resp);
			OperationOutcome oo = myFhirContext.newXmlParser().parseResource(OperationOutcome.class, resp);
			assertThat(oo.getIssueFirstRep().getDiagnostics(), startsWith("Successfully deleted 1 resource(s) in "));
		} finally {
			response.close();
		}

		HttpGet read = new HttpGet(ourServerBase + "/Patient/" + id.getIdPart());
		response = ourHttpClient.execute(read);
		try {
			ourLog.info(response.toString());
			assertEquals(Constants.STATUS_HTTP_410_GONE, response.getStatusLine().getStatusCode());
			String resp = IOUtils.toString(response.getEntity().getContent(), StandardCharsets.UTF_8);
			ourLog.info(resp);
			OperationOutcome oo = myFhirContext.newXmlParser().parseResource(OperationOutcome.class, resp);
			assertThat(oo.getIssueFirstRep().getDiagnostics(), startsWith("Resource was deleted at"));
		} finally {
			response.close();
		}

		// Delete should now have no matches

		delete = new HttpDelete(ourServerBase + "/Patient?name=" + methodName);
		response = ourHttpClient.execute(delete);
		try {
			assertEquals(200, response.getStatusLine().getStatusCode());
			String resp = IOUtils.toString(response.getEntity().getContent(), StandardCharsets.UTF_8);
			ourLog.info(resp);
			OperationOutcome oo = myFhirContext.newXmlParser().parseResource(OperationOutcome.class, resp);
			assertThat(oo.getIssueFirstRep().getDiagnostics(), startsWith("Unable to find resource matching URL \"Patient?name=testDeleteResourceConditional1\". Deletion failed."));
		} finally {
			response.close();
		}

	}

	/**
	 * Based on email from Rene Spronk
	 */
	@Test
	public void testDeleteResourceConditional2() throws Exception {
		String methodName = "testDeleteResourceConditional2";

		Patient pt = new Patient();
		pt.addName().setFamily(methodName);
		pt.addIdentifier().setSystem("http://ghh.org/patient").setValue(methodName);
		String resource = myFhirContext.newXmlParser().encodeResourceToString(pt);

		HttpPost post = new HttpPost(ourServerBase + "/Patient");
		post.setEntity(new StringEntity(resource, ContentType.create(Constants.CT_FHIR_XML, "UTF-8")));
		CloseableHttpResponse response = ourHttpClient.execute(post);
		IdType id;
		try {
			assertEquals(201, response.getStatusLine().getStatusCode());
			String newIdString = response.getFirstHeader(Constants.HEADER_LOCATION_LC).getValue();
			assertThat(newIdString, startsWith(ourServerBase + "/Patient/"));
			id = new IdType(newIdString);
		} finally {
			response.close();
		}

		/*
		 * Try it with a raw socket call. The Apache client won't let us use the unescaped "|" in the URL but we want to make sure that works too..
		 */
		Socket sock = new Socket();
		sock.setSoTimeout(3000);
		try {
			sock.connect(new InetSocketAddress("localhost", ourPort));
			sock.getOutputStream().write(("DELETE /fhir/context/Patient?identifier=http://ghh.org/patient|" + methodName + " HTTP/1.1\n").getBytes("UTF-8"));
			sock.getOutputStream().write("Host: localhost\n".getBytes("UTF-8"));
			sock.getOutputStream().write("\n".getBytes("UTF-8"));

			BufferedReader socketInput = new BufferedReader(new InputStreamReader(sock.getInputStream()));

			// String response = "";
			StringBuilder b = new StringBuilder();
			char[] buf = new char[1000];
			while (socketInput.read(buf) != -1) {
				b.append(buf);
			}
			String resp = b.toString();

			ourLog.info("Resp: {}", resp);
		} catch (SocketTimeoutException e) {
			e.printStackTrace();
		} finally {
			sock.close();
		}

		Thread.sleep(1000);

		HttpGet read = new HttpGet(ourServerBase + "/Patient/" + id.getIdPart());
		response = ourHttpClient.execute(read);
		try {
			ourLog.info(response.toString());
			assertEquals(Constants.STATUS_HTTP_410_GONE, response.getStatusLine().getStatusCode());
		} finally {
			response.close();
		}

	}

	@Test
	public void testDeleteReturnsOperationOutcome() {
		Patient p = new Patient();
		p.addName().setFamily("FAM");
		IIdType id = ourClient.create().resource(p).execute().getId().toUnqualifiedVersionless();

		MethodOutcome resp = ourClient.delete().resourceById(id).execute();
		OperationOutcome oo = (OperationOutcome) resp.getOperationOutcome();
		assertThat(oo.getIssueFirstRep().getDiagnostics(), startsWith("Successfully deleted 1 resource(s) in "));
	}

	/**
	 * See issue #52
	 */
	@Test
	public void testDocumentManifestResources() throws Exception {
		myFhirContext.getResourceDefinition(Practitioner.class);
		myFhirContext.getResourceDefinition(DocumentManifest.class);

		IGenericClient client = ourClient;

		int initialSize = client.search().forResource(DocumentManifest.class).returnBundle(Bundle.class).execute().getEntry().size();

		String resBody = IOUtils.toString(ResourceProviderDstu3Test.class.getResource("/documentmanifest.json"), StandardCharsets.UTF_8);
		client.create().resource(resBody).execute();

		int newSize = client.search().forResource(DocumentManifest.class).returnBundle(Bundle.class).execute().getEntry().size();

		assertEquals(1, newSize - initialSize);

	}

	/**
	 * See issue #52
	 */
	@Test
	public void testDocumentReferenceResources() throws Exception {
		IGenericClient client = ourClient;

		int initialSize = client.search().forResource(DocumentReference.class).returnBundle(Bundle.class).execute().getEntry().size();

		String resBody = IOUtils.toString(ResourceProviderDstu3Test.class.getResource("/documentreference.json"), StandardCharsets.UTF_8);
		client.create().resource(resBody).execute();

		int newSize = client.search().forResource(DocumentReference.class).returnBundle(Bundle.class).execute().getEntry().size();

		assertEquals(1, newSize - initialSize);

	}

	@Test
	public void testEmptySearch() {
		Bundle responseBundle;

		responseBundle = ourClient.search().forResource(Patient.class).returnBundle(Bundle.class).execute();
		assertEquals(0, responseBundle.getTotal());

		responseBundle = ourClient.search().forResource(Patient.class).where(Patient.NAME.matches().value("AAA")).returnBundle(Bundle.class).execute();
		assertEquals(0, responseBundle.getTotal());

		responseBundle = ourClient.search().forResource(Patient.class).where(new StringClientParam("_content").matches().value("AAA")).returnBundle(Bundle.class).execute();
		assertEquals(0, responseBundle.getTotal());

	}

	@Test
	public void testEverythingEncounterInstance() {
		String methodName = "testEverythingEncounterInstance";

		Organization org1parent = new Organization();
		org1parent.setId("org1parent");
		org1parent.setName(methodName + "1parent");
		IIdType orgId1parent = ourClient.update().resource(org1parent).execute().getId().toUnqualifiedVersionless();

		Organization org1 = new Organization();
		org1.setName(methodName + "1");
		org1.getPartOf().setReferenceElement(orgId1parent);
		IIdType orgId1 = ourClient.create().resource(org1).execute().getId().toUnqualifiedVersionless();

		Patient p = new Patient();
		p.addName().setFamily(methodName);
		p.getManagingOrganization().setReferenceElement(orgId1);
		IIdType patientId = ourClient.create().resource(p).execute().getId().toUnqualifiedVersionless();

		Organization org2 = new Organization();
		org2.setName(methodName + "1");
		IIdType orgId2 = ourClient.create().resource(org2).execute().getId().toUnqualifiedVersionless();

		Device dev = new Device();
		dev.setModel(methodName);
		dev.getOwner().setReferenceElement(orgId2);
		IIdType devId = ourClient.create().resource(dev).execute().getId().toUnqualifiedVersionless();

		Location locParent = new Location();
		locParent.setName(methodName + "Parent");
		IIdType locPId = ourClient.create().resource(locParent).execute().getId().toUnqualifiedVersionless();

		Location locChild = new Location();
		locChild.setName(methodName);
		locChild.getPartOf().setReferenceElement(locPId);
		IIdType locCId = ourClient.create().resource(locChild).execute().getId().toUnqualifiedVersionless();

		Encounter encU = new Encounter();
		encU.getSubject().setReferenceElement(patientId);
		encU.addLocation().getLocation().setReferenceElement(locCId);
		IIdType encUId = ourClient.create().resource(encU).execute().getId().toUnqualifiedVersionless();

		Encounter enc = new Encounter();
		enc.getSubject().setReferenceElement(patientId);
		enc.addLocation().getLocation().setReferenceElement(locCId);
		IIdType encId = ourClient.create().resource(enc).execute().getId().toUnqualifiedVersionless();

		Observation obs = new Observation();
		obs.getSubject().setReferenceElement(patientId);
		obs.getDevice().setReferenceElement(devId);
		obs.getContext().setReferenceElement(encId);
		IIdType obsId = ourClient.create().resource(obs).execute().getId().toUnqualifiedVersionless();

		ourLog.info("IDs: EncU:" + encUId.getIdPart() + " Enc:" + encId.getIdPart() + "  " + patientId.toUnqualifiedVersionless());

		Parameters output = ourClient.operation().onInstance(encId).named("everything").withNoParameters(Parameters.class).execute();
		Bundle b = (Bundle) output.getParameter().get(0).getResource();
		List<IIdType> ids = toUnqualifiedVersionlessIds(b);
		assertThat(ids, containsInAnyOrder(patientId, encId, orgId1, orgId2, orgId1parent, locPId, locCId, obsId, devId));
		assertThat(ids, not(containsInRelativeOrder(encUId)));

		ourLog.info(ids.toString());
	}

	@Test
	public void testEverythingEncounterType() {
		String methodName = "testEverythingEncounterInstance";

		Organization org1parent = new Organization();
		org1parent.setId("org1parent");
		org1parent.setName(methodName + "1parent");
		IIdType orgId1parent = ourClient.update().resource(org1parent).execute().getId().toUnqualifiedVersionless();

		Organization org1 = new Organization();
		org1.setName(methodName + "1");
		org1.getPartOf().setReferenceElement(orgId1parent);
		IIdType orgId1 = ourClient.create().resource(org1).execute().getId().toUnqualifiedVersionless();

		Patient p = new Patient();
		p.addName().setFamily(methodName);
		p.getManagingOrganization().setReferenceElement(orgId1);
		IIdType patientId = ourClient.create().resource(p).execute().getId().toUnqualifiedVersionless();

		Organization org2 = new Organization();
		org2.setName(methodName + "1");
		IIdType orgId2 = ourClient.create().resource(org2).execute().getId().toUnqualifiedVersionless();

		Device dev = new Device();
		dev.setModel(methodName);
		dev.getOwner().setReferenceElement(orgId2);
		IIdType devId = ourClient.create().resource(dev).execute().getId().toUnqualifiedVersionless();

		Location locParent = new Location();
		locParent.setName(methodName + "Parent");
		IIdType locPId = ourClient.create().resource(locParent).execute().getId().toUnqualifiedVersionless();

		Location locChild = new Location();
		locChild.setName(methodName);
		locChild.getPartOf().setReferenceElement(locPId);
		IIdType locCId = ourClient.create().resource(locChild).execute().getId().toUnqualifiedVersionless();

		Encounter encU = new Encounter();
		encU.addIdentifier().setValue(methodName);
		IIdType encUId = ourClient.create().resource(encU).execute().getId().toUnqualifiedVersionless();

		Encounter enc = new Encounter();
		enc.getSubject().setReferenceElement(patientId);
		enc.addLocation().getLocation().setReferenceElement(locCId);
		IIdType encId = ourClient.create().resource(enc).execute().getId().toUnqualifiedVersionless();

		Observation obs = new Observation();
		obs.getSubject().setReferenceElement(patientId);
		obs.getDevice().setReferenceElement(devId);
		obs.getContext().setReferenceElement(encId);
		IIdType obsId = ourClient.create().resource(obs).execute().getId().toUnqualifiedVersionless();

		Parameters output = ourClient.operation().onType(Encounter.class).named("everything").withNoParameters(Parameters.class).execute();
		Bundle b = (Bundle) output.getParameter().get(0).getResource();
		List<IIdType> ids = toUnqualifiedVersionlessIds(b);
		assertThat(ids, containsInAnyOrder(patientId, encUId, encId, orgId1, orgId2, orgId1parent, locPId, locCId, obsId, devId));

		ourLog.info(ids.toString());
	}

	@Test
	public void testEverythingInstanceWithContentFilter() {
		Patient pt1 = new Patient();
		pt1.addName().setFamily("Everything").addGiven("Arthur");
		IIdType ptId1 = myPatientDao.create(pt1, mySrd).getId().toUnqualifiedVersionless();

		Patient pt2 = new Patient();
		pt2.addName().setFamily("Everything").addGiven("Arthur");
		IIdType ptId2 = myPatientDao.create(pt2, mySrd).getId().toUnqualifiedVersionless();

		Device dev1 = new Device();
		dev1.setManufacturer("Some Manufacturer");
		IIdType devId1 = myDeviceDao.create(dev1, mySrd).getId().toUnqualifiedVersionless();

		Device dev2 = new Device();
		dev2.setManufacturer("Some Manufacturer 2");
		myDeviceDao.create(dev2, mySrd).getId().toUnqualifiedVersionless();

		Observation obs1 = new Observation();
		obs1.getText().setDivAsString("<div>OBSTEXT1</div>");
		obs1.getSubject().setReferenceElement(ptId1);
		obs1.getCode().addCoding().setCode("CODE1");
		obs1.setValue(new StringType("obsvalue1"));
		obs1.getDevice().setReferenceElement(devId1);
		IIdType obsId1 = myObservationDao.create(obs1, mySrd).getId().toUnqualifiedVersionless();

		Observation obs2 = new Observation();
		obs2.getSubject().setReferenceElement(ptId1);
		obs2.getCode().addCoding().setCode("CODE2");
		obs2.setValue(new StringType("obsvalue2"));
		IIdType obsId2 = myObservationDao.create(obs2, mySrd).getId().toUnqualifiedVersionless();

		Observation obs3 = new Observation();
		obs3.getSubject().setReferenceElement(ptId2);
		obs3.getCode().addCoding().setCode("CODE3");
		obs3.setValue(new StringType("obsvalue3"));
		IIdType obsId3 = myObservationDao.create(obs3, mySrd).getId().toUnqualifiedVersionless();

		List<IIdType> actual;
		StringAndListParam param;

		ourLog.info("Pt1:{} Pt2:{} Obs1:{} Obs2:{} Obs3:{}", ptId1.getIdPart(), ptId2.getIdPart(), obsId1.getIdPart(), obsId2.getIdPart(), obsId3.getIdPart());

		param = new StringAndListParam();
		param.addAnd(new StringOrListParam().addOr(new StringParam("obsvalue1")));

		//@formatter:off
		Parameters response = ourClient
			.operation()
			.onInstance(ptId1)
			.named("everything")
			.withParameter(Parameters.class, Constants.PARAM_CONTENT, new StringType("obsvalue1"))
			.execute();
		//@formatter:on

		actual = toUnqualifiedVersionlessIds((Bundle) response.getParameter().get(0).getResource());
		assertThat(actual, containsInAnyOrder(ptId1, obsId1, devId1));

	}

	/**
	 * See #147"Patient"
	 */
	@Test
	public void testEverythingPatientDoesntRepeatPatient() {
		Bundle b;
		IParser parser = myFhirContext.newJsonParser();
		b = parser.parseResource(Bundle.class, new InputStreamReader(ResourceProviderDstu3Test.class.getResourceAsStream("/bug147-bundle-dstu3.json")));

		Bundle resp = ourClient.transaction().withBundle(b).execute();
		List<IdType> ids = new ArrayList<IdType>();
		for (BundleEntryComponent next : resp.getEntry()) {
			IdType toAdd = new IdType(next.getResponse().getLocation()).toUnqualifiedVersionless();
			ids.add(toAdd);
		}
		ourLog.info("Created: " + ids.toString());

		IdType patientId = new IdType(resp.getEntry().get(0).getResponse().getLocation());
		assertEquals("Patient", patientId.getResourceType());

		{
			Parameters output = ourClient.operation().onInstance(patientId).named("everything").withNoParameters(Parameters.class).execute();
			b = (Bundle) output.getParameter().get(0).getResource();

			ids = new ArrayList<IdType>();
			boolean dupes = false;
			for (BundleEntryComponent next : b.getEntry()) {
				IdType toAdd = next.getResource().getIdElement().toUnqualifiedVersionless();
				dupes = dupes | ids.contains(toAdd);
				ids.add(toAdd);
			}
			ourLog.info("$everything: " + ids.toString());

			assertFalse(dupes, ids.toString());
		}

		/*
		 * Now try with a size specified
		 */
		{
			Parameters input = new Parameters();
			input.addParameter().setName(Constants.PARAM_COUNT).setValue(new UnsignedIntType(100));
			Parameters output = ourClient.operation().onInstance(patientId).named("everything").withParameters(input).execute();
			b = (Bundle) output.getParameter().get(0).getResource();

			ids = new ArrayList<IdType>();
			boolean dupes = false;
			for (BundleEntryComponent next : b.getEntry()) {
				IdType toAdd = next.getResource().getIdElement().toUnqualifiedVersionless();
				dupes = dupes | ids.contains(toAdd);
				ids.add(toAdd);
			}
			ourLog.info("$everything: " + ids.toString());

			assertFalse(dupes, ids.toString());
			assertThat(ids.toString(), containsString("Condition"));
			assertThat(ids.size(), greaterThan(10));
		}
	}

	/**
	 * Test for #226
	 */
	@Test
	public void testEverythingPatientIncludesBackReferences() {
		String methodName = "testEverythingIncludesBackReferences";

		Medication med = new Medication();
		med.getCode().setText(methodName);
		IIdType medId = myMedicationDao.create(med, mySrd).getId().toUnqualifiedVersionless();

		Patient pat = new Patient();
		pat.addAddress().addLine(methodName);
		IIdType patId = myPatientDao.create(pat, mySrd).getId().toUnqualifiedVersionless();

		MedicationRequest mo = new MedicationRequest();
		mo.getSubject().setReferenceElement(patId);
		mo.setMedication(new Reference(medId));
		IIdType moId = myMedicationRequestDao.create(mo, mySrd).getId().toUnqualifiedVersionless();

		Parameters output = ourClient.operation().onInstance(patId).named("everything").withNoParameters(Parameters.class).execute();
		Bundle b = (Bundle) output.getParameter().get(0).getResource();
		List<IIdType> ids = toUnqualifiedVersionlessIds(b);
		ourLog.info(ids.toString());
		assertThat(ids, containsInAnyOrder(patId, medId, moId));
	}

	/**
	 * See #148
	 */
	@Test
	public void testEverythingPatientIncludesCondition() {
		Bundle b = new Bundle();
		Patient p = new Patient();
		p.setId("1");
		b.addEntry().setResource(p).getRequest().setMethod(HTTPVerb.POST);

		Condition c = new Condition();
		c.getSubject().setReference("Patient/1");
		b.addEntry().setResource(c).getRequest().setMethod(HTTPVerb.POST);

		Bundle resp = ourClient.transaction().withBundle(b).execute();

		ourLog.info(myFhirContext.newJsonParser().setPrettyPrint(true).encodeResourceToString(resp));

		IdType patientId = new IdType(resp.getEntry().get(0).getResponse().getLocation());
		assertEquals("Patient", patientId.getResourceType());

		Parameters output = ourClient.operation().onInstance(patientId).named("everything").withNoParameters(Parameters.class).execute();
		b = (Bundle) output.getParameter().get(0).getResource();

		List<IdType> ids = new ArrayList<IdType>();
		for (BundleEntryComponent next : b.getEntry()) {
			IdType toAdd = next.getResource().getIdElement().toUnqualifiedVersionless();
			ids.add(toAdd);
		}

		assertThat(ids.toString(), containsString("Patient/"));
		assertThat(ids.toString(), containsString("Condition/"));
	}


	@Test
	public void testEverythingPatientOperation() {
		String methodName = "testEverythingOperation";

		Organization org1parent = new Organization();
		org1parent.setId("org1parent");
		org1parent.setName(methodName + "1parent");
		IIdType orgId1parent = ourClient.update().resource(org1parent).execute().getId().toUnqualifiedVersionless();

		Organization org1 = new Organization();
		org1.setName(methodName + "1");
		org1.getPartOf().setReferenceElement(orgId1parent);
		IIdType orgId1 = ourClient.create().resource(org1).execute().getId().toUnqualifiedVersionless();

		Patient p = new Patient();
		p.addName().setFamily(methodName);
		p.getManagingOrganization().setReferenceElement(orgId1);
		IIdType patientId = ourClient.create().resource(p).execute().getId().toUnqualifiedVersionless();

		Organization org2 = new Organization();
		org2.setName(methodName + "1");
		IIdType orgId2 = ourClient.create().resource(org2).execute().getId().toUnqualifiedVersionless();

		Device dev = new Device();
		dev.setModel(methodName);
		dev.getOwner().setReferenceElement(orgId2);
		IIdType devId = ourClient.create().resource(dev).execute().getId().toUnqualifiedVersionless();

		Observation obs = new Observation();
		obs.getSubject().setReferenceElement(patientId);
		obs.getDevice().setReferenceElement(devId);
		IIdType obsId = ourClient.create().resource(obs).execute().getId().toUnqualifiedVersionless();

		Encounter enc = new Encounter();
		enc.getSubject().setReferenceElement(patientId);
		IIdType encId = ourClient.create().resource(enc).execute().getId().toUnqualifiedVersionless();

		Parameters output = ourClient.operation().onInstance(patientId).named("everything").withNoParameters(Parameters.class).execute();
		Bundle b = (Bundle) output.getParameter().get(0).getResource();
		List<IIdType> ids = toUnqualifiedVersionlessIds(b);
		assertThat(ids, containsInAnyOrder(patientId, devId, obsId, encId, orgId1, orgId2, orgId1parent));

		ourLog.info(ids.toString());
	}

	@Test
	public void testEverythingPatientType() {
		String methodName = "testEverythingPatientType";

		Organization o1 = new Organization();
		o1.setName(methodName + "1");
		IIdType o1Id = ourClient.create().resource(o1).execute().getId().toUnqualifiedVersionless();
		Organization o2 = new Organization();
		o2.setName(methodName + "2");
		IIdType o2Id = ourClient.create().resource(o2).execute().getId().toUnqualifiedVersionless();

		Patient p1 = new Patient();
		p1.addName().setFamily(methodName + "1");
		p1.getManagingOrganization().setReferenceElement(o1Id);
		IIdType p1Id = ourClient.create().resource(p1).execute().getId().toUnqualifiedVersionless();
		Patient p2 = new Patient();
		p2.addName().setFamily(methodName + "2");
		p2.getManagingOrganization().setReferenceElement(o2Id);
		IIdType p2Id = ourClient.create().resource(p2).execute().getId().toUnqualifiedVersionless();

		Condition c1 = new Condition();
		c1.getSubject().setReferenceElement(p1Id);
		IIdType c1Id = ourClient.create().resource(c1).execute().getId().toUnqualifiedVersionless();
		Condition c2 = new Condition();
		c2.getSubject().setReferenceElement(p2Id);
		IIdType c2Id = ourClient.create().resource(c2).execute().getId().toUnqualifiedVersionless();

		Condition c3 = new Condition();
		c3.addIdentifier().setValue(methodName + "3");
		IIdType c3Id = ourClient.create().resource(c3).execute().getId().toUnqualifiedVersionless();

		Parameters output = ourClient.operation().onType(Patient.class).named("everything").withNoParameters(Parameters.class).execute();
		Bundle b = (Bundle) output.getParameter().get(0).getResource();

		assertEquals(BundleType.SEARCHSET, b.getType());
		List<IIdType> ids = toUnqualifiedVersionlessIds(b);

		assertThat(ids, containsInAnyOrder(o1Id, o2Id, p1Id, p2Id, c1Id, c2Id));
		assertThat(ids, not(containsInRelativeOrder(c3Id)));
	}

	@Test
	public void testEverythingPatientInstanceWithTypeParameter() {
		String methodName = "testEverythingPatientInstanceWithTypeParameter";

		//Patient 1 stuff.
		IIdType o1Id = createOrganization(methodName, "1");
		IIdType p1Id = createPatientWithIndexAtOrganization(methodName, "1", o1Id);
		IIdType c1Id = createConditionForPatient(methodName, "1", p1Id);
		IIdType obs1Id = createObservationForPatient(p1Id, "1");
		IIdType m1Id = createMedicationRequestForPatient(p1Id, "1");

		//Test for only one patient
		Parameters parameters = new Parameters();
		parameters.addParameter().setName(Constants.PARAM_TYPE).setValue(new StringType("Condition, Observation"));

		myCaptureQueriesListener.clear();

		Parameters output = ourClient.operation().onInstance(p1Id).named("everything").withParameters(parameters).execute();
		ourLog.info(myFhirContext.newJsonParser().setPrettyPrint(true).encodeResourceToString(output));
		Bundle b = (Bundle) output.getParameter().get(0).getResource();

		myCaptureQueriesListener.logSelectQueries();

		assertEquals(Bundle.BundleType.SEARCHSET, b.getType());
		List<IIdType> ids = toUnqualifiedVersionlessIds(b);

		assertThat(ids, containsInAnyOrder(p1Id, c1Id, obs1Id));
		assertThat(ids, not(hasItem(o1Id)));
		assertThat(ids, not(hasItem(m1Id)));
	}

	@Test
	public void testEverythingPatientTypeWithTypeParameter() {
		String methodName = "testEverythingPatientTypeWithTypeParameter";

		//Patient 1 stuff.
		IIdType o1Id = createOrganization(methodName, "1");
		IIdType p1Id = createPatientWithIndexAtOrganization(methodName, "1", o1Id);
		IIdType c1Id = createConditionForPatient(methodName, "1", p1Id);
		IIdType obs1Id = createObservationForPatient(p1Id, "1");
		IIdType m1Id = createMedicationRequestForPatient(p1Id, "1");

		//Test for only one patient
		Parameters parameters = new Parameters();
		parameters.addParameter().setName(Constants.PARAM_TYPE).setValue(new StringType("Condition, Observation"));

		myCaptureQueriesListener.clear();

		Parameters output = ourClient.operation().onType(Patient.class).named("everything").withParameters(parameters).execute();
		ourLog.info(myFhirContext.newJsonParser().setPrettyPrint(true).encodeResourceToString(output));
		Bundle b = (Bundle) output.getParameter().get(0).getResource();

		myCaptureQueriesListener.logSelectQueries();

		assertEquals(Bundle.BundleType.SEARCHSET, b.getType());
		List<IIdType> ids = toUnqualifiedVersionlessIds(b);

		assertThat(ids, containsInAnyOrder(p1Id, c1Id, obs1Id));
		assertThat(ids, not(hasItem(o1Id)));
		assertThat(ids, not(hasItem(m1Id)));
	}

	@Test
	public void testEverythingPatientTypeWithTypeAndIdParameter() {
		String methodName = "testEverythingPatientTypeWithTypeAndIdParameter";

		//Patient 1 stuff.
		IIdType o1Id = createOrganization(methodName, "1");
		IIdType p1Id = createPatientWithIndexAtOrganization(methodName, "1", o1Id);
		IIdType c1Id = createConditionForPatient(methodName, "1", p1Id);
		IIdType obs1Id = createObservationForPatient(p1Id, "1");
		IIdType m1Id = createMedicationRequestForPatient(p1Id, "1");

		//Patient 2 stuff.
		IIdType o2Id = createOrganization(methodName, "2");
		IIdType p2Id = createPatientWithIndexAtOrganization(methodName, "2", o2Id);
		IIdType c2Id = createConditionForPatient(methodName, "2", p2Id);
		IIdType obs2Id = createObservationForPatient(p2Id, "2");
		IIdType m2Id = createMedicationRequestForPatient(p2Id, "2");

		//Test for only patient 1
		Parameters parameters = new Parameters();
		parameters.addParameter().setName(Constants.PARAM_TYPE).setValue(new StringType("Condition, Observation"));
		parameters.addParameter().setName(Constants.PARAM_ID).setValue(new IdType(p1Id.getIdPart()));

		myCaptureQueriesListener.clear();

		Parameters output = ourClient.operation().onType(Patient.class).named("everything").withParameters(parameters).execute();
		ourLog.info(myFhirContext.newJsonParser().setPrettyPrint(true).encodeResourceToString(output));
		Bundle b = (Bundle) output.getParameter().get(0).getResource();

		myCaptureQueriesListener.logSelectQueries();

		assertEquals(Bundle.BundleType.SEARCHSET, b.getType());
		List<IIdType> ids = toUnqualifiedVersionlessIds(b);

		assertThat(ids, containsInAnyOrder(p1Id, c1Id, obs1Id));
		assertThat(ids, not(hasItem(o1Id)));
		assertThat(ids, not(hasItem(m1Id)));
		assertThat(ids, not(hasItem(p2Id)));
		assertThat(ids, not(hasItem(o2Id)));
	}

	private IIdType createOrganization(String methodName, String s) {
		Organization o1 = new Organization();
		o1.setName(methodName + s);
		return ourClient.create().resource(o1).execute().getId().toUnqualifiedVersionless();
	}

	private IIdType createPatientWithIndexAtOrganization(String theMethodName, String theIndex, IIdType theOrganizationId) {
		Patient p1 = new Patient();
		p1.addName().setFamily(theMethodName + theIndex);
		p1.getManagingOrganization().setReferenceElement(theOrganizationId);
		IIdType p1Id = ourClient.create().resource(p1).execute().getId().toUnqualifiedVersionless();
		return p1Id;
	}

	private IIdType createConditionForPatient(String theMethodName, String theIndex, IIdType thePatientId) {
		Condition c = new Condition();
		c.addIdentifier().setValue(theMethodName + theIndex);
		if (thePatientId != null) {
			c.getSubject().setReferenceElement(thePatientId);
		}
		IIdType cId = ourClient.create().resource(c).execute().getId().toUnqualifiedVersionless();
		return cId;
	}

	private IIdType createMedicationRequestForPatient(IIdType thePatientId, String theIndex) {
		MedicationRequest m = new MedicationRequest();
		m.addIdentifier().setValue(theIndex);
		if (thePatientId != null) {
			m.getSubject().setReferenceElement(thePatientId);
		}
		IIdType mId = ourClient.create().resource(m).execute().getId().toUnqualifiedVersionless();
		return mId;
	}

	private IIdType createObservationForPatient(IIdType thePatientId, String theIndex) {
		Observation o = new Observation();
		o.addIdentifier().setValue(theIndex);
		if (thePatientId != null) {
			o.getSubject().setReferenceElement(thePatientId);
		}
		IIdType oId = ourClient.create().resource(o).execute().getId().toUnqualifiedVersionless();
		return oId;
	}

	@Test
	public void testEverythingPatientWithLastUpdatedAndSort() throws Exception {
		String methodName = "testEverythingWithLastUpdatedAndSort";

		Organization org = new Organization();
		org.setName(methodName);
		IIdType oId = ourClient.create().resource(org).execute().getId().toUnqualifiedVersionless();

		long time1 = System.currentTimeMillis();
		Thread.sleep(10);

		Patient p = new Patient();
		p.addName().setFamily(methodName);
		p.getManagingOrganization().setReferenceElement(oId);
		IIdType pId = ourClient.create().resource(p).execute().getId().toUnqualifiedVersionless();

		long time2 = System.currentTimeMillis();
		Thread.sleep(10);

		Condition c = new Condition();
		c.getCode().setText(methodName);
		c.getSubject().setReferenceElement(pId);
		IIdType cId = ourClient.create().resource(c).execute().getId().toUnqualifiedVersionless();

		Thread.sleep(10);
		long time3 = System.currentTimeMillis();

		// %3E=> %3C=<

		HttpGet get = new HttpGet(ourServerBase + "/Patient/" + pId.getIdPart() + "/$everything?_lastUpdated=%3E" + new InstantType(new Date(time1)).getValueAsString());
		CloseableHttpResponse response = ourHttpClient.execute(get);
		try {
			assertEquals(200, response.getStatusLine().getStatusCode());
			String output = IOUtils.toString(response.getEntity().getContent(), StandardCharsets.UTF_8);
			IOUtils.closeQuietly(response.getEntity().getContent());
			ourLog.info(output);
			List<IIdType> ids = toUnqualifiedVersionlessIds(myFhirContext.newXmlParser().parseResource(Bundle.class, output));
			ourLog.info(ids.toString());
			assertThat(ids, containsInAnyOrder(pId, cId, oId));
		} finally {
			response.close();
		}

		get = new HttpGet(ourServerBase + "/Patient/" + pId.getIdPart() + "/$everything?_lastUpdated=%3E" + new InstantType(new Date(time2)).getValueAsString() + "&_lastUpdated=%3C"
			+ new InstantType(new Date(time3)).getValueAsString());
		response = ourHttpClient.execute(get);
		try {
			assertEquals(200, response.getStatusLine().getStatusCode());
			String output = IOUtils.toString(response.getEntity().getContent(), StandardCharsets.UTF_8);
			IOUtils.closeQuietly(response.getEntity().getContent());
			ourLog.info(output);
			List<IIdType> ids = toUnqualifiedVersionlessIds(myFhirContext.newXmlParser().parseResource(Bundle.class, output));
			ourLog.info(ids.toString());
			assertThat(ids, containsInAnyOrder(pId, cId, oId));
		} finally {
			response.close();
		}

		/*
		 * Sorting is not working since the performance enhancements in 2.4 but
		 * sorting for lastupdated is non-standard anyhow.. Hopefully at some point
		 * we can bring this back
		 */
		// get = new HttpGet(ourServerBase + "/Patient/" + pId.getIdPart() + "/$everything?_lastUpdated=%3E" + new InstantType(new Date(time1)).getValueAsString() + "&_sort=_lastUpdated");
		// response = ourHttpClient.execute(get);
		// try {
		// assertEquals(200, response.getStatusLine().getStatusCode());
		// String output = IOUtils.toString(response.getEntity().getContent(), StandardCharsets.UTF_8);
		// IOUtils.closeQuietly(response.getEntity().getContent());
		// ourLog.info(output);
		// List<IIdType> ids = toUnqualifiedVersionlessIds(myFhirCtx.newXmlParser().parseResource(Bundle.class, output));
		// ourLog.info(ids.toString());
		// assertThat(ids, contains(pId, cId));
		// } finally {
		// response.close();
		// }
		//
		// get = new HttpGet(ourServerBase + "/Patient/" + pId.getIdPart() + "/$everything?_sort:desc=_lastUpdated");
		// response = ourHttpClient.execute(get);
		// try {
		// assertEquals(200, response.getStatusLine().getStatusCode());
		// String output = IOUtils.toString(response.getEntity().getContent(), StandardCharsets.UTF_8);
		// IOUtils.closeQuietly(response.getEntity().getContent());
		// ourLog.info(output);
		// List<IIdType> ids = toUnqualifiedVersionlessIds(myFhirCtx.newXmlParser().parseResource(Bundle.class, output));
		// ourLog.info(ids.toString());
		// assertThat(ids, contains(cId, pId, oId));
		// } finally {
		// response.close();
		// }

	}

	/**
	 * Per message from David Hay on Skype
	 */
	@Test
	public void testEverythingWithLargeSet() throws Exception {

		String inputString = IOUtils.toString(getClass().getResourceAsStream("/david_big_bundle.json"), StandardCharsets.UTF_8);
		Bundle inputBundle = myFhirContext.newJsonParser().parseResource(Bundle.class, inputString);
		inputBundle.setType(BundleType.TRANSACTION);

		assertEquals(53, inputBundle.getEntry().size());

		Set<String> allIds = new TreeSet<String>();
		for (BundleEntryComponent nextEntry : inputBundle.getEntry()) {
			nextEntry.getRequest().setMethod(HTTPVerb.PUT);
			UrlUtil.UrlParts parts = UrlUtil.parseUrl(nextEntry.getResource().getId());
			nextEntry.getRequest().setUrl(parts.getResourceType() + "/" + parts.getResourceId());
			allIds.add(nextEntry.getResource().getIdElement().toUnqualifiedVersionless().getValue());
		}

		assertEquals(53, allIds.size());

		mySystemDao.transaction(mySrd, inputBundle);

		Bundle responseBundle = ourClient
			.operation()
			.onInstance(new IdType("Patient/A161443"))
			.named("everything")
			.withParameter(Parameters.class, "_count", new IntegerType(20))
			.useHttpGet()
			.returnResourceType(Bundle.class)
			.execute();

		ourLog.info(myFhirContext.newXmlParser().setPrettyPrint(true).encodeResourceToString(responseBundle));

		List<String> ids = new ArrayList<String>();
		for (BundleEntryComponent nextEntry : responseBundle.getEntry()) {
			ids.add(nextEntry.getResource().getIdElement().toUnqualifiedVersionless().getValue());
		}
		Collections.sort(ids);
		ourLog.info("{} ids: {}", ids.size(), ids);

		assertThat(responseBundle.getEntry().size(), lessThanOrEqualTo(25));

		TreeSet<String> idsSet = new TreeSet<String>();
		for (int i = 0; i < responseBundle.getEntry().size(); i++) {
			for (BundleEntryComponent nextEntry : responseBundle.getEntry()) {
				idsSet.add(nextEntry.getResource().getIdElement().toUnqualifiedVersionless().getValue());
			}
		}

		String nextUrl = responseBundle.getLink("next").getUrl();
		responseBundle = ourClient.fetchResourceFromUrl(Bundle.class, nextUrl);
		for (int i = 0; i < responseBundle.getEntry().size(); i++) {
			for (BundleEntryComponent nextEntry : responseBundle.getEntry()) {
				idsSet.add(nextEntry.getResource().getIdElement().toUnqualifiedVersionless().getValue());
			}
		}

		nextUrl = responseBundle.getLink("next").getUrl();
		responseBundle = ourClient.fetchResourceFromUrl(Bundle.class, nextUrl);
		for (int i = 0; i < responseBundle.getEntry().size(); i++) {
			for (BundleEntryComponent nextEntry : responseBundle.getEntry()) {
				idsSet.add(nextEntry.getResource().getIdElement().toUnqualifiedVersionless().getValue());
			}
		}

		assertEquals(null, responseBundle.getLink("next"));

		assertThat(idsSet, hasItem("List/A161444"));
		assertThat(idsSet, hasItem("List/A161468"));
		assertThat(idsSet, hasItem("List/A161500"));

		ourLog.info("Expected {} - {}", allIds.size(), allIds);
		ourLog.info("Actual   {} - {}", idsSet.size(), idsSet);
		assertEquals(allIds, idsSet);

	}

	/**
	 * Per message from David Hay on Skype
	 */
	@Test
	public void testEverythingWithLargeSet2() {
		Patient p = new Patient();
		p.setActive(true);
		IIdType id = ourClient.create().resource(p).execute().getId().toUnqualifiedVersionless();

		for (int i = 1; i < 77; i++) {
			Observation obs = new Observation();
			obs.setId("A" + StringUtils.leftPad(Integer.toString(i), 2, '0'));
			obs.setSubject(new Reference(id));
			ourClient.update().resource(obs).execute();
		}

		Bundle responseBundle = ourClient.operation().onInstance(id).named("everything").withParameter(Parameters.class, "_count", new IntegerType(50)).useHttpGet().returnResourceType(Bundle.class)
			.execute();

		TreeSet<String> ids = new TreeSet<String>();
		for (int i = 0; i < responseBundle.getEntry().size(); i++) {
			for (BundleEntryComponent nextEntry : responseBundle.getEntry()) {
				ids.add(nextEntry.getResource().getIdElement().getIdPart());
			}
		}

		ourLog.info("Have {} IDs: {}", ids.size(), ids);

		BundleLinkComponent nextLink = responseBundle.getLink("next");
		while (nextLink != null) {
			String nextUrl = nextLink.getUrl();
			responseBundle = ourClient.fetchResourceFromUrl(Bundle.class, nextUrl);
			for (int i = 0; i < responseBundle.getEntry().size(); i++) {
				for (BundleEntryComponent nextEntry : responseBundle.getEntry()) {
					ids.add(nextEntry.getResource().getIdElement().getIdPart());
				}
			}

			ourLog.info("Have {} IDs: {}", ids.size(), ids);
			nextLink = responseBundle.getLink("next");
		}

		assertThat(ids, hasItem(id.getIdPart()));
		for (int i = 1; i < 77; i++) {
			assertThat(ids, hasItem("A" + StringUtils.leftPad(Integer.toString(i), 2, '0')));
		}
		assertEquals(77, ids.size());
	}

	@Test
	public void testEverythingWithOnlyPatient() {
		Patient p = new Patient();
		p.setActive(true);
		IIdType id = ourClient.create().resource(p).execute().getId().toUnqualifiedVersionless();

		myFhirContext.getRestfulClientFactory().setSocketTimeout(300 * 1000);

		Bundle response = ourClient
			.operation()
			.onInstance(id)
			.named("everything")
			.withNoParameters(Parameters.class)
			.returnResourceType(Bundle.class)
			.execute();

		assertEquals(1, response.getEntry().size());
	}

	// private void delete(String theResourceType, String theParamName, String theParamValue) {
	// Bundle resources;
	// do {
	// IQuery<Bundle> forResource = ourClient.search().forResource(theResourceType);
	// if (theParamName != null) {
	// forResource = forResource.where(new StringClientParam(theParamName).matches().value(theParamValue));
	// }
	// resources = forResource.execute();
	// for (IResource next : resources.toListOfResources()) {
	// ourLog.info("Deleting resource: {}", next.getId());
	// ourClient.delete().resource(next).execute();
	// }
	// } while (resources.size() > 0);
	// }
	//
	// private void deleteToken(String theResourceType, String theParamName, String theParamSystem, String theParamValue)
	// {
	// Bundle resources = ourClient.search().forResource(theResourceType).where(new
	// TokenClientParam(theParamName).exactly().systemAndCode(theParamSystem, theParamValue)).execute();
	// for (IResource next : resources.toListOfResources()) {
	// ourLog.info("Deleting resource: {}", next.getId());
	// ourClient.delete().resource(next).execute();
	// }
	// }

	@SuppressWarnings("unused")
	@Test
	public void testFullTextSearch() throws Exception {
		Observation obs1 = new Observation();
		obs1.getCode().setText("Systolic Blood Pressure");
		obs1.setStatus(ObservationStatus.FINAL);
		obs1.setValue(new Quantity(123));
		obs1.setComment("obs1");
		IIdType id1 = myObservationDao.create(obs1, mySrd).getId().toUnqualifiedVersionless();

		Observation obs2 = new Observation();
		obs2.getCode().setText("Diastolic Blood Pressure");
		obs2.setStatus(ObservationStatus.FINAL);
		obs2.setValue(new Quantity(81));
		IIdType id2 = myObservationDao.create(obs2, mySrd).getId().toUnqualifiedVersionless();

		HttpGet get = new HttpGet(ourServerBase + "/Observation?_content=systolic&_pretty=true");
		CloseableHttpResponse response = ourHttpClient.execute(get);
		try {
			assertEquals(200, response.getStatusLine().getStatusCode());
			String responseString = IOUtils.toString(response.getEntity().getContent(), StandardCharsets.UTF_8);
			ourLog.info(responseString);
			assertThat(responseString, containsString(id1.getIdPart()));
		} finally {
			response.close();
		}
	}

	@Test
	public void testGetResourceCountsOperation() throws Exception {
		String methodName = "testMetaOperations";

		Patient pt = new Patient();
		pt.addName().setFamily(methodName);
		ourClient.create().resource(pt).execute().getId().toUnqualifiedVersionless();

		myResourceCountsCache.clear();
		myResourceCountsCache.update();

		HttpGet get = new HttpGet(ourServerBase + "/$get-resource-counts");
		CloseableHttpResponse response = ourHttpClient.execute(get);
		try {
			assertEquals(200, response.getStatusLine().getStatusCode());
			String output = IOUtils.toString(response.getEntity().getContent(), StandardCharsets.UTF_8);
			IOUtils.closeQuietly(response.getEntity().getContent());
			ourLog.info(output);
			assertThat(output, containsString("<parameter><name value=\"Patient\"/><valueInteger value=\""));
		} finally {
			response.close();
		}
	}

	@Test
	public void testHasParameter() throws Exception {
		IIdType pid0;
		{
			Patient patient = new Patient();
			patient.addIdentifier().setSystem("urn:system").setValue("001");
			patient.addName().setFamily("Tester").addGiven("Joe");
			pid0 = myPatientDao.create(patient, mySrd).getId().toUnqualifiedVersionless();
		}
		{
			Patient patient = new Patient();
			patient.addIdentifier().setSystem("urn:system").setValue("001");
			patient.addName().setFamily("Tester").addGiven("Joe");
			myPatientDao.create(patient, mySrd).getId().toUnqualifiedVersionless();
		}
		{
			Observation obs = new Observation();
			obs.addIdentifier().setSystem("urn:system").setValue("FOO");
			obs.getSubject().setReferenceElement(pid0);
			myObservationDao.create(obs, mySrd);
		}
		{
			Device device = new Device();
			device.addIdentifier().setValue("DEVICEID");
			IIdType devId = myDeviceDao.create(device, mySrd).getId().toUnqualifiedVersionless();

			Observation obs = new Observation();
			obs.addIdentifier().setSystem("urn:system").setValue("NOLINK");
			obs.setDevice(new Reference(devId));
			myObservationDao.create(obs, mySrd);
		}

		String uri = ourServerBase + "/Patient?_has:Observation:subject:identifier=" + UrlUtil.escapeUrlParam("urn:system|FOO");
		List<String> ids = searchAndReturnUnqualifiedVersionlessIdValues(uri);
		assertThat(ids, contains(pid0.getValue()));
	}

	@Test
	public void testHasParameterNoResults() throws Exception {

		HttpGet get = new HttpGet(ourServerBase + "/AllergyIntolerance?_has=Provenance:target:userID=12345");
		CloseableHttpResponse response = ourHttpClient.execute(get);
		try {
			String resp = IOUtils.toString(response.getEntity().getContent(), StandardCharsets.UTF_8);
			ourLog.info(resp);
			assertThat(resp, containsString("Invalid _has parameter syntax: _has"));
		} finally {
			IOUtils.closeQuietly(response);
		}

	}

	@Test
	public void testHistoryWithAtParameter() throws Exception {
		String methodName = "testHistoryWithFromAndTo";

		Patient patient = new Patient();
		patient.addName().setFamily(methodName);
		IIdType id = myPatientDao.create(patient, mySrd).getId().toUnqualifiedVersionless();

		List<Date> preDates = Lists.newArrayList();
		List<String> ids = Lists.newArrayList();
		for (int i = 0; i < 10; i++) {
			Thread.sleep(100);
			preDates.add(new Date());
			Thread.sleep(100);
			patient.setId(id);
			patient.getName().get(0).getFamilyElement().setValue(methodName + "_i" + i);
			ids.add(myPatientDao.update(patient, mySrd).getId().toUnqualified().getValue());
		}

		List<String> idValues;

		idValues = searchAndReturnUnqualifiedIdValues(ourServerBase + "/Patient/" + id.getIdPart() + "/_history?_at=gt" + toStr(preDates.get(0)) + "&_at=lt" + toStr(preDates.get(3)));
		assertThat(idValues.toString(), idValues, contains(ids.get(2), ids.get(1), ids.get(0)));

		idValues = searchAndReturnUnqualifiedIdValues(ourServerBase + "/Patient/_history?_at=gt" + toStr(preDates.get(0)) + "&_at=lt" + toStr(preDates.get(3)));
		assertThat(idValues.toString(), idValues, contains(ids.get(2), ids.get(1), ids.get(0)));

		idValues = searchAndReturnUnqualifiedIdValues(ourServerBase + "/_history?_at=gt" + toStr(preDates.get(0)) + "&_at=lt" + toStr(preDates.get(3)));
		assertThat(idValues.toString(), idValues, contains(ids.get(2), ids.get(1), ids.get(0)));

		idValues = searchAndReturnUnqualifiedIdValues(ourServerBase + "/_history?_at=gt2060");
		assertThat(idValues.toString(), idValues, empty());

		idValues = searchAndReturnUnqualifiedIdValues(ourServerBase + "/_history?_at=" + InstantDt.withCurrentTime().getYear());
		assertThat(idValues.toString(), idValues, hasSize(10)); // 10 is the page size

		idValues = searchAndReturnUnqualifiedIdValues(ourServerBase + "/_history?_at=ge" + InstantDt.withCurrentTime().getYear());
		assertThat(idValues.toString(), idValues, hasSize(10));

		idValues = searchAndReturnUnqualifiedIdValues(ourServerBase + "/_history?_at=gt" + InstantDt.withCurrentTime().getYear());
		assertThat(idValues, hasSize(0));
	}

	@Test
	public void testHistoryWithDeletedResource() {
		String methodName = "testHistoryWithDeletedResource";

		Patient patient = new Patient();
		patient.addName().setFamily(methodName);
		IIdType id = ourClient.create().resource(patient).execute().getId().toVersionless();
		ourClient.delete().resourceById(id).execute();
		patient.setId(id);
		ourClient.update().resource(patient).execute();

		Bundle history = ourClient.history().onInstance(id).andReturnBundle(Bundle.class).prettyPrint().summaryMode(SummaryEnum.DATA).execute();
		assertEquals(3, history.getEntry().size());
		assertEquals(id.withVersion("3").getValue(), history.getEntry().get(0).getResource().getId());
		assertEquals(1, ((Patient) history.getEntry().get(0).getResource()).getName().size());

		assertEquals(HTTPVerb.DELETE, history.getEntry().get(1).getRequest().getMethodElement().getValue());
		assertEquals("http://localhost:" + ourPort + "/fhir/context/Patient/" + id.getIdPart() + "/_history/2", history.getEntry().get(1).getRequest().getUrl());
		assertEquals(null, history.getEntry().get(1).getResource());

		assertEquals(id.withVersion("1").getValue(), history.getEntry().get(2).getResource().getId());
		assertEquals(1, ((Patient) history.getEntry().get(2).getResource()).getName().size());

		try {
			myBundleDao.validate(history, null, null, null, null, null, mySrd);
		} catch (PreconditionFailedException e) {
			ourLog.info(myFhirContext.newJsonParser().setPrettyPrint(true).encodeResourceToString(e.getOperationOutcome()));
			throw e;
		}
	}

	@Test
	public void testIdAndVersionInBodyForCreate() throws IOException {
		String methodName = "testIdAndVersionInBodyForCreate";

		Patient pt = new Patient();
		pt.setId("Patient/AAA/_history/4");
		pt.addName().setFamily(methodName);
		String resource = myFhirContext.newXmlParser().setPrettyPrint(true).encodeResourceToString(pt);

		ourLog.info("Input: {}", resource);

		HttpPost post = new HttpPost(ourServerBase + "/Patient");
		post.setEntity(new StringEntity(resource, ContentType.create(Constants.CT_FHIR_XML, "UTF-8")));
		CloseableHttpResponse response = ourHttpClient.execute(post);
		IdType id;
		try {
			String respString = IOUtils.toString(response.getEntity().getContent(), StandardCharsets.UTF_8);
			ourLog.info("Response: {}", respString);
			assertEquals(201, response.getStatusLine().getStatusCode());
			String newIdString = response.getFirstHeader(Constants.HEADER_LOCATION_LC).getValue();
			assertThat(newIdString, startsWith(ourServerBase + "/Patient/"));
			id = new IdType(newIdString);
		} finally {
			response.close();
		}

		assertEquals("1", id.getVersionIdPart());
		assertNotEquals("AAA", id.getIdPart());

		HttpGet get = new HttpGet(ourServerBase + "/Patient/" + id.getIdPart());
		response = ourHttpClient.execute(get);
		try {
			assertEquals(200, response.getStatusLine().getStatusCode());
			String respString = IOUtils.toString(response.getEntity().getContent(), StandardCharsets.UTF_8);
			ourLog.info("Response: {}", respString);
			assertThat(respString, containsString("<id value=\"" + id.getIdPart() + "\"/>"));
			assertThat(respString, containsString("<versionId value=\"1\"/>"));
		} finally {
			response.close();
		}
	}

	@Test
	public void testIdAndVersionInBodyForUpdate() throws IOException {
		String methodName = "testIdAndVersionInBodyForUpdate";

		Patient pt = new Patient();
		pt.setId("Patient/AAA/_history/4");
		pt.addName().setFamily(methodName);
		String resource = myFhirContext.newXmlParser().setPrettyPrint(true).encodeResourceToString(pt);

		ourLog.info("Input: {}", resource);

		HttpPost post = new HttpPost(ourServerBase + "/Patient");
		post.setEntity(new StringEntity(resource, ContentType.create(Constants.CT_FHIR_XML, "UTF-8")));
		CloseableHttpResponse response = ourHttpClient.execute(post);
		IdType id;
		try {
			String respString = IOUtils.toString(response.getEntity().getContent(), StandardCharsets.UTF_8);
			ourLog.info("Response: {}", respString);
			assertEquals(201, response.getStatusLine().getStatusCode());
			String newIdString = response.getFirstHeader(Constants.HEADER_LOCATION_LC).getValue();
			assertThat(newIdString, startsWith(ourServerBase + "/Patient/"));
			id = new IdType(newIdString);
		} finally {
			response.close();
		}

		assertEquals("1", id.getVersionIdPart());
		assertNotEquals("AAA", id.getIdPart());

		HttpPut put = new HttpPut(ourServerBase + "/Patient/" + id.getIdPart() + "/_history/1");
		put.setEntity(new StringEntity(resource, ContentType.create(Constants.CT_FHIR_XML, "UTF-8")));
		response = ourHttpClient.execute(put);
		try {
			String respString = IOUtils.toString(response.getEntity().getContent(), StandardCharsets.UTF_8);
			ourLog.info("Response: {}", respString);
			assertEquals(400, response.getStatusLine().getStatusCode());
			OperationOutcome oo = myFhirContext.newXmlParser().parseResource(OperationOutcome.class, respString);
			assertEquals(
				Msg.code(420) + "Can not update resource, resource body must contain an ID element which matches the request URL for update (PUT) operation - Resource body ID of \"AAA\" does not match URL ID of \""
					+ id.getIdPart() + "\"",
				oo.getIssue().get(0).getDiagnostics());
		} finally {
			response.close();
		}

	}

	/**
	 * See issue #52
	 */
	@Test
	public void testImagingStudyResources() throws Exception {
		IGenericClient client = ourClient;

		int initialSize = client.search().forResource(ImagingStudy.class).returnBundle(Bundle.class).execute().getEntry().size();

		String resBody = IOUtils.toString(ResourceProviderDstu3Test.class.getResource("/imagingstudy.json"), StandardCharsets.UTF_8);
		client.create().resource(resBody).execute();

		int newSize = client.search().forResource(ImagingStudy.class).returnBundle(Bundle.class).execute().getEntry().size();

		assertEquals(1, newSize - initialSize);

	}

	@Test
	public void testIncludeWithExternalReferences() {
		myDaoConfig.setAllowExternalReferences(true);

		Patient p = new Patient();
		p.getManagingOrganization().setReference("http://example.com/Organization/123");
		ourClient.create().resource(p).execute();

		Bundle b = ourClient.search().forResource("Patient").include(Patient.INCLUDE_ORGANIZATION).returnBundle(Bundle.class).execute();
		assertEquals(1, b.getEntry().size());
	}

	@Test
	public void testMetadata() throws Exception {
		HttpGet get = new HttpGet(ourServerBase + "/metadata");
		CloseableHttpResponse response = ourHttpClient.execute(get);
		try {
			String resp = IOUtils.toString(response.getEntity().getContent(), StandardCharsets.UTF_8);
			ourLog.info(resp);
			assertEquals(200, response.getStatusLine().getStatusCode());
			assertThat(resp, stringContainsInOrder("THIS IS THE DESC"));
		} finally {
			IOUtils.closeQuietly(response.getEntity().getContent());
			response.close();
		}
	}

	@SuppressWarnings("unused")
	@Test
	public void testMetadataSuperParamsAreIncluded() {
		StructureDefinition p = new StructureDefinition();
		p.setAbstract(true);
		p.setUrl("http://example.com/foo");
		IIdType id = ourClient.create().resource(p).execute().getId().toUnqualifiedVersionless();

		Bundle resp = ourClient
			.search()
			.forResource(StructureDefinition.class)
			.where(StructureDefinition.URL.matches().value("http://example.com/foo"))
			.returnBundle(Bundle.class)
			.execute();

		assertEquals(1, resp.getTotal());
	}

	@Test
	public void testMetaOperations() {
		String methodName = "testMetaOperations";
		ourClient.registerInterceptor(new LoggingInterceptor(true));
		ourClient.setPrettyPrint(true);
		IValidatorModule module = new FhirInstanceValidator(myFhirContext);
		BaseValidatingInterceptor<String> validatingInterceptor = new RequestValidatingInterceptor().addValidatorModule(module);
		ourRestServer.registerInterceptor(validatingInterceptor);
		try {
			Patient pt = new Patient();
			pt.addName().setFamily(methodName);
			IIdType id = ourClient.create().resource(pt).execute().getId().toUnqualifiedVersionless();

			Meta meta = ourClient.meta().get(Meta.class).fromResource(id).execute();
			assertEquals(0, meta.getTag().size());

			Meta inMeta = new Meta();
			inMeta.addTag().setSystem("urn:system1").setCode("urn:code1");
			meta = ourClient.meta().add().onResource(id).meta(inMeta).execute();
			assertEquals(1, meta.getTag().size());

			inMeta = new Meta();
			inMeta.addTag().setSystem("urn:system1").setCode("urn:code1");
			meta = ourClient.meta().delete().onResource(id).meta(inMeta).execute();
			assertEquals(0, meta.getTag().size());
		} finally {
			ourRestServer.unregisterInterceptor(validatingInterceptor);
		}
	}

	@Test
	public void testMetaOperationWithNoMetaParameter() throws Exception {
		Patient p = new Patient();
		p.addName().setFamily("testMetaAddInvalid");
		IIdType id = ourClient.create().resource(p).execute().getId().toUnqualifiedVersionless();

		//@formatter:off
		String input = "<Parameters>\n" +
			"  <meta>\n" +
			"    <tag>\n" +
			"      <system value=\"http://example.org/codes/tags\"/>\n" +
			"      <code value=\"record-lost\"/>\n" +
			"      <display value=\"Patient File Lost\"/>\n" +
			"    </tag>\n" +
			"  </meta>\n" +
			"</Parameters>";
		//@formatter:on

		HttpPost post = new HttpPost(ourServerBase + "/Patient/" + id.getIdPart() + "/$meta-add");
		post.setEntity(new StringEntity(input, ContentType.create(Constants.CT_FHIR_XML, "UTF-8")));
		CloseableHttpResponse response = ourHttpClient.execute(post);
		try {
			String output = IOUtils.toString(response.getEntity().getContent(), StandardCharsets.UTF_8);
			ourLog.info(output);
			assertEquals(400, response.getStatusLine().getStatusCode());
			assertThat(output, containsString("Input contains no parameter with name 'meta'"));
		} finally {
			response.close();
		}

		post = new HttpPost(ourServerBase + "/Patient/" + id.getIdPart() + "/$meta-delete");
		post.setEntity(new StringEntity(input, ContentType.create(Constants.CT_FHIR_XML, "UTF-8")));
		response = ourHttpClient.execute(post);
		try {
			String output = IOUtils.toString(response.getEntity().getContent(), StandardCharsets.UTF_8);
			ourLog.info(output);
			assertEquals(400, response.getStatusLine().getStatusCode());
			assertThat(output, containsString("Input contains no parameter with name 'meta'"));
		} finally {
			response.close();
		}

	}

	@Test
	public void testPagingOverEverythingSet() throws InterruptedException {
		Patient p = new Patient();
		p.setActive(true);
		String pid = myPatientDao.create(p).getId().toUnqualifiedVersionless().getValue();

		for (int i = 0; i < 20; i++) {
			Observation o = new Observation();
			o.getSubject().setReference(pid);
			o.addIdentifier().setSystem("foo").setValue(Integer.toString(i));
			myObservationDao.create(o);
		}

		mySearchCoordinatorSvcRaw.setLoadingThrottleForUnitTests(50);
		mySearchCoordinatorSvcRaw.setSyncSizeForUnitTests(10);
		mySearchCoordinatorSvcRaw.setNeverUseLocalSearchForUnitTests(true);

		Bundle response = ourClient
			.operation()
			.onInstance(new IdType(pid))
			.named("everything")
			.withSearchParameter(Parameters.class, "_count", new NumberParam(10))
			.returnResourceType(Bundle.class)
			.useHttpGet()
			.execute();

		assertEquals(10, response.getEntry().size());
		if (response.getTotalElement().getValueAsString() != null) {
			assertEquals("21", response.getTotalElement().getValueAsString());
		}
		assertThat(response.getLink("next").getUrl(), not(emptyString()));

		// Load page 2

		String nextUrl = response.getLink("next").getUrl();
		response = ourClient.fetchResourceFromUrl(Bundle.class, nextUrl);

		assertEquals(10, response.getEntry().size());
		if (response.getTotalElement().getValueAsString() != null) {
			assertEquals("21", response.getTotalElement().getValueAsString());
		}
		assertThat(response.getLink("next").getUrl(), not(emptyString()));

		// Load page 3
		Thread.sleep(2000);

		nextUrl = response.getLink("next").getUrl();
		response = ourClient.fetchResourceFromUrl(Bundle.class, nextUrl);

		assertEquals(1, response.getEntry().size());
		assertEquals("21", response.getTotalElement().getValueAsString());
		assertEquals(null, response.getLink("next"));

	}

	@Test
	public void testEverythingWithNoPagingProvider() {
		ourRestServer.setPagingProvider(null);

		Patient p = new Patient();
		p.setActive(true);
		String pid = myPatientDao.create(p).getId().toUnqualifiedVersionless().getValue();

		for (int i = 0; i < 20; i++) {
			Observation o = new Observation();
			o.getSubject().setReference(pid);
			o.addIdentifier().setSystem("foo").setValue(Integer.toString(i));
			myObservationDao.create(o);
		}

		mySearchCoordinatorSvcRaw.setLoadingThrottleForUnitTests(50);
		mySearchCoordinatorSvcRaw.setSyncSizeForUnitTests(10);
		mySearchCoordinatorSvcRaw.setNeverUseLocalSearchForUnitTests(true);

		Bundle response = ourClient
			.operation()
			.onInstance(new IdType(pid))
			.named("everything")
			.withSearchParameter(Parameters.class, "_count", new NumberParam(10))
			.returnResourceType(Bundle.class)
			.useHttpGet()
			.execute();

		assertEquals(10, response.getEntry().size());
		assertEquals(null, response.getTotalElement().getValue());
		assertEquals(null, response.getLink("next"));
	}

	@Test
	public void testPreserveVersionsOnAuditEvent() {
		Organization org = new Organization();
		org.setName("ORG");
		IIdType orgId = ourClient.create().resource(org).execute().getId();
		assertEquals("1", orgId.getVersionIdPart());

		Patient patient = new Patient();
		patient.addIdentifier().setSystem("http://uhn.ca/mrns").setValue("100");
		patient.getManagingOrganization().setReference(orgId.toUnqualified().getValue());
		IIdType patientId = ourClient.create().resource(patient).execute().getId();
		assertEquals("1", patientId.getVersionIdPart());

		AuditEvent ae = new org.hl7.fhir.dstu3.model.AuditEvent();
		ae.addEntity().getReference().setReference(patientId.toUnqualified().getValue());
		IIdType aeId = ourClient.create().resource(ae).execute().getId();
		assertEquals("1", aeId.getVersionIdPart());

		patient = ourClient.read().resource(Patient.class).withId(patientId).execute();
		assertTrue(patient.getManagingOrganization().getReferenceElement().hasIdPart());
		assertFalse(patient.getManagingOrganization().getReferenceElement().hasVersionIdPart());

		ae = ourClient.read().resource(AuditEvent.class).withId(aeId).execute();
		assertTrue(ae.getEntityFirstRep().getReference().getReferenceElement().hasIdPart());
		assertTrue(ae.getEntityFirstRep().getReference().getReferenceElement().hasVersionIdPart());

	}

	/**
	 * See issue #52
	 */
	@Test
	public void testProcedureRequestResources() {
		IGenericClient client = ourClient;

		int initialSize = client.search().forResource(ProcedureRequest.class).returnBundle(Bundle.class).execute().getEntry().size();

		ProcedureRequest res = new ProcedureRequest();
		res.addIdentifier().setSystem("urn:foo").setValue("123");

		client.create().resource(res).execute();

		int newSize = client.search().forResource(ProcedureRequest.class).returnBundle(Bundle.class).execute().getEntry().size();

		assertEquals(1, newSize - initialSize);

	}

	/**
	 * Test for issue #60
	 */
	@Test
	public void testReadAllInstancesOfType() {
		Patient pat;

		pat = new Patient();
		pat.addIdentifier().setSystem("urn:system").setValue("testReadAllInstancesOfType_01");
		ourClient.create().resource(pat).prettyPrint().encodedXml().execute().getId();

		pat = new Patient();
		pat.addIdentifier().setSystem("urn:system").setValue("testReadAllInstancesOfType_02");
		ourClient.create().resource(pat).prettyPrint().encodedXml().execute().getId();

		{
			Bundle returned = ourClient.search().forResource(Patient.class).encodedXml().returnBundle(Bundle.class).execute();
			assertThat(returned.getEntry().size(), greaterThan(1));
			assertEquals(BundleType.SEARCHSET, returned.getType());
		}
		{
			Bundle returned = ourClient.search().forResource(Patient.class).encodedJson().returnBundle(Bundle.class).execute();
			assertThat(returned.getEntry().size(), greaterThan(1));
		}
	}

	@Test
	public void testSaveAndRetrieveExistingNarrativeJson() {
		Patient p1 = new Patient();
		p1.getText().setStatus(NarrativeStatus.GENERATED);
		p1.getText().getDiv().setValueAsString("<div>HELLO WORLD</div>");
		p1.addIdentifier().setSystem("urn:system").setValue("testSaveAndRetrieveExistingNarrative01");

		IIdType newId = ourClient.create().resource(p1).encodedJson().execute().getId();

		Patient actual = ourClient.read().resource(Patient.class).withId(newId).encodedJson().execute();
		assertEquals("<div xmlns=\"http://www.w3.org/1999/xhtml\">HELLO WORLD</div>", actual.getText().getDiv().getValueAsString());
	}

	@Test
	public void testSaveAndRetrieveExistingNarrativeXml() {
		Patient p1 = new Patient();
		p1.getText().setStatus(NarrativeStatus.GENERATED);
		p1.getText().getDiv().setValueAsString("<div>HELLO WORLD</div>");
		p1.addIdentifier().setSystem("urn:system").setValue("testSaveAndRetrieveExistingNarrative01");

		IIdType newId = ourClient.create().resource(p1).encodedXml().execute().getId();

		Patient actual = ourClient.read().resource(Patient.class).withId(newId).encodedXml().execute();
		assertEquals("<div xmlns=\"http://www.w3.org/1999/xhtml\">HELLO WORLD</div>", actual.getText().getDiv().getValueAsString());
	}

	@Test
	public void testSaveAndRetrieveResourceWithExtension() {
		Patient nextPatient = new Patient();
		nextPatient.setId("Patient/B");
		nextPatient
			.addExtension()
			.setUrl("http://foo")
			.setValue(new Reference("Practitioner/A"));

		ourClient.update().resource(nextPatient).execute();

		Patient p = ourClient.read().resource(Patient.class).withId("B").execute();

		String encoded = myFhirContext.newJsonParser().setPrettyPrint(true).encodeResourceToString(p);
		ourLog.info(encoded);

		assertThat(encoded, containsString("http://foo"));
	}

	@Test
	public void testSaveAndRetrieveWithContained() {
		Patient p1 = new Patient();
		p1.addIdentifier().setSystem("urn:system:rpdstu2").setValue("testSaveAndRetrieveWithContained01");

		Organization o1 = new Organization();
		o1.addIdentifier().setSystem("urn:system:rpdstu2").setValue("testSaveAndRetrieveWithContained02");

		p1.getManagingOrganization().setResource(o1);

		IIdType newId = ourClient.create().resource(p1).execute().getId();

		Patient actual = ourClient.read(Patient.class, new UriDt(newId.getValue()));
		assertEquals(1, actual.getContained().size());

		//@formatter:off
		Bundle b = ourClient
			.search()
			.forResource("Patient")
			.where(Patient.IDENTIFIER.exactly().systemAndCode("urn:system:rpdstu2", "testSaveAndRetrieveWithContained01"))
			.prettyPrint()
			.returnBundle(Bundle.class)
			.execute();
		//@formatter:on
		assertEquals(1, b.getEntry().size());

	}

	@Test
	public void testSaveAndRetrieveWithoutNarrative() {
		Patient p1 = new Patient();
		p1.getText().setDivAsString("<div><td>Identifier</td><td>testSearchByResourceChain01</td></div>");
		p1.addIdentifier().setSystem("urn:system").setValue("testSearchByResourceChain01");

		IdType newId = (IdType) ourClient.create().resource(p1).execute().getId();

		Patient actual = ourClient.read(Patient.class, newId.getIdPart());
		assertThat(actual.getText().getDiv().getValueAsString(), containsString("<td>Identifier</td><td>testSearchByResourceChain01</td>"));
	}

	@Test
	public void testSearchBundleDoesntIncludeTextElement() throws Exception {
		HttpGet read = new HttpGet(ourServerBase + "/Patient?_format=json");
		CloseableHttpResponse response = ourHttpClient.execute(read);
		try {
			String text = IOUtils.toString(response.getEntity().getContent(), StandardCharsets.UTF_8);
			ourLog.info(text);
			assertEquals(Constants.STATUS_HTTP_200_OK, response.getStatusLine().getStatusCode());
			assertThat(text, not(containsString("\"text\",\"type\"")));
		} finally {
			response.close();
		}
	}

	@Test
	public void testSearchByExtendedChars() throws Exception {
		for (int i = 0; i < 10; i++) {
			Patient p = new Patient();
			p.addName().setFamily("Jernelöv");
			p.addIdentifier().setValue("ID" + i);
			myPatientDao.create(p, mySrd);
		}

		String uri = ourServerBase + "/Patient?name=" + UrlUtil.escapeUrlParam("Jernelöv") + "&_count=5&_pretty=true";
		ourLog.info("URI: {}", uri);
		HttpGet get = new HttpGet(uri);
		CloseableHttpResponse resp = ourHttpClient.execute(get);
		try {
			assertEquals(200, resp.getStatusLine().getStatusCode());
			String output = IOUtils.toString(resp.getEntity().getContent(), StandardCharsets.UTF_8);
			ourLog.info(output);

			Bundle b = myFhirContext.newXmlParser().parseResource(Bundle.class, output);

			assertEquals("http://localhost:" + ourPort + "/fhir/context/Patient?_count=5&_pretty=true&name=Jernel%C3%B6v", b.getLink("self").getUrl());

			Patient p = (Patient) b.getEntry().get(0).getResource();
			assertEquals("Jernelöv", p.getName().get(0).getFamily());

		} finally {
			IOUtils.closeQuietly(resp.getEntity().getContent());
		}

	}

	@Test
	public void testSearchByIdentifier() {
		Patient p1 = new Patient();
		p1.addIdentifier().setSystem("urn:system").setValue("testSearchByIdentifier01");
		p1.addName().setFamily("testSearchByIdentifierFamily01").addGiven("testSearchByIdentifierGiven01");
		IdType p1Id = (IdType) ourClient.create().resource(p1).execute().getId();

		Patient p2 = new Patient();
		p2.addIdentifier().setSystem("urn:system").setValue("testSearchByIdentifier02");
		p2.addName().setFamily("testSearchByIdentifierFamily01").addGiven("testSearchByIdentifierGiven02");
		ourClient.create().resource(p2).execute().getId();

		//@formatter:off
		Bundle actual = ourClient
			.search()
			.forResource(Patient.class)
			.where(Patient.IDENTIFIER.exactly().systemAndCode("urn:system", "testSearchByIdentifier01"))
			.encodedJson()
			.prettyPrint()
			.returnBundle(Bundle.class)
			.execute();
		//@formatter:on

		assertEquals(1, actual.getEntry().size());
		assertEquals(ourServerBase + "/Patient/" + p1Id.getIdPart(), actual.getEntry().get(0).getFullUrl());
		assertEquals(p1Id.getIdPart(), actual.getEntry().get(0).getResource().getIdElement().getIdPart());
		assertEquals(SearchEntryMode.MATCH, actual.getEntry().get(0).getSearch().getModeElement().getValue());
	}

	@Test
	public void testSearchByIdentifierWithoutSystem() {

		Patient p1 = new Patient();
		p1.addIdentifier().setValue("testSearchByIdentifierWithoutSystem01");
		IdType p1Id = (IdType) ourClient.create().resource(p1).execute().getId();

		//@formatter:off
		Bundle actual = ourClient
			.search()
			.forResource(Patient.class)
			.where(Patient.IDENTIFIER.exactly().systemAndCode(null, "testSearchByIdentifierWithoutSystem01"))
			.encodedJson()
			.prettyPrint()
			.returnBundle(Bundle.class)
			.execute();
		//@formatter:on
		assertEquals(1, actual.getEntry().size());
		assertEquals(p1Id.getIdPart(), actual.getEntry().get(0).getResource().getIdElement().getIdPart());

	}

	@Test
	public void testSearchByIdOr() {
		IIdType id1;
		{
			Patient patient = new Patient();
			patient.addIdentifier().setSystem("urn:system").setValue("001");
			id1 = myPatientDao.create(patient, mySrd).getId().toUnqualifiedVersionless();
		}
		IIdType id2;
		{
			Patient patient = new Patient();
			patient.addIdentifier().setSystem("urn:system").setValue("001");
			id2 = myPatientDao.create(patient, mySrd).getId().toUnqualifiedVersionless();
		}

		Bundle found;

		found = ourClient
			.search()
			.forResource(Patient.class)
			.where(BaseResource.RES_ID.exactly().systemAndValues(null, id1.getIdPart(), id2.getIdPart()))
			.returnBundle(Bundle.class)
			.execute();

		assertThat(toUnqualifiedVersionlessIds(found), containsInAnyOrder(id1, id2));

		found = ourClient
			.search()
			.forResource(Patient.class)
			.where(BaseResource.RES_ID.exactly().systemAndValues(null, Arrays.asList(id1.getIdPart(), id2.getIdPart(), "FOOOOO")))
			.returnBundle(Bundle.class)
			.execute();

		assertThat(toUnqualifiedVersionlessIds(found), containsInAnyOrder(id1, id2));

		found = ourClient
			.search()
			.forResource(Patient.class)
			.where(BaseResource.RES_ID.exactly().systemAndCode(null, id1.getIdPart()))
			.returnBundle(Bundle.class)
			.execute();

		assertThat(toUnqualifiedVersionlessIds(found), containsInAnyOrder(id1));

		found = ourClient
			.search()
			.forResource(Patient.class)
			.where(BaseResource.RES_ID.exactly().codes(id1.getIdPart(), id2.getIdPart()))
			.and(BaseResource.RES_ID.exactly().code(id1.getIdPart()))
			.returnBundle(Bundle.class)
			.execute();

		assertThat(toUnqualifiedVersionlessIdValues(found).toString(), toUnqualifiedVersionlessIds(found), containsInAnyOrder(id1));

		found = ourClient
			.search()
			.forResource(Patient.class)
			.where(BaseResource.RES_ID.exactly().codes(Arrays.asList(id1.getIdPart(), id2.getIdPart(), "FOOOOO")))
			.and(BaseResource.RES_ID.exactly().code(id1.getIdPart()))
			.returnBundle(Bundle.class)
			.execute();

		assertThat(toUnqualifiedVersionlessIds(found), containsInAnyOrder(id1));

		found = ourClient
			.search()
			.forResource(Patient.class)
			.where(BaseResource.RES_ID.exactly().codes(id1.getIdPart(), id2.getIdPart(), "FOOO"))
			.returnBundle(Bundle.class)
			.execute();

		assertThat(toUnqualifiedVersionlessIds(found), containsInAnyOrder(id1, id2));

		found = ourClient
			.search()
			.forResource(Patient.class)
			.where(BaseResource.RES_ID.exactly().codes("FOOO"))
			.returnBundle(Bundle.class)
			.execute();

		assertThat(toUnqualifiedVersionlessIds(found), empty());

	}

	@Test
	public void testSearchByLastUpdated() throws Exception {
		String methodName = "testSearchByLastUpdated";

		Patient p = new Patient();
		p.addName().setFamily(methodName + "1");
		IIdType pid1 = ourClient.create().resource(p).execute().getId().toUnqualifiedVersionless();

		Thread.sleep(10);
		long time1 = System.currentTimeMillis();
		Thread.sleep(10);

		Patient p2 = new Patient();
		p2.addName().setFamily(methodName + "2");
		IIdType pid2 = ourClient.create().resource(p2).execute().getId().toUnqualifiedVersionless();

		HttpGet get = new HttpGet(ourServerBase + "/Patient?_lastUpdated=lt" + new InstantType(new Date(time1)).getValueAsString());
		CloseableHttpResponse response = ourHttpClient.execute(get);
		try {
			assertEquals(200, response.getStatusLine().getStatusCode());
			String output = IOUtils.toString(response.getEntity().getContent(), StandardCharsets.UTF_8);
			IOUtils.closeQuietly(response.getEntity().getContent());
			ourLog.info(output);
			List<IIdType> ids = toUnqualifiedVersionlessIds(myFhirContext.newXmlParser().parseResource(Bundle.class, output));
			ourLog.info(ids.toString());
			assertThat(ids, containsInAnyOrder(pid1));
		} finally {
			response.close();
		}

		get = new HttpGet(ourServerBase + "/Patient?_lastUpdated=gt" + new InstantType(new Date(time1)).getValueAsString());
		response = ourHttpClient.execute(get);
		try {
			assertEquals(200, response.getStatusLine().getStatusCode());
			String output = IOUtils.toString(response.getEntity().getContent(), StandardCharsets.UTF_8);
			IOUtils.closeQuietly(response.getEntity().getContent());
			ourLog.info(output);
			List<IIdType> ids = toUnqualifiedVersionlessIds(myFhirContext.newXmlParser().parseResource(Bundle.class, output));
			ourLog.info(ids.toString());
			assertThat(ids, containsInAnyOrder(pid2));
		} finally {
			response.close();
		}

	}

	@Test
	public void testSearchByReferenceIds() {
		Organization o1 = new Organization();
		o1.setName("testSearchByResourceChainName01");
		IIdType o1id = ourClient.create().resource(o1).execute().getId().toUnqualifiedVersionless();
		Organization o2 = new Organization();
		o2.setName("testSearchByResourceChainName02");
		IIdType o2id = ourClient.create().resource(o2).execute().getId().toUnqualifiedVersionless();

		Patient p1 = new Patient();
		p1.addIdentifier().setSystem("urn:system").setValue("testSearchByReferenceIds01");
		p1.addName().setFamily("testSearchByReferenceIdsFamily01").addGiven("testSearchByReferenceIdsGiven01");
		p1.setManagingOrganization(new Reference(o1id.toUnqualifiedVersionless()));
		IIdType p1Id = ourClient.create().resource(p1).execute().getId();

		Patient p2 = new Patient();
		p2.addIdentifier().setSystem("urn:system").setValue("testSearchByReferenceIds02");
		p2.addName().setFamily("testSearchByReferenceIdsFamily02").addGiven("testSearchByReferenceIdsGiven02");
		p2.setManagingOrganization(new Reference(o2id.toUnqualifiedVersionless()));
		IIdType p2Id = ourClient.create().resource(p2).execute().getId();

		//@formatter:off
		Bundle actual = ourClient.search()
			.forResource(Patient.class)
			.where(Patient.ORGANIZATION.hasAnyOfIds(Arrays.asList(o1id.getIdPart(), o2id.getIdPart())))
			.encodedJson().prettyPrint().returnBundle(Bundle.class).execute();
		//@formatter:on
		Set<String> expectedIds = new HashSet<String>();
		expectedIds.add(p1Id.getIdPart());
		expectedIds.add(p2Id.getIdPart());
		Set<String> actualIds = new HashSet<String>();
		for (BundleEntryComponent ele : actual.getEntry()) {
			actualIds.add(ele.getResource().getIdElement().getIdPart());
		}
		assertEquals(expectedIds, actualIds, "Expects to retrieve the 2 patients which reference the two different organizations");
	}

	@Test
	public void testSearchByResourceChain() {

		Organization o1 = new Organization();
		o1.setName("testSearchByResourceChainName01");
		IdType o1id = (IdType) ourClient.create().resource(o1).execute().getId().toUnqualifiedVersionless();

		Patient p1 = new Patient();
		p1.addIdentifier().setSystem("urn:system").setValue("testSearchByResourceChain01");
		p1.addName().setFamily("testSearchByResourceChainFamily01").addGiven("testSearchByResourceChainGiven01");
		p1.setManagingOrganization(new Reference(o1id.toUnqualifiedVersionless()));
		IdType p1Id = (IdType) ourClient.create().resource(p1).execute().getId();

		//@formatter:off
		Bundle actual = ourClient.search()
			.forResource(Patient.class)
			.where(Patient.ORGANIZATION.hasId(o1id.getIdPart()))
			.encodedJson().prettyPrint().returnBundle(Bundle.class).execute();
		//@formatter:on
		assertEquals(1, actual.getEntry().size());
		assertEquals(p1Id.getIdPart(), actual.getEntry().get(0).getResource().getIdElement().getIdPart());

		//@formatter:off
		actual = ourClient.search()
			.forResource(Patient.class)
			.where(Patient.ORGANIZATION.hasId(o1id.getValue()))
			.encodedJson().prettyPrint().returnBundle(Bundle.class).execute();
		//@formatter:on
		assertEquals(1, actual.getEntry().size());
		assertEquals(p1Id.getIdPart(), actual.getEntry().get(0).getResource().getIdElement().getIdPart());

	}

	@Test
	public void testSearchInvalidParam() throws Exception {
		Patient patient = new Patient();
		patient.addIdentifier().setSystem("urn:system").setValue("0");
		patient.addName().setFamily("testSearchWithMixedParams").addGiven("Joe");
		myPatientDao.create(patient, mySrd).getId().toUnqualifiedVersionless();

		// should be subject._id
		HttpGet httpPost = new HttpGet(ourServerBase + "/Observation?subject.id=FOO");

		CloseableHttpResponse resp = ourHttpClient.execute(httpPost);
		try {
			String respString = IOUtils.toString(resp.getEntity().getContent(), StandardCharsets.UTF_8);
			ourLog.info(respString);
			assertThat(respString, containsString("Invalid parameter chain: subject.id"));
			assertEquals(400, resp.getStatusLine().getStatusCode());
		} finally {
			IOUtils.closeQuietly(resp.getEntity().getContent());
		}
		ourLog.info("Outgoing post: {}", httpPost);
	}

	@Test
	public void testSearchLastUpdatedParamRp() throws InterruptedException {
		String methodName = "testSearchLastUpdatedParamRp";

		int sleep = 100;
		Thread.sleep(sleep);

		DateTimeType beforeAny = new DateTimeType(new Date(), TemporalPrecisionEnum.MILLI);
		IIdType id1a;
		{
			Patient patient = new Patient();
			patient.addIdentifier().setSystem("urn:system").setValue("001");
			patient.addName().setFamily(methodName).addGiven("Joe");
			id1a = ourClient.create().resource(patient).execute().getId().toUnqualifiedVersionless();
		}
		IIdType id1b;
		{
			Patient patient = new Patient();
			patient.addIdentifier().setSystem("urn:system").setValue("002");
			patient.addName().setFamily(methodName + "XXXX").addGiven("Joe");
			id1b = ourClient.create().resource(patient).execute().getId().toUnqualifiedVersionless();
		}

		Thread.sleep(1100);
		DateTimeType beforeR2 = new DateTimeType(new Date(), TemporalPrecisionEnum.MILLI);
		Thread.sleep(1100);

		IIdType id2;
		{
			Patient patient = new Patient();
			patient.addIdentifier().setSystem("urn:system").setValue("002");
			patient.addName().setFamily(methodName).addGiven("John");
			id2 = ourClient.create().resource(patient).execute().getId().toUnqualifiedVersionless();
		}

		{
			//@formatter:off
			Bundle found = ourClient.search()
				.forResource(Patient.class)
				.where(Patient.NAME.matches().value("testSearchLastUpdatedParamRp"))
				.returnBundle(Bundle.class)
				.execute();
			//@formatter:on
			List<IIdType> patients = toUnqualifiedVersionlessIds(found);
			assertThat(patients, hasItems(id1a, id1b, id2));
		}
		{
			//@formatter:off
			Bundle found = ourClient.search()
				.forResource(Patient.class)
				.where(Patient.NAME.matches().value("testSearchLastUpdatedParamRp"))
				.lastUpdated(new DateRangeParam(beforeAny, null))
				.returnBundle(Bundle.class)
				.execute();
			//@formatter:on
			List<IIdType> patients = toUnqualifiedVersionlessIds(found);
			assertThat(patients, hasItems(id1a, id1b, id2));
		}
		{
			//@formatter:off
			Bundle found = ourClient.search()
				.forResource(Patient.class)
				.where(Patient.NAME.matches().value("testSearchLastUpdatedParamRp"))
				.lastUpdated(new DateRangeParam(beforeR2, null))
				.returnBundle(Bundle.class)
				.execute();
			//@formatter:on
			List<IIdType> patients = toUnqualifiedVersionlessIds(found);
			assertThat(patients, hasItems(id2));
			assertDoesNotContainAnyOf(patients, List.of(id1a, id1b));
		}
		{
			//@formatter:off
			Bundle found = ourClient.search()
				.forResource(Patient.class)
				.where(Patient.NAME.matches().value("testSearchLastUpdatedParamRp"))
				.lastUpdated(new DateRangeParam(beforeAny, beforeR2))
				.returnBundle(Bundle.class)
				.execute();
			//@formatter:on
			List<IIdType> patients = toUnqualifiedVersionlessIds(found);
			assertThat(patients.toString(), patients, not(hasItem(id2)));
			assertThat(patients.toString(), patients, (hasItems(id1a, id1b)));
		}
		{
			//@formatter:off
			Bundle found = ourClient.search()
				.forResource(Patient.class)
				.where(Patient.NAME.matches().value("testSearchLastUpdatedParamRp"))
				.lastUpdated(new DateRangeParam(null, beforeR2))
				.returnBundle(Bundle.class)
				.execute();
			//@formatter:on
			List<IIdType> patients = toUnqualifiedVersionlessIds(found);
			assertThat(patients, (hasItems(id1a, id1b)));
			assertThat(patients, not(hasItem(id2)));
		}
	}

	/**
	 * See #441
	 */
	@Test
	public void testSearchMedicationChain() throws Exception {
		Medication medication = new Medication();
		medication.getCode().addCoding().setSystem("SYSTEM").setCode("04823543");
		IIdType medId = myMedicationDao.create(medication).getId().toUnqualifiedVersionless();

		MedicationAdministration ma = new MedicationAdministration();
		ma.setMedication(new Reference(medId));
		IIdType moId = myMedicationAdministrationDao.create(ma).getId().toUnqualifiedVersionless();

		HttpGet get = new HttpGet(ourServerBase + "/MedicationAdministration?medication.code=04823543");
		CloseableHttpResponse response = ourHttpClient.execute(get);
		try {
			assertEquals(200, response.getStatusLine().getStatusCode());
			String responseString = IOUtils.toString(response.getEntity().getContent(), StandardCharsets.UTF_8);
			ourLog.info(responseString);
			assertThat(responseString, containsString(moId.getIdPart()));
		} finally {
			response.close();
		}

	}

	@SuppressWarnings("unused")
	@Test
	public void testSearchPagingKeepsOldSearches() {
		String methodName = "testSearchPagingKeepsOldSearches";
		IIdType pid1;
		{
			Patient patient = new Patient();
			patient.addIdentifier().setSystem("urn:system").setValue("0");
			patient.addName().setFamily(methodName).addGiven("Joe");
			pid1 = myPatientDao.create(patient, mySrd).getId().toUnqualifiedVersionless();
		}

		for (int i = 1; i <= 20; i++) {
			Patient patient = new Patient();
			patient.addIdentifier().setSystem("urn:system").setValue(Integer.toString(i));
			patient.addName().setFamily(methodName).addGiven("Joe");
			myPatientDao.create(patient, mySrd).getId().toUnqualifiedVersionless();
		}

		List<String> linkNext = Lists.newArrayList();
		for (int i = 0; i < 100; i++) {
			Bundle bundle = ourClient.search().forResource(Patient.class).where(Patient.NAME.matches().value("testSearchPagingKeepsOldSearches")).count(5).returnBundle(Bundle.class).execute();
			assertTrue(isNotBlank(bundle.getLink("next").getUrl()));
			assertEquals(5, bundle.getEntry().size());
			linkNext.add(bundle.getLink("next").getUrl());
		}

		int index = 0;
		for (String nextLink : linkNext) {
			ourLog.info("Fetching index {}", index++);
			Bundle b = ourClient.fetchResourceFromUrl(Bundle.class, nextLink);
			assertEquals(5, b.getEntry().size());
		}
	}

	private void testSearchReturnsResults(String search) throws IOException {
		int matches;
		HttpGet get = new HttpGet(ourServerBase + search);
		CloseableHttpResponse response = ourHttpClient.execute(get);
		String resp = IOUtils.toString(response.getEntity().getContent(), StandardCharsets.UTF_8);
		IOUtils.closeQuietly(response.getEntity().getContent());
		ourLog.info(resp);
		Bundle bundle = myFhirContext.newXmlParser().parseResource(Bundle.class, resp);
		matches = bundle.getTotal();

		assertThat(matches, greaterThan(0));
	}

	@Test
	public void testSearchReturnsSearchDate() throws Exception {
		Date before = new Date();
		Thread.sleep(1);

		//@formatter:off
		Bundle found = ourClient
			.search()
			.forResource(Patient.class)
			.prettyPrint()
			.returnBundle(Bundle.class)
			.execute();
		//@formatter:on

		Thread.sleep(1);
		Date after = new Date();

		InstantType updated = found.getMeta().getLastUpdatedElement();
		assertNotNull(updated);
		Date value = updated.getValue();
		assertNotNull(value);
		ourLog.info(value.getTime() + "");
		ourLog.info(before.getTime() + "");
		assertTrue(value.after(before));
		assertTrue(value.before(after), new InstantDt(value) + " should be before " + new InstantDt(after));
	}

	@Test
	public void testSearchReusesNoParams() {
		List<IBaseResource> resources = new ArrayList<IBaseResource>();
		for (int i = 0; i < 50; i++) {
			Organization org = new Organization();
			org.setName("HELLO");
			resources.add(org);
		}
		ourClient.transaction().withResources(resources).prettyPrint().encodedXml().execute();

		myDaoConfig.setReuseCachedSearchResultsForMillis(1000L);

		Bundle result1 = ourClient
			.search()
			.forResource("Organization")
			.returnBundle(Bundle.class)
			.execute();

		final String uuid1 = toSearchUuidFromLinkNext(result1);

		Bundle result2 = ourClient
			.search()
			.forResource("Organization")
			.returnBundle(Bundle.class)
			.execute();

		final String uuid2 = toSearchUuidFromLinkNext(result2);

		assertEquals(uuid1, uuid2);
	}

	@Test
	public void testSearchReusesResultsDisabled() {
		List<IBaseResource> resources = new ArrayList<IBaseResource>();
		for (int i = 0; i < 50; i++) {
			Organization org = new Organization();
			org.setName("HELLO");
			resources.add(org);
		}
		ourClient.transaction().withResources(resources).prettyPrint().encodedXml().execute();

		myDaoConfig.setReuseCachedSearchResultsForMillis(null);

		Bundle result1 = ourClient
			.search()
			.forResource("Organization")
			.where(Organization.NAME.matches().value("HELLO"))
			.count(5)
			.returnBundle(Bundle.class)
			.execute();

		final String uuid1 = toSearchUuidFromLinkNext(result1);

		Bundle result2 = ourClient
			.search()
			.forResource("Organization")
			.where(Organization.NAME.matches().value("HELLO"))
			.count(5)
			.returnBundle(Bundle.class)
			.execute();

		final String uuid2 = toSearchUuidFromLinkNext(result2);

		Bundle result3 = ourClient
			.search()
			.forResource("Organization")
			.where(Organization.NAME.matches().value("HELLO"))
			.count(5)
			.returnBundle(Bundle.class)
			.execute();

		String uuid3 = toSearchUuidFromLinkNext(result3);

		assertNotEquals(uuid1, uuid2);
		assertNotEquals(uuid1, uuid3);
	}

	@Test
	public void testSearchReusesResultsEnabled() throws Exception {
		List<IBaseResource> resources = new ArrayList<IBaseResource>();
		for (int i = 0; i < 50; i++) {
			Organization org = new Organization();
			org.setName("HELLO");
			resources.add(org);
		}
		ourClient.transaction().withResources(resources).prettyPrint().encodedXml().execute();

		myDaoConfig.setReuseCachedSearchResultsForMillis(1000L);

		Bundle result1 = ourClient
			.search()
			.forResource("Organization")
			.where(Organization.NAME.matches().value("HELLO"))
			.count(5)
			.returnBundle(Bundle.class)
			.execute();

		final String uuid1 = toSearchUuidFromLinkNext(result1);
		Search search1 = newTxTemplate().execute(new TransactionCallback<Search>() {
			@Override
			public Search doInTransaction(TransactionStatus theStatus) {
				return mySearchEntityDao.findByUuidAndFetchIncludes(uuid1).orElseThrow(() -> new InternalErrorException(""));
			}
		});
		Date created1 = search1.getCreated();

		Bundle result2 = ourClient
			.search()
			.forResource("Organization")
			.where(Organization.NAME.matches().value("HELLO"))
			.count(5)
			.returnBundle(Bundle.class)
			.execute();

		final String uuid2 = toSearchUuidFromLinkNext(result2);
		Search search2 = newTxTemplate().execute(new TransactionCallback<Search>() {
			@Override
			public Search doInTransaction(TransactionStatus theStatus) {
				return mySearchEntityDao.findByUuidAndFetchIncludes(uuid2).orElseThrow(() -> new InternalErrorException(""));
			}
		});
		Date created2 = search2.getCreated();

		assertEquals(created2.getTime(), created1.getTime());

		Thread.sleep(1500);

		Bundle result3 = ourClient
			.search()
			.forResource("Organization")
			.where(Organization.NAME.matches().value("HELLO"))
			.count(5)
			.returnBundle(Bundle.class)
			.execute();

		String uuid3 = toSearchUuidFromLinkNext(result3);

		assertEquals(uuid1, uuid2);
		assertNotEquals(uuid1, uuid3);
	}

	@Test
	public void testSearchReusesResultsEnabledNoParams() {
		List<IBaseResource> resources = new ArrayList<IBaseResource>();
		for (int i = 0; i < 50; i++) {
			Organization org = new Organization();
			org.setName("HELLO");
			resources.add(org);
		}
		ourClient.transaction().withResources(resources).prettyPrint().encodedXml().execute();

		myDaoConfig.setReuseCachedSearchResultsForMillis(100000L);

		Bundle result1 = ourClient
			.search()
			.forResource("Organization")
			.returnBundle(Bundle.class)
			.execute();

		final String uuid1 = toSearchUuidFromLinkNext(result1);
		Search search1 = newTxTemplate().execute(theStatus -> mySearchEntityDao.findByUuidAndFetchIncludes(uuid1).orElseThrow(() -> new InternalErrorException("")));
		Date created1 = search1.getCreated();

		Bundle result2 = ourClient
			.search()
			.forResource("Organization")
			.returnBundle(Bundle.class)
			.execute();

		final String uuid2 = toSearchUuidFromLinkNext(result2);
		Search search2 = newTxTemplate().execute(theStatus -> mySearchEntityDao.findByUuidAndFetchIncludes(uuid2).orElseThrow(() -> new InternalErrorException("")));
		Date created2 = search2.getCreated();

		assertEquals(created2.getTime(), created1.getTime());

		assertEquals(uuid1, uuid2);
	}

	/**
	 * See #316
	 */
	@Test
	public void testSearchThenTagThenSearch() {
		Patient patient = new Patient();
		patient.addIdentifier().setSystem("urn:system2").setValue("testSearchTokenParam002");
		patient.addName().setFamily("Tester").addGiven("testSearchTokenParam2");
		ourClient.create().resource(patient).execute();

		//@formatter:off
		Bundle response = ourClient
			.search()
			.forResource(Patient.class)
			.returnBundle(Bundle.class)
			.execute();
		//@formatter:on

		patient = (Patient) response.getEntry().get(0).getResource();

		//@formatter:off
		ourClient
			.meta()
			.add()
			.onResource(patient.getIdElement())
			.meta(new Meta().addTag("http://system", "tag1", "display"))
			.execute();
		//@formatter:on

		//@formatter:off
		response = ourClient
			.search()
			.forResource(Patient.class)
			.returnBundle(Bundle.class)
			.execute();
		//@formatter:on

		patient = (Patient) response.getEntry().get(0).getResource();
		assertEquals(1, patient.getMeta().getTag().size());
	}

	@Test
	public void testSearchTokenParamNoValue() {
		Patient patient = new Patient();
		patient.addIdentifier().setSystem("urn:system").setValue("testSearchTokenParam001");
		patient.addName().setFamily("Tester").addGiven("testSearchTokenParam1");
		patient.addCommunication().getLanguage().setText("testSearchTokenParamComText").addCoding().setCode("testSearchTokenParamCode").setSystem("testSearchTokenParamSystem")
			.setDisplay("testSearchTokenParamDisplay");
		myPatientDao.create(patient, mySrd);

		patient = new Patient();
		patient.addIdentifier().setSystem("urn:system").setValue("testSearchTokenParam002");
		patient.addName().setFamily("Tester").addGiven("testSearchTokenParam2");
		myPatientDao.create(patient, mySrd);

		patient = new Patient();
		patient.addIdentifier().setSystem("urn:system2").setValue("testSearchTokenParam002");
		patient.addName().setFamily("Tester").addGiven("testSearchTokenParam2");
		myPatientDao.create(patient, mySrd);

		//@formatter:off
		Bundle response = ourClient
			.search()
			.forResource(Patient.class)
			.where(Patient.IDENTIFIER.hasSystemWithAnyCode("urn:system"))
			.returnBundle(Bundle.class)
			.execute();
		//@formatter:on

		assertEquals(2, response.getEntry().size());
	}

	@Test
	public void testSearchWithEmptyParameter() throws Exception {
		Observation obs = new Observation();
		obs.setStatus(ObservationStatus.FINAL);
		obs.getCode().addCoding().setSystem("foo").setCode("bar");
		ourClient.create().resource(obs).execute();

		testSearchWithEmptyParameter("/Observation?value-quantity=");
		testSearchWithEmptyParameter("/Observation?code=bar&value-quantity=");
		testSearchWithEmptyParameter("/Observation?value-date=");
		testSearchWithEmptyParameter("/Observation?code=bar&value-date=");
		testSearchWithEmptyParameter("/Observation?value-concept=");
		testSearchWithEmptyParameter("/Observation?code=bar&value-concept=");
	}

	private void testSearchWithEmptyParameter(String theUrl) throws IOException {
		HttpGet get = new HttpGet(ourServerBase + theUrl);
		try (CloseableHttpResponse resp = ourHttpClient.execute(get)) {
			assertEquals(200, resp.getStatusLine().getStatusCode());
			String respString = IOUtils.toString(resp.getEntity().getContent(), Constants.CHARSET_UTF8);
			Bundle bundle = myFhirContext.newXmlParser().parseResource(Bundle.class, respString);
			assertEquals(1, bundle.getEntry().size());
		}
	}

	@Test
	public void testSearchWithInclude() {
		Organization org = new Organization();
		org.addIdentifier().setSystem("urn:system:rpdstu2").setValue("testSearchWithInclude01");
		IdType orgId = (IdType) ourClient.create().resource(org).prettyPrint().encodedXml().execute().getId();

		Patient pat = new Patient();
		pat.addIdentifier().setSystem("urn:system:rpdstu2").setValue("testSearchWithInclude02");
		pat.getManagingOrganization().setReferenceElement(orgId.toUnqualifiedVersionless());
		ourClient.create().resource(pat).prettyPrint().encodedXml().execute().getId();

		//@formatter:off
		Bundle found = ourClient
			.search()
			.forResource(Patient.class)
			.where(Patient.IDENTIFIER.exactly().systemAndIdentifier("urn:system:rpdstu2", "testSearchWithInclude02"))
			.include(Patient.INCLUDE_ORGANIZATION)
			.prettyPrint()
			.returnBundle(Bundle.class)
			.execute();
		//@formatter:on

		assertEquals(2, found.getEntry().size());
		assertEquals(Patient.class, found.getEntry().get(0).getResource().getClass());
		assertEquals(SearchEntryMode.MATCH, found.getEntry().get(0).getSearch().getMode());
		assertEquals(Organization.class, found.getEntry().get(1).getResource().getClass());
		assertEquals(SearchEntryMode.INCLUDE, found.getEntry().get(1).getSearch().getMode());
	}

	@Test
	public void testOffsetSearchWithInclude() {
		Organization org = new Organization();
		org.addIdentifier().setSystem("urn:system:rpdstu2").setValue("testSearchWithInclude01");
		IdType orgId = (IdType) ourClient.create().resource(org).prettyPrint().encodedXml().execute().getId();

		Patient pat = new Patient();
		pat.addIdentifier().setSystem("urn:system:rpdstu2").setValue("testSearchWithInclude02");
		pat.getManagingOrganization().setReferenceElement(orgId.toUnqualifiedVersionless());
		ourClient.create().resource(pat).prettyPrint().encodedXml().execute().getId();

		//@formatter:off
		Bundle found = ourClient
			.search()
			.forResource(Patient.class)
			.where(Patient.IDENTIFIER.exactly().systemAndIdentifier("urn:system:rpdstu2", "testSearchWithInclude02"))
			.include(Patient.INCLUDE_ORGANIZATION)
			.offset(0)
			.count(1)
			.prettyPrint()
			.returnBundle(Bundle.class)
			.execute();
		//@formatter:on

		assertEquals(2, found.getEntry().size());
		assertEquals(Patient.class, found.getEntry().get(0).getResource().getClass());
		assertEquals(SearchEntryMode.MATCH, found.getEntry().get(0).getSearch().getMode());
		assertEquals(Organization.class, found.getEntry().get(1).getResource().getClass());
		assertEquals(SearchEntryMode.INCLUDE, found.getEntry().get(1).getSearch().getMode());
	}

	@Test()
	public void testSearchWithInvalidNumberPrefix() {
		try {
			//@formatter:off
			ourClient
				.search()
				.forResource(Encounter.class)
				.where(Encounter.LENGTH.withPrefix(ParamPrefixEnum.ENDS_BEFORE).number(100))
				.prettyPrint()
				.returnBundle(Bundle.class)
				.execute();
			//@formatter:on
			fail();
		} catch (InvalidRequestException e) {
			assertThat(e.getMessage(), containsString("Unable to handle number prefix \"eb\" for value: eb100"));
		}
	}

	@Test()
	public void testSearchWithInvalidQuantityPrefix() {
		Observation o = new Observation();
		o.getCode().setText("testSearchWithInvalidSort");
		myObservationDao.create(o, mySrd);
		try {
			//@formatter:off
			ourClient
				.search()
				.forResource(Observation.class)
				.where(Observation.VALUE_QUANTITY.withPrefix(ParamPrefixEnum.ENDS_BEFORE).number(100).andNoUnits())
				.prettyPrint()
				.returnBundle(Bundle.class)
				.execute();
			//@formatter:on
			fail();
		} catch (InvalidRequestException e) {
			assertThat(e.getMessage(), containsString("Unable to handle quantity prefix \"eb\" for value: eb100||"));
		}
	}

	@Test()
	public void testSearchNegativeNumbers() throws Exception {
		Observation o = new Observation();
		o.setValue(new Quantity().setValue(new BigDecimal("-10")));
		String oid1 = myObservationDao.create(o, mySrd).getId().toUnqualifiedVersionless().getValue();

		Observation o2 = new Observation();
		o2.setValue(new Quantity().setValue(new BigDecimal("-20")));
		String oid2 = myObservationDao.create(o2, mySrd).getId().toUnqualifiedVersionless().getValue();

		HttpGet get = new HttpGet(ourServerBase + "/Observation?value-quantity=gt-15");
		CloseableHttpResponse resp = ourHttpClient.execute(get);
		try {
			assertEquals(200, resp.getStatusLine().getStatusCode());
			Bundle bundle = myFhirContext.newXmlParser().parseResource(Bundle.class, IOUtils.toString(resp.getEntity().getContent(), Constants.CHARSET_UTF8));

			List<String> ids = toUnqualifiedVersionlessIdValues(bundle);
			assertThat(ids, contains(oid1));
			assertThat(ids, not(hasItem(oid2)));
		} finally {
			IOUtils.closeQuietly(resp);
		}

	}

	@Test
	public void testSearchWithCompositeSort_CodeValueDate() throws IOException {
		
		IIdType pid0;
		IIdType oid1;
		IIdType oid2;
		IIdType oid3;
		IIdType oid4;
		{
			Patient patient = new Patient();
			patient.addIdentifier().setSystem("urn:system").setValue("001");
			patient.addName().setFamily("Tester").addGiven("Joe");
			pid0 = myPatientDao.create(patient, mySrd).getId().toUnqualifiedVersionless();
		}
		{
			Observation obs = new Observation();
			obs.addIdentifier().setSystem("urn:system").setValue("FOO");
			obs.getSubject().setReferenceElement(pid0);
			obs.getCode().addCoding().setCode("2345-7").setSystem("http://loinc.org");
			obs.setValue(new DateTimeType("2020-02-01"));
			
			oid1 = myObservationDao.create(obs, mySrd).getId().toUnqualifiedVersionless();
			
			ourLog.info("Observation: \n" + myFhirContext.newJsonParser().setPrettyPrint(true).encodeResourceToString(obs));
		}
		
		{
			Observation obs = new Observation();
			obs.addIdentifier().setSystem("urn:system").setValue("FOO");
			obs.getSubject().setReferenceElement(pid0);
			obs.getCode().addCoding().setCode("2345-7").setSystem("http://loinc.org");
			obs.setValue(new DateTimeType("2020-04-01"));
			
			oid2 = myObservationDao.create(obs, mySrd).getId().toUnqualifiedVersionless();
			
			ourLog.info("Observation: \n" + myFhirContext.newJsonParser().setPrettyPrint(true).encodeResourceToString(obs));
		}
		
		{
			Observation obs = new Observation();
			obs.addIdentifier().setSystem("urn:system").setValue("FOO");
			obs.getSubject().setReferenceElement(pid0);
			obs.getCode().addCoding().setCode("2345-7").setSystem("http://loinc.org");
			obs.setValue(new DateTimeType("2020-01-01"));
			
			oid3 = myObservationDao.create(obs, mySrd).getId().toUnqualifiedVersionless();
			
			ourLog.info("Observation: \n" + myFhirContext.newJsonParser().setPrettyPrint(true).encodeResourceToString(obs));
		}
		
		{
			Observation obs = new Observation();
			obs.addIdentifier().setSystem("urn:system").setValue("FOO");
			obs.getSubject().setReferenceElement(pid0);
			obs.getCode().addCoding().setCode("2345-7").setSystem("http://loinc.org");
			obs.setValue(new DateTimeType("2020-03-01"));
			
			oid4 = myObservationDao.create(obs, mySrd).getId().toUnqualifiedVersionless();
			
			ourLog.info("Observation: \n" + myFhirContext.newJsonParser().setPrettyPrint(true).encodeResourceToString(obs));
		}
		
		String uri = ourServerBase + "/Observation?_sort=code-value-date";
		Bundle found;
		
		HttpGet get = new HttpGet(uri);
		try (CloseableHttpResponse resp = ourHttpClient.execute(get)) {
			String output = IOUtils.toString(resp.getEntity().getContent(), Charsets.UTF_8);
			found = myFhirContext.newXmlParser().parseResource(Bundle.class, output);
		}
		
		ourLog.info("Bundle: \n" + myFhirContext.newJsonParser().setPrettyPrint(true).encodeResourceToString(found));
		
		List<IIdType> list = toUnqualifiedVersionlessIds(found);
		assertEquals(4, found.getEntry().size());
		assertEquals(oid3, list.get(0));
		assertEquals(oid1, list.get(1));
		assertEquals(oid4, list.get(2));
		assertEquals(oid2, list.get(3));
	}

	
	@Test
	public void testSearchWithMissing() {
		ourLog.info("Starting testSearchWithMissing");

		String methodName = "testSearchWithMissing";

		Organization org = new Organization();
		IIdType deletedIdMissingTrue = ourClient.create().resource(org).execute().getId().toUnqualifiedVersionless();
		ourClient.delete().resourceById(deletedIdMissingTrue).execute();

		org = new Organization();
		org.setName("Help I'm a Bug");
		IIdType deletedIdMissingFalse = ourClient.create().resource(org).execute().getId().toUnqualifiedVersionless();
		ourClient.delete().resourceById(deletedIdMissingFalse).execute();

		List<IBaseResource> resources = new ArrayList<>();
		for (int i = 0; i < 20; i++) {
			org = new Organization();
			org.setName(methodName + "_0" + i);
			resources.add(org);
		}
		ourClient.transaction().withResources(resources).prettyPrint().encodedXml().execute();

		org = new Organization();
		org.addIdentifier().setSystem("urn:system:rpdstu2").setValue(methodName + "01");
		org.setName(methodName + "name");
		IIdType orgNotMissing = ourClient.create().resource(org).prettyPrint().encodedXml().execute().getId().toUnqualifiedVersionless();

		org = new Organization();
		org.addIdentifier().setSystem("urn:system:rpdstu2").setValue(methodName + "01");
		IIdType orgMissing = ourClient.create().resource(org).prettyPrint().encodedXml().execute().getId().toUnqualifiedVersionless();

		{
			//@formatter:off
			Bundle found = ourClient
				.search()
				.forResource(Organization.class)
				.where(Organization.NAME.isMissing(false))
				.count(100)
				.prettyPrint()
				.returnBundle(Bundle.class)
				.execute();
			//@formatter:on

			List<IIdType> list = toUnqualifiedVersionlessIds(found);
			ourLog.info(methodName + ": " + list.toString());
			ourLog.info("Wanted " + orgNotMissing + " and not " + deletedIdMissingFalse + " but got " + list.size() + ": " + list);
			assertThat("Wanted " + orgNotMissing + " but got " + list.size() + ": " + list, list, containsInRelativeOrder(orgNotMissing));
			assertThat(list, not(containsInRelativeOrder(deletedIdMissingFalse)));
			assertThat(list, not(containsInRelativeOrder(orgMissing)));
		}

		//@formatter:off
		Bundle found = ourClient
			.search()
			.forResource(Organization.class)
			.where(Organization.NAME.isMissing(true))
			.count(100)
			.prettyPrint()
			.returnBundle(Bundle.class)
			.execute();
		//@formatter:on

		List<IIdType> list = toUnqualifiedVersionlessIds(found);
		ourLog.info(methodName + " found: " + list.toString() + " - Wanted " + orgMissing + " but not " + orgNotMissing);
		assertThat(list, not(containsInRelativeOrder(orgNotMissing)));
		assertThat(list, not(containsInRelativeOrder(deletedIdMissingTrue)));
		assertThat("Wanted " + orgMissing + " but found: " + list, list, containsInRelativeOrder(orgMissing));
	}

	@Test
	public void testSearchWithMissing2() throws Exception {
		checkParamMissing(Observation.SP_CODE);
		checkParamMissing(Observation.SP_CATEGORY);
		checkParamMissing(Observation.SP_VALUE_STRING);
		checkParamMissing(Observation.SP_ENCOUNTER);
		checkParamMissing(Observation.SP_DATE);
	}

	@Test
	public void testSearchWithMissingDate2() throws Exception {
		MedicationRequest mr1 = new MedicationRequest();
		mr1.getCategory().addCoding().setSystem("urn:medicationroute").setCode("oral");
		mr1.addDosageInstruction().getTiming().addEventElement().setValueAsString("2017-01-01");
		IIdType id1 = myMedicationRequestDao.create(mr1).getId().toUnqualifiedVersionless();

		MedicationRequest mr2 = new MedicationRequest();
		mr2.getCategory().addCoding().setSystem("urn:medicationroute").setCode("oral");
		IIdType id2 = myMedicationRequestDao.create(mr2).getId().toUnqualifiedVersionless();

		HttpGet get = new HttpGet(ourServerBase + "/MedicationRequest?date:missing=false");
		CloseableHttpResponse resp = ourHttpClient.execute(get);
		try {
			assertEquals(200, resp.getStatusLine().getStatusCode());
			Bundle bundle = myFhirContext.newXmlParser().parseResource(Bundle.class, IOUtils.toString(resp.getEntity().getContent(), Constants.CHARSET_UTF8));

			List<String> ids = toUnqualifiedVersionlessIdValues(bundle);
			assertThat(ids, contains(id1.getValue()));
			assertThat(ids, not(hasItem(id2.getValue())));
		} finally {
			IOUtils.closeQuietly(resp);
		}

	}

	/**
	 * See #411
	 * <p>
	 * Let's see if we can reproduce this issue in JPA
	 */
	@Test
	public void testSearchWithMixedParams() throws Exception {
		Patient patient = new Patient();
		patient.addIdentifier().setSystem("urn:system").setValue("0");
		patient.addName().setFamily("testSearchWithMixedParams").addGiven("Joe");
		myPatientDao.create(patient, mySrd).getId().toUnqualifiedVersionless();

		HttpPost httpPost = new HttpPost(ourServerBase + "/Patient/_search?_format=application/xml");
		httpPost.addHeader("Cache-Control", "no-cache");
		List<NameValuePair> parameters = Lists.newArrayList();
		parameters.add(new BasicNameValuePair("name", "Smith"));
		httpPost.setEntity(new UrlEncodedFormEntity(parameters));

		ourLog.info("Outgoing post: {}", httpPost);

		CloseableHttpResponse status = ourHttpClient.execute(httpPost);
		try {
			String responseContent = IOUtils.toString(status.getEntity().getContent(), StandardCharsets.UTF_8);
			ourLog.info(responseContent);
			assertEquals(200, status.getStatusLine().getStatusCode());
		} finally {
			IOUtils.closeQuietly(status.getEntity().getContent());
		}

	}

	@Test
	public void testSearchWithTextInexactMatch() throws Exception {
		Observation obs = new Observation();
		obs.getCode().setText("THIS_IS_THE_TEXT");
		obs.getCode().addCoding().setSystem("SYSTEM").setCode("CODE").setDisplay("THIS_IS_THE_DISPLAY");
		ourClient.create().resource(obs).execute();

		testSearchReturnsResults("/Observation?code%3Atext=THIS_IS_THE_TEXT");
		testSearchReturnsResults("/Observation?code%3Atext=THIS_IS_THE_");
		testSearchReturnsResults("/Observation?code%3Atext=this_is_the_");
		testSearchReturnsResults("/Observation?code%3Atext=THIS_IS_THE_DISPLAY");
		testSearchReturnsResults("/Observation?code%3Atext=THIS_IS_THE_disp");
	}

	/**
	 * See #198
	 */
	@Test
	public void testSortFromResourceProvider() {
		Patient p;
		String methodName = "testSortFromResourceProvider";

		p = new Patient();
		p.addIdentifier().setSystem("urn:system").setValue(methodName);
		ourClient.create().resource(p).execute();

		p = new Patient();
		p.addIdentifier().setSystem("urn:system").setValue(methodName);
		p.addName().addGiven("Daniel").setFamily("Adams");
		ourClient.create().resource(p).execute();

		p = new Patient();
		p.addIdentifier().setSystem("urn:system").setValue(methodName);
		p.addName().addGiven("Aaron").setFamily("Alexis");
		ourClient.create().resource(p).execute();

		p = new Patient();
		p.addIdentifier().setSystem("urn:system").setValue(methodName);
		p.addName().addGiven("Carol").setFamily("Allen");
		ourClient.create().resource(p).execute();

		p = new Patient();
		p.addIdentifier().setSystem("urn:system").setValue(methodName);
		p.addName().addGiven("Ruth").setFamily("Black");
		ourClient.create().resource(p).execute();

		p = new Patient();
		p.addIdentifier().setSystem("urn:system").setValue(methodName);
		p.addName().addGiven("Brian").setFamily("Brooks");
		ourClient.create().resource(p).execute();

		p = new Patient();
		p.addIdentifier().setSystem("urn:system").setValue(methodName);
		p.addName().addGiven("Susan").setFamily("Clark");
		ourClient.create().resource(p).execute();

		p = new Patient();
		p.addIdentifier().setSystem("urn:system").setValue(methodName);
		p.addName().addGiven("Amy").setFamily("Clark");
		ourClient.create().resource(p).execute();

		p = new Patient();
		p.addIdentifier().setSystem("urn:system").setValue(methodName);
		p.addName().addGiven("Anthony").setFamily("Coleman");
		ourClient.create().resource(p).execute();

		p = new Patient();
		p.addIdentifier().setSystem("urn:system").setValue(methodName);
		p.addName().addGiven("Steven").setFamily("Coleman");
		ourClient.create().resource(p).execute();

		p = new Patient();
		p.addIdentifier().setSystem("urn:system").setValue(methodName);
		p.addName().addGiven("Lisa").setFamily("Coleman");
		ourClient.create().resource(p).execute();

		p = new Patient();
		p.addIdentifier().setSystem("urn:system").setValue(methodName);
		p.addName().addGiven("Ruth").setFamily("Cook");
		ourClient.create().resource(p).execute();

		p = new Patient();
		p.addIdentifier().setSystem("urn:system").setValue(methodName);
		p.addName().addGiven("Betty").setFamily("Davis");
		ourClient.create().resource(p).execute();

		p = new Patient();
		p.addIdentifier().setSystem("urn:system").setValue(methodName);
		p.addName().addGiven("Joshua").setFamily("Diaz");
		ourClient.create().resource(p).execute();

		p = new Patient();
		p.addIdentifier().setSystem("urn:system").setValue(methodName);
		p.addName().addGiven("Brian").setFamily("Gracia");
		ourClient.create().resource(p).execute();

		p = new Patient();
		p.addIdentifier().setSystem("urn:system").setValue(methodName);
		p.addName().addGiven("Stephan").setFamily("Graham");
		ourClient.create().resource(p).execute();

		p = new Patient();
		p.addIdentifier().setSystem("urn:system").setValue(methodName);
		p.addName().addGiven("Sarah").setFamily("Graham");
		ourClient.create().resource(p).execute();

		Bundle resp = ourClient
			.search()
			.forResource(Patient.class)
			.where(Patient.IDENTIFIER.exactly().systemAndCode("urn:system", methodName))
			.sort().ascending(Patient.FAMILY)
			.sort().ascending(Patient.GIVEN)
			.count(100)
			.returnBundle(Bundle.class)
			.execute();

		List<String> names = toNameList(resp);

		ourLog.info(StringUtils.join(names, '\n'));

		assertThat(names, contains( // this matches in order only
			"Daniel Adams",
			"Aaron Alexis",
			"Carol Allen",
			"Ruth Black",
			"Brian Brooks",
			"Amy Clark",
			"Susan Clark",
			"Anthony Coleman",
			"Lisa Coleman",
			"Steven Coleman",
			"Ruth Cook",
			"Betty Davis",
			"Joshua Diaz",
			"Brian Gracia",
			"Sarah Graham",
			"Stephan Graham"));

	}

	/**
	 * Test for issue #60
	 */
	@Test
	public void testStoreUtf8Characters() {
		Organization org = new Organization();
		org.setName("測試醫院");
		org.addIdentifier().setSystem("urn:system").setValue("testStoreUtf8Characters_01");
		IdType orgId = (IdType) ourClient.create().resource(org).prettyPrint().encodedXml().execute().getId();

		// Read back directly from the DAO
		{
			Organization returned = myOrganizationDao.read(orgId, mySrd);
			String val = myFhirContext.newXmlParser().setPrettyPrint(true).encodeResourceToString(returned);
			ourLog.info(val);
			assertThat(val, containsString("<name value=\"測試醫院\"/>"));
		}
		// Read back through the HTTP API
		{
			Organization returned = ourClient.read(Organization.class, orgId.getIdPart());
			String val = myFhirContext.newXmlParser().setPrettyPrint(true).encodeResourceToString(returned);
			ourLog.info(val);
			assertThat(val, containsString("<name value=\"測試醫院\"/>"));
		}
	}

	@Test
	public void testTransaction() throws Exception {
		String contents = ClasspathUtil.loadResource("/update.xml");
		HttpPost post = new HttpPost(ourServerBase);
		post.setEntity(new StringEntity(contents, ContentType.create("application/xml+fhir", "UTF-8")));
		CloseableHttpResponse resp = ourHttpClient.execute(post);
		try {
			assertEquals(200, resp.getStatusLine().getStatusCode());
			String output = IOUtils.toString(resp.getEntity().getContent(), StandardCharsets.UTF_8);
			ourLog.info(output);
		} finally {
			resp.close();
		}
	}

	@Test
	public void testTryToCreateResourceWithReferenceThatDoesntExist() {
		Patient p1 = new Patient();
		p1.addIdentifier().setSystem("urn:system").setValue("testTryToCreateResourceWithReferenceThatDoesntExist01");
		p1.addName().setFamily("testTryToCreateResourceWithReferenceThatDoesntExistFamily01").addGiven("testTryToCreateResourceWithReferenceThatDoesntExistGiven01");
		p1.setManagingOrganization(new Reference("Organization/99999999999"));

		try {
			ourClient.create().resource(p1).execute().getId();
			fail();
		} catch (InvalidRequestException e) {
			assertThat(e.getMessage(), containsString("Organization/99999999999"));
		}

	}

	@Test
	public void testUpdateInvalidReference() throws Exception {
		String methodName = "testUpdateInvalidReference";

		Patient pt = new Patient();
		pt.addName().setFamily(methodName);
		String resource = myFhirContext.newXmlParser().encodeResourceToString(pt);

		HttpPut post = new HttpPut(ourServerBase + "/Patient");
		post.setEntity(new StringEntity(resource, ContentType.create(Constants.CT_FHIR_XML, "UTF-8")));
		CloseableHttpResponse response = ourHttpClient.execute(post);
		try {
			String responseString = IOUtils.toString(response.getEntity().getContent(), StandardCharsets.UTF_8);
			ourLog.info(responseString);
			assertEquals(400, response.getStatusLine().getStatusCode());
			OperationOutcome oo = myFhirContext.newXmlParser().parseResource(OperationOutcome.class, responseString);
			assertThat(oo.getIssue().get(0).getDiagnostics(),
				containsString("Can not update resource, request URL must contain an ID element for update (PUT) operation (it must be of the form [base]/[resource type]/[id])"));
		} finally {
			response.close();
		}
	}

	@Test
	public void testUpdateInvalidReference2() throws Exception {
		String methodName = "testUpdateInvalidReference2";

		Patient pt = new Patient();
		pt.setId("2");
		pt.addName().setFamily(methodName);
		String resource = myFhirContext.newXmlParser().encodeResourceToString(pt);

		HttpPut post = new HttpPut(ourServerBase + "/Patient");
		post.setEntity(new StringEntity(resource, ContentType.create(Constants.CT_FHIR_XML, "UTF-8")));
		CloseableHttpResponse response = ourHttpClient.execute(post);
		try {
			String responseString = IOUtils.toString(response.getEntity().getContent(), StandardCharsets.UTF_8);
			ourLog.info(responseString);
			assertThat(responseString, containsString("Can not update resource, request URL must contain an ID element for update (PUT) operation (it must be of the form [base]/[resource type]/[id])"));
			assertThat(responseString, containsString("<OperationOutcome"));
			assertEquals(400, response.getStatusLine().getStatusCode());
		} finally {
			response.close();
		}
	}

	/**
	 * This does not currently cause an error, so this test is disabled
	 */
	@Test
	@Disabled
	public void testUpdateNoIdInBody() throws Exception {
		String methodName = "testUpdateNoIdInBody";

		Patient pt = new Patient();
		pt.addName().setFamily(methodName);
		String resource = myFhirContext.newXmlParser().encodeResourceToString(pt);

		HttpPut post = new HttpPut(ourServerBase + "/Patient/FOO");
		post.setEntity(new StringEntity(resource, ContentType.create(Constants.CT_FHIR_XML, "UTF-8")));
		CloseableHttpResponse response = ourHttpClient.execute(post);
		try {
			String responseString = IOUtils.toString(response.getEntity().getContent(), StandardCharsets.UTF_8);
			ourLog.info(responseString);
			assertThat(responseString, containsString("Can not update resource, request URL must contain an ID element for update (PUT) operation (it must be of the form [base]/[resource type]/[id])"));
			assertThat(responseString, containsString("<OperationOutcome"));
			assertEquals(400, response.getStatusLine().getStatusCode());
		} finally {
			response.close();
		}
	}

	@Test
	public void testUpdateRejectsIncorrectIds() throws Exception {

		Patient p1 = new Patient();
		p1.addIdentifier().setSystem("urn:system").setValue("testUpdateRejectsInvalidTypes");
		p1.addName().setFamily("Tester").addGiven("testUpdateRejectsInvalidTypes");
		IdType p1id = (IdType) ourClient.create().resource(p1).execute().getId();

		// Try to update with the wrong ID in the resource body
		p1.setId("FOO");
		p1.addAddress().addLine("NEWLINE");

		String encoded = myFhirContext.newJsonParser().encodeResourceToString(p1);
		ourLog.info(encoded);

		HttpPut put = new HttpPut(ourServerBase + "/Patient/" + p1id.getIdPart());
		put.setEntity(new StringEntity(encoded, ContentType.create(Constants.CT_FHIR_JSON, "UTF-8")));
		put.addHeader("Accept", Constants.CT_FHIR_JSON);
		CloseableHttpResponse response = ourHttpClient.execute(put);
		try {
			assertEquals(400, response.getStatusLine().getStatusCode());
			OperationOutcome oo = myFhirContext.newJsonParser().parseResource(OperationOutcome.class, new InputStreamReader(response.getEntity().getContent()));
			assertEquals(
				Msg.code(420) + "Can not update resource, resource body must contain an ID element which matches the request URL for update (PUT) operation - Resource body ID of \"FOO\" does not match URL ID of \""
					+ p1id.getIdPart() + "\"",
				oo.getIssue().get(0).getDiagnostics());
		} finally {
			response.close();
		}

		// Try to update with the no ID in the resource body
		p1.setId((String) null);

		encoded = myFhirContext.newJsonParser().encodeResourceToString(p1);
		put = new HttpPut(ourServerBase + "/Patient/" + p1id.getIdPart());
		put.setEntity(new StringEntity(encoded, ContentType.create(Constants.CT_FHIR_JSON, "UTF-8")));
		put.addHeader("Accept", Constants.CT_FHIR_JSON);
		response = ourHttpClient.execute(put);
		try {
			assertEquals(400, response.getStatusLine().getStatusCode());
			OperationOutcome oo = myFhirContext.newJsonParser().parseResource(OperationOutcome.class, new InputStreamReader(response.getEntity().getContent()));
			assertEquals(Msg.code(419) + "Can not update resource, resource body must contain an ID element for update (PUT) operation", oo.getIssue().get(0).getDiagnostics());
		} finally {
			response.close();
		}

		// Try to update with the to correct ID in the resource body
		p1.setId(p1id.getIdPart());

		encoded = myFhirContext.newJsonParser().encodeResourceToString(p1);
		put = new HttpPut(ourServerBase + "/Patient/" + p1id.getIdPart());
		put.setEntity(new StringEntity(encoded, ContentType.create(Constants.CT_FHIR_JSON, "UTF-8")));
		response = ourHttpClient.execute(put);
		try {
			assertEquals(200, response.getStatusLine().getStatusCode());
		} finally {
			response.close();
		}

	}

	@Test
	public void testUpdateRejectsInvalidTypes() {

		Patient p1 = new Patient();
		p1.addIdentifier().setSystem("urn:system").setValue("testUpdateRejectsInvalidTypes");
		p1.addName().setFamily("Tester").addGiven("testUpdateRejectsInvalidTypes");
		IdType p1id = (IdType) ourClient.create().resource(p1).execute().getId();

		Organization p2 = new Organization();
		p2.setId(p1id.getIdPart());
		p2.getNameElement().setValue("testUpdateRejectsInvalidTypes");
		try {
			ourClient.update().resource(p2).withId("Organization/" + p1id.getIdPart()).execute();
			fail();
		} catch (UnprocessableEntityException e) {
			// good
		}

		try {
			ourClient.update().resource(p2).withId("Patient/" + p1id.getIdPart()).execute();
			fail();
		} catch (UnprocessableEntityException e) {
			// good
		}

	}

	@Test
	public void testUpdateResourceConditional() throws IOException {
		String methodName = "testUpdateResourceConditional";

		Patient pt = new Patient();
		pt.addName().setFamily(methodName);
		String resource = myFhirContext.newXmlParser().encodeResourceToString(pt);

		HttpPost post = new HttpPost(ourServerBase + "/Patient?name=" + methodName);
		post.setEntity(new StringEntity(resource, ContentType.create(Constants.CT_FHIR_XML, "UTF-8")));
		CloseableHttpResponse response = ourHttpClient.execute(post);
		IdType id;
		try {
			assertEquals(201, response.getStatusLine().getStatusCode());
			String newIdString = response.getFirstHeader(Constants.HEADER_LOCATION_LC).getValue();
			assertThat(newIdString, startsWith(ourServerBase + "/Patient/"));
			id = new IdType(newIdString);
		} finally {
			response.close();
		}

		pt.addAddress().addLine("AAAAAAAAAAAAAAAAAAA");
		resource = myFhirContext.newXmlParser().encodeResourceToString(pt);
		HttpPut put = new HttpPut(ourServerBase + "/Patient?name=" + methodName);
		put.setEntity(new StringEntity(resource, ContentType.create(Constants.CT_FHIR_XML, "UTF-8")));
		response = ourHttpClient.execute(put);
		try {
			assertEquals(200, response.getStatusLine().getStatusCode());
			IdType newId = new IdType(response.getFirstHeader(Constants.HEADER_CONTENT_LOCATION_LC).getValue());
			assertEquals(id.toVersionless(), newId.toVersionless()); // version shouldn't match for conditional update
			assertNotEquals(id, newId);
		} finally {
			response.close();
		}

	}

	@Test
	public void testUpdateResourceConditionalComplex() throws IOException {
		Patient pt = new Patient();
		pt.addIdentifier().setSystem("http://general-hospital.co.uk/Identifiers").setValue("09832345234543876876");
		String resource = myFhirContext.newXmlParser().encodeResourceToString(pt);

		HttpPost post = new HttpPost(ourServerBase + "/Patient");
		post.addHeader(Constants.HEADER_IF_NONE_EXIST, "Patient?identifier=http://general-hospital.co.uk/Identifiers|09832345234543876876");
		post.setEntity(new StringEntity(resource, ContentType.create(Constants.CT_FHIR_XML, "UTF-8")));

		IdType id;
		CloseableHttpResponse response = ourHttpClient.execute(post);
		try {
			assertEquals(201, response.getStatusLine().getStatusCode());
			String newIdString = response.getFirstHeader(Constants.HEADER_LOCATION_LC).getValue();
			assertThat(newIdString, startsWith(ourServerBase + "/Patient/"));
			id = new IdType(newIdString);
		} finally {
			response.close();
		}

		pt.addName().setFamily("FOO");
		resource = myFhirContext.newXmlParser().encodeResourceToString(pt);
		HttpPut put = new HttpPut(ourServerBase + "/Patient?identifier=" + ("http://general-hospital.co.uk/Identifiers|09832345234543876876".replace("|", UrlUtil.escapeUrlParam("|"))));
		put.setEntity(new StringEntity(resource, ContentType.create(Constants.CT_FHIR_XML, "UTF-8")));

		IdType id2;
		response = ourHttpClient.execute(put);
		try {
			assertEquals(200, response.getStatusLine().getStatusCode());
			String newIdString = response.getFirstHeader(Constants.HEADER_CONTENT_LOCATION_LC).getValue();
			assertThat(newIdString, startsWith(ourServerBase + "/Patient/"));
			id2 = new IdType(newIdString);
		} finally {
			response.close();
		}

		assertEquals(id.getIdPart(), id2.getIdPart());
		assertEquals("1", id.getVersionIdPart());
		assertEquals("2", id2.getVersionIdPart());
	}

	@Test
	public void testUpdateResourceWithPrefer() throws Exception {
		String methodName = "testUpdateResourceWithPrefer";

		Patient pt = new Patient();
		pt.addName().setFamily(methodName);
		String resource = myFhirContext.newXmlParser().encodeResourceToString(pt);

		HttpPost post = new HttpPost(ourServerBase + "/Patient");
		post.setEntity(new StringEntity(resource, ContentType.create(Constants.CT_FHIR_XML, "UTF-8")));
		CloseableHttpResponse response = ourHttpClient.execute(post);
		IdType id;
		try {
			assertEquals(201, response.getStatusLine().getStatusCode());
			String newIdString = response.getFirstHeader(Constants.HEADER_LOCATION_LC).getValue();
			assertThat(newIdString, startsWith(ourServerBase + "/Patient/"));
			id = new IdType(newIdString);
		} finally {
			response.close();
		}

		Date before = new Date();
		Thread.sleep(100);

		pt = new Patient();
		pt.setId(id.getIdPart());
		resource = myFhirContext.newXmlParser().encodeResourceToString(pt);

		HttpPut put = new HttpPut(ourServerBase + "/Patient/" + id.getIdPart());
		put.addHeader(Constants.HEADER_PREFER, Constants.HEADER_PREFER_RETURN + '=' + Constants.HEADER_PREFER_RETURN_REPRESENTATION);
		put.setEntity(new StringEntity(resource, ContentType.create(Constants.CT_FHIR_XML, "UTF-8")));
		response = ourHttpClient.execute(put);
		try {
			assertEquals(200, response.getStatusLine().getStatusCode());
			String responseString = IOUtils.toString(response.getEntity().getContent(), StandardCharsets.UTF_8);
			IOUtils.closeQuietly(response.getEntity().getContent());

			Patient respPt = myFhirContext.newXmlParser().parseResource(Patient.class, responseString);
			assertEquals("2", respPt.getIdElement().getVersionIdPart());

			InstantType updateTime = respPt.getMeta().getLastUpdatedElement();
			assertTrue(updateTime.getValue().after(before));

		} finally {
			response.close();
		}

	}

	@Test
	public void testUpdateWithClientSuppliedIdWhichDoesntExist() {
		Patient p1 = new Patient();
		p1.addIdentifier().setSystem("urn:system").setValue("testUpdateWithClientSuppliedIdWhichDoesntExistRpDstu2");

		MethodOutcome outcome = ourClient.update().resource(p1).withId("testUpdateWithClientSuppliedIdWhichDoesntExistRpDstu2").execute();
		assertEquals(true, outcome.getCreated().booleanValue());
		IdType p1Id = (IdType) outcome.getId();

		assertThat(p1Id.getValue(), containsString("Patient/testUpdateWithClientSuppliedIdWhichDoesntExistRpDstu2/_history"));

		//@formatter:off
		Bundle actual = ourClient
			.search()
			.forResource(Patient.class)
			.where(Patient.IDENTIFIER.exactly().systemAndCode("urn:system", "testUpdateWithClientSuppliedIdWhichDoesntExistRpDstu2"))
			.encodedJson()
			.prettyPrint()
			.returnBundle(Bundle.class)
			.execute();
		//@formatter:on

		assertEquals(1, actual.getEntry().size());
		assertEquals(p1Id.getIdPart(), actual.getEntry().get(0).getResource().getIdElement().getIdPart());

	}

	@Test
	public void testUpdateWithSource() {
		Patient patient = new Patient();
		patient.setActive(false);
		IIdType patientid = ourClient.create().resource(patient).execute().getId().toUnqualifiedVersionless();

		{
			Patient readPatient = (Patient) ourClient.read().resource("Patient").withId(patientid).execute();
			assertThat(readPatient.getMeta().getExtensionString(HapiExtensions.EXT_META_SOURCE), matchesPattern("#[a-zA-Z0-9]+"));
		}

		patient.setId(patientid);
		patient.setActive(true);
		ourClient.update().resource(patient).execute();
		{
			Patient readPatient = (Patient) ourClient.read().resource("Patient").withId(patientid).execute();
			assertThat(readPatient.getMeta().getExtensionString(HapiExtensions.EXT_META_SOURCE), matchesPattern("#[a-zA-Z0-9]+"));

			readPatient.addName().setFamily("testUpdateWithSource");
			ourClient.update().resource(readPatient).execute();
			readPatient = (Patient) ourClient.read().resource("Patient").withId(patientid).execute();
			assertThat(readPatient.getMeta().getExtensionString(HapiExtensions.EXT_META_SOURCE), matchesPattern("#[a-zA-Z0-9]+"));
		}
	}

	@Test
	public void testUpdateWithETag() throws Exception {
		String methodName = "testUpdateWithETag";

		Patient pt = new Patient();
		pt.addName().setFamily(methodName);
		IIdType id = ourClient.create().resource(pt).execute().getId().toUnqualifiedVersionless();

		pt.addName().setFamily("FAM2");
		pt.setId(id.toUnqualifiedVersionless());
		String resource = myFhirContext.newXmlParser().encodeResourceToString(pt);

		HttpPut put = new HttpPut(ourServerBase + "/Patient/" + id.getIdPart());
		put.addHeader(Constants.HEADER_IF_MATCH, "W/\"44\"");
		put.setEntity(new StringEntity(resource, ContentType.create(Constants.CT_FHIR_XML, "UTF-8")));
		CloseableHttpResponse response = ourHttpClient.execute(put);
		try {
			String responseString = IOUtils.toString(response.getEntity().getContent(), StandardCharsets.UTF_8);
			ourLog.info(responseString);
			assertEquals(409, response.getStatusLine().getStatusCode());
			OperationOutcome oo = myFhirContext.newXmlParser().parseResource(OperationOutcome.class, responseString);
			assertThat(oo.getIssue().get(0).getDiagnostics(), containsString("Trying to update Patient/" + id.getIdPart() + "/_history/44 but this is not the current version"));
		} finally {
			response.close();
		}

		// Now a good one
		put = new HttpPut(ourServerBase + "/Patient/" + id.getIdPart());
		put.addHeader(Constants.HEADER_IF_MATCH, "W/\"1\"");
		put.setEntity(new StringEntity(resource, ContentType.create(Constants.CT_FHIR_XML, "UTF-8")));
		response = ourHttpClient.execute(put);
		try {
			String responseString = IOUtils.toString(response.getEntity().getContent(), StandardCharsets.UTF_8);
			ourLog.info(responseString);
			assertEquals(200, response.getStatusLine().getStatusCode());
		} finally {
			response.close();
		}

	}

	@Test
	public void testUpdateWrongIdInBody() throws Exception {
		String methodName = "testUpdateWrongIdInBody";

		Patient pt = new Patient();
		pt.setId("333");
		pt.addName().setFamily(methodName);
		String resource = myFhirContext.newXmlParser().encodeResourceToString(pt);

		HttpPut post = new HttpPut(ourServerBase + "/Patient/A2");
		post.setEntity(new StringEntity(resource, ContentType.create(Constants.CT_FHIR_XML, "UTF-8")));
		CloseableHttpResponse response = ourHttpClient.execute(post);
		try {
			String responseString = IOUtils.toString(response.getEntity().getContent(), StandardCharsets.UTF_8);
			ourLog.info(responseString);
			assertEquals(400, response.getStatusLine().getStatusCode());
			OperationOutcome oo = myFhirContext.newXmlParser().parseResource(OperationOutcome.class, responseString);
			assertEquals(
				Msg.code(420) + "Can not update resource, resource body must contain an ID element which matches the request URL for update (PUT) operation - Resource body ID of \"333\" does not match URL ID of \"A2\"",
				oo.getIssue().get(0).getDiagnostics());
		} finally {
			response.close();
		}
	}

	@Test
	public void testValidateBadInputViaGet() throws IOException {

		HttpGet get = new HttpGet(ourServerBase + "/Patient/$validate?mode=create");
		CloseableHttpResponse response = ourHttpClient.execute(get);
		try {
			String resp = IOUtils.toString(response.getEntity().getContent(), StandardCharsets.UTF_8);
			ourLog.info(resp);
			assertThat(resp, containsString("No resource supplied for $validate operation (resource is required unless mode is &quot;delete&quot;)"));
			assertEquals(400, response.getStatusLine().getStatusCode());
		} finally {
			IOUtils.closeQuietly(response.getEntity().getContent());
			response.close();
		}
	}

	@Test
	public void testValidateBadInputViaPost() throws IOException {

		Parameters input = new Parameters();
		input.addParameter().setName("mode").setValue(new CodeType("create"));

		String inputStr = myFhirContext.newXmlParser().encodeResourceToString(input);
		ourLog.info(inputStr);

		HttpPost post = new HttpPost(ourServerBase + "/Patient/$validate");
		post.setEntity(new StringEntity(inputStr, ContentType.create(Constants.CT_FHIR_XML, "UTF-8")));

		CloseableHttpResponse response = ourHttpClient.execute(post);
		try {
			String resp = IOUtils.toString(response.getEntity().getContent(), StandardCharsets.UTF_8);
			ourLog.info(resp);
			assertThat(resp, containsString("No resource supplied for $validate operation (resource is required unless mode is &quot;delete&quot;)"));
			assertEquals(400, response.getStatusLine().getStatusCode());
		} finally {
			IOUtils.closeQuietly(response.getEntity().getContent());
			response.close();
		}
	}

	@Test
	public void testValidateResourceBaseWithNoIdRaw() throws IOException {

		Patient patient = new Patient();
		patient.addName().addGiven("James");
		patient.setBirthDateElement(new DateType("2011-02-02"));

		String inputStr = myFhirContext.newXmlParser().encodeResourceToString(patient);
		HttpPost post = new HttpPost(ourServerBase + "/Patient/$validate");
		post.setEntity(new StringEntity(inputStr, ContentType.create(Constants.CT_FHIR_XML, "UTF-8")));

		try (CloseableHttpResponse response = ourHttpClient.execute(post)) {
			String resp = IOUtils.toString(response.getEntity().getContent(), StandardCharsets.UTF_8);
			ourLog.info(resp);
			assertEquals(200, response.getStatusLine().getStatusCode());
			assertThat(resp, not(containsString("Resource has no id")));
		}
	}

	// Y
	@Test
	public void testValidateResourceHuge() throws IOException {

		Patient patient = new Patient();
		patient.addName().addGiven("James" + StringUtils.leftPad("James", 1000000, 'A'));
		patient.setBirthDateElement(new DateType("2011-02-02"));

		Parameters input = new Parameters();
		input.addParameter().setName("resource").setResource(patient);

		String inputStr = myFhirContext.newXmlParser().encodeResourceToString(input);
		ourLog.debug(inputStr);

		HttpPost post = new HttpPost(ourServerBase + "/Patient/$validate");
		post.setEntity(new StringEntity(inputStr, ContentType.create(Constants.CT_FHIR_XML, "UTF-8")));

		CloseableHttpResponse response = ourHttpClient.execute(post);
		try {
			String resp = IOUtils.toString(response.getEntity().getContent(), StandardCharsets.UTF_8);
			ourLog.info(resp);
			assertEquals(200, response.getStatusLine().getStatusCode());
		} finally {
			IOUtils.closeQuietly(response.getEntity().getContent());
			response.close();
		}
	}

	@Test
	public void testValidateResourceInstanceOnServer() throws IOException {

		Patient patient = new Patient();
		patient.addName().addGiven("James");
		patient.setBirthDateElement(new DateType("2011-02-02"));
		patient.addContact().setGender(AdministrativeGender.MALE);
		patient.addCommunication().setPreferred(true); // missing language

		IIdType id = myPatientDao.create(patient, mySrd).getId().toUnqualifiedVersionless();

		HttpGet get = new HttpGet(ourServerBase + "/Patient/" + id.getIdPart() + "/$validate");
		try (CloseableHttpResponse response = ourHttpClient.execute(get)) {
			String resp = IOUtils.toString(response.getEntity().getContent(), StandardCharsets.UTF_8);
			ourLog.info(resp);
			assertEquals(412, response.getStatusLine().getStatusCode());
			assertThat(resp, containsString("SHALL at least contain a contact's details or a reference to an organization"));
		}
	}

	@Test
	public void testValidateResourceWithId() throws IOException {

		Patient patient = new Patient();
		patient.setId("A123");
		patient.addName().addGiven("James");
		patient.setBirthDateElement(new DateType("2011-02-02"));
		myPatientDao.update(patient, mySrd);

		Parameters input = new Parameters();
		input.addParameter().setName("resource").setResource(patient);

		String inputStr = myFhirContext.newXmlParser().encodeResourceToString(input);
		ourLog.info(inputStr);

		HttpPost post = new HttpPost(ourServerBase + "/Patient/A123/$validate");
		post.setEntity(new StringEntity(inputStr, ContentType.create(Constants.CT_FHIR_XML, "UTF-8")));

		CloseableHttpResponse response = ourHttpClient.execute(post);
		try {
			String resp = IOUtils.toString(response.getEntity().getContent(), StandardCharsets.UTF_8);
			ourLog.info(resp);
			assertEquals(200, response.getStatusLine().getStatusCode());
		} finally {
			IOUtils.closeQuietly(response.getEntity().getContent());
			response.close();
		}
	}

	// Y
	@Test
	public void testValidateResourceWithNoIdParameters() throws IOException {

		Patient patient = new Patient();
		patient.addName().addGiven("James");
		patient.setBirthDateElement(new DateType("2011-02-02"));

		Parameters input = new Parameters();
		input.addParameter().setName("resource").setResource(patient);

		String inputStr = myFhirContext.newXmlParser().encodeResourceToString(input);
		HttpPost post = new HttpPost(ourServerBase + "/Patient/$validate?_pretty=true");
		post.setEntity(new StringEntity(inputStr, ContentType.create(Constants.CT_FHIR_XML, "UTF-8")));

		CloseableHttpResponse response = ourHttpClient.execute(post);
		try {
			String resp = IOUtils.toString(response.getEntity().getContent(), StandardCharsets.UTF_8);
			ourLog.info(resp);
			assertEquals(200, response.getStatusLine().getStatusCode());
			assertThat(resp, not(containsString("Resource has no id")));
			assertThat(resp, containsString("<pre>No issues detected during validation</pre>"));
			assertThat(resp,
				stringContainsInOrder("<issue>", "<severity value=\"information\"/>", "<code value=\"informational\"/>", "<diagnostics value=\"No issues detected during validation\"/>",
					"</issue>"));
		} finally {
			IOUtils.closeQuietly(response.getEntity().getContent());
			response.close();
		}
	}

	@Test
	public void testValidateResourceWithNoIdRaw() throws IOException {

		Patient patient = new Patient();
		patient.addName().addGiven("James");
		patient.setBirthDateElement(new DateType("2011-02-02"));

		String inputStr = myFhirContext.newXmlParser().encodeResourceToString(patient);
		HttpPost post = new HttpPost(ourServerBase + "/Patient/$validate");
		post.setEntity(new StringEntity(inputStr, ContentType.create(Constants.CT_FHIR_XML, "UTF-8")));

		CloseableHttpResponse response = ourHttpClient.execute(post);
		try {
			String resp = IOUtils.toString(response.getEntity().getContent(), StandardCharsets.UTF_8);
			ourLog.info(resp);
			assertEquals(200, response.getStatusLine().getStatusCode());
			assertThat(resp, not(containsString("Resource has no id")));
			assertThat(resp, containsString("<pre>No issues detected during validation</pre>"));
			assertThat(resp,
				stringContainsInOrder("<issue>", "<severity value=\"information\"/>", "<code value=\"informational\"/>", "<diagnostics value=\"No issues detected during validation\"/>",
					"</issue>"));
		} finally {
			IOUtils.closeQuietly(response.getEntity().getContent());
			response.close();
		}
	}

	@Test
	public void testValueSetExpandOperation() throws IOException {
		CodeSystem cs = myFhirContext.newXmlParser().parseResource(CodeSystem.class, new InputStreamReader(ResourceProviderDstu3Test.class.getResourceAsStream("/extensional-case-3-cs.xml")));
		ourClient.create().resource(cs).execute();

		ValueSet upload = myFhirContext.newXmlParser().parseResource(ValueSet.class, new InputStreamReader(ResourceProviderDstu3Test.class.getResourceAsStream("/extensional-case-3-vs.xml")));
		IIdType vsid = ourClient.create().resource(upload).execute().getId().toUnqualifiedVersionless();

		HttpGet get = new HttpGet(ourServerBase + "/ValueSet/" + vsid.getIdPart() + "/$expand");
		CloseableHttpResponse response = ourHttpClient.execute(get);
		try {
			String resp = IOUtils.toString(response.getEntity().getContent(), StandardCharsets.UTF_8);
			ourLog.info(resp);
			assertEquals(200, response.getStatusLine().getStatusCode());
			assertThat(resp, containsString("<ValueSet xmlns=\"http://hl7.org/fhir\">"));
			assertThat(resp, containsString("<expansion>"));
			assertThat(resp, containsString("<contains>"));
			assertThat(resp, containsString("<system value=\"http://acme.org\"/>"));
			assertThat(resp, containsString("<code value=\"8450-9\"/>"));
			assertThat(resp, containsString("<display value=\"Systolic blood pressure--expiration\"/>"));
			assertThat(resp, containsString("</contains>"));
			assertThat(resp, containsString("<contains>"));
			assertThat(resp, containsString("<system value=\"http://acme.org\"/>"));
			assertThat(resp, containsString("<code value=\"11378-7\"/>"));
			assertThat(resp, containsString("<display value=\"Systolic blood pressure at First encounter\"/>"));
			assertThat(resp, containsString("</contains>"));
			assertThat(resp, containsString("</expansion>"));
		} finally {
			IOUtils.closeQuietly(response.getEntity().getContent());
			response.close();
		}

		/*
		 * Filter with display name
		 */

		get = new HttpGet(ourServerBase + "/ValueSet/" + vsid.getIdPart() + "/$expand?filter=systolic");
		response = ourHttpClient.execute(get);
		try {
			String resp = IOUtils.toString(response.getEntity().getContent(), StandardCharsets.UTF_8);
			ourLog.info(resp);
			assertEquals(200, response.getStatusLine().getStatusCode());
			//@formatter:off
			assertThat(resp, stringContainsInOrder(
				"<code value=\"11378-7\"/>",
				"<display value=\"Systolic blood pressure at First encounter\"/>"));
			//@formatter:on
		} finally {
			IOUtils.closeQuietly(response.getEntity().getContent());
			response.close();
		}

	}

	private String toStr(Date theDate) {
		return new InstantDt(theDate).getValueAsString();
	}


}<|MERGE_RESOLUTION|>--- conflicted
+++ resolved
@@ -5,11 +5,8 @@
 import ca.uhn.fhir.jpa.dao.data.ISearchDao;
 import ca.uhn.fhir.jpa.entity.Search;
 import ca.uhn.fhir.jpa.search.SearchCoordinatorSvcImpl;
-<<<<<<< HEAD
 import ca.uhn.fhir.jpa.searchparam.SearchParameterMap;
-=======
 import ca.uhn.fhir.jpa.util.QueryParameterUtils;
->>>>>>> f862098c
 import ca.uhn.fhir.model.api.TemporalPrecisionEnum;
 import ca.uhn.fhir.model.primitive.InstantDt;
 import ca.uhn.fhir.model.primitive.UriDt;
@@ -159,7 +156,6 @@
 import java.util.UUID;
 import java.util.stream.Collectors;
 
-import static ca.uhn.fhir.test.utilities.CustomMatchersUtil.assertDoesNotContainAnyOf;
 import static org.apache.commons.lang3.StringUtils.isNotBlank;
 import static org.hamcrest.MatcherAssert.assertThat;
 import static org.hamcrest.Matchers.contains;
@@ -3238,7 +3234,7 @@
 			//@formatter:on
 			List<IIdType> patients = toUnqualifiedVersionlessIds(found);
 			assertThat(patients, hasItems(id2));
-			assertDoesNotContainAnyOf(patients, List.of(id1a, id1b));
+			assertThat(patients, not(hasItems(id1a, id1b)));
 		}
 		{
 			//@formatter:off
@@ -3250,7 +3246,7 @@
 				.execute();
 			//@formatter:on
 			List<IIdType> patients = toUnqualifiedVersionlessIds(found);
-			assertThat(patients.toString(), patients, not(hasItem(id2)));
+			assertThat(patients.toString(), patients, not(hasItems(id2)));
 			assertThat(patients.toString(), patients, (hasItems(id1a, id1b)));
 		}
 		{
@@ -3264,7 +3260,7 @@
 			//@formatter:on
 			List<IIdType> patients = toUnqualifiedVersionlessIds(found);
 			assertThat(patients, (hasItems(id1a, id1b)));
-			assertThat(patients, not(hasItem(id2)));
+			assertThat(patients, not(hasItems(id2)));
 		}
 	}
 
@@ -3761,7 +3757,7 @@
 
 			List<String> ids = toUnqualifiedVersionlessIdValues(bundle);
 			assertThat(ids, contains(oid1));
-			assertThat(ids, not(hasItem(oid2)));
+			assertThat(ids, not(contains(oid2)));
 		} finally {
 			IOUtils.closeQuietly(resp);
 		}
@@ -3948,7 +3944,7 @@
 
 			List<String> ids = toUnqualifiedVersionlessIdValues(bundle);
 			assertThat(ids, contains(id1.getValue()));
-			assertThat(ids, not(hasItem(id2.getValue())));
+			assertThat(ids, not(contains(id2.getValue())));
 		} finally {
 			IOUtils.closeQuietly(resp);
 		}
