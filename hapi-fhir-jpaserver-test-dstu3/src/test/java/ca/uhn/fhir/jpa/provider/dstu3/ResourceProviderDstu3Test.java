--- conflicted
+++ resolved
@@ -1483,19 +1483,11 @@
 		ourLog.info(ids.toString());
 	}
 
-<<<<<<< HEAD
-	@Test
-	public void testEverythingInstanceWithContentFilter() {
-		myStorageSettings.setHibernateSearchIndexFullText(true);
-
-		Patient pt1 = new Patient();
-		pt1.addName().setFamily("Everything").addGiven("Arthur");
-		IIdType ptId1 = myPatientDao.create(pt1, mySrd).getId().toUnqualifiedVersionless();
-=======
->>>>>>> f1318915
 
 		@Test
 		public void testEverythingInstanceWithContentFilter() {
+            myStorageSettings.setHibernateSearchIndexFullText(true);
+            
 			Patient pt1 = new Patient();
 			pt1.addName().setFamily("Everything").addGiven("Arthur");
 			IIdType ptId1 = myPatientDao.create(pt1, mySrd).getId().toUnqualifiedVersionless();
