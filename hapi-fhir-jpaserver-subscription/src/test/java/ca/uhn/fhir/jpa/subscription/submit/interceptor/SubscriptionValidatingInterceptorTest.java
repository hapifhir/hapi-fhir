package ca.uhn.fhir.jpa.subscription.submit.interceptor;

import ca.uhn.fhir.context.FhirContext;
<<<<<<< HEAD
import ca.uhn.fhir.interceptor.api.Pointcut;
import ca.uhn.fhir.jpa.api.config.DaoConfig;
=======
>>>>>>> 7827f65f
import ca.uhn.fhir.i18n.Msg;
import ca.uhn.fhir.interceptor.api.Pointcut;
import ca.uhn.fhir.jpa.api.config.JpaStorageSettings;
import ca.uhn.fhir.jpa.api.dao.DaoRegistry;
import ca.uhn.fhir.jpa.partition.IRequestPartitionHelperSvc;
import ca.uhn.fhir.jpa.subscription.match.matcher.matching.SubscriptionStrategyEvaluator;
import ca.uhn.fhir.jpa.subscription.match.registry.SubscriptionCanonicalizer;
import ca.uhn.fhir.jpa.subscription.model.CanonicalSubscription;
import ca.uhn.fhir.rest.server.exceptions.UnprocessableEntityException;
import org.hl7.fhir.r4.model.Subscription;
import org.junit.jupiter.api.BeforeEach;
import org.junit.jupiter.api.Test;
import org.junit.jupiter.api.extension.ExtendWith;
import org.slf4j.Logger;
import org.slf4j.LoggerFactory;
import org.springframework.beans.factory.annotation.Autowired;
import org.springframework.boot.test.mock.mockito.MockBean;
import org.springframework.context.annotation.Bean;
import org.springframework.context.annotation.Configuration;
import org.springframework.test.context.junit.jupiter.SpringExtension;

import javax.annotation.Nonnull;

import static org.hamcrest.MatcherAssert.assertThat;
import static org.hamcrest.Matchers.is;
import static org.junit.jupiter.api.Assertions.fail;
import static org.mockito.ArgumentMatchers.any;
import static org.mockito.Mockito.when;

@ExtendWith(SpringExtension.class)
public class SubscriptionValidatingInterceptorTest {
	private static final Logger ourLog = LoggerFactory.getLogger(SubscriptionValidatingInterceptorTest.class);

	@Autowired
	private SubscriptionValidatingInterceptor mySubscriptionValidatingInterceptor;
	@MockBean
	private DaoRegistry myDaoRegistry;
	@MockBean
	private SubscriptionStrategyEvaluator mySubscriptionStrategyEvaluator;
	@MockBean
	private JpaStorageSettings myStorageSettings;
	@MockBean
	private IRequestPartitionHelperSvc myRequestPartitionHelperSvc;

	@BeforeEach
	public void before() {
		when(myDaoRegistry.isResourceTypeSupported(any())).thenReturn(true);
	}

	@Test
	public void testEmptySub() {
		try {
			Subscription badSub = new Subscription();
			mySubscriptionValidatingInterceptor.resourcePreCreate(badSub, null, null);
			fail();
		} catch (UnprocessableEntityException e) {
			assertThat(e.getMessage(), is(Msg.code(8) + "Can not process submitted Subscription - Subscription.status must be populated on this server"));
			ourLog.info("Expected exception", e);
		}
	}

	@Test
	public void testEmptyStatus() {
		try {
			Subscription badSub = new Subscription();
			badSub.setStatus(Subscription.SubscriptionStatus.ACTIVE);
			mySubscriptionValidatingInterceptor.resourcePreCreate(badSub, null, null);
			fail();
		} catch (UnprocessableEntityException e) {
			assertThat(e.getMessage(), is(Msg.code(11) + "Subscription.criteria must be populated"));
		}
	}

	@Test
	public void testBadCriteria() {
		try {
			Subscription badSub = new Subscription();
			badSub.setStatus(Subscription.SubscriptionStatus.ACTIVE);
			badSub.setCriteria("Patient");
			mySubscriptionValidatingInterceptor.resourcePreCreate(badSub, null, null);
			fail();
		} catch (UnprocessableEntityException e) {
			assertThat(e.getMessage(), is(Msg.code(14) + "Subscription.criteria must be in the form \"{Resource Type}?[params]\""));
		}
	}

	@Test
	public void testBadChannel() {
		try {
			Subscription badSub = new Subscription();
			badSub.setStatus(Subscription.SubscriptionStatus.ACTIVE);
			badSub.setCriteria("Patient?");
			mySubscriptionValidatingInterceptor.resourcePreCreate(badSub, null, null);
			fail();
		} catch (UnprocessableEntityException e) {
			assertThat(e.getMessage(), is(Msg.code(20) + "Subscription.channel.type must be populated"));
		}
	}

	@Test
	public void testEmptyEndpoint() {
		try {
			Subscription badSub = new Subscription();
			badSub.setStatus(Subscription.SubscriptionStatus.ACTIVE);
			badSub.setCriteria("Patient?");
			Subscription.SubscriptionChannelComponent channel = badSub.getChannel();
			channel.setType(Subscription.SubscriptionChannelType.MESSAGE);
			mySubscriptionValidatingInterceptor.resourcePreCreate(badSub, null, null);
			fail();
		} catch (UnprocessableEntityException e) {
			assertThat(e.getMessage(), is(Msg.code(16) + "No endpoint defined for message subscription"));
		}
	}

	@Test
	public void testMalformedEndpoint() {
		Subscription badSub = new Subscription();
		badSub.setStatus(Subscription.SubscriptionStatus.ACTIVE);
		badSub.setCriteria("Patient?");
		Subscription.SubscriptionChannelComponent channel = badSub.getChannel();
		channel.setType(Subscription.SubscriptionChannelType.MESSAGE);

		channel.setEndpoint("foo");
		try {
			mySubscriptionValidatingInterceptor.resourcePreCreate(badSub, null, null);
			fail();
		} catch (UnprocessableEntityException e) {
			assertThat(e.getMessage(), is(Msg.code(17) + "Only 'channel' protocol is supported for Subscriptions with channel type 'message'"));
		}

		channel.setEndpoint("channel");
		try {
			mySubscriptionValidatingInterceptor.resourcePreCreate(badSub, null, null);
			fail();
		} catch (UnprocessableEntityException e) {
			assertThat(e.getMessage(), is(Msg.code(17) + "Only 'channel' protocol is supported for Subscriptions with channel type 'message'"));
		}

		channel.setEndpoint("channel:");
		try {
			mySubscriptionValidatingInterceptor.resourcePreCreate(badSub, null, null);
			fail();
		} catch (UnprocessableEntityException e) {
			assertThat(e.getMessage(), is(Msg.code(19) + "Invalid subscription endpoint uri channel:"));
		}

		// Happy path
		channel.setEndpoint("channel:my-queue-name");
		mySubscriptionValidatingInterceptor.resourcePreCreate(badSub, null, null);
	}

	@Test
	public void testSubscriptionUpdate() {
		final Subscription subscription = createSubscription();

		// Assert there is no Exception thrown here.
		mySubscriptionValidatingInterceptor.resourceUpdated(subscription, subscription, null, null);
	}

	@Test
	public void testInvalidPointcut() {
		try {
			mySubscriptionValidatingInterceptor.validateSubmittedSubscription(createSubscription(), null, null, Pointcut.TEST_RB);
			fail();
		} catch (UnprocessableEntityException e) {
			assertThat(e.getMessage(), is(Msg.code(2267) + "Expected Pointcut to be either STORAGE_PRESTORAGE_RESOURCE_CREATED or STORAGE_PRESTORAGE_RESOURCE_UPDATED but was: " + Pointcut.TEST_RB));
		}
<<<<<<< HEAD
	}

	@Nonnull
	private static Subscription createSubscription() {
		final Subscription subscription = new Subscription();
		subscription.setStatus(Subscription.SubscriptionStatus.REQUESTED);
		subscription.setCriteria("Patient?");
		final Subscription.SubscriptionChannelComponent channel = subscription.getChannel();
		channel.setType(Subscription.SubscriptionChannelType.RESTHOOK);
		channel.setEndpoint("channel");
		return subscription;
=======
>>>>>>> 7827f65f
	}

	@Configuration
	public static class SpringConfig {
		@Bean
		FhirContext fhirContext() {
			return FhirContext.forR4();
		}

		@Bean
		SubscriptionValidatingInterceptor subscriptionValidatingInterceptor() {
			return new SubscriptionValidatingInterceptor();
		}

		@Bean
		SubscriptionCanonicalizer subscriptionCanonicalizer(FhirContext theFhirContext) {
			return new SubscriptionCanonicalizer(theFhirContext);
		}
	}

	@Nonnull
	private static Subscription createSubscription() {
		final Subscription subscription = new Subscription();
		subscription.setStatus(Subscription.SubscriptionStatus.REQUESTED);
		subscription.setCriteria("Patient?");
		final Subscription.SubscriptionChannelComponent channel = subscription.getChannel();
		channel.setType(Subscription.SubscriptionChannelType.RESTHOOK);
		channel.setEndpoint("channel");
		return subscription;
	}
}<|MERGE_RESOLUTION|>--- conflicted
+++ resolved
@@ -1,11 +1,6 @@
 package ca.uhn.fhir.jpa.subscription.submit.interceptor;
 
 import ca.uhn.fhir.context.FhirContext;
-<<<<<<< HEAD
-import ca.uhn.fhir.interceptor.api.Pointcut;
-import ca.uhn.fhir.jpa.api.config.DaoConfig;
-=======
->>>>>>> 7827f65f
 import ca.uhn.fhir.i18n.Msg;
 import ca.uhn.fhir.interceptor.api.Pointcut;
 import ca.uhn.fhir.jpa.api.config.JpaStorageSettings;
@@ -173,7 +168,24 @@
 		} catch (UnprocessableEntityException e) {
 			assertThat(e.getMessage(), is(Msg.code(2267) + "Expected Pointcut to be either STORAGE_PRESTORAGE_RESOURCE_CREATED or STORAGE_PRESTORAGE_RESOURCE_UPDATED but was: " + Pointcut.TEST_RB));
 		}
-<<<<<<< HEAD
+	}
+
+	@Configuration
+	public static class SpringConfig {
+		@Bean
+		FhirContext fhirContext() {
+			return FhirContext.forR4();
+		}
+
+		@Bean
+		SubscriptionValidatingInterceptor subscriptionValidatingInterceptor() {
+			return new SubscriptionValidatingInterceptor();
+		}
+
+		@Bean
+		SubscriptionCanonicalizer subscriptionCanonicalizer(FhirContext theFhirContext) {
+			return new SubscriptionCanonicalizer(theFhirContext);
+		}
 	}
 
 	@Nonnull
@@ -185,36 +197,5 @@
 		channel.setType(Subscription.SubscriptionChannelType.RESTHOOK);
 		channel.setEndpoint("channel");
 		return subscription;
-=======
->>>>>>> 7827f65f
-	}
-
-	@Configuration
-	public static class SpringConfig {
-		@Bean
-		FhirContext fhirContext() {
-			return FhirContext.forR4();
-		}
-
-		@Bean
-		SubscriptionValidatingInterceptor subscriptionValidatingInterceptor() {
-			return new SubscriptionValidatingInterceptor();
-		}
-
-		@Bean
-		SubscriptionCanonicalizer subscriptionCanonicalizer(FhirContext theFhirContext) {
-			return new SubscriptionCanonicalizer(theFhirContext);
-		}
-	}
-
-	@Nonnull
-	private static Subscription createSubscription() {
-		final Subscription subscription = new Subscription();
-		subscription.setStatus(Subscription.SubscriptionStatus.REQUESTED);
-		subscription.setCriteria("Patient?");
-		final Subscription.SubscriptionChannelComponent channel = subscription.getChannel();
-		channel.setType(Subscription.SubscriptionChannelType.RESTHOOK);
-		channel.setEndpoint("channel");
-		return subscription;
 	}
 }