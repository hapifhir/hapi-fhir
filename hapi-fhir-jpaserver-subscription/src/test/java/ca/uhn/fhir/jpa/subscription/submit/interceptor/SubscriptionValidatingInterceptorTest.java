package ca.uhn.fhir.jpa.subscription.submit.interceptor;

import ca.uhn.fhir.context.FhirContext;
import ca.uhn.fhir.context.FhirVersionEnum;
import ca.uhn.fhir.i18n.Msg;
import ca.uhn.fhir.interceptor.api.Pointcut;
import ca.uhn.fhir.jpa.api.config.JpaStorageSettings;
import ca.uhn.fhir.jpa.api.dao.DaoRegistry;
import ca.uhn.fhir.jpa.api.dao.IFhirResourceDao;
import ca.uhn.fhir.jpa.model.entity.StorageSettings;
import ca.uhn.fhir.jpa.partition.IRequestPartitionHelperSvc;
import ca.uhn.fhir.jpa.searchparam.SearchParameterMap;
import ca.uhn.fhir.jpa.subscription.match.matcher.matching.SubscriptionStrategyEvaluator;
import ca.uhn.fhir.jpa.subscription.match.registry.SubscriptionCanonicalizer;
import ca.uhn.fhir.rest.api.server.IBundleProvider;
import ca.uhn.fhir.rest.api.server.RequestDetails;
import ca.uhn.fhir.rest.server.SimpleBundleProvider;
import ca.uhn.fhir.rest.server.exceptions.UnprocessableEntityException;
import ca.uhn.fhir.subscription.SubscriptionConstants;
import jakarta.annotation.Nonnull;
<<<<<<< HEAD
=======
import org.hl7.fhir.instance.model.api.IBaseResource;
>>>>>>> ac3a5e2a
import org.hl7.fhir.r4b.model.CanonicalType;
import org.hl7.fhir.r4b.model.Enumerations;
import org.hl7.fhir.r4b.model.Subscription;
import org.hl7.fhir.r4b.model.SubscriptionTopic;
import org.junit.jupiter.api.BeforeEach;
import org.junit.jupiter.api.Test;
import org.junit.jupiter.api.extension.ExtendWith;
import org.junit.jupiter.params.ParameterizedTest;
import org.junit.jupiter.params.provider.MethodSource;
import org.mockito.Mock;
import org.slf4j.Logger;
import org.slf4j.LoggerFactory;
import org.springframework.beans.factory.annotation.Autowired;
import org.springframework.boot.test.mock.mockito.MockBean;
import org.springframework.context.annotation.Bean;
import org.springframework.context.annotation.Configuration;
import org.springframework.test.context.junit.jupiter.SpringExtension;

import java.net.URI;
import java.net.URISyntaxException;
import java.util.ArrayList;
import java.util.Collections;
import java.util.List;
import java.util.stream.Stream;

<<<<<<< HEAD
import static org.junit.jupiter.api.Assertions.assertEquals;
=======
import static ca.uhn.fhir.subscription.SubscriptionTestDataHelper.TEST_TOPIC;
import static org.hamcrest.MatcherAssert.assertThat;
import static org.hamcrest.Matchers.endsWith;
import static org.hamcrest.Matchers.is;
import static org.hamcrest.Matchers.startsWith;
>>>>>>> ac3a5e2a
import static org.junit.jupiter.api.Assertions.fail;
import static org.mockito.ArgumentMatchers.any;
import static org.mockito.Mockito.when;

@ExtendWith(SpringExtension.class)
public class SubscriptionValidatingInterceptorTest {
	private static final Logger ourLog = LoggerFactory.getLogger(SubscriptionValidatingInterceptorTest.class);
	public static final String TEST_SUBSCRIPTION_TOPIC_URL = "http://test.topic";

	@Autowired
	private SubscriptionValidatingInterceptor mySubscriptionValidatingInterceptor;
	@MockBean
	private DaoRegistry myDaoRegistry;
	@MockBean
	private SubscriptionStrategyEvaluator mySubscriptionStrategyEvaluator;
	@MockBean
	private JpaStorageSettings myStorageSettings;
	@MockBean
	private IRequestPartitionHelperSvc myRequestPartitionHelperSvc;
	@Mock
	private IFhirResourceDao<SubscriptionTopic> mySubscriptionTopicDao;
	private FhirContext myFhirContext;

	@BeforeEach
	public void before() {
		setFhirContext(FhirVersionEnum.R4B);
		when(myDaoRegistry.isResourceTypeSupported(any())).thenReturn(true);
	}

	@ParameterizedTest
	@MethodSource("subscriptionByFhirVersion345")
	public void testEmptySub(IBaseResource theSubscription) {
		try {
<<<<<<< HEAD
			Subscription badSub = new Subscription();
			mySubscriptionValidatingInterceptor.resourcePreCreate(badSub, null, null);
			fail("");
=======
			setFhirContext(theSubscription);
			mySubscriptionValidatingInterceptor.resourcePreCreate(theSubscription, null, null);
			fail();
>>>>>>> ac3a5e2a
		} catch (UnprocessableEntityException e) {
			assertEquals(Msg.code(8) + "Can not process submitted Subscription - Subscription.status must be populated on this server", e.getMessage());
			ourLog.info("Expected exception", e);
		}
	}

	@ParameterizedTest
	@MethodSource("subscriptionByFhirVersion34") // R5 subscriptions don't have criteria
	public void testEmptyCriteria(IBaseResource theSubscription) {
		try {
<<<<<<< HEAD
			Subscription badSub = new Subscription();
			badSub.setStatus(Enumerations.SubscriptionStatus.ACTIVE);
			mySubscriptionValidatingInterceptor.resourcePreCreate(badSub, null, null);
			fail("");
		} catch (UnprocessableEntityException e) {
			assertEquals(Msg.code(11) + "Subscription.criteria must be populated", e.getMessage());
=======
			initSubscription(theSubscription);
			mySubscriptionValidatingInterceptor.resourcePreCreate(theSubscription, null, null);
			fail();
		} catch (UnprocessableEntityException e) {
			assertThat(e.getMessage(), startsWith(Msg.code(11) + "Subscription."));
			assertThat(e.getMessage(), endsWith( " must be populated"));
>>>>>>> ac3a5e2a
		}
	}

	@ParameterizedTest
	@MethodSource("subscriptionByFhirVersion34")
	public void testBadCriteria(IBaseResource theSubscription) {
		try {
<<<<<<< HEAD
			Subscription badSub = new Subscription();
			badSub.setStatus(Enumerations.SubscriptionStatus.ACTIVE);
			badSub.setCriteria("Patient");
			mySubscriptionValidatingInterceptor.resourcePreCreate(badSub, null, null);
			fail("");
		} catch (UnprocessableEntityException e) {
			assertEquals(Msg.code(14) + "Subscription.criteria must be in the form \"{Resource Type}?[params]\"", e.getMessage());
=======
			initSubscription(theSubscription);
			SubscriptionUtil.setCriteria(myFhirContext, theSubscription, "Patient");
			mySubscriptionValidatingInterceptor.resourcePreCreate(theSubscription, null, null);
			fail();
		} catch (UnprocessableEntityException e) {
			assertThat(e.getMessage(), endsWith("criteria must be in the form \"{Resource Type}?[params]\""));
>>>>>>> ac3a5e2a
		}
	}

	@ParameterizedTest
	@MethodSource("subscriptionByFhirVersion34")
	public void testBadChannel(IBaseResource theSubscription) {
		try {
<<<<<<< HEAD
			Subscription badSub = new Subscription();
			badSub.setStatus(Enumerations.SubscriptionStatus.ACTIVE);
			badSub.setCriteria("Patient?");
			mySubscriptionValidatingInterceptor.resourcePreCreate(badSub, null, null);
			fail("");
=======
			initSubscription(theSubscription);
			SubscriptionUtil.setCriteria(myFhirContext, theSubscription, "Patient?");
			mySubscriptionValidatingInterceptor.resourcePreCreate(theSubscription, null, null);
			fail();
>>>>>>> ac3a5e2a
		} catch (UnprocessableEntityException e) {
			assertEquals(Msg.code(20) + "Subscription.channel.type must be populated", e.getMessage());
		}
	}

	@ParameterizedTest
	@MethodSource("subscriptionByFhirVersion345")
	public void testEmptyEndpoint(IBaseResource theSubscription) {
		try {
<<<<<<< HEAD
			Subscription badSub = new Subscription();
			badSub.setStatus(Enumerations.SubscriptionStatus.ACTIVE);
			badSub.setCriteria("Patient?");
			Subscription.SubscriptionChannelComponent channel = badSub.getChannel();
			channel.setType(Subscription.SubscriptionChannelType.MESSAGE);
			mySubscriptionValidatingInterceptor.resourcePreCreate(badSub, null, null);
			fail("");
=======
			initSubscription(theSubscription);
			SubscriptionUtil.setCriteria(myFhirContext, theSubscription, "Patient?");
			SubscriptionUtil.setChannelType(myFhirContext, theSubscription, "message");
			mySubscriptionValidatingInterceptor.resourcePreCreate(theSubscription, null, null);
			fail();
>>>>>>> ac3a5e2a
		} catch (UnprocessableEntityException e) {
			assertEquals(Msg.code(16) + "No endpoint defined for message subscription", e.getMessage());
		}
	}

	@ParameterizedTest
	@MethodSource("subscriptionByFhirVersion345")
	public void testMalformedEndpoint(IBaseResource theSubscription) {
		initSubscription(theSubscription);
		SubscriptionUtil.setCriteria(myFhirContext, theSubscription, "Patient?");
		SubscriptionUtil.setChannelType(myFhirContext, theSubscription, "message");
		SubscriptionUtil.setEndpoint(myFhirContext, theSubscription, "foo");

		try {
<<<<<<< HEAD
			mySubscriptionValidatingInterceptor.resourcePreCreate(badSub, null, null);
			fail("");
=======
			mySubscriptionValidatingInterceptor.resourcePreCreate(theSubscription, null, null);
			fail();
>>>>>>> ac3a5e2a
		} catch (UnprocessableEntityException e) {
			assertEquals(Msg.code(17) + "Only 'channel' protocol is supported for Subscriptions with channel type 'message'", e.getMessage());
		}

		SubscriptionUtil.setEndpoint(myFhirContext, theSubscription, "channel");
		try {
<<<<<<< HEAD
			mySubscriptionValidatingInterceptor.resourcePreCreate(badSub, null, null);
			fail("");
=======
			mySubscriptionValidatingInterceptor.resourcePreCreate(theSubscription, null, null);
			fail();
>>>>>>> ac3a5e2a
		} catch (UnprocessableEntityException e) {
			assertEquals(Msg.code(17) + "Only 'channel' protocol is supported for Subscriptions with channel type 'message'", e.getMessage());
		}

		SubscriptionUtil.setEndpoint(myFhirContext, theSubscription, "channel:");
		try {
<<<<<<< HEAD
			mySubscriptionValidatingInterceptor.resourcePreCreate(badSub, null, null);
			fail("");
=======
			mySubscriptionValidatingInterceptor.resourcePreCreate(theSubscription, null, null);
			fail();
>>>>>>> ac3a5e2a
		} catch (UnprocessableEntityException e) {
			assertEquals(Msg.code(19) + "Invalid subscription endpoint uri channel:", e.getMessage());
		}

		// Happy path
		SubscriptionUtil.setEndpoint(myFhirContext, theSubscription, "channel:my-queue-name");
		mySubscriptionValidatingInterceptor.resourcePreCreate(theSubscription, null, null);
	}

	@Test
	public void testSubscriptionUpdate() {
		final Subscription subscription = createSubscription();

		// Assert there is no Exception thrown here.
		mySubscriptionValidatingInterceptor.resourceUpdated(subscription, subscription, null, null);
	}

	@Test
	public void testInvalidPointcut() {
		try {
			mySubscriptionValidatingInterceptor.validateSubmittedSubscription(createSubscription(), null, null, Pointcut.TEST_RB);
			fail("");
		} catch (UnprocessableEntityException e) {
			assertEquals(Msg.code(2267) + "Expected Pointcut to be either STORAGE_PRESTORAGE_RESOURCE_CREATED or STORAGE_PRESTORAGE_RESOURCE_UPDATED but was: " + Pointcut.TEST_RB, e.getMessage());
		}
	}

	@Test
	public void testInvalidTopic() throws URISyntaxException {
		when(myDaoRegistry.getResourceDao("SubscriptionTopic")).thenReturn(mySubscriptionTopicDao);

		SimpleBundleProvider emptyBundleProvider = new SimpleBundleProvider(Collections.emptyList());
		when(mySubscriptionTopicDao.search(any(), any())).thenReturn(emptyBundleProvider);

		org.hl7.fhir.r4b.model.Subscription badSub = new org.hl7.fhir.r4b.model.Subscription();
		badSub.setStatus(Enumerations.SubscriptionStatus.ACTIVE);
		badSub.getMeta().getProfile().add(new CanonicalType(new URI("http://other.profile")));
		badSub.getMeta().getProfile().add(new CanonicalType(new URI(SubscriptionConstants.SUBSCRIPTION_TOPIC_PROFILE_URL)));
		badSub.setCriteria("http://topic.url");
		Subscription.SubscriptionChannelComponent channel = badSub.getChannel();
		channel.setType(Subscription.SubscriptionChannelType.MESSAGE);
		channel.setEndpoint("channel:my-queue-name");
		try {
			mySubscriptionValidatingInterceptor.validateSubmittedSubscription(badSub, null, null, Pointcut.STORAGE_PRESTORAGE_RESOURCE_CREATED);
			fail("");
		} catch (UnprocessableEntityException e) {
			assertEquals(Msg.code(2322) + "No SubscriptionTopic exists with topic: http://topic.url", e.getMessage());
		}

		// Happy path
		SubscriptionTopic topic = new SubscriptionTopic();
		SimpleBundleProvider simpleBundleProvider = new SimpleBundleProvider(List.of(topic));
		when(mySubscriptionTopicDao.search(any(), any())).thenReturn(simpleBundleProvider);
		mySubscriptionValidatingInterceptor.validateSubmittedSubscription(badSub, null, null, Pointcut.STORAGE_PRESTORAGE_RESOURCE_CREATED);
	}


	private void initSubscription(IBaseResource theSubscription) {
		setFhirContext(theSubscription);
		SubscriptionUtil.setStatus(myFhirContext, theSubscription, "active");
		if (myFhirContext.getVersion().getVersion() == FhirVersionEnum.R5) {
			initR5();
			org.hl7.fhir.r5.model.Subscription subscription = (org.hl7.fhir.r5.model.Subscription) theSubscription;
			subscription.setTopic(TEST_TOPIC);
		}
	}

	void initR5() {
		when(myDaoRegistry.getResourceDao("SubscriptionTopic")).thenReturn(mySubscriptionTopicDao);
		org.hl7.fhir.r5.model.SubscriptionTopic topic = new org.hl7.fhir.r5.model.SubscriptionTopic();
		IBundleProvider provider = new SimpleBundleProvider(topic);
		when(mySubscriptionTopicDao.search(any(SearchParameterMap.class), any(RequestDetails.class))).thenReturn(provider);
	}

	public static Stream<IBaseResource> subscriptionByFhirVersion345() {
		return subscriptionByFhirVersion(true);
	}

	public static Stream<IBaseResource> subscriptionByFhirVersion34() {
		return subscriptionByFhirVersion(false);
	}

	private void setFhirContext(IBaseResource theSubscription) {
		FhirVersionEnum fhirVersion = theSubscription.getStructureFhirVersionEnum();
		setFhirContext(fhirVersion);
	}

	private void setFhirContext(FhirVersionEnum fhirVersion) {
		myFhirContext = FhirContext.forCached(fhirVersion);
		mySubscriptionValidatingInterceptor.setFhirContext(myFhirContext);
		mySubscriptionValidatingInterceptor.setSubscriptionCanonicalizerForUnitTest(new SubscriptionCanonicalizer(myFhirContext, myStorageSettings));
	}

	private static @Nonnull Stream<IBaseResource> subscriptionByFhirVersion(boolean theIncludeR5) {
		List<IBaseResource> resources = new ArrayList<>();
		resources.add(new org.hl7.fhir.dstu3.model.Subscription());
		resources.add(new org.hl7.fhir.r4.model.Subscription());
		org.hl7.fhir.r4.model.Subscription r4Backport = new org.hl7.fhir.r4.model.Subscription();
		r4Backport.getMeta().addProfile(SubscriptionConstants.SUBSCRIPTION_TOPIC_PROFILE_URL);
		resources.add(r4Backport);
		resources.add(new org.hl7.fhir.r4b.model.Subscription());
		if (theIncludeR5) {
			resources.add(new org.hl7.fhir.r5.model.Subscription());
		}

		return resources.stream();
	}

	@Configuration
	public static class SpringConfig {
		@Bean
		FhirContext fhirContext() {
			return FhirContext.forR4B();
		}

		@Bean
		SubscriptionValidatingInterceptor subscriptionValidatingInterceptor() {
			return new SubscriptionValidatingInterceptor();
		}

		@Bean
		SubscriptionCanonicalizer subscriptionCanonicalizer(FhirContext theFhirContext) {
			return new SubscriptionCanonicalizer(theFhirContext, new StorageSettings());
		}

		@Bean
		SubscriptionQueryValidator subscriptionQueryValidator(DaoRegistry theDaoRegistry, SubscriptionStrategyEvaluator theSubscriptionStrategyEvaluator) {
			return new SubscriptionQueryValidator(theDaoRegistry, theSubscriptionStrategyEvaluator);
		}
	}

	@Nonnull
	private static Subscription createSubscription() {
		final Subscription subscription = new Subscription();
		subscription.setStatus(Enumerations.SubscriptionStatus.REQUESTED);
		subscription.setCriteria("Patient?");
		final Subscription.SubscriptionChannelComponent channel = subscription.getChannel();
		channel.setType(Subscription.SubscriptionChannelType.RESTHOOK);
		channel.setEndpoint("channel");
		return subscription;
	}
}<|MERGE_RESOLUTION|>--- conflicted
+++ resolved
@@ -18,10 +18,7 @@
 import ca.uhn.fhir.rest.server.exceptions.UnprocessableEntityException;
 import ca.uhn.fhir.subscription.SubscriptionConstants;
 import jakarta.annotation.Nonnull;
-<<<<<<< HEAD
-=======
 import org.hl7.fhir.instance.model.api.IBaseResource;
->>>>>>> ac3a5e2a
 import org.hl7.fhir.r4b.model.CanonicalType;
 import org.hl7.fhir.r4b.model.Enumerations;
 import org.hl7.fhir.r4b.model.Subscription;
@@ -47,15 +44,7 @@
 import java.util.List;
 import java.util.stream.Stream;
 
-<<<<<<< HEAD
 import static org.junit.jupiter.api.Assertions.assertEquals;
-=======
-import static ca.uhn.fhir.subscription.SubscriptionTestDataHelper.TEST_TOPIC;
-import static org.hamcrest.MatcherAssert.assertThat;
-import static org.hamcrest.Matchers.endsWith;
-import static org.hamcrest.Matchers.is;
-import static org.hamcrest.Matchers.startsWith;
->>>>>>> ac3a5e2a
 import static org.junit.jupiter.api.Assertions.fail;
 import static org.mockito.ArgumentMatchers.any;
 import static org.mockito.Mockito.when;
@@ -89,15 +78,9 @@
 	@MethodSource("subscriptionByFhirVersion345")
 	public void testEmptySub(IBaseResource theSubscription) {
 		try {
-<<<<<<< HEAD
-			Subscription badSub = new Subscription();
-			mySubscriptionValidatingInterceptor.resourcePreCreate(badSub, null, null);
-			fail("");
-=======
 			setFhirContext(theSubscription);
 			mySubscriptionValidatingInterceptor.resourcePreCreate(theSubscription, null, null);
 			fail();
->>>>>>> ac3a5e2a
 		} catch (UnprocessableEntityException e) {
 			assertEquals(Msg.code(8) + "Can not process submitted Subscription - Subscription.status must be populated on this server", e.getMessage());
 			ourLog.info("Expected exception", e);
@@ -108,21 +91,12 @@
 	@MethodSource("subscriptionByFhirVersion34") // R5 subscriptions don't have criteria
 	public void testEmptyCriteria(IBaseResource theSubscription) {
 		try {
-<<<<<<< HEAD
-			Subscription badSub = new Subscription();
-			badSub.setStatus(Enumerations.SubscriptionStatus.ACTIVE);
-			mySubscriptionValidatingInterceptor.resourcePreCreate(badSub, null, null);
-			fail("");
-		} catch (UnprocessableEntityException e) {
-			assertEquals(Msg.code(11) + "Subscription.criteria must be populated", e.getMessage());
-=======
 			initSubscription(theSubscription);
 			mySubscriptionValidatingInterceptor.resourcePreCreate(theSubscription, null, null);
 			fail();
 		} catch (UnprocessableEntityException e) {
 			assertThat(e.getMessage(), startsWith(Msg.code(11) + "Subscription."));
 			assertThat(e.getMessage(), endsWith( " must be populated"));
->>>>>>> ac3a5e2a
 		}
 	}
 
@@ -130,22 +104,12 @@
 	@MethodSource("subscriptionByFhirVersion34")
 	public void testBadCriteria(IBaseResource theSubscription) {
 		try {
-<<<<<<< HEAD
-			Subscription badSub = new Subscription();
-			badSub.setStatus(Enumerations.SubscriptionStatus.ACTIVE);
-			badSub.setCriteria("Patient");
-			mySubscriptionValidatingInterceptor.resourcePreCreate(badSub, null, null);
-			fail("");
-		} catch (UnprocessableEntityException e) {
-			assertEquals(Msg.code(14) + "Subscription.criteria must be in the form \"{Resource Type}?[params]\"", e.getMessage());
-=======
 			initSubscription(theSubscription);
 			SubscriptionUtil.setCriteria(myFhirContext, theSubscription, "Patient");
 			mySubscriptionValidatingInterceptor.resourcePreCreate(theSubscription, null, null);
 			fail();
 		} catch (UnprocessableEntityException e) {
 			assertThat(e.getMessage(), endsWith("criteria must be in the form \"{Resource Type}?[params]\""));
->>>>>>> ac3a5e2a
 		}
 	}
 
@@ -153,18 +117,10 @@
 	@MethodSource("subscriptionByFhirVersion34")
 	public void testBadChannel(IBaseResource theSubscription) {
 		try {
-<<<<<<< HEAD
-			Subscription badSub = new Subscription();
-			badSub.setStatus(Enumerations.SubscriptionStatus.ACTIVE);
-			badSub.setCriteria("Patient?");
-			mySubscriptionValidatingInterceptor.resourcePreCreate(badSub, null, null);
-			fail("");
-=======
 			initSubscription(theSubscription);
 			SubscriptionUtil.setCriteria(myFhirContext, theSubscription, "Patient?");
 			mySubscriptionValidatingInterceptor.resourcePreCreate(theSubscription, null, null);
 			fail();
->>>>>>> ac3a5e2a
 		} catch (UnprocessableEntityException e) {
 			assertEquals(Msg.code(20) + "Subscription.channel.type must be populated", e.getMessage());
 		}
@@ -174,21 +130,11 @@
 	@MethodSource("subscriptionByFhirVersion345")
 	public void testEmptyEndpoint(IBaseResource theSubscription) {
 		try {
-<<<<<<< HEAD
-			Subscription badSub = new Subscription();
-			badSub.setStatus(Enumerations.SubscriptionStatus.ACTIVE);
-			badSub.setCriteria("Patient?");
-			Subscription.SubscriptionChannelComponent channel = badSub.getChannel();
-			channel.setType(Subscription.SubscriptionChannelType.MESSAGE);
-			mySubscriptionValidatingInterceptor.resourcePreCreate(badSub, null, null);
-			fail("");
-=======
 			initSubscription(theSubscription);
 			SubscriptionUtil.setCriteria(myFhirContext, theSubscription, "Patient?");
 			SubscriptionUtil.setChannelType(myFhirContext, theSubscription, "message");
 			mySubscriptionValidatingInterceptor.resourcePreCreate(theSubscription, null, null);
 			fail();
->>>>>>> ac3a5e2a
 		} catch (UnprocessableEntityException e) {
 			assertEquals(Msg.code(16) + "No endpoint defined for message subscription", e.getMessage());
 		}
@@ -203,39 +149,24 @@
 		SubscriptionUtil.setEndpoint(myFhirContext, theSubscription, "foo");
 
 		try {
-<<<<<<< HEAD
-			mySubscriptionValidatingInterceptor.resourcePreCreate(badSub, null, null);
-			fail("");
-=======
-			mySubscriptionValidatingInterceptor.resourcePreCreate(theSubscription, null, null);
-			fail();
->>>>>>> ac3a5e2a
+			mySubscriptionValidatingInterceptor.resourcePreCreate(theSubscription, null, null);
+			fail();
 		} catch (UnprocessableEntityException e) {
 			assertEquals(Msg.code(17) + "Only 'channel' protocol is supported for Subscriptions with channel type 'message'", e.getMessage());
 		}
 
 		SubscriptionUtil.setEndpoint(myFhirContext, theSubscription, "channel");
 		try {
-<<<<<<< HEAD
-			mySubscriptionValidatingInterceptor.resourcePreCreate(badSub, null, null);
-			fail("");
-=======
-			mySubscriptionValidatingInterceptor.resourcePreCreate(theSubscription, null, null);
-			fail();
->>>>>>> ac3a5e2a
+			mySubscriptionValidatingInterceptor.resourcePreCreate(theSubscription, null, null);
+			fail();
 		} catch (UnprocessableEntityException e) {
 			assertEquals(Msg.code(17) + "Only 'channel' protocol is supported for Subscriptions with channel type 'message'", e.getMessage());
 		}
 
 		SubscriptionUtil.setEndpoint(myFhirContext, theSubscription, "channel:");
 		try {
-<<<<<<< HEAD
-			mySubscriptionValidatingInterceptor.resourcePreCreate(badSub, null, null);
-			fail("");
-=======
-			mySubscriptionValidatingInterceptor.resourcePreCreate(theSubscription, null, null);
-			fail();
->>>>>>> ac3a5e2a
+			mySubscriptionValidatingInterceptor.resourcePreCreate(theSubscription, null, null);
+			fail();
 		} catch (UnprocessableEntityException e) {
 			assertEquals(Msg.code(19) + "Invalid subscription endpoint uri channel:", e.getMessage());
 		}
