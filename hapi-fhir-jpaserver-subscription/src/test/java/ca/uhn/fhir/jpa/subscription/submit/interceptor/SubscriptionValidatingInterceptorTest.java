--- conflicted
+++ resolved
@@ -1,18 +1,13 @@
 package ca.uhn.fhir.jpa.subscription.submit.interceptor;
 
 import ca.uhn.fhir.context.FhirContext;
-<<<<<<< HEAD
+import ca.uhn.fhir.i18n.Msg;
+import ca.uhn.fhir.interceptor.api.Pointcut;
 import ca.uhn.fhir.jpa.api.config.JpaStorageSettings;
-=======
-import ca.uhn.fhir.interceptor.api.Pointcut;
-import ca.uhn.fhir.jpa.api.config.DaoConfig;
->>>>>>> 794e4510
-import ca.uhn.fhir.i18n.Msg;
 import ca.uhn.fhir.jpa.api.dao.DaoRegistry;
 import ca.uhn.fhir.jpa.partition.IRequestPartitionHelperSvc;
 import ca.uhn.fhir.jpa.subscription.match.matcher.matching.SubscriptionStrategyEvaluator;
 import ca.uhn.fhir.jpa.subscription.match.registry.SubscriptionCanonicalizer;
-import ca.uhn.fhir.jpa.subscription.model.CanonicalSubscription;
 import ca.uhn.fhir.rest.server.exceptions.UnprocessableEntityException;
 import org.hl7.fhir.r4.model.Subscription;
 import org.junit.jupiter.api.BeforeEach;
@@ -63,7 +58,7 @@
 		} catch (UnprocessableEntityException e) {
 			assertThat(e.getMessage(), is(Msg.code(8) + "Can not process submitted Subscription - Subscription.status must be populated on this server"));
 			ourLog.info("Expected exception", e);
-			}
+		}
 	}
 
 	@Test
@@ -171,6 +166,24 @@
 			fail();
 		} catch (UnprocessableEntityException e) {
 			assertThat(e.getMessage(), is(Msg.code(2267) + "Expected Pointcut to be either STORAGE_PRESTORAGE_RESOURCE_CREATED or STORAGE_PRESTORAGE_RESOURCE_UPDATED but was: " + Pointcut.TEST_RB));
+		}
+	}
+
+	@Configuration
+	public static class SpringConfig {
+		@Bean
+		FhirContext fhirContext() {
+			return FhirContext.forR4();
+		}
+
+		@Bean
+		SubscriptionValidatingInterceptor subscriptionValidatingInterceptor() {
+			return new SubscriptionValidatingInterceptor();
+		}
+
+		@Bean
+		SubscriptionCanonicalizer subscriptionCanonicalizer(FhirContext theFhirContext) {
+			return new SubscriptionCanonicalizer(theFhirContext);
 		}
 	}
 
@@ -184,22 +197,4 @@
 		channel.setEndpoint("channel");
 		return subscription;
 	}
-
-	@Configuration
-	public static class SpringConfig {
-		@Bean
-		FhirContext fhirContext() {
-			return FhirContext.forR4();
-		}
-
-		@Bean
-		SubscriptionValidatingInterceptor subscriptionValidatingInterceptor() {
-			return new SubscriptionValidatingInterceptor();
-		}
-
-		@Bean
-		SubscriptionCanonicalizer subscriptionCanonicalizer(FhirContext theFhirContext) {
-			return new SubscriptionCanonicalizer(theFhirContext);
-		}
-	}
 }