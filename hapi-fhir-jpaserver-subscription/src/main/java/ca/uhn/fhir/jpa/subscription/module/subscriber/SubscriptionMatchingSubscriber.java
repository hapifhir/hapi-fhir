--- conflicted
+++ resolved
@@ -1,12 +1,8 @@
 package ca.uhn.fhir.jpa.subscription.module.subscriber;
 
 import ca.uhn.fhir.context.FhirContext;
-<<<<<<< HEAD
-import ca.uhn.fhir.jpa.searchparam.interceptor.InterceptorRegistry;
-=======
 import ca.uhn.fhir.jpa.model.interceptor.api.IInterceptorRegistry;
 import ca.uhn.fhir.jpa.model.interceptor.api.Pointcut;
->>>>>>> b8789258
 import ca.uhn.fhir.jpa.subscription.module.ResourceModifiedMessage;
 import ca.uhn.fhir.jpa.subscription.module.cache.ActiveSubscription;
 import ca.uhn.fhir.jpa.subscription.module.cache.SubscriptionRegistry;
@@ -37,9 +33,9 @@
  * Licensed under the Apache License, Version 2.0 (the "License");
  * you may not use this file except in compliance with the License.
  * You may obtain a copy of the License at
- *
+ * 
  *      http://www.apache.org/licenses/LICENSE-2.0
- *
+ * 
  * Unless required by applicable law or agreed to in writing, software
  * distributed under the License is distributed on an "AS IS" BASIS,
  * WITHOUT WARRANTIES OR CONDITIONS OF ANY KIND, either express or implied.
@@ -51,8 +47,6 @@
 @Service
 public class SubscriptionMatchingSubscriber implements MessageHandler {
 	private Logger ourLog = LoggerFactory.getLogger(SubscriptionMatchingSubscriber.class);
-	public static final String INTERCEPTOR_PRE_PROCESSED = "SubscriptionMatchingSubscriber.preProcessed";
-	public static final String INTERCEPTOR_POST_PROCESSED = "SubscriptionMatchingSubscriber.postProcessed";
 
 	@Autowired
 	private ISubscriptionMatcher mySubscriptionMatcher;
@@ -61,11 +55,7 @@
 	@Autowired
 	private SubscriptionRegistry mySubscriptionRegistry;
 	@Autowired
-<<<<<<< HEAD
-	private InterceptorRegistry myInterceptorRegistry;
-=======
 	private IInterceptorRegistry myInterceptorRegistry;
->>>>>>> b8789258
 
 	@Override
 	public void handleMessage(Message<?> theMessage) throws MessagingException {
@@ -82,11 +72,6 @@
 	}
 
 	public void matchActiveSubscriptionsAndDeliver(ResourceModifiedMessage theMsg) {
-<<<<<<< HEAD
-		if (!myInterceptorRegistry.trigger(INTERCEPTOR_PRE_PROCESSED, theMsg)) {
-			return;
-		}
-=======
 		try {
 			doMatchActiveSubscriptionsAndDeliver(theMsg);
 		} finally {
@@ -95,7 +80,6 @@
 	}
 
 	private void doMatchActiveSubscriptionsAndDeliver(ResourceModifiedMessage theMsg) {
->>>>>>> b8789258
 		switch (theMsg.getOperationType()) {
 			case CREATE:
 			case UPDATE:
@@ -154,7 +138,6 @@
 				ourLog.warn("Do not have delivery channel for subscription {}", nextActiveSubscription.getIdElement(myFhirContext));
 			}
 		}
-		myInterceptorRegistry.trigger(INTERCEPTOR_POST_PROCESSED, theMsg);
 	}
 
 	private String getId(ActiveSubscription theActiveSubscription) {
