--- conflicted
+++ resolved
@@ -84,16 +84,12 @@
 	public void step10_resourceModified(ResourceModifiedMessage theMessage) {
 		String value = Long.toString(System.currentTimeMillis());
 		theMessage.setAttribute(SUBSCRIPTION_DEBUG_LOG_INTERCEPTOR_PRECHECK, value);
-<<<<<<< HEAD
-		log(EventCodeEnum.SUBS1, "Resource {} was submitted to the processing pipeline (op={})", theMessage.getResourceId(), theMessage.getOperationType());
-=======
 		String resourceId = theMessage.getPayloadId();
 		if (resourceId == null) {
 			// Delete operations have no payload
 			resourceId = theMessage.getId();
 		}
 		log(EventCodeEnum.SUBS1, "Resource {} was submitted to the processing pipeline (op={})", resourceId, theMessage.getOperationType());
->>>>>>> 541f3185
 	}
 
 	/*
