--- conflicted
+++ resolved
@@ -109,11 +109,7 @@
 	}
 
 	@VisibleForTesting
-<<<<<<< HEAD
-	public IEmailSender getEmailSender(){
-=======
 	public IEmailSender getEmailSender() {
->>>>>>> 66f428d3
 		return myEmailSender;
 	}
 }