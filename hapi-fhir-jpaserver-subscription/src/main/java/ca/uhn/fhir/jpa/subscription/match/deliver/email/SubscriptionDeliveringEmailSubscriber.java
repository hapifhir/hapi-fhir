--- conflicted
+++ resolved
@@ -109,11 +109,7 @@
 	}
 
 	@VisibleForTesting
-<<<<<<< HEAD
-	public IEmailSender getEmailSender(){
-=======
 	public IEmailSender getEmailSender() {
->>>>>>> 8b7c9f14
 		return myEmailSender;
 	}
 }