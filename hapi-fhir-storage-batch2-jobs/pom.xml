--- conflicted
+++ resolved
@@ -5,30 +5,14 @@
 	<parent>
 		<groupId>ca.uhn.hapi.fhir</groupId>
 		<artifactId>hapi-deployable-pom</artifactId>
-<<<<<<< HEAD
 		<version>6.1.0-PRE7-SNAPSHOT</version>
-=======
-		<version>6.1.0-PRE4-SNAPSHOT</version>
->>>>>>> f4629822
 		<relativePath>../hapi-deployable-pom/pom.xml</relativePath>
 	</parent>
 	<modelVersion>4.0.0</modelVersion>
 
 	<artifactId>hapi-fhir-storage-batch2-jobs</artifactId>
-    <build>
-        <plugins>
-            <plugin>
-                <groupId>org.apache.maven.plugins</groupId>
-                <artifactId>maven-compiler-plugin</artifactId>
-                <configuration>
-                    <source>16</source>
-                    <target>16</target>
-                </configuration>
-            </plugin>
-        </plugins>
-    </build>
 
-    <dependencies>
+	<dependencies>
 		<dependency>
 			<groupId>ca.uhn.hapi.fhir</groupId>
 			<artifactId>hapi-fhir-base</artifactId>
