--- conflicted
+++ resolved
@@ -79,11 +79,7 @@
 				providerParams.setResourceType(resourceType);
 
 				// filters are the filters for searching
-<<<<<<< HEAD
-				ourLog.info("Running FetchResourceIdsStep with params: {}", providerParams);
-=======
 				ourLog.info("Running FetchResourceIdsStep for resource type: {} with params: {}", resourceType, providerParams);
->>>>>>> c6c09521
 				Iterator<ResourcePersistentId> pidIterator = myBulkExportProcessor.getResourcePidIterator(providerParams);
 				List<Id> idsToSubmit = new ArrayList<>();
 
