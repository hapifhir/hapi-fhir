/*-
 * #%L
 * hapi-fhir-storage-batch2-jobs
 * %%
 * Copyright (C) 2014 - 2024 Smile CDR, Inc.
 * %%
 * Licensed under the Apache License, Version 2.0 (the "License");
 * you may not use this file except in compliance with the License.
 * You may obtain a copy of the License at
 *
 *      http://www.apache.org/licenses/LICENSE-2.0
 *
 * Unless required by applicable law or agreed to in writing, software
 * distributed under the License is distributed on an "AS IS" BASIS,
 * WITHOUT WARRANTIES OR CONDITIONS OF ANY KIND, either express or implied.
 * See the License for the specific language governing permissions and
 * limitations under the License.
 * #L%
 */
package ca.uhn.fhir.batch2.jobs.termcodesystem.codesystemdelete;

import ca.uhn.fhir.batch2.api.IFirstJobStepWorker;
import ca.uhn.fhir.batch2.api.IJobDataSink;
import ca.uhn.fhir.batch2.api.JobExecutionFailedException;
import ca.uhn.fhir.batch2.api.RunOutcome;
import ca.uhn.fhir.batch2.api.StepExecutionDetails;
import ca.uhn.fhir.batch2.api.VoidModel;
import ca.uhn.fhir.jpa.model.entity.IdAndPartitionId;
import ca.uhn.fhir.jpa.term.api.ITermCodeSystemDeleteJobSvc;
import ca.uhn.fhir.jpa.term.models.CodeSystemVersionPIDResult;
import ca.uhn.fhir.jpa.term.models.TermCodeSystemDeleteJobParameters;
import jakarta.annotation.Nonnull;

import java.util.Iterator;

public class ReadTermConceptVersionsStep
		implements IFirstJobStepWorker<TermCodeSystemDeleteJobParameters, CodeSystemVersionPIDResult> {

	private final ITermCodeSystemDeleteJobSvc myITermCodeSystemSvc;

	public ReadTermConceptVersionsStep(ITermCodeSystemDeleteJobSvc theCodeSystemDeleteJobSvc) {
		myITermCodeSystemSvc = theCodeSystemDeleteJobSvc;
	}

	@Nonnull
	@Override
	public RunOutcome run(
			@Nonnull StepExecutionDetails<TermCodeSystemDeleteJobParameters, VoidModel> theStepExecutionDetails,
			@Nonnull IJobDataSink<CodeSystemVersionPIDResult> theDataSink)
			throws JobExecutionFailedException {
		TermCodeSystemDeleteJobParameters parameters = theStepExecutionDetails.getParameters();

		long pid = parameters.getTermPid();

		Iterator<IdAndPartitionId> versionPids = myITermCodeSystemSvc.getAllCodeSystemVersionForCodeSystemPid(pid);
		while (versionPids.hasNext()) {
			IdAndPartitionId next = versionPids.next();
			CodeSystemVersionPIDResult versionPidResult = new CodeSystemVersionPIDResult();
			versionPidResult.setCodeSystemVersionPID(next.getId());
<<<<<<< HEAD
			versionPidResult.setPartitionId(next.getPartitionIdValue());
=======
>>>>>>> a999cb32
			theDataSink.accept(versionPidResult);
		}

		return RunOutcome.SUCCESS;
	}
}<|MERGE_RESOLUTION|>--- conflicted
+++ resolved
@@ -57,10 +57,6 @@
 			IdAndPartitionId next = versionPids.next();
 			CodeSystemVersionPIDResult versionPidResult = new CodeSystemVersionPIDResult();
 			versionPidResult.setCodeSystemVersionPID(next.getId());
-<<<<<<< HEAD
-			versionPidResult.setPartitionId(next.getPartitionIdValue());
-=======
->>>>>>> a999cb32
 			theDataSink.accept(versionPidResult);
 		}
 
