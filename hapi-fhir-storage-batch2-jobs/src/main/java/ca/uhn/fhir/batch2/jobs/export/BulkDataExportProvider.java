--- conflicted
+++ resolved
@@ -262,13 +262,10 @@
 					List<IBase> thePatient,
 			@OperationParam(name = JpaConstants.PARAM_EXPORT_IDENTIFIER, min = 0, max = 1, typeName = "string")
 					IPrimitiveType<String> theExportIdentifier,
-<<<<<<< HEAD
 			@OperationParam(name = JpaConstants.PARAM_EXPORT_MDM, min = 0, max = 1, typeName = "boolean")
 					IPrimitiveType<Boolean> theMdm,
-=======
 			@OperationParam(name = JpaConstants.PARAM_EXPORT_INCLUDE_HISTORY, min = 0, max = 1, typeName = "boolean")
 					IPrimitiveType<Boolean> theIncludeHistory,
->>>>>>> eaa02d19
 			ServletRequestDetails theRequestDetails) {
 
 		final List<IPrimitiveType<String>> patientIds =
@@ -284,11 +281,9 @@
 				theTypeFilter,
 				theTypePostFetchFilterUrl,
 				patientIds,
-<<<<<<< HEAD
-				theMdm);
-=======
-				theIncludeHistory);
->>>>>>> eaa02d19
+				theMdm,
+				theIncludeHistory
+			);
 	}
 
 	/**
@@ -323,13 +318,10 @@
 					List<IPrimitiveType<String>> theTypePostFetchFilterUrl,
 			@OperationParam(name = JpaConstants.PARAM_EXPORT_IDENTIFIER, min = 0, max = 1, typeName = "string")
 					IPrimitiveType<String> theExportIdentifier,
-<<<<<<< HEAD
 			@OperationParam(name = JpaConstants.PARAM_EXPORT_MDM, min = 0, max = 1, typeName = "boolean")
 					IPrimitiveType<Boolean> theMdm,
-=======
 			@OperationParam(name = JpaConstants.PARAM_EXPORT_INCLUDE_HISTORY, min = 0, max = 1, typeName = "boolean")
 					IPrimitiveType<Boolean> theIncludeHistory,
->>>>>>> eaa02d19
 			ServletRequestDetails theRequestDetails) {
 
 		// call the type-level export to ensure spec compliance
@@ -342,11 +334,8 @@
 				theTypePostFetchFilterUrl,
 				List.of(theIdParam),
 				theExportIdentifier,
-<<<<<<< HEAD
 				theMdm,
-=======
 				theIncludeHistory,
->>>>>>> eaa02d19
 				theRequestDetails);
 	}
 
@@ -389,11 +378,8 @@
 			List<IPrimitiveType<String>> theTypeFilter,
 			List<IPrimitiveType<String>> theTypePostFetchFilterUrl,
 			List<IPrimitiveType<String>> thePatientIds,
-<<<<<<< HEAD
-			IPrimitiveType<Boolean> theMdmExpansion) {
-=======
+			IPrimitiveType<Boolean> theMdmExpansion,
 			IPrimitiveType<Boolean> theIncludeHistory) {
->>>>>>> eaa02d19
 		ServletRequestUtil.validatePreferAsyncHeader(theRequestDetails, ProviderConstants.OPERATION_EXPORT);
 
 		getBulkDataExportSupport()
@@ -420,11 +406,8 @@
 				.exportStyle(ExportStyle.PATIENT)
 				.postFetchFilterUrl(theTypePostFetchFilterUrl)
 				.patientIds(thePatientIds)
-<<<<<<< HEAD
 				.expandMdm(theMdmExpansion)
-=======
 				.includeHistory(theIncludeHistory)
->>>>>>> eaa02d19
 				.build();
 
 		getBulkDataExportSupport()
