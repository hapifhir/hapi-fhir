--- conflicted
+++ resolved
@@ -61,19 +61,6 @@
 	@Nullable
 	private RequestPartitionId myPartitionId;
 
-<<<<<<< HEAD
-	@JsonProperty(value = "groupByCompartmentName", required = false)
-	@Nullable
-	private String myGroupByCompartmentName;
-
-	@Nullable
-	public String getGroupByCompartmentName() {
-		return myGroupByCompartmentName;
-	}
-
-	public BulkImportJobParameters setGroupByCompartmentName(@Nullable String theGroupByCompartmentName) {
-		myGroupByCompartmentName = theGroupByCompartmentName;
-=======
 	@JsonProperty(value = "chunkByCompartmentName", required = false)
 	@Nullable
 	private String myChunkByCompartmentName;
@@ -85,7 +72,6 @@
 
 	public BulkImportJobParameters setChunkByCompartmentName(@Nullable String theChunkByCompartmentName) {
 		myChunkByCompartmentName = theChunkByCompartmentName;
->>>>>>> 738fb539
 		return this;
 	}
 
