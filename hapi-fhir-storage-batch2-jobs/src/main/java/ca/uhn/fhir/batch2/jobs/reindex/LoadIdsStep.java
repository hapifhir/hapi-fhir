package ca.uhn.fhir.batch2.jobs.reindex;

/*-
 * #%L
 * hapi-fhir-storage-batch2-jobs
 * %%
 * Copyright (C) 2014 - 2022 Smile CDR, Inc.
 * %%
 * Licensed under the Apache License, Version 2.0 (the "License");
 * you may not use this file except in compliance with the License.
 * You may obtain a copy of the License at
 *
 *      http://www.apache.org/licenses/LICENSE-2.0
 *
 * Unless required by applicable law or agreed to in writing, software
 * distributed under the License is distributed on an "AS IS" BASIS,
 * WITHOUT WARRANTIES OR CONDITIONS OF ANY KIND, either express or implied.
 * See the License for the specific language governing permissions and
 * limitations under the License.
 * #L%
 */

import ca.uhn.fhir.batch2.api.IJobDataSink;
import ca.uhn.fhir.batch2.api.IJobStepWorker;
import ca.uhn.fhir.batch2.api.JobExecutionFailedException;
import ca.uhn.fhir.batch2.api.RunOutcome;
import ca.uhn.fhir.batch2.api.StepExecutionDetails;
<<<<<<< HEAD
import ca.uhn.fhir.batch2.jobs.models.Id;
import ca.uhn.fhir.interceptor.model.RequestPartitionId;
=======
import ca.uhn.fhir.batch2.jobs.chunk.ResourceIdListWorkChunkJson;
import ca.uhn.fhir.batch2.jobs.step.IIdChunkProducer;
import ca.uhn.fhir.batch2.jobs.step.ResourceIdListStep;
>>>>>>> f4629822
import ca.uhn.fhir.jpa.api.svc.IResourceReindexSvc;

import javax.annotation.Nonnull;

public class LoadIdsStep implements IJobStepWorker<ReindexJobParameters, ReindexChunkRangeJson, ResourceIdListWorkChunkJson> {
	private final IResourceReindexSvc myResourceReindexSvc;

	private final ResourceIdListStep<ReindexJobParameters, ReindexChunkRangeJson> myResourceIdListStep;

<<<<<<< HEAD
	@Nonnull
	@Override
	public RunOutcome run(@Nonnull StepExecutionDetails<ReindexJobParameters, ReindexChunkRange> theStepExecutionDetails, @Nonnull IJobDataSink<ReindexChunkIds> theDataSink) throws JobExecutionFailedException {

		ReindexChunkRange data = theStepExecutionDetails.getData();

		Date start = data.getStart();
		Date end = data.getEnd();

		ourLog.info("Beginning scan for reindex IDs in range {} to {}", start, end);

		Date nextStart = start;
		RequestPartitionId requestPartitionId = theStepExecutionDetails.getParameters().getRequestPartitionId();
		Set<Id> idBuffer = new LinkedHashSet<>();
		long previousLastTime = 0L;
		int totalIdsFound = 0;
		int chunkCount = 0;
		while (true) {
			String url = theStepExecutionDetails.getData().getUrl();

			ourLog.info("Fetching resource ID chunk for URL {} - Range {} - {}", url, nextStart, end);
			IResourceReindexSvc.IdChunk nextChunk = myResourceReindexSvc.fetchResourceIdsPage(nextStart, end, requestPartitionId, url);

			if (nextChunk.getIds().isEmpty()) {
				ourLog.info("No data returned");
				break;
			}

			ourLog.info("Found {} IDs from {} to {}", nextChunk.getIds().size(), nextStart, nextChunk.getLastDate());

			for (int i = 0; i < nextChunk.getIds().size(); i++) {
				Id nextId = new Id();
				nextId.setResourceType(nextChunk.getResourceTypes().get(i));
				nextId.setId(nextChunk.getIds().get(i).getId().toString());
				idBuffer.add(nextId);
			}

			// If we get the same last time twice in a row, we've clearly reached the end
			if (nextChunk.getLastDate().getTime() == previousLastTime) {
				ourLog.info("Matching final timestamp of {}, loading is completed", new Date(previousLastTime));
				break;
			}

			previousLastTime = nextChunk.getLastDate().getTime();
			nextStart = nextChunk.getLastDate();

			while (idBuffer.size() >= 1000) {

				List<Id> submissionIds = new ArrayList<>();
				for (Iterator<Id> iter = idBuffer.iterator(); iter.hasNext(); ) {
					submissionIds.add(iter.next());
					iter.remove();
					if (submissionIds.size() >= 1000) {
						break;
					}
				}

				totalIdsFound += submissionIds.size();
				chunkCount++;
				submitWorkChunk(submissionIds, theDataSink);
			}
		}

		totalIdsFound += idBuffer.size();
		chunkCount++;
		submitWorkChunk(idBuffer, theDataSink);

		ourLog.info("Submitted {} chunks with {} resource IDs", chunkCount, totalIdsFound);
		return RunOutcome.SUCCESS;
	}

	private void submitWorkChunk(Collection<Id> theIdBuffer, IJobDataSink<ReindexChunkIds> theDataSink) {
		if (theIdBuffer.isEmpty()) {
			return;
		}
		ourLog.info("Submitting work chunk with {} IDs", theIdBuffer.size());

		ReindexChunkIds data = new ReindexChunkIds();
		data.getIds().addAll(theIdBuffer);
		theDataSink.accept(data);
=======
	public LoadIdsStep(IResourceReindexSvc theResourceReindexSvc) {
		myResourceReindexSvc = theResourceReindexSvc;

		IIdChunkProducer<ReindexChunkRangeJson> idChunkProducer = new ReindexIdChunkProducer(theResourceReindexSvc);
		myResourceIdListStep = new ResourceIdListStep<>(idChunkProducer);
	}

	@Nonnull
	@Override
	public RunOutcome run(@Nonnull StepExecutionDetails<ReindexJobParameters, ReindexChunkRangeJson> theStepExecutionDetails, @Nonnull IJobDataSink<ResourceIdListWorkChunkJson> theDataSink) throws JobExecutionFailedException {
		return myResourceIdListStep.run(theStepExecutionDetails, theDataSink);
>>>>>>> f4629822
	}

}<|MERGE_RESOLUTION|>--- conflicted
+++ resolved
@@ -25,14 +25,9 @@
 import ca.uhn.fhir.batch2.api.JobExecutionFailedException;
 import ca.uhn.fhir.batch2.api.RunOutcome;
 import ca.uhn.fhir.batch2.api.StepExecutionDetails;
-<<<<<<< HEAD
-import ca.uhn.fhir.batch2.jobs.models.Id;
-import ca.uhn.fhir.interceptor.model.RequestPartitionId;
-=======
 import ca.uhn.fhir.batch2.jobs.chunk.ResourceIdListWorkChunkJson;
 import ca.uhn.fhir.batch2.jobs.step.IIdChunkProducer;
 import ca.uhn.fhir.batch2.jobs.step.ResourceIdListStep;
->>>>>>> f4629822
 import ca.uhn.fhir.jpa.api.svc.IResourceReindexSvc;
 
 import javax.annotation.Nonnull;
@@ -42,88 +37,6 @@
 
 	private final ResourceIdListStep<ReindexJobParameters, ReindexChunkRangeJson> myResourceIdListStep;
 
-<<<<<<< HEAD
-	@Nonnull
-	@Override
-	public RunOutcome run(@Nonnull StepExecutionDetails<ReindexJobParameters, ReindexChunkRange> theStepExecutionDetails, @Nonnull IJobDataSink<ReindexChunkIds> theDataSink) throws JobExecutionFailedException {
-
-		ReindexChunkRange data = theStepExecutionDetails.getData();
-
-		Date start = data.getStart();
-		Date end = data.getEnd();
-
-		ourLog.info("Beginning scan for reindex IDs in range {} to {}", start, end);
-
-		Date nextStart = start;
-		RequestPartitionId requestPartitionId = theStepExecutionDetails.getParameters().getRequestPartitionId();
-		Set<Id> idBuffer = new LinkedHashSet<>();
-		long previousLastTime = 0L;
-		int totalIdsFound = 0;
-		int chunkCount = 0;
-		while (true) {
-			String url = theStepExecutionDetails.getData().getUrl();
-
-			ourLog.info("Fetching resource ID chunk for URL {} - Range {} - {}", url, nextStart, end);
-			IResourceReindexSvc.IdChunk nextChunk = myResourceReindexSvc.fetchResourceIdsPage(nextStart, end, requestPartitionId, url);
-
-			if (nextChunk.getIds().isEmpty()) {
-				ourLog.info("No data returned");
-				break;
-			}
-
-			ourLog.info("Found {} IDs from {} to {}", nextChunk.getIds().size(), nextStart, nextChunk.getLastDate());
-
-			for (int i = 0; i < nextChunk.getIds().size(); i++) {
-				Id nextId = new Id();
-				nextId.setResourceType(nextChunk.getResourceTypes().get(i));
-				nextId.setId(nextChunk.getIds().get(i).getId().toString());
-				idBuffer.add(nextId);
-			}
-
-			// If we get the same last time twice in a row, we've clearly reached the end
-			if (nextChunk.getLastDate().getTime() == previousLastTime) {
-				ourLog.info("Matching final timestamp of {}, loading is completed", new Date(previousLastTime));
-				break;
-			}
-
-			previousLastTime = nextChunk.getLastDate().getTime();
-			nextStart = nextChunk.getLastDate();
-
-			while (idBuffer.size() >= 1000) {
-
-				List<Id> submissionIds = new ArrayList<>();
-				for (Iterator<Id> iter = idBuffer.iterator(); iter.hasNext(); ) {
-					submissionIds.add(iter.next());
-					iter.remove();
-					if (submissionIds.size() >= 1000) {
-						break;
-					}
-				}
-
-				totalIdsFound += submissionIds.size();
-				chunkCount++;
-				submitWorkChunk(submissionIds, theDataSink);
-			}
-		}
-
-		totalIdsFound += idBuffer.size();
-		chunkCount++;
-		submitWorkChunk(idBuffer, theDataSink);
-
-		ourLog.info("Submitted {} chunks with {} resource IDs", chunkCount, totalIdsFound);
-		return RunOutcome.SUCCESS;
-	}
-
-	private void submitWorkChunk(Collection<Id> theIdBuffer, IJobDataSink<ReindexChunkIds> theDataSink) {
-		if (theIdBuffer.isEmpty()) {
-			return;
-		}
-		ourLog.info("Submitting work chunk with {} IDs", theIdBuffer.size());
-
-		ReindexChunkIds data = new ReindexChunkIds();
-		data.getIds().addAll(theIdBuffer);
-		theDataSink.accept(data);
-=======
 	public LoadIdsStep(IResourceReindexSvc theResourceReindexSvc) {
 		myResourceReindexSvc = theResourceReindexSvc;
 
@@ -135,7 +48,6 @@
 	@Override
 	public RunOutcome run(@Nonnull StepExecutionDetails<ReindexJobParameters, ReindexChunkRangeJson> theStepExecutionDetails, @Nonnull IJobDataSink<ResourceIdListWorkChunkJson> theDataSink) throws JobExecutionFailedException {
 		return myResourceIdListStep.run(theStepExecutionDetails, theDataSink);
->>>>>>> f4629822
 	}
 
 }