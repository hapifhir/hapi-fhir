package ca.uhn.fhir.batch2.jobs.export;

/*-
 * #%L
 * hapi-fhir-storage-batch2-jobs
 * %%
 * Copyright (C) 2014 - 2022 Smile CDR, Inc.
 * %%
 * Licensed under the Apache License, Version 2.0 (the "License");
 * you may not use this file except in compliance with the License.
 * You may obtain a copy of the License at
 *
 *      http://www.apache.org/licenses/LICENSE-2.0
 *
 * Unless required by applicable law or agreed to in writing, software
 * distributed under the License is distributed on an "AS IS" BASIS,
 * WITHOUT WARRANTIES OR CONDITIONS OF ANY KIND, either express or implied.
 * See the License for the specific language governing permissions and
 * limitations under the License.
 * #L%
 */

import ca.uhn.fhir.batch2.api.IJobDataSink;
import ca.uhn.fhir.batch2.api.IJobStepWorker;
import ca.uhn.fhir.batch2.api.JobExecutionFailedException;
import ca.uhn.fhir.batch2.api.RunOutcome;
import ca.uhn.fhir.batch2.api.StepExecutionDetails;
import ca.uhn.fhir.batch2.jobs.export.models.BulkExportBinaryFileId;
import ca.uhn.fhir.batch2.jobs.export.models.ExpandedResourcesList;
import ca.uhn.fhir.batch2.jobs.export.models.BulkExportJobParameters;
import ca.uhn.fhir.context.FhirContext;
import ca.uhn.fhir.i18n.Msg;
import ca.uhn.fhir.interceptor.model.RequestPartitionId;
import ca.uhn.fhir.jpa.api.dao.DaoRegistry;
import ca.uhn.fhir.jpa.api.dao.IFhirResourceDao;
import ca.uhn.fhir.jpa.api.model.DaoMethodOutcome;
import ca.uhn.fhir.jpa.partition.SystemRequestDetails;
import ca.uhn.fhir.rest.api.Constants;
import ca.uhn.fhir.util.BinaryUtil;
import org.hl7.fhir.instance.model.api.IBaseBinary;
import org.hl7.fhir.instance.model.api.IIdType;
import org.slf4j.Logger;
import org.springframework.beans.factory.annotation.Autowired;

import javax.annotation.Nonnull;
import java.io.ByteArrayOutputStream;
import java.io.IOException;
import java.io.OutputStreamWriter;

import static org.slf4j.LoggerFactory.getLogger;

public class WriteBinaryStep implements IJobStepWorker<BulkExportJobParameters, ExpandedResourcesList, BulkExportBinaryFileId> {
	private static final Logger ourLog = getLogger(WriteBinaryStep.class);

	@Autowired
	private FhirContext myFhirContext;

	@Autowired
	private DaoRegistry myDaoRegistry;

	@Nonnull
	@Override
	public RunOutcome run(@Nonnull StepExecutionDetails<BulkExportJobParameters, ExpandedResourcesList> theStepExecutionDetails,
								 @Nonnull IJobDataSink<BulkExportBinaryFileId> theDataSink) throws JobExecutionFailedException {

		ExpandedResourcesList expandedResources = theStepExecutionDetails.getData();
		final int numResourcesProcessed = expandedResources.getStringifiedResources().size();

		ourLog.info("Write binary step of Job Export");
<<<<<<< HEAD
		ourLog.info("Writing {} resources to binary file", expandedResources.getStringifiedResources().size());
=======
		ourLog.info("Writing {} resources to binary file", numResourcesProcessed);
>>>>>>> c6c09521

		@SuppressWarnings("unchecked")
		IFhirResourceDao<IBaseBinary> binaryDao = myDaoRegistry.getResourceDao("Binary");

		IBaseBinary binary = BinaryUtil.newBinary(myFhirContext);

		// TODO
		// should be dependent on the
		// output format in parameters
		// but for now, only NDJSON is supported
		binary.setContentType(Constants.CT_FHIR_NDJSON);

		int processedRecordsCount = 0;
		try (ByteArrayOutputStream outputStream = new ByteArrayOutputStream()) {
			try (OutputStreamWriter streamWriter = getStreamWriter(outputStream)) {
				for (String stringified : expandedResources.getStringifiedResources()) {
					streamWriter.append(stringified);
					streamWriter.append("\n");
					processedRecordsCount++;
				}
				streamWriter.flush();
				outputStream.flush();
			}
			binary.setContent(outputStream.toByteArray());
		} catch (IOException ex) {
			String errorMsg = String.format("Failure to process resource of type %s : %s",
				expandedResources.getResourceType(),
				ex.getMessage());
			ourLog.error(errorMsg);

			throw new JobExecutionFailedException(Msg.code(2105) + errorMsg);
		}

		DaoMethodOutcome outcome = binaryDao.create(binary,
			new SystemRequestDetails().setRequestPartitionId(RequestPartitionId.defaultPartition()));
		IIdType id = outcome.getId();

		BulkExportBinaryFileId bulkExportBinaryFileId = new BulkExportBinaryFileId();
		bulkExportBinaryFileId.setBinaryId(id.getValueAsString());
		bulkExportBinaryFileId.setResourceType(expandedResources.getResourceType());
		theDataSink.accept(bulkExportBinaryFileId);

		ourLog.info("Binary writing complete for {} resources of type {}.",
			processedRecordsCount,
			expandedResources.getResourceType());

		return new RunOutcome(numResourcesProcessed);
	}

	/**
	 * Returns an output stream writer
	 * (exposed for testing)
	 */
	protected OutputStreamWriter getStreamWriter(ByteArrayOutputStream theOutputStream) {
		return new OutputStreamWriter(theOutputStream, Constants.CHARSET_UTF8);
	}
}<|MERGE_RESOLUTION|>--- conflicted
+++ resolved
@@ -67,11 +67,7 @@
 		final int numResourcesProcessed = expandedResources.getStringifiedResources().size();
 
 		ourLog.info("Write binary step of Job Export");
-<<<<<<< HEAD
-		ourLog.info("Writing {} resources to binary file", expandedResources.getStringifiedResources().size());
-=======
 		ourLog.info("Writing {} resources to binary file", numResourcesProcessed);
->>>>>>> c6c09521
 
 		@SuppressWarnings("unchecked")
 		IFhirResourceDao<IBaseBinary> binaryDao = myDaoRegistry.getResourceDao("Binary");
