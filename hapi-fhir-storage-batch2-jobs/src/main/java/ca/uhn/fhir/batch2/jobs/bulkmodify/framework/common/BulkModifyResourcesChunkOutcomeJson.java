--- conflicted
+++ resolved
@@ -39,14 +39,11 @@
 	@JsonProperty("changedIds")
 	private List<String> myChangedIds;
 
-<<<<<<< HEAD
-=======
 	@JsonProperty("changedResourceBodies")
 	@JsonRawValue
 	@JsonDeserialize(using = ArrayOfRawJsonObjectsAsStringsDeserializer.class)
 	private List<String> myChangedResourceBodies;
 
->>>>>>> beca1c9e
 	@JsonProperty("deletedIds")
 	private List<String> myDeletedIds;
 
@@ -70,8 +67,6 @@
 		getDeletedIds().add(theIdElement.toUnqualified().getValue());
 	}
 
-<<<<<<< HEAD
-=======
 	public List<String> getChangedResourceBodies() {
 		if (myChangedResourceBodies == null) {
 			myChangedResourceBodies = new ArrayList<>();
@@ -79,7 +74,6 @@
 		return myChangedResourceBodies;
 	}
 
->>>>>>> beca1c9e
 	public List<String> getChangedIds() {
 		if (myChangedIds == null) {
 			myChangedIds = new ArrayList<>();
