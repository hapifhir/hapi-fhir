--- conflicted
+++ resolved
@@ -21,68 +21,15 @@
  */
 
 import ca.uhn.fhir.batch2.api.IJobParametersValidator;
-<<<<<<< HEAD
-import ca.uhn.fhir.jpa.api.svc.IResourceReindexSvc;
-import ca.uhn.fhir.jpa.searchparam.MatchUrlService;
-import ca.uhn.fhir.rest.server.provider.ProviderConstants;
-import org.springframework.beans.factory.annotation.Autowired;
-
-import javax.annotation.Nonnull;
-import javax.annotation.Nullable;
-import java.util.ArrayList;
-import java.util.Collections;
-=======
 import ca.uhn.fhir.batch2.jobs.parameters.UrlListValidator;
 import org.jetbrains.annotations.NotNull;
 import org.jetbrains.annotations.Nullable;
 
->>>>>>> 3d4556b7
 import java.util.List;
-import java.util.regex.Matcher;
-import java.util.regex.Pattern;
 
 public class ReindexJobParametersValidator implements IJobParametersValidator<ReindexJobParameters> {
 	private final UrlListValidator myUrlListValidator;
 
-<<<<<<< HEAD
-	private final Pattern myQuestionPattern = Pattern.compile("([\\?])");
-
-	@Autowired
-	private IResourceReindexSvc myResourceReindexSvc;
-
-	@Nullable
-	@Override
-	public List<String> validate(@Nonnull ReindexJobParameters theParameters) {
-		if (theParameters.getUrl().isEmpty()) {
-			if (!myResourceReindexSvc.isAllResourceTypeSupported()) {
-				return Collections.singletonList("At least one type-specific search URL must be provided for " + ProviderConstants.OPERATION_REINDEX + " on this server");
-			}
-		}
-		else {
-			List<String> errors = new ArrayList<>();
-
-			List<String> urls = theParameters.getUrl();
-			for (String url : urls) {
-				if (url.contains("\s")) {
-					errors.add("Invalid URL. URL cannot contain spaces : " + url);
-				}
-				Matcher matcher = myQuestionPattern.matcher(url);
-				int questionCount = 0;
-				while (matcher.find()) {
-					questionCount++;
-				}
-				if (questionCount > 1) {
-					errors.add("Invalid URL. URL contains multiple '?' characters: " + url);
-				}
-			}
-
-			if (!errors.isEmpty()) {
-				return errors;
-			}
-		}
-
-		return Collections.emptyList();
-=======
 	public ReindexJobParametersValidator(UrlListValidator theUrlListValidator) {
 		myUrlListValidator = theUrlListValidator;
 	}
@@ -91,6 +38,5 @@
 	@Override
 	public List<String> validate(@NotNull ReindexJobParameters theParameters) {
 		return myUrlListValidator.validatePartitionedUrls(theParameters.getPartitionedUrls());
->>>>>>> 3d4556b7
 	}
 }