--- conflicted
+++ resolved
@@ -59,11 +59,7 @@
 				.setParametersType(BulkImportJobParameters.class)
 				.addFirstStep("fetch-files", "Fetch files for import", NdJsonFileJson.class, bulkImport2FetchFiles())
 				.addIntermediateStep(
-<<<<<<< HEAD
-						"process-files", "Process files", ConsumeFilesOutcomeJson.class, bulkImport2ConsumeFiles())
-=======
 						"process-files", "Process files", ConsumeFilesOutcomeJson.class, bulkImport2ConsumeFilesV2())
->>>>>>> 738fb539
 				.addFinalReducerStep(
 						"generate-report",
 						"Generate outcome report",
@@ -88,13 +84,8 @@
 	}
 
 	@Bean
-<<<<<<< HEAD
-	public ConsumeFilesStep bulkImport2ConsumeFiles() {
-		return new ConsumeFilesStep();
-=======
 	public ConsumeFilesStepV2 bulkImport2ConsumeFilesV2() {
 		return new ConsumeFilesStepV2();
->>>>>>> 738fb539
 	}
 
 	@Bean
