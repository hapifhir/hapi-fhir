--- conflicted
+++ resolved
@@ -34,10 +34,6 @@
 import ca.uhn.fhir.jpa.api.dao.IFhirResourceDao;
 import ca.uhn.fhir.jpa.bulk.export.api.IBulkExportProcessor;
 import ca.uhn.fhir.parser.IParser;
-<<<<<<< HEAD
-import ca.uhn.fhir.rest.api.server.IBundleProvider;
-=======
->>>>>>> c6c09521
 import ca.uhn.fhir.rest.api.server.storage.ResourcePersistentId;
 import ca.uhn.fhir.rest.server.interceptor.ResponseTerminologyTranslationSvc;
 import com.google.common.collect.ArrayListMultimap;
@@ -76,10 +72,7 @@
 
 		ourLog.info("Step 2 for bulk export - Expand resources");
 		ourLog.info("About to expand {} resource IDs into their full resource bodies.", idList.getIds().size());
-<<<<<<< HEAD
-=======
 
->>>>>>> c6c09521
 		// search the resources
 		List<IBaseResource> allResources = fetchAllResources(idList);
 
@@ -99,11 +92,6 @@
 		// set to datasink
 		for (String nextResourceType : resources.keySet()) {
 
-<<<<<<< HEAD
-		ourLog.info("Expanding of {} resources of type {} completed",
-			idList.getIds().size(),
-			idList.getResourceType());
-=======
 			ExpandedResourcesList output = new ExpandedResourcesList();
 			output.setStringifiedResources(resources.get(nextResourceType));
 			output.setResourceType(nextResourceType);
@@ -115,26 +103,17 @@
 
 
 		}
->>>>>>> c6c09521
 
 		// and return
 		return RunOutcome.SUCCESS;
 	}
 
-<<<<<<< HEAD
-	private List<IBaseResource> fetchAllResources(BulkExportIdList theIds) {
-		IFhirResourceDao<?> dao = myDaoRegistry.getResourceDao(theIds.getResourceType());
-=======
 	private List<IBaseResource> fetchAllResources(ResourceIdList theIds) {
->>>>>>> c6c09521
 		List<IBaseResource> resources = new ArrayList<>();
 
 		for (Id id : theIds.getIds()) {
 			String value = id.getId();
-<<<<<<< HEAD
-=======
 			IFhirResourceDao<?> dao = myDaoRegistry.getResourceDao(id.getResourceType());
->>>>>>> c6c09521
 			// This should be a query, but we have PIDs, and we don't have a _pid search param. TODO GGG, figure out how to make this search by pid.
 			resources.add(dao.readByPid(new ResourcePersistentId(value)));
 		}
