--- conflicted
+++ resolved
@@ -162,11 +162,7 @@
 		BulkImportJobParameters parameters = new BulkImportJobParameters()
 			.addNdJsonUrl(myHttpServletExtension.getBaseUrl() + "/download?index=" + id)
 			.setMaxBatchResourceCount(2)
-<<<<<<< HEAD
-			.setGroupByCompartmentName("Patient");
-=======
 			.setChunkByCompartmentName("Patient");
->>>>>>> 738fb539
 		StepExecutionDetails<BulkImportJobParameters, VoidModel> details = new StepExecutionDetails<>(parameters, null, ourTestInstance, new WorkChunk().setId(CHUNK_ID));
 
 		// Test
