# MDM Operations

MDM links are managed by MDM Operations. These operations are supplied by a [plain provider](/docs/server_plain/resource_providers.html#plain-providers) called [MdmProvider](/hapi-fhir/apidocs/hapi-fhir-server-mdm/ca/uhn/fhir/mdm/provider/MdmProviderDstu3Plus.html).

In cases where the operation changes data, if a resource id parameter contains a version (e.g. `Patient/123/_history/1`), then the operation will fail with a 409 CONFLICT if that is not the latest version of that resource.  This feature can be used to prevent update conflicts in an environment where multiple users are working on the same set of mdm links.

## Pagination

In both the `$query-links` operation, and the `$mdm-duplicate-golden-resources` paging is supported via `_count` and `_offset` parameters. By default, if you omit page information from your query, default pagination values will be used.
The response will return you the next/self/previous links as part of the parameters response. Here are examples of pagination in these MDM queries.

```http request
GET http://example.com/$mdm-query-links?_offset=0&_count=2
```

Or if you are making a POST request

```http request
POST http://example.com/$mdm-query-links
```

With request body: 

```json
{
  "resourceType": "Parameters",
  "parameter": [ {
    "name": "_offset",
    "valueInteger": 10
  }, {
    "name": "_count",
    "valueInteger": 10
  } ]
}
```

The returning response will contain links to the current, next, and previous pages. If there is no previous/next link, it means there is no previous/next page of data available.

```text
{
  "resourceType": "Parameters",
  "parameter": [ {
    "name": "prev",
    "valueUri": "http://example.com/$mdm-query-links?_offset=0&_count=10"
  }, {
    "name": "self",
    "valueUri": "http://example.com/$mdm-query-links?_offset=10&_count=10"
  }, {
    "name": "next",
    "valueUri": "http://example.com/$mdm-query-links?_offset=20&_count=10"
  },...(truncated) 
```

## Query links

Use the `$mdm-query-links` operation to view MDM links. The results returned are based on the parameters provided. All parameters are optional.  This operation takes the following parameters:

<table class="table table-striped table-condensed">
    <thead>
        <tr>
            <th>Name</th>
            <th>Type</th>
            <th>Cardinality</th>
            <th>Description</th>
        </tr>
    </thead>
    <tbody>
        <tr>
            <td>goldenResourceId</td>
            <td>String</td>
            <td>0..1</td>
            <td>
                The id of the Golden Resource (e.g. Golden Patient Resource).
            </td>
        </tr>
        <tr>
            <td>resourceId</td>
            <td>String</td>
            <td>0..1</td>
            <td>
                The id of the source resource (e.g. Patient resource).
            </td>
        </tr>
        <tr>
            <td>matchResult</td>
            <td>String</td>
            <td>0..1</td>
            <td>
                MATCH, POSSIBLE_MATCH or NO_MATCH.
            </td>
        </tr>
        <tr>
            <td>linkSource</td>
            <td>String</td>
            <td>0..1</td>
            <td>
                AUTO, MANUAL.
            </td>
        </tr>
        <tr>
            <td>_offset</td>
            <td>int</td>
            <td>0..1</td>
            <td>
                the offset to begin returning records at.
            </td>
        </tr>
        <tr>
            <td>_count</td>
            <td>int</td>
            <td>0..1</td>
            <td>
                The number of links to be returned in a page. 
            </td>
        </tr>
    </tbody>
</table>

### Example

Use an HTTP GET like `http://example.com/$mdm-query-links?matchResult=POSSIBLE_MATCH` or an HTTP POST to the following URL to invoke this operation:

```url
http://example.com/$mdm-query-links?_offset=10&_count=2
```

The following request body could be used to find all POSSIBLE_MATCH links in the system:

```json
{
  "resourceType": "Parameters",
  "parameter": [ {
     "name": "prev",
     "valueUri": "http://example.com/$mdm-query-links?_offset=8_count=2"
  }, {
     "name": "self",
     "valueUri": "http://example.com/$mdm-query-links?_offset=10_count=2"
  }, {
     "name": "next",
     "valueUri": "http://example.com/$mdm-query-links?_offset=12_count=2"
  }, {
    "name": "matchResult",
    "valueString": "POSSIBLE_MATCH"
  } ]
}
```

This operation returns a `Parameters` resource that looks like the following:

```json
{
  "resourceType": "Parameters",
  "parameter": [ {
     "name": "prev",
     "valueUri": "http://example.com$mdm-query-links?_offset=8_count=2"
    },  {
     "name": "self",
     "valueUri": "http://example.com$mdm-query-links?_offset=10_count=10"
    }, {
     "name": "next",
     "valueUri": "http://example.com$mdm-query-links?_offset=20_count=10"
    }, {
    "name": "link",
    "part": [ {
      "name": "goldenResourceId",
      "valueString": "Patient/123"
    }, {
      "name": "sourceResourceId",
      "valueString": "Patient/456"
    }, {
      "name": "matchResult",
      "valueString": "POSSIBLE_MATCH"
    }, {
      "name": "linkSource",
      "valueString": "AUTO"
    }, {
      "name": "eidMatch",
      "valueBoolean": false
    }, {
      "name": "hadToCreateNewResource",
      "valueBoolean": false
    }, {
      "name": "score",
      "valueDecimal": 1.8
    } ]
  } ]
}
```

## Query Duplicate Golden Resources

Use the `$mdm-duplicate-golden-resources` operation to request a list of duplicate Golden Resources. 
This operation takes no parameters.

### Example

Use an HTTP GET to the following URL to invoke this operation:

```url
http://example.com/$mdm-duplicate-golden-resources
```

The following is a table of the request parameters supported by this GET operation.

<table class="table table-striped table-condensed">
    <thead>
        <tr>
            <th>Name</th>
            <th>Type</th>
            <th>Cardinality</th>
            <th>Description</th>
        </tr>
    </thead>
    <tbody>
        <tr>
            <td>_offset</td>
            <td>int</td>
            <td>0..1</td>
            <td>
                the offset to begin returning records at.
            </td>
        </tr>
        <tr>
            <td>_count</td>
            <td>int</td>
            <td>0..1</td>
            <td>
                The number of links to be returned in a page. 
            </td>
        </tr>
    </tbody>
</table>

This operation returns `Parameters` similar to `$mdm-query-links`:


```json
{
  "resourceType": "Parameters",
  "parameter": [ {
    "name": "link",
    "part": [ {
      "name": "goldenResourceId",
      "valueString": "Patient/123"
    }, {
      "name": "sourceResourceId",
      "valueString": "Patient/456"
    }, {
      "name": "matchResult",
      "valueString": "POSSIBLE_DUPLICATE"
    }, {
      "name": "linkSource",
      "valueString": "AUTO"
    } ]
  } ]
}
```

## Unduplicate Golden Resources

Use the `$mdm-not-duplicate` operation to mark duplicate Golden Resources as not duplicates.
This operation takes the following parameters:

<table class="table table-striped table-condensed">
    <thead>
        <tr>
            <th>Name</th>
            <th>Type</th>
            <th>Cardinality</th>
            <th>Description</th>
        </tr>
    </thead>
    <tbody>
        <tr>
            <td>goldenResourceId</td>
            <td>String</td>
            <td>1..1</td>
            <td>
                The id of the Golden Resource.
            </td>
        </tr>
        <tr>
            <td>resourceId</td>
            <td>String</td>
            <td>1..1</td>
            <td>
                The id of the source resource that has a possible duplicate link to.
            </td>
        </tr>
    </tbody>
</table>

### Example

Use an HTTP POST to the following URL to invoke this operation:

```url
http://example.com/$mdm-not-duplicate
```

The following request body could be used:

```json
{
  "resourceType": "Parameters",
  "parameter": [ {
    "name": "goldenResourceId",
    "valueString": "Patient/123"
  }, {
    "name": "resourceId",
    "valueString": "Patient/456"
  } ]
}
```

When the operation is successful, it returns the following `Parameters`:

```json
{
  "resourceType": "Parameters",
  "parameter": [ {
    "name": "success",
    "valueBoolean": true
  } ]
}
```

## Update Link

Use the `$mdm-update-link` operation to change the `matchResult` update of an mdm link. This operation takes the following parameters:

<table class="table table-striped table-condensed">
    <thead>
        <tr>
            <th>Name</th>
            <th>Type</th>
            <th>Cardinality</th>
            <th>Description</th>
        </tr>
    </thead>
    <tbody>
        <tr>
            <td>goldenResourceId</td>
            <td>String</td>
            <td>1..1</td>
            <td>
                The id of the Golden Resource.
            </td>
        </tr>
        <tr>
            <td>resourceId</td>
            <td>String</td>
            <td>1..1</td>
            <td>
                The id of the target resource.
            </td>
        </tr>
        <tr>
            <td>matchResult</td>
            <td>String</td>
            <td>1..1</td>
            <td>
                Must be either MATCH or NO_MATCH.
            </td>
        </tr>
    </tbody>
</table>

MDM links updated in this way will automatically have their `linkSource` set to `MANUAL`.

### Example

Use an HTTP POST to the following URL to invoke this operation:

```url
http://example.com/$mdm-update-link
```

Any supported MDM type can be used. The following request body shows how to update link on the Patient resource type:

```json
{
  "resourceType": "Parameters",
  "parameter": [ {
    "name": "goldenResourceId",
    "valueString": "Patient/123"
  }, {
    "name": "resourceId",
    "valueString": "Patient/456"
  }, {
    "name": "matchResult",
    "valueString": "MATCH"
  } ]
}
```

The operation returns the updated Golden Resource. For the query above `Patient` resource will be returned.  Note that this is the only way to modify MDM-managed Golden Resources.

## Create Link

Use the `$mdm-create-link` operation to create an MDM link from a Golden Resource to a Target Resource without the need for any pre-existing matching data within the two resources. This operation takes the following parameters:

<table class="table table-striped table-condensed">
    <thead>
        <tr>
            <th>Name</th>
            <th>Type</th>
            <th>Cardinality</th>
            <th>Description</th>
        </tr>
    </thead>
    <tbody>
        <tr>
            <td>goldenResourceId</td>
            <td>String</td>
            <td>1..1</td>
            <td>
                The id of the Golden Resource.
            </td>
        </tr>
        <tr>
            <td>resourceId</td>
            <td>String</td>
            <td>1..1</td>
            <td>
                The id of the target resource.
            </td>
        </tr>
         <tr>
            <td>matchResult</td>
            <td>String</td>
            <td>0..1</td>
            <td>
                Optional matchResult. If omitted, it  automatically set the default to MATCH, otherwise the value should be
MATCH, POSSIBLE_MATCH or NO_MATCH.
            </td>
        </tr>
    </tbody>
</table>

MDM links created in this way will automatically have their `linkSource` set to `MANUAL`.

### Example

Use an HTTP POST to the following URL to invoke this operation:

```url
http://example.com/$mdm-create-link
```

Any supported MDM type can be used. The following request body shows how to update link on the Patient resource type:

```json
{
  "resourceType": "Parameters",
  "parameter": [ {
    "name": "goldenResourceId",
    "valueString": "Patient/123"
  }, {
    "name": "resourceId",
    "valueString": "Patient/456"
  }, {
     "name": "matchResult",
     "valueString": "MATCH"
  } ]
}
```

The operation returns the Golden Resource. For the query above, `Patient` will be returned.

## Merge Golden Resources

The `$mdm-merge-golden-resources` operation can be used to merge one Golden Resource with another. When doing this, you will need to decide which resource to merge from and which one to merge to. 

After the merge is complete, `fromGoldenResourceId` will be deactivated by assigning a metadata tag `REDIRECTED`. 

This operation takes the following parameters:

<table class="table table-striped table-condensed">
    <thead>
        <tr>
            <th>Name</th>
            <th>Type</th>
            <th>Cardinality</th>
            <th>Description</th>
        </tr>
    </thead>
    <tbody>
        <tr>
            <td>fromGoldenResourceId</td>
            <td>String</td>
            <td>1..1</td>
            <td>
                The id of the Golden Resource to merge data from.
            </td>
        </tr>
        <tr>
            <td>toGoldenResourceId</td>
            <td>String</td>
            <td>1..1</td>
            <td>
                The id of the Golden Resource to merge data into.
            </td>
        </tr>
        <tr>
            <td>resource</td>
            <td>Resource</td>
            <td>0..1</td>
            <td>
                Optional manually merged Golden Resource. All values except for the metadata, PID and identifiers will be copied from this resource, if it is present. If no value is specified, all fields from the resource pointed to by "fromGoldenResourceId" will be copied instead.
            </td>
        </tr>
    </tbody>
</table>

### Example

Use an HTTP POST to the following URL to invoke this operation:

```url
http://example.com/$mdm-merge-golden-resources
```

The following request body could be used:

```json
{
  "resourceType": "Parameters",
  "parameter": [ {
    "name": "fromGoldenResourceId",
    "valueString": "Patient/123"
  }, {
    "name": "toGoldenResourceId",
    "valueString": "Patient/128"
  } ]
}
```

This operation returns the merged Golden Resource (`toGoldenResourceId`).

# Querying The MDM

## Querying the Patient Resource

When MDM is enabled, the [$match operation](http://hl7.org/fhir/patient-operation-match.html) will be enabled on the JPA Server for Patient resources.

This operation allows a Patient or Practitioner resource to be submitted to the endpoint, and the system will attempt to find and return any Patient resources that match it according to the matching rules. The response includes a search score field that is calculated by averaging the number of matched rules against total rules checked for the Patient resource. Appropriate match grade extension is also included. 

For example, the following request may be submitted:

```http
POST /Patient/$match
Content-Type: application/fhir+json; charset=UTF-8

{
    "resourceType":"Parameters",
    "parameter": [
        {
            "name":"resource",
            "resource": {
                "resourceType":"Patient",
                "name": [
                   { "family":"foo" }
                ]
            }
        }
    ]
}
```

Sample response for the Patient match is included below:

```json
{
  "resourceType": "Bundle",
  "id": "0e712adc-6979-4875-bbe9-70b883a955b8",
  "meta": {
    "lastUpdated": "2019-06-06T22:46:43.809+03:30"
  },
  "type": "searchset",
  "entry": [
    {
      "resource": {
        "resourceType": "Patient",
        "id": "3",
        "meta": {
          "versionId": "1",
          "lastUpdated": "2019-06-06T22:46:43.339+03:30"
        },
        "name": [
          {
            "family": "foo",
            "given": [
              "bar"
            ]
          }
        ],
        "birthDate": "2000-01-01"
      },
      "search": {
        "extension": [{
          "url": "http://hl7.org/fhir/StructureDefinition/match-grade",
          "valueCode": "certain"
        }],
        "mode": "match",
        "score": 0.9
      }
    }
  ]
}
```

## Querying the Other Supported MDM Resources via `/$mdm-match`

Query operations on any other supported MDM type are also allowed via the server-level operation `/$mdm-match`. This operation will find resources that match the provided parameters according to the matching rules. The response includes a search score field that is calculated by averaging the number of matched rules against total rules checked for the Patient resource. Appropriate match grade extension is also included in the response.

The request below may be submitted to search for `Organization` in case it defined as a supported MDM type:

```http
POST /$mdm-match 
Content-Type: application/fhir+json; charset=UTF-8

{
    "resourceType":"Parameters",
    "parameter": [
        {
            "name":"resource",
            "resource": {
                "resourceType":"Orgaization",
                "name": "McMaster Family Practice"
            }
        },
        {
            "name":"resourceType",
            "valueString": "Orgaization"
        }
    ]
}
```
MDM will respond with the appropriate resource bundle.

Note that the request goes to the root of the FHIR server, and not the `Organization` endpoint. Since this is not in the FHIR spec directly, it was decided that this would be a separate operation from the Patient/Practitioner `/$match` operation.

## Clearing MDM Links

The `$mdm-clear` operation is used to batch-delete MDM links and related Golden Resources from the database. This
operation is intended to be used during the rules-tuning phase of the MDM implementation so that you can quickly test
your ruleset. It permits the user to reset the state of their MDM system without manual deletion of all related links
and Golden Resources.

After the operation is complete, all targeted MDM links are removed from the system, and their related Golden Resources
are deleted and expunged from the server.

This operation takes two optional Parameters.

<table class="table table-striped table-condensed">
    <thead>
        <tr>
            <th>Name</th>
            <th>Type</th>
            <th>Cardinality</th>
            <th>Description</th>
        </tr>
    </thead>
    <tbody>
        <tr>
            <td>resourceType</td>
            <td>String</td>
            <td>0..*</td>
            <td>
                The Source resource types you would like to clear. If omitted, all resource types will be cleared.
            </td>
        </tr>
        <tr>
            <td>batchSize</td>
            <td>Integer</td>
            <td>0..1</td>
            <td>
                The number of links that should be deleted at a time.  If omitted, then the batch size will be determined by the value
of [Reindex Batch Size](/apidocs/hapi-fhir-storage/ca/uhn/fhir/jpa/api/config/DaoConfig.html#getReindexBatchSize())
property.
            </td>
        </tr>
    </tbody>
</table>

### Example

Use an HTTP POST to the following URL to invoke this operation:

```http
POST /$mdm-clear
Content-Type: application/fhir+json

{
  "resourceType": "Parameters",
  "parameter": [ {
    "name": "resourceType",
    "valueString": "Patient"
  }, {
    "name": "resourceType",
    "valueString": "Practitioner"
  }, {
    "name": "batchSize",
    "valueDecimal": 1000
  } ]
}
```

This operation returns the job execution id of the Spring Batch job that will be run to remove all the links and their
golden resources.

## Batch-creating MDM Links

Call the `$mdm-submit` operation to submit patients and practitioners for MDM processing. In the rules-tuning phase of your setup, you can use `$mdm-submit` to apply MDM rules across multiple Resources. An important thing to note is that this operation only submits the resources for processing. Actual MDM processing is run asynchronously, and depending on the size of the affected bundle of resources, may take some time to complete.

After the operation is complete, all resources that matched the criteria will now have at least one MDM link attached to them.

This operation takes a single optional criteria parameter unless it is called on a specific instance.

Note that this operation can take a long time on large data sets. In order to support large data sets, the operation can be run asynchronously. This can be done by
<<<<<<< HEAD
via sending the `Prefer: respond-async` header with the request. This will cause HAPI-FHIR to execute the request as a batch job. The response will contain a `jobId` parameter that can be used to poll the status of the operation. Note that completion of the job indicates completion of loading all the resources onto the broker,
=======
sending the `Prefer: respond-async` header with the request. This will cause HAPI-FHIR to execute the request as a batch job. The response will contain a `jobId` header that can be used to poll the status of the operation. Note that completion of the job indicates completion of loading all the resources onto the broker,
>>>>>>> cf2ed573
not necessarily the completion of the actual underlying MDM process. 

<table class="table table-striped table-condensed">
    <thead>
        <tr>
            <th>Name</th>
            <th>Type</th>
            <th>Cardinality</th>
            <th>Description</th>
        </tr>
    </thead>
    <tbody>
        <tr>
            <td>criteria</td>
            <td>String</td>
            <td>0..1</td>
            <td>
            The search criteria used to filter resources.  An empty criteria will submit all resources.
            </td>
        </tr>
    </tbody>
</table>

### Example

This operation can be executed at the Server level, Resource level, or Instance level.
Use an HTTP POST to the following URL to invoke this operation with matching criteria:

```url
http://example.com/$mdm-submit
http://example.com/Patient/$mdm-submit
http://example.com/Practitioner/$mdm-submit
```

The following request body could be used:

```json
{
  "resourceType": "Parameters",
  "parameter": [ {
    "name": "criteria",
    "valueString": "birthDate=2020-07-28"
  } ]
}
```
This operation returns the number of resources that were submitted for MDM processing. The following is a sample response:

```json
{
  "resourceType": "Parameters",
  "parameter": [ {
    "name": "submitted",
    "valueDecimal": 5
  } ]
}
```



This operation can also be done at the Instance level. When this is the case, the operations accepts no parameters. The following are examples of Instance level POSTs, which require no parameters.

```url
http://example.com/Patient/123/$mdm-submit
http://example.com/Practitioner/456/$mdm-submit
```

<|MERGE_RESOLUTION|>--- conflicted
+++ resolved
@@ -719,11 +719,7 @@
 This operation takes a single optional criteria parameter unless it is called on a specific instance.
 
 Note that this operation can take a long time on large data sets. In order to support large data sets, the operation can be run asynchronously. This can be done by
-<<<<<<< HEAD
-via sending the `Prefer: respond-async` header with the request. This will cause HAPI-FHIR to execute the request as a batch job. The response will contain a `jobId` parameter that can be used to poll the status of the operation. Note that completion of the job indicates completion of loading all the resources onto the broker,
-=======
-sending the `Prefer: respond-async` header with the request. This will cause HAPI-FHIR to execute the request as a batch job. The response will contain a `jobId` header that can be used to poll the status of the operation. Note that completion of the job indicates completion of loading all the resources onto the broker,
->>>>>>> cf2ed573
+sending the `Prefer: respond-async` header with the request. This will cause HAPI-FHIR to execute the request as a batch job. The response will contain a `jobId` parameter that can be used to poll the status of the operation. Note that completion of the job indicates completion of loading all the resources onto the broker,
 not necessarily the completion of the actual underlying MDM process. 
 
 <table class="table table-striped table-condensed">
