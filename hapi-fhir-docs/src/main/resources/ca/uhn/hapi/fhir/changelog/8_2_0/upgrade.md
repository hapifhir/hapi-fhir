--- conflicted
+++ resolved
@@ -1,16 +1,14 @@
-<<<<<<< HEAD
+## Breaking Changes
+
+* Support for Java 11 has been dropped. A minimum of Java 17 is now required for HAPI FHIR. Java 21 is also supported.
+* This also affects Android users.  We now target Android Api Level 34.
+
 
 ## Contained Resources
 
 When parsing or serializing resources, contained resources will no longer be given an ID starting with the `#` character, although this character is still used in references to that resource. For example, if a _Patient_ has a contained _Practitioner_ resource, the practitioner will have an ID such as `123`, and the `Patient.generalPractitioner` reference will be `#123`. In previous versions of HAPI FHIR, both of these values would be set to `#123` which was confusing and no longer validates correctly.
 
 See [Contained Resources](/hapi-fhir/docs/model/references.html#contained) for a more detailed example.
-=======
-## Breaking Changes
-
-* Support for Java 11 has been dropped. A minimum of Java 17 is now required for HAPI FHIR. Java 21 is also supported.
-* This also affects Android users.  We now target Android Api Level 34.
->>>>>>> ca231688
 
 ## The `SP_UPDATED` column in `HFJ_SPIDX_*` tables
 
