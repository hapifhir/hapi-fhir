# Hacking HAPI FHIR

This page contains useful information about how to get started in developing HAPI FHIR itself.

# Understanding the HAPI FHIR Codebase

The HAPI FHIR [Codebase](https://github.com/jamesagnew/hapi-fhir) has a number of subprojects. You will typically need to interact with several of them in order to develop HAPI, but you generally don't need all of them.

The following is a list of key subprojects you might open in your IDE:

* [hapi-fhir-base](https://github.com/jamesagnew/hapi-fhir/tree/master/hapi-fhir-base): This is the core library, containing the parsers, client/server frameworks, and many other features. Note that this module does not contain any model classes (e.g. the Patient model class) as these are found in "structures" projects below.
* hapi-fhir-structures-[version]: There are several structures projects (e.g. `hapi-fhir-structures-r4`), each of which contains model classes for a specific version of FHIR. Generally speaking you don't need to edit these project directly, as most (but not all) of their code is generated.
* hapi-fhir-jpaserver-base:	This module contains the JPA server.

# Getting the Sources

<p style="float:right;">
    <a class="externalLink" href="https://dev.azure.com/jamesagnew214/jamesagnew214/_build/latest?definitionId=1&branchName=master"><img src="https://dev.azure.com/jamesagnew214/jamesagnew214/_apis/build/status/jamesagnew.hapi-fhir?branchName=master" alt="Build Status" class="img-fluid"/></a>
</p>

The best way to grab our sources is with Git. Grab the repository URL from our [GitHub page](https://github.com/jamesagnew/hapi-fhir). We try our best to ensure that the sources are always left in a buildable state. Check Azure Pipelines CI (see the image/link on the right) to see if the sources currently build.

# Building HAPI FHIR

HAPI is built primary using	[Apache Maven](http://maven.apache.org/). Even if you are using an IDE, you should **start by performing a command line build** before trying to get everything working in an IDE. This step ensures that generated code is available to the IDE.

 Execute the build with the following command:
 
 ```
 mvn install
 ```
 
 Note that this complete build takes a long time because of all of the unit tests being executed. At the end you should expect to see a screen resembling:
 
``` 
------------------------------------------------------------------------
[INFO] Reactor Summary:
[INFO] 
[INFO] HAPI-FHIR .......................................... SUCCESS [  4.456 s]
[INFO] HAPI FHIR - Deployable Artifact Parent POM ......... SUCCESS [  2.841 s]
[INFO] HAPI FHIR - Core Library ........................... SUCCESS [01:00 min]
[INFO] HAPI Tinder Plugin ................................. SUCCESS [ 19.259 s]
[INFO] HAPI FHIR Structures - DSTU1 (FHIR v0.80) .......... SUCCESS [01:40 min]
[INFO] HAPI FHIR Structures - DSTU2 (FHIR v1.0.0) ......... SUCCESS [01:14 min]
[INFO] HAPI FHIR Structures - DSTU3 ....................... SUCCESS [02:11 min]
.... some lines removed .....
[INFO] ------------------------------------------------------------------------
[INFO] BUILD SUCCESS
[INFO] ------------------------------------------------------------------------
[INFO] Total time: 20:45 min
[INFO] Finished at: 2016-02-27T15:05:35+00:00
```

# Troubleshooting

If the build fails to execute successfully, try the following:

* The first thing to try is always a fresh clean build when things aren't working:
  
   ```
   mvn clean install
   ```
  
* **If you are trying to build a submodule** (e.g. `hapi-fhir-jpaserver-base`), try building the root project first. Especially when building from the Git <code>master</code>, often times there will be dependencies that require a fresh complete build (note that this is not generally an issue when building from a release version)

* If the build fails with memory issues (or mysteriously dies during unit tests), your build environment may be running out of memory. By default, the HAPI build executes unit tests in multiple parallel JVMs in order to save time. This can consume a lot of RAM and sometimes causes issues. Try executing with the following command to disable this behaviour:

   ```
   mvn -P ALLMODULES,NOPARALLEL install
   ```
   
 * If you figure something else out, please <b>let us know</b> so that we can add it to this list!
 
# Importing into Eclipse
 
 This section shows how to import HAPI into Eclipse. There is no requirement to use Eclipse (IntelliJ/IDEA and Netbeans are both fine!) so feel free to skip this section.

**Maven Import**

Import the HAPI projects as Maven Modules by selecing **File -&gt; Import...** from the File menu. Then select **Existing Module Projects** as shown below.

<img src="../../images/hacking_import.png"/>

**Select the Projects**

Next, browse to the directory where you checked out the HAPI FHIR sources. You might want to select only the projects you are interested in editing, in order to keep Eclipse's memory use down. You can always come back and import more later.

<img src="../../images/hacking_import_step2.png"/>

<<<<<<< HEAD
##
			<subsection name="Troubleshooting">
			
				<p>
					When importing the HAPI projects into Eclipse, sometimes Eclipse 
					will fail to correctly import libraries. If you import a module
					into Eclipse and it fails to compile with many errors relating to
					packages other than HAPI's, the following steps will fix this:
				</p>
				<ul>
					<li>Delete the project from your Eclipse workspace</li>
					<li>
						On the local filesystem, delete the files <code>.project</code>
						and <code>.classpath</code>, and the directory <code>.settings</code>
						from each module you want to open.
					</li>
					<li>
						Import each module again using the instructions above
					</li>
				</ul>
				
			</subsection>
			
		</section>
=======
## Troubleshooting

When importing the HAPI projects into Eclipse, sometimes Eclipse will fail to correctly import libraries. If you import a module into Eclipse and it fails to compile with many errors relating to packages other than HAPI's, the following steps will fix this:

* Delete the project from your Eclipse workspace
* On the local filesystem, delete the files `.project` and `.classpath`, and the directory `.settings` from each module you want to open.
* Import each module again using the instructions above
>>>>>>> 7745dc4a
<|MERGE_RESOLUTION|>--- conflicted
+++ resolved
@@ -87,32 +87,6 @@
 
 <img src="../../images/hacking_import_step2.png"/>
 
-<<<<<<< HEAD
-##
-			<subsection name="Troubleshooting">
-			
-				<p>
-					When importing the HAPI projects into Eclipse, sometimes Eclipse 
-					will fail to correctly import libraries. If you import a module
-					into Eclipse and it fails to compile with many errors relating to
-					packages other than HAPI's, the following steps will fix this:
-				</p>
-				<ul>
-					<li>Delete the project from your Eclipse workspace</li>
-					<li>
-						On the local filesystem, delete the files <code>.project</code>
-						and <code>.classpath</code>, and the directory <code>.settings</code>
-						from each module you want to open.
-					</li>
-					<li>
-						Import each module again using the instructions above
-					</li>
-				</ul>
-				
-			</subsection>
-			
-		</section>
-=======
 ## Troubleshooting
 
 When importing the HAPI projects into Eclipse, sometimes Eclipse will fail to correctly import libraries. If you import a module into Eclipse and it fails to compile with many errors relating to packages other than HAPI's, the following steps will fix this:
@@ -120,4 +94,3 @@
 * Delete the project from your Eclipse workspace
 * On the local filesystem, delete the files `.project` and `.classpath`, and the directory `.settings` from each module you want to open.
 * Import each module again using the instructions above
->>>>>>> 7745dc4a
