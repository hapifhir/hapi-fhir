# HAPI-FHIR Batch Processing

## Introduction

HAPI-FHIR 5.1.0 introduced support for batch processing using the Spring Batch framework.  However since its introduction, we discovered Spring Batch jobs do not recover well from ungraceful server shutdowns, which are increasingly common as implementors move to containerized deployment technologies such as Kubernetes.

HAPI-FHIR 6.0.0 has begun the process of replacing Spring Batch with a custom batch framework, called "batch2".  This new "batch2" framework is designed to scale well across multiple processes sharing the same message broker, and most importantly, to robustly recover from unexpected server restarts.

## Design

### Definition

A HAPI-FHIR batch job definition consists of a job name, version, parameter json input type, and a chain of job steps.  Each step of the chain declares the json output type it produces, which will be the input type for the following step.  The final step in the chain does not declare an output type as the final step will typically do the work of the job, e.g. reindex resources, export data to disk, etc.

<img src="/hapi-fhir/docs/images/job-definition.svg"/>

### Submitting a Job

After a job has been defined, *instances* of that job can be submitted for batch processing by populating a `JobInstanceStartRequest` with the job name and job parameters json and then submitting that request to the Batch Job Coordinator.

The Batch Job Coordinator will then store two records in the database:
- Job Instance with status `QUEUED`: that is the parent record for all data concerning this job
- Batch Work Chunk with status `READY`: this describes the first "chunk" of work required for this job. The first Batch Work Chunk contains no data.

### The Maintenance Job

A Scheduled Job runs periodically (once a minute).  For each Job Instance in the database, it:

<<<<<<< HEAD
1. Moves all `POLL_WAITING` work chunks to `READY` if their `nextPollTime` has expired.
1. Moves all `READY` work chunks into the `QUEUED` state and publishes a message to the Batch Notification Message Channel to inform worker threads that a work chunk is now ready for processing. \*
1. Calculates job progress (% of work chunks in `COMPLETE` status). If the job is finished, purges any leftover work chunks still in the database.
=======
1. Calculates job progress (% of work chunks in `COMPLETE` status). If the job is finished, purges any left over work chunks still in the database.
>>>>>>> 8e76804d
1. Cleans up any complete, failed, or cancelled jobs that need to be removed.
1. When the current step is complete, moves any gated jobs onto their next step and updates all chunks in `GATE_WAITING` to `READY`.
1. If the final step of a gated job is a reduction step, a reduction step execution will be triggered.
1. Moves all `READY` work chunks into the `QUEUED` state and publishes a message to the Batch Notification Message Channel to inform worker threads that a work chunk is now ready for processing. \*

\* An exception is for the final reduction step, where work chunks are not published to the Batch Notification Message Channel,
but instead processed inline.

### Batch Notification Message Handler

HAPI-FHIR Batch Jobs run based on job notification messages of the Batch Notification Message Channel (named `batch2-work-notification`).

When a notification message arrives, the handler does the following:

1. Change the work chunk status from `QUEUED` to `IN_PROGRESS`
1. Change the Job Instance status from `QUEUED` to `IN_PROGRESS`
1. If the Job Instance is cancelled, change the status to `CANCELLED` and abort processing
1. If the step creates new work chunks, each work chunk will be created in the `READY` state and will be handled in the next maintenance job pass.
1. If the step succeeds, the work chunk status is changed from `IN_PROGRESS` to `COMPLETED`, and the data it contained is deleted.
1. If the step throws a `RetryChunkLaterException`, the work chunk status is changed from `IN_PROGRESS` to `POLL_WAITING`, and a `nextPollTime` value will be set.
1. If the step fails, the work chunk status is changed from `IN_PROGRESS` to either `ERRORED` or `FAILED`, depending on the severity of the error.

### First Step

The first step in a job definition is executed with just the job parameters.

### Middle steps

Middle Steps in the job definition are executed using the initial Job Parameters and the Work Chunk data produced from the previous step.

### Final Step

The final step operates the same way as the middle steps, except it does not produce any new work chunks.

### Gated Execution

If a Job Definition is set to having Gated Execution, then all work chunks for one step must be COMPLETED before any work chunks for the next step may begin.

### Job Instance Completion

A Batch Job Maintenance Service runs every minute to monitor the status of all Job Instances and the Job Instance is transitioned to either COMPLETED, ERRORED or FAILED according to the status of all outstanding work chunks for that job instance.  If the job instance is still IN_PROGRESS this maintenance service also estimates the time remaining to complete the job.<|MERGE_RESOLUTION|>--- conflicted
+++ resolved
@@ -26,13 +26,9 @@
 
 A Scheduled Job runs periodically (once a minute).  For each Job Instance in the database, it:
 
-<<<<<<< HEAD
+1. Calculates job progress (% of work chunks in `COMPLETE` status). If the job is finished, purges any left over work chunks still in the database.
 1. Moves all `POLL_WAITING` work chunks to `READY` if their `nextPollTime` has expired.
-1. Moves all `READY` work chunks into the `QUEUED` state and publishes a message to the Batch Notification Message Channel to inform worker threads that a work chunk is now ready for processing. \*
 1. Calculates job progress (% of work chunks in `COMPLETE` status). If the job is finished, purges any leftover work chunks still in the database.
-=======
-1. Calculates job progress (% of work chunks in `COMPLETE` status). If the job is finished, purges any left over work chunks still in the database.
->>>>>>> 8e76804d
 1. Cleans up any complete, failed, or cancelled jobs that need to be removed.
 1. When the current step is complete, moves any gated jobs onto their next step and updates all chunks in `GATE_WAITING` to `READY`.
 1. If the final step of a gated job is a reduction step, a reduction step execution will be triggered.
