---
- item:
      type: "add"
      title: "The version of a few dependencies have been bumped to more recent versions
<<<<<<< HEAD
        (dependent HAPI modules listed in brackets):
        <ul>
            <li>org.hl7.fhir.core (Base): 6.3.25 -&gt; 6.4.0</li>
            <li>H2 (JPA): 2.2.224 -&gt; 2.3.232</li>
            <li>Postgresql JDBC Driver (JPA): 42.7.3 -&gt; 42.7.4</li>
        </ul>"
=======
      (dependent HAPI modules listed in brackets):
      <ul>
      <li>org.hl7.fhir.core (Base): 6.3.25 -&gt; 6.4.0</li>
      <li>spring-boot-bom (Base): 3.2.6 -&gt; 3.3.5</li>
      <li>spring-retry (Base): 2.0.6 -&gt; 2.0.10</li>
      <li>spring-data-bom (Base): 2023.1.6 -&gt; 2024.0.5</li>
      <li>spring (Base): 6.1.8 -&gt; 6.1.14</li>
      <li>slf4j-api (Base): 2.0.13 -&gt; 2.0.16</li>
      <li>log4j-to-slf4j (Base): 2.19.0 -&gt; 2.24.1</li>
      <li>jackson (Base): 2.17.1 -&gt; 2.18.1</li>
      <li>jackson-databind (Base): 2.17.1 -&gt; 2.18.1</li>
      <li>opentelemetry-instrumentation-bom (Base): 2.8.0 -&gt; 2.9.0</li>
      <li>resteasy (Base): 6.2.9.Final -&gt; 6.2.10.Final</li>
      <li>logback-classic (Base): 1.4.14 -&gt; 1.5.12</li>
      <li>owasp-java-html-sanitizer (Base): 20211018.2 -&gt; 20240325.1</li>
      <li>graphql-java (Base): 21.5 -&gt; 22.3</li>
      <li>simple-java-mail (Base): 8.11.2 -&gt; 8.12.2</li>
      <li>okio-jvm (Base): 3.4.0 -&gt; 3.9.1</li>
      <li>commons-cli (Base): 1.5.0 -&gt; 1.9.0</li>
      <li>org.jetbrains.annotations (Base): 23.0.0 -&gt; 26.0.1</li>
      <li>xmlunit-core (Base): 2.4.0 -&gt; 2.10.0</li>
      <li>jboss-logging (Tinder): 3.4.2.Final -&gt; 3.6.1.Final</li>
      <li>springdoc-openapi-starter-webmvc-ui (Server): 2.2.0 -&gt; 2.6.0</li>
      <li>ace-builds (Server): 1.22.0 -&gt; 1.36.3</li>
      <li>bootstrap (Server): 4.5.2 -&gt; 4.6.2</li>
      <li>Eonasdan-bootstrap-datetimepicker (Server): 4.17.47 -&gt; 4.17.49</li>
      <li>font-awesome (Server): 5.8.2 -&gt; 5.15.4</li>
      <li>swagger-ui (Server): 4.1.3 -&gt; 4.19.1</li>
      <li>httpcore (Client): 4.4.13 -&gt; 4.4.16</li>
      <li>httpclient (Client): 4.5.13 -&gt; 4.5.14</li>
      <li>flyway (JPA): 9.4.0 -&gt; 10.20.1</li>
      <li>hibernate (JPA): 6.4.1.Final -&gt; 6.6.2.Final</li>
      <li>hibernate-search (JPA): 7.0.0.Final -&gt; 7.2.1.Final</li>
      <li>elastic-apm (JPA): 1.44.0 -&gt; 1.52.0</li>
      <li>elastic-search (JPA): 8.14.3 -&gt; 8.15.3</li>
      <li>lucene (JPA): 9.8.0 -&gt; 9.11.1</li>
      <li>postgresql (JPA): 42.7.3 -&gt; 42.7.4</li>
      <li>mysql-connector-j (JPA): 8.2.0 -&gt; 9.1.0</li>
      <li>ojdbc11 (JPA): 23.3.0.23.09 -&gt; 23.6.0.24.10</li>
      </ul>"
>>>>>>> 3a2f4e57
<|MERGE_RESOLUTION|>--- conflicted
+++ resolved
@@ -2,17 +2,10 @@
 - item:
       type: "add"
       title: "The version of a few dependencies have been bumped to more recent versions
-<<<<<<< HEAD
-        (dependent HAPI modules listed in brackets):
-        <ul>
-            <li>org.hl7.fhir.core (Base): 6.3.25 -&gt; 6.4.0</li>
-            <li>H2 (JPA): 2.2.224 -&gt; 2.3.232</li>
-            <li>Postgresql JDBC Driver (JPA): 42.7.3 -&gt; 42.7.4</li>
-        </ul>"
-=======
       (dependent HAPI modules listed in brackets):
       <ul>
       <li>org.hl7.fhir.core (Base): 6.3.25 -&gt; 6.4.0</li>
+      <li>H2 (JPA): 2.2.224 -&gt; 2.3.232</li>
       <li>spring-boot-bom (Base): 3.2.6 -&gt; 3.3.5</li>
       <li>spring-retry (Base): 2.0.6 -&gt; 2.0.10</li>
       <li>spring-data-bom (Base): 2023.1.6 -&gt; 2024.0.5</li>
@@ -49,5 +42,4 @@
       <li>postgresql (JPA): 42.7.3 -&gt; 42.7.4</li>
       <li>mysql-connector-j (JPA): 8.2.0 -&gt; 9.1.0</li>
       <li>ojdbc11 (JPA): 23.3.0.23.09 -&gt; 23.6.0.24.10</li>
-      </ul>"
->>>>>>> 3a2f4e57
+      </ul>"