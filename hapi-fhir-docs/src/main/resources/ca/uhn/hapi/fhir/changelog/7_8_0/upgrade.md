<<<<<<< HEAD
# Upgrade Notes

The JPA server stores values for the field `Resource.meta.source` in dedicated columns in its database so that they can be indexes and searched for as needed, using the `_source` Search Parameter.

Prior to HAPI FHIR 6.8.0 (and Smile CDR 2023.08.R01), these values were stored in a dedicated table called `HFJ_RES_VER_PROV`. Beginning in HAPI FHIR 6.8.0 (Smile CDR 2023.08.R01), two new columns were added to the `HFJ_RES_VER`
table which store the same data and make it available for searches.

As of HAPI FHIR 8.0.0, the legacy table is no longer searched by default. If you do not have Resource.meta.source data stored in HAPI FHIR that was last created/updated prior to version 6.8.0, this change will not affect you and no action needs to be taken.

If you do have such data, you should follow the following steps:

* Enable the JpaStorageSettings setting `setAccessMetaSourceInformationFromProvenanceTable(true)` to configure the server to continue using the legacy table.

* Perform a server resource reindex by invoking the [$reindex Operation (server)](https://smilecdr.com/docs/fhir_repository/search_parameter_reindexing.html#reindex-server) with the `optimizeStorage` parameter set to `ALL_VERSIONS`. 

* When this reindex operation has successfully completed, the setting above can be disabled. Disabling this setting avoids an extra database round-trip when loading data, so this change will have a positive performance impact on your server.
=======
# Fulltext Search with _lastUpdated Filter

Fulltext searches have been updated to support `_lastUpdated` search parameter. A reindexing of Search Parameters
is required to migrate old data to support the `_lastUpdated` search parameter.
>>>>>>> ea1d179b
<|MERGE_RESOLUTION|>--- conflicted
+++ resolved
@@ -1,4 +1,3 @@
-<<<<<<< HEAD
 # Upgrade Notes
 
 The JPA server stores values for the field `Resource.meta.source` in dedicated columns in its database so that they can be indexes and searched for as needed, using the `_source` Search Parameter.
@@ -15,9 +14,7 @@
 * Perform a server resource reindex by invoking the [$reindex Operation (server)](https://smilecdr.com/docs/fhir_repository/search_parameter_reindexing.html#reindex-server) with the `optimizeStorage` parameter set to `ALL_VERSIONS`. 
 
 * When this reindex operation has successfully completed, the setting above can be disabled. Disabling this setting avoids an extra database round-trip when loading data, so this change will have a positive performance impact on your server.
-=======
+
 # Fulltext Search with _lastUpdated Filter
 
-Fulltext searches have been updated to support `_lastUpdated` search parameter. A reindexing of Search Parameters
-is required to migrate old data to support the `_lastUpdated` search parameter.
->>>>>>> ea1d179b
+Fulltext searches have been updated to support `_lastUpdated` search parameter. If you are using Advanced Hibernate Search indexing and wish to use the `_lastUpdated` search parameetr with this feature, a full reindex of your repository is required.