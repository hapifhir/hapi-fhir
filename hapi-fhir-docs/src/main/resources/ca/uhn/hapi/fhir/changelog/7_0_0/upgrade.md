<<<<<<< HEAD
## Possible New Indexes on PostgresSQL

* This affects only clients running PostgreSQL who have a locale/collation that is NOT 'C'
* For those clients, the migration will detect this condition and add new indexes to:
    * hfj_spidx_string
    * hfj_spidx_uri
* This is meant to address performance issues for these clients on GET queries whose resulting SQL uses "LIKE" clauses

These are the new indexes that will be created:

```sql
CREATE INDEX idx_sp_string_hash_nrm_pattern_ops ON public.hfj_spidx_string USING btree (hash_norm_prefix, sp_value_normalized varchar_pattern_ops, res_id, partition_id);
```
```sql
CREATE UNIQUE INDEX idx_sp_uri_hash_identity_pattern_ops ON public.hfj_spidx_uri USING btree (hash_identity, sp_uri varchar_pattern_ops, res_id, partition_id);
```
=======
This release contains a large breaking change for authors of interceptors. Internally, HAPI-FHIR has swapped from using `javax.*` to `jakarta.*` packages. Please see [the migration guide](/docs/interceptors/jakarta_upgrade.md) for more information.  Without manual intervention, the majority of interceptors will fail at runtime unless they are upgraded.
>>>>>>> 592856c7
<|MERGE_RESOLUTION|>--- conflicted
+++ resolved
@@ -1,4 +1,5 @@
-<<<<<<< HEAD
+This release contains a large breaking change for authors of interceptors. Internally, HAPI-FHIR has swapped from using `javax.*` to `jakarta.*` packages. Please see [the migration guide](/docs/interceptors/jakarta_upgrade.md) for more information.  Without manual intervention, the majority of interceptors will fail at runtime unless they are upgraded.
+
 ## Possible New Indexes on PostgresSQL
 
 * This affects only clients running PostgreSQL who have a locale/collation that is NOT 'C'
@@ -14,7 +15,4 @@
 ```
 ```sql
 CREATE UNIQUE INDEX idx_sp_uri_hash_identity_pattern_ops ON public.hfj_spidx_uri USING btree (hash_identity, sp_uri varchar_pattern_ops, res_id, partition_id);
-```
-=======
-This release contains a large breaking change for authors of interceptors. Internally, HAPI-FHIR has swapped from using `javax.*` to `jakarta.*` packages. Please see [the migration guide](/docs/interceptors/jakarta_upgrade.md) for more information.  Without manual intervention, the majority of interceptors will fail at runtime unless they are upgraded.
->>>>>>> 592856c7
+```