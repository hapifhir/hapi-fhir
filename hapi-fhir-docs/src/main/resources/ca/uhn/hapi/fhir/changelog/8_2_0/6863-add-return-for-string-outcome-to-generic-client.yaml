--- conflicted
+++ resolved
@@ -1,9 +1,5 @@
 ---
 type: add
 issue: 6863
-<<<<<<< HEAD
-title: "`returnForStringOutcome()` operation was added to `IGenericClient`."
-=======
 title: "A new method has been added to the generic client (IGenericClient) which instructs the client to return 
-    the raw string response body to the caller, as opposed to trying to parse the response as a FHIR resource."
->>>>>>> faacdaf4
+    the raw string response body to the caller, as opposed to trying to parse the response as a FHIR resource."