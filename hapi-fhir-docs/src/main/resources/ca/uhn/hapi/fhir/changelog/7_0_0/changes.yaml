---
- item:
    type: "add"
    title: "The version of a few dependencies have been bumped to the latest versions
    (dependent HAPI modules listed in brackets):
    <ul>
        <li>MSSQL JDBC (JPA): 9.4.1.jre8 -&gt; 12.2.0.jre11</li>
        <li>Flexmark (All): 0.50.40 -&gt; 0.64.8</li>
        <li>Logback (All): 1.4.4 -&gt; 1.4.7</li>
        <li>H2 Database (JPA): 2.1.214 -&gt; 2.2.220</li>
        <li>Thymeleaf (Testpage Overlay): 3.0.14.RELEASE -&gt; 3.1.2.RELEASE</li>
<<<<<<< HEAD
        <li>Spring Framework (JPA): 5.3.27 -&gt; 6.0.12</li>
        <li>Spring Data BOM (JPA): 2021.2.2 -&gt; 2023.0.0</li>
        <li>Hibernate (JPA): 5.6.15.Final -&gt; 6.2.8.Final</li>
        <li>Hibernate Validator (JPA): 6.1.5.Final -&gt; 8.0.0.Final</li>
        <li>Hibernate Search (JPA): 6.1.6.Final -&gt; 6.2.1.Final</li>
        <li>Spring Boot (Boot+Starter): 2.7.12 -&gt; 3.1.0</li>
        <li>Jetty (CLI): 10.0.14 -&gt; 11.0.15</li>
        <li>Phloc Schematron (Schematron Validator): 5.6.5 -&gt; 7.1.2</li>
        <li>RestEasy (JAX-RS Server): 5.0.2.Final -&gt; 6.2.5.Final</li>
   </ul>"
- item:
    type: "change"
    title: "HAPI FHIR JPA now requires PostgreSQL 10+. Previously Postgres 9.4
       was supported but this version has been dropped."

FIXME: Make sure to test RES_TEXT_VC types on each DB
FIXME: Note postgres 11 as minimum
=======
        <li>xpp3 (All): 1.1.4c.0 -&gt; 1.1.6</li>
        <li>HtmlUnit (All): 2.67.0 -&gt; 2.70.0</li>
        <li>org.hl7.fhir.core (All): 6.0.22.2 -&gt; 6.1.2</li>
   </ul>"
>>>>>>> 743e2c17
<|MERGE_RESOLUTION|>--- conflicted
+++ resolved
@@ -9,7 +9,9 @@
         <li>Logback (All): 1.4.4 -&gt; 1.4.7</li>
         <li>H2 Database (JPA): 2.1.214 -&gt; 2.2.220</li>
         <li>Thymeleaf (Testpage Overlay): 3.0.14.RELEASE -&gt; 3.1.2.RELEASE</li>
-<<<<<<< HEAD
+        <li>xpp3 (All): 1.1.4c.0 -&gt; 1.1.6</li>
+        <li>HtmlUnit (All): 2.67.0 -&gt; 2.70.0</li>
+        <li>org.hl7.fhir.core (All): 6.0.22.2 -&gt; 6.1.2</li>
         <li>Spring Framework (JPA): 5.3.27 -&gt; 6.0.12</li>
         <li>Spring Data BOM (JPA): 2021.2.2 -&gt; 2023.0.0</li>
         <li>Hibernate (JPA): 5.6.15.Final -&gt; 6.2.8.Final</li>
@@ -26,10 +28,4 @@
        was supported but this version has been dropped."
 
 FIXME: Make sure to test RES_TEXT_VC types on each DB
-FIXME: Note postgres 11 as minimum
-=======
-        <li>xpp3 (All): 1.1.4c.0 -&gt; 1.1.6</li>
-        <li>HtmlUnit (All): 2.67.0 -&gt; 2.70.0</li>
-        <li>org.hl7.fhir.core (All): 6.0.22.2 -&gt; 6.1.2</li>
-   </ul>"
->>>>>>> 743e2c17
+FIXME: Note postgres 11 as minimum