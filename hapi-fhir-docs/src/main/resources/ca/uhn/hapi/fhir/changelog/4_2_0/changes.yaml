--- conflicted
+++ resolved
@@ -65,13 +65,12 @@
    type: "add"
    title: "Support for LOINC 2.67 file format changes has been added to the JPA Server LOINC uploader. Thanks to Dan Vreeman for reporting!"
 - item:
-<<<<<<< HEAD
    issue: "1660"
    type: "perf"
    title: "A significant performance improvement was added to the Json and XML parsers when parsing large Bundle
       resources. Throughput for parsing these resources has been improved by roughly 50%. Thanks to Rok Bertoncelj
       and Bogdan Solga for providing analysis and insight that triggered this change."
-=======
+- item:
    issue: "1658"
    type: "fix"
    title: "When parsing HTML Narratives, the `lang` attribute was stripped from the outer DIV tag if present. Thanks to
@@ -81,5 +80,4 @@
    type: "fix"
    title: "When using a custom structure that changes the cardinality from 0..* to 0..1, the Parser was encoding
        a plain field instead of an array (as required by the FHIR specification). Thanks to 
-       Petro Mykhailysyn for the pull request!"
->>>>>>> 1390ea3c
+       Petro Mykhailysyn for the pull request!"