--- conflicted
+++ resolved
@@ -1,7 +1,5 @@
 package ca.uhn.fhir.okhttp.client;
 
-<<<<<<< HEAD
-=======
 /*-
  * #%L
  * HAPI FHIR OkHttp Client
@@ -22,7 +20,6 @@
  * #L%
  */
 
->>>>>>> 069f20a5
 import ca.uhn.fhir.context.FhirContext;
 import ca.uhn.fhir.rest.api.Constants;
 import ca.uhn.fhir.rest.api.EncodingEnum;
