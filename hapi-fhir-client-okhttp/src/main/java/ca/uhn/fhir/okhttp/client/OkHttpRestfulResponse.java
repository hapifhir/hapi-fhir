--- conflicted
+++ resolved
@@ -2,30 +2,6 @@
 
 import ca.uhn.fhir.i18n.Msg;
 import ca.uhn.fhir.rest.api.Constants;
-<<<<<<< HEAD
-
-/*
- * #%L
- * HAPI FHIR OkHttp Client
- * %%
- * Copyright (C) 2014 - 2023 Smile CDR, Inc.
- * %%
- * Licensed under the Apache License, Version 2.0 (the "License");
- * you may not use this file except in compliance with the License.
- * You may obtain a copy of the License at
- *
- * http://www.apache.org/licenses/LICENSE-2.0
- *
- * Unless required by applicable law or agreed to in writing, software
- * distributed under the License is distributed on an "AS IS" BASIS,
- * WITHOUT WARRANTIES OR CONDITIONS OF ANY KIND, either express or implied.
- * See the License for the specific language governing permissions and
- * limitations under the License.
- * #L%
- */
-
-=======
->>>>>>> 2053cca8
 import ca.uhn.fhir.rest.client.api.IHttpResponse;
 import ca.uhn.fhir.rest.client.impl.BaseHttpResponse;
 import ca.uhn.fhir.rest.server.exceptions.InternalErrorException;
