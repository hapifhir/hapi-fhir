--- conflicted
+++ resolved
@@ -1074,12 +1074,8 @@
 		client
 				.update()
 				.resource(bundle)
-<<<<<<< HEAD
-				.prefer(PreferHeader.PreferReturnEnum.REPRESENTATION)
-=======
 				.prefer(PreferReturnEnum.REPRESENTATION)
 				.encodedXml()
->>>>>>> 5020cef5
 				.execute();
 
 		HttpPut httpRequest = (HttpPut) capt.getValue();
