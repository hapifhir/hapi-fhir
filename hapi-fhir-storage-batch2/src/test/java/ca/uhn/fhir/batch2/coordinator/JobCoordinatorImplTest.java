package ca.uhn.fhir.batch2.coordinator;

import ca.uhn.fhir.batch2.api.IJobDataSink;
import ca.uhn.fhir.batch2.api.IJobParametersValidator;
import ca.uhn.fhir.batch2.api.IJobPersistence;
import ca.uhn.fhir.batch2.api.RunOutcome;
import ca.uhn.fhir.batch2.api.StepExecutionDetails;
import ca.uhn.fhir.batch2.api.VoidModel;
import ca.uhn.fhir.batch2.channel.BatchJobSender;
import ca.uhn.fhir.batch2.model.JobDefinition;
import ca.uhn.fhir.batch2.model.JobInstance;
import ca.uhn.fhir.batch2.model.JobInstanceStartRequest;
import ca.uhn.fhir.batch2.model.JobWorkNotification;
import ca.uhn.fhir.batch2.model.JobWorkNotificationJsonMessage;
import ca.uhn.fhir.batch2.model.StatusEnum;
import ca.uhn.fhir.batch2.model.WorkChunk;
import ca.uhn.fhir.jpa.subscription.channel.api.IChannelReceiver;
import ca.uhn.fhir.jpa.subscription.channel.impl.LinkedBlockingChannel;
import ca.uhn.fhir.model.api.IModelJson;
import ca.uhn.fhir.rest.server.exceptions.InternalErrorException;
import ca.uhn.fhir.rest.server.exceptions.InvalidRequestException;
import com.google.common.collect.Lists;
import org.junit.jupiter.api.BeforeEach;
import org.junit.jupiter.api.MethodOrderer;
import org.junit.jupiter.api.Test;
import org.junit.jupiter.api.TestMethodOrder;
import org.junit.jupiter.api.extension.ExtendWith;
import org.mockito.ArgumentCaptor;
import org.mockito.Captor;
import org.mockito.Mock;
import org.mockito.junit.jupiter.MockitoExtension;
import org.mockito.stubbing.Answer;
import org.springframework.messaging.MessageDeliveryException;

import javax.annotation.Nonnull;
import java.util.Optional;

import static org.junit.jupiter.api.Assertions.assertEquals;
import static org.junit.jupiter.api.Assertions.assertNull;
import static org.junit.jupiter.api.Assertions.fail;
import static org.mockito.ArgumentMatchers.any;
import static org.mockito.ArgumentMatchers.anyInt;
import static org.mockito.ArgumentMatchers.eq;
import static org.mockito.Mockito.doReturn;
import static org.mockito.Mockito.times;
import static org.mockito.Mockito.verify;
import static org.mockito.Mockito.verifyNoMoreInteractions;
import static org.mockito.Mockito.when;

@ExtendWith(MockitoExtension.class)
@TestMethodOrder(MethodOrderer.MethodName.class)
public class JobCoordinatorImplTest extends BaseBatch2Test {
	private final IChannelReceiver myWorkChannelReceiver = LinkedBlockingChannel.newSynchronous("receiver");
	private JobCoordinatorImpl mySvc;
	@Mock
	private BatchJobSender myBatchJobSender;
	@Mock
	private IJobPersistence myJobInstancePersister;
	@Mock
	private JobDefinitionRegistry myJobDefinitionRegistry;

	// The code refactored to keep the same functionality,
	// but in this service (so it's a real service here!)
<<<<<<< HEAD
	private JobStepExecutorSvc myJobStepExecutorSvc;
=======
	private StepExecutionSvc myJobStepExecutorSvc;
>>>>>>> 85f59176
	@Captor
	private ArgumentCaptor<StepExecutionDetails<TestJobParameters, VoidModel>> myStep1ExecutionDetailsCaptor;
	@Captor
	private ArgumentCaptor<StepExecutionDetails<TestJobParameters, TestJobStep2InputType>> myStep2ExecutionDetailsCaptor;
	@Captor
	private ArgumentCaptor<StepExecutionDetails<TestJobParameters, TestJobStep3InputType>> myStep3ExecutionDetailsCaptor;
	@Captor
	private ArgumentCaptor<JobWorkNotification> myJobWorkNotificationCaptor;
	@Captor
	private ArgumentCaptor<JobInstance> myJobInstanceCaptor;
	@Captor
	private ArgumentCaptor<String> myErrorMessageCaptor;

	@BeforeEach
	public void beforeEach() {
<<<<<<< HEAD
		myJobStepExecutorSvc = new JobStepExecutorSvc(myJobInstancePersister, myBatchJobSender);
=======
		myJobStepExecutorSvc = new StepExecutionSvc(myJobInstancePersister, myBatchJobSender);
>>>>>>> 85f59176
		mySvc = new JobCoordinatorImpl(myBatchJobSender, myWorkChannelReceiver, myJobInstancePersister, myJobDefinitionRegistry, myJobStepExecutorSvc);
	}

	@Test
	public void testCancelInstance() {

		// Execute

		mySvc.cancelInstance(INSTANCE_ID);

		// Verify

		verify(myJobInstancePersister, times(1)).cancelInstance(eq(INSTANCE_ID));
	}

	@SuppressWarnings("unchecked")
	@Test
	public void testPerformStep_FirstStep() {

		// Setup

		setupMocks(createJobDefinition(), createWorkChunkStep1());
		when(myStep1Worker.run(any(), any())).thenAnswer(t -> {
			IJobDataSink<TestJobStep2InputType> sink = t.getArgument(1, IJobDataSink.class);
			sink.accept(new TestJobStep2InputType("data value 1a", "data value 2a"));
			sink.accept(new TestJobStep2InputType("data value 1b", "data value 2b"));
			return new RunOutcome(50);
		});
		mySvc.start();

		// Execute

		myWorkChannelReceiver.send(new JobWorkNotificationJsonMessage(createWorkNotification(STEP_1)));

		// Verify

		verify(myStep1Worker, times(1)).run(myStep1ExecutionDetailsCaptor.capture(), any());
		TestJobParameters params = myStep1ExecutionDetailsCaptor.getValue().getParameters();
		assertEquals(PARAM_1_VALUE, params.getParam1());
		assertEquals(PARAM_2_VALUE, params.getParam2());
		assertEquals(PASSWORD_VALUE, params.getPassword());

		verify(myJobInstancePersister, times(1)).markWorkChunkAsCompletedAndClearData(any(), eq(50));
		verify(myJobInstancePersister, times(0)).fetchWorkChunksWithoutData(any(), anyInt(), anyInt());
		verify(myBatchJobSender, times(2)).sendWorkChannelMessage(any());
	}

	private void setupMocks(JobDefinition<TestJobParameters> theJobDefinition, WorkChunk theWorkChunk) {
		doReturn(theJobDefinition).when(myJobDefinitionRegistry).getJobDefinitionOrThrowException(eq(JOB_DEFINITION_ID), eq(1));
		when(myJobInstancePersister.fetchInstanceAndMarkInProgress(eq(INSTANCE_ID))).thenReturn(Optional.of(createInstance()));
		when(myJobInstancePersister.fetchWorkChunkSetStartTimeAndMarkInProgress(eq(CHUNK_ID))).thenReturn(Optional.of(theWorkChunk));
	}

	/**
	 * If the first step doesn't produce any work chunks, then
	 * the instance should be marked as complete right away.
	 */
	@Test
	public void testPerformStep_FirstStep_NoWorkChunksProduced() {

		// Setup

		setupMocks(createJobDefinition(), createWorkChunkStep1());
		when(myStep1Worker.run(any(), any())).thenReturn(new RunOutcome(50));
		mySvc.start();

		// Execute

		myWorkChannelReceiver.send(new JobWorkNotificationJsonMessage(createWorkNotification(STEP_1)));

		// Verify

		verify(myStep1Worker, times(1)).run(myStep1ExecutionDetailsCaptor.capture(), any());
		TestJobParameters params = myStep1ExecutionDetailsCaptor.getValue().getParameters();
		assertEquals(PARAM_1_VALUE, params.getParam1());
		assertEquals(PARAM_2_VALUE, params.getParam2());
		assertEquals(PASSWORD_VALUE, params.getPassword());

		verify(myJobInstancePersister, times(1)).markInstanceAsCompleted(eq(INSTANCE_ID));
	}

	@Test
	public void testPerformStep_FirstStep_GatedExecutionMode() {

		// Setup

		JobDefinition<TestJobParameters> jobDefinition = createJobDefinition(JobDefinition.Builder::gatedExecution);
		setupMocks(jobDefinition, createWorkChunkStep1());
		Answer<RunOutcome> answer = t -> {
			IJobDataSink<TestJobStep2InputType> sink = t.getArgument(1);
			sink.accept(new TestJobStep2InputType("data value 1a", "data value 2a"));
			sink.accept(new TestJobStep2InputType("data value 1b", "data value 2b"));
			return new RunOutcome(50);
		};
		when(myStep1Worker.run(any(), any())).thenAnswer(answer);
		mySvc.start();

		// Execute

		myWorkChannelReceiver.send(new JobWorkNotificationJsonMessage(createWorkNotification(STEP_1)));

		// Verify

		verify(myStep1Worker, times(1)).run(myStep1ExecutionDetailsCaptor.capture(), any());
		TestJobParameters params = myStep1ExecutionDetailsCaptor.getValue().getParameters();
		assertEquals(PARAM_1_VALUE, params.getParam1());
		assertEquals(PARAM_2_VALUE, params.getParam2());
		assertEquals(PASSWORD_VALUE, params.getPassword());

		verify(myJobInstancePersister, times(1)).markWorkChunkAsCompletedAndClearData(any(), eq(50));
		verify(myBatchJobSender, times(0)).sendWorkChannelMessage(any());
	}

	@Test
	public void testPerformStep_SecondStep() {

		// Setup

		when(myJobInstancePersister.fetchWorkChunkSetStartTimeAndMarkInProgress(eq(CHUNK_ID))).thenReturn(Optional.of(createWorkChunk(STEP_2, new TestJobStep2InputType(DATA_1_VALUE, DATA_2_VALUE))));
		doReturn(createJobDefinition()).when(myJobDefinitionRegistry).getJobDefinitionOrThrowException(eq(JOB_DEFINITION_ID), eq(1));
		when(myJobInstancePersister.fetchInstanceAndMarkInProgress(eq(INSTANCE_ID))).thenReturn(Optional.of(createInstance()));
		when(myStep2Worker.run(any(), any())).thenReturn(new RunOutcome(50));
		mySvc.start();

		// Execute

		myWorkChannelReceiver.send(new JobWorkNotificationJsonMessage(createWorkNotification(STEP_2)));

		// Verify

		verify(myStep2Worker, times(1)).run(myStep2ExecutionDetailsCaptor.capture(), any());
		TestJobParameters params = myStep2ExecutionDetailsCaptor.getValue().getParameters();
		assertEquals(PARAM_1_VALUE, params.getParam1());
		assertEquals(PARAM_2_VALUE, params.getParam2());
		assertEquals(PASSWORD_VALUE, params.getPassword());

		verify(myJobInstancePersister, times(1)).markWorkChunkAsCompletedAndClearData(eq(CHUNK_ID), eq(50));
	}

	@Test
	public void testPerformStep_SecondStep_WorkerFailure() {

		// Setup

		doReturn(createJobDefinition()).when(myJobDefinitionRegistry).getJobDefinitionOrThrowException(eq(JOB_DEFINITION_ID), eq(1));
		when(myJobInstancePersister.fetchWorkChunkSetStartTimeAndMarkInProgress(eq(CHUNK_ID))).thenReturn(Optional.of(createWorkChunk(STEP_2, new TestJobStep2InputType(DATA_1_VALUE, DATA_2_VALUE))));
		when(myJobInstancePersister.fetchInstanceAndMarkInProgress(eq(INSTANCE_ID))).thenReturn(Optional.of(createInstance()));
		when(myStep2Worker.run(any(), any())).thenThrow(new NullPointerException("This is an error message"));
		mySvc.start();

		// Execute

		try {
			myWorkChannelReceiver.send(new JobWorkNotificationJsonMessage(createWorkNotification(STEP_2)));
			fail();
		} catch (MessageDeliveryException e) {
			assertEquals("This is an error message", e.getMostSpecificCause().getMessage());
		}

		// Verify

		verify(myStep2Worker, times(1)).run(myStep2ExecutionDetailsCaptor.capture(), any());
		TestJobParameters params = myStep2ExecutionDetailsCaptor.getValue().getParameters();
		assertEquals(PARAM_1_VALUE, params.getParam1());
		assertEquals(PARAM_2_VALUE, params.getParam2());
		assertEquals(PASSWORD_VALUE, params.getPassword());

		verify(myJobInstancePersister, times(1)).markWorkChunkAsErroredAndIncrementErrorCount(eq(CHUNK_ID), myErrorMessageCaptor.capture());
		assertEquals("java.lang.NullPointerException: This is an error message", myErrorMessageCaptor.getValue());
	}

	@Test
	public void testPerformStep_SecondStep_WorkerReportsRecoveredErrors() {

		// Setup

		when(myJobInstancePersister.fetchWorkChunkSetStartTimeAndMarkInProgress(eq(CHUNK_ID))).thenReturn(Optional.of(createWorkChunk(STEP_2, new TestJobStep2InputType(DATA_1_VALUE, DATA_2_VALUE))));
		doReturn(createJobDefinition()).when(myJobDefinitionRegistry).getJobDefinitionOrThrowException(eq(JOB_DEFINITION_ID), eq(1));
		when(myJobInstancePersister.fetchInstanceAndMarkInProgress(eq(INSTANCE_ID))).thenReturn(Optional.of(createInstance()));
		when(myStep2Worker.run(any(), any())).thenAnswer(t -> {
			IJobDataSink<?> sink = t.getArgument(1, IJobDataSink.class);
			sink.recoveredError("Error message 1");
			sink.recoveredError("Error message 2");
			return new RunOutcome(50);
		});
		mySvc.start();

		// Execute

		myWorkChannelReceiver.send(new JobWorkNotificationJsonMessage(createWorkNotification(STEP_2)));

		// Verify

		verify(myStep2Worker, times(1)).run(myStep2ExecutionDetailsCaptor.capture(), any());
		TestJobParameters params = myStep2ExecutionDetailsCaptor.getValue().getParameters();
		assertEquals(PARAM_1_VALUE, params.getParam1());
		assertEquals(PARAM_2_VALUE, params.getParam2());
		assertEquals(PASSWORD_VALUE, params.getPassword());

		verify(myJobInstancePersister, times(1)).incrementWorkChunkErrorCount(eq(CHUNK_ID), eq(2));
		verify(myJobInstancePersister, times(1)).markWorkChunkAsCompletedAndClearData(eq(CHUNK_ID), eq(50));
	}

	@Test
	public void testPerformStep_FinalStep() {

		// Setup

		when(myJobInstancePersister.fetchWorkChunkSetStartTimeAndMarkInProgress(eq(CHUNK_ID))).thenReturn(Optional.of(createWorkChunkStep3()));
		doReturn(createJobDefinition()).when(myJobDefinitionRegistry).getJobDefinitionOrThrowException(eq(JOB_DEFINITION_ID), eq(1));
		when(myJobInstancePersister.fetchInstanceAndMarkInProgress(eq(INSTANCE_ID))).thenReturn(Optional.of(createInstance()));
		when(myStep3Worker.run(any(), any())).thenReturn(new RunOutcome(50));
		mySvc.start();

		// Execute

		myWorkChannelReceiver.send(new JobWorkNotificationJsonMessage(createWorkNotification(STEP_3)));

		// Verify

		verify(myStep3Worker, times(1)).run(myStep3ExecutionDetailsCaptor.capture(), any());
		TestJobParameters params = myStep3ExecutionDetailsCaptor.getValue().getParameters();
		assertEquals(PARAM_1_VALUE, params.getParam1());
		assertEquals(PARAM_2_VALUE, params.getParam2());
		assertEquals(PASSWORD_VALUE, params.getPassword());

		verify(myJobInstancePersister, times(1)).markWorkChunkAsCompletedAndClearData(eq(CHUNK_ID), eq(50));
	}

	@SuppressWarnings("unchecked")
	@Test
	public void testPerformStep_FinalStep_PreventChunkWriting() {

		// Setup

		when(myJobInstancePersister.fetchWorkChunkSetStartTimeAndMarkInProgress(eq(CHUNK_ID))).thenReturn(Optional.of(createWorkChunk(STEP_3, new TestJobStep3InputType().setData3(DATA_3_VALUE).setData4(DATA_4_VALUE))));
		doReturn(createJobDefinition()).when(myJobDefinitionRegistry).getJobDefinitionOrThrowException(eq(JOB_DEFINITION_ID), eq(1));
		when(myJobInstancePersister.fetchInstanceAndMarkInProgress(eq(INSTANCE_ID))).thenReturn(Optional.of(createInstance()));
		when(myStep3Worker.run(any(), any())).thenAnswer(t -> {
			IJobDataSink<VoidModel> sink = t.getArgument(1, IJobDataSink.class);
			sink.accept(new VoidModel());
			return new RunOutcome(50);
		});
		mySvc.start();

		// Execute

		myWorkChannelReceiver.send(new JobWorkNotificationJsonMessage(createWorkNotification(STEP_3)));

		// Verify

		verify(myStep3Worker, times(1)).run(myStep3ExecutionDetailsCaptor.capture(), any());
		verify(myJobInstancePersister, times(1)).markWorkChunkAsFailed(eq(CHUNK_ID), any());
	}

	@Test
	public void testPerformStep_DefinitionNotKnown() {

		// Setup

		String exceptionMessage = "badbadnotgood";
		when(myJobDefinitionRegistry.getJobDefinitionOrThrowException(eq(JOB_DEFINITION_ID), eq(1))).thenThrow(new InternalErrorException(exceptionMessage));
		when(myJobInstancePersister.fetchWorkChunkSetStartTimeAndMarkInProgress(eq(CHUNK_ID))).thenReturn(Optional.of(createWorkChunkStep2()));
		mySvc.start();

		// Execute

		try {
			myWorkChannelReceiver.send(new JobWorkNotificationJsonMessage(createWorkNotification(STEP_2)));
			fail();
		} catch (MessageDeliveryException e) {

			// Verify
			assertEquals(exceptionMessage, e.getMostSpecificCause().getMessage());
		}

	}

	/**
	 * If a notification is received for an unknown chunk, that probably means
	 * it has been deleted from the database, so we should log an error and nothing
	 * else.
	 */
	@Test
	public void testPerformStep_ChunkNotKnown() {

		// Setup

		when(myJobInstancePersister.fetchWorkChunkSetStartTimeAndMarkInProgress(eq(CHUNK_ID))).thenReturn(Optional.empty());
		mySvc.start();

		// Execute

		myWorkChannelReceiver.send(new JobWorkNotificationJsonMessage(createWorkNotification(STEP_2)));

		// Verify
		verifyNoMoreInteractions(myStep1Worker);
		verifyNoMoreInteractions(myStep2Worker);
		verifyNoMoreInteractions(myStep3Worker);

	}

	@Test
	public void testStartInstance() {

		// Setup

		when(myJobDefinitionRegistry.getLatestJobDefinition(eq(JOB_DEFINITION_ID))).thenReturn(Optional.of(createJobDefinition()));
		when(myJobInstancePersister.storeNewInstance(any())).thenReturn(INSTANCE_ID).thenReturn(INSTANCE_ID);

		// Execute

		JobInstanceStartRequest startRequest = new JobInstanceStartRequest();
		startRequest.setJobDefinitionId(JOB_DEFINITION_ID);
		startRequest.setParameters(new TestJobParameters().setParam1(PARAM_1_VALUE).setParam2(PARAM_2_VALUE).setPassword(PASSWORD_VALUE));
		mySvc.startInstance(startRequest);

		// Verify

		verify(myJobInstancePersister, times(1)).storeNewInstance(myJobInstanceCaptor.capture());
		assertNull(myJobInstanceCaptor.getValue().getInstanceId());
		assertEquals(JOB_DEFINITION_ID, myJobInstanceCaptor.getValue().getJobDefinitionId());
		assertEquals(1, myJobInstanceCaptor.getValue().getJobDefinitionVersion());
		assertEquals(PARAM_1_VALUE, myJobInstanceCaptor.getValue().getParameters(TestJobParameters.class).getParam1());
		assertEquals(PARAM_2_VALUE, myJobInstanceCaptor.getValue().getParameters(TestJobParameters.class).getParam2());
		assertEquals(PASSWORD_VALUE, myJobInstanceCaptor.getValue().getParameters(TestJobParameters.class).getPassword());
		assertEquals(StatusEnum.QUEUED, myJobInstanceCaptor.getValue().getStatus());

		verify(myBatchJobSender, times(1)).sendWorkChannelMessage(myJobWorkNotificationCaptor.capture());
		assertNull(myJobWorkNotificationCaptor.getAllValues().get(0).getChunkId());
		assertEquals(JOB_DEFINITION_ID, myJobWorkNotificationCaptor.getAllValues().get(0).getJobDefinitionId());
		assertEquals(1, myJobWorkNotificationCaptor.getAllValues().get(0).getJobDefinitionVersion());
		assertEquals(STEP_1, myJobWorkNotificationCaptor.getAllValues().get(0).getTargetStepId());

		BatchWorkChunk expectedWorkChunk = new BatchWorkChunk(JOB_DEFINITION_ID, 1, STEP_1, INSTANCE_ID, 0, null);
		verify(myJobInstancePersister, times(1)).storeWorkChunk(eq(expectedWorkChunk));

		verifyNoMoreInteractions(myJobInstancePersister);
		verifyNoMoreInteractions(myStep1Worker);
		verifyNoMoreInteractions(myStep2Worker);
		verifyNoMoreInteractions(myStep3Worker);
	}

	@Test
	public void testStartInstance_InvalidParameters() {

		// Setup

		when(myJobDefinitionRegistry.getLatestJobDefinition(eq(JOB_DEFINITION_ID))).thenReturn(Optional.of(createJobDefinition()));

		// Execute

		JobInstanceStartRequest startRequest = new JobInstanceStartRequest();
		startRequest.setJobDefinitionId(JOB_DEFINITION_ID);
		startRequest.setParameters(new TestJobParameters().setParam2("aa"));

		try {
			mySvc.startInstance(startRequest);
			fail();
		} catch (InvalidRequestException e) {

			// Verify
			String expected = """
				HAPI-2039: Failed to validate parameters for job of type JOB_DEFINITION_ID:\s
				 * myParam1 - must not be blank
				 * myParam2 - length must be between 5 and 100""";
			assertEquals(expected, e.getMessage());

		}
	}

	@Test
	public void testStartInstance_InvalidParameters_UsingProgrammaticApi() {

		// Setup

		IJobParametersValidator<TestJobParameters> v = p -> {
			if (p.getParam1().equals("bad")) {
				return Lists.newArrayList("Bad Parameter Value", "Bad Parameter Value 2");
			}
			return null;
		};
		JobDefinition<?> jobDefinition = createJobDefinition(t -> t.setParametersValidator(v));
		when(myJobDefinitionRegistry.getLatestJobDefinition(eq(JOB_DEFINITION_ID))).thenReturn(Optional.of(jobDefinition));

		// Execute

		JobInstanceStartRequest startRequest = new JobInstanceStartRequest();
		startRequest.setJobDefinitionId(JOB_DEFINITION_ID);
		startRequest.setParameters(new TestJobParameters().setParam1("bad").setParam2("aa"));

		try {
			mySvc.startInstance(startRequest);
			fail();
		} catch (InvalidRequestException e) {

			// Verify
			String expected = """
				HAPI-2039: Failed to validate parameters for job of type JOB_DEFINITION_ID:\s
				 * myParam2 - length must be between 5 and 100
				 * Bad Parameter Value
				 * Bad Parameter Value 2""";
			assertEquals(expected, e.getMessage());

		}
	}

	@Nonnull
	private JobWorkNotification createWorkNotification(String theStepId) {
		return createWorkNotification(JOB_DEFINITION_ID, theStepId);
	}

	@Nonnull
	private JobWorkNotification createWorkNotification(String theJobId, String theStepId) {
		JobWorkNotification payload = new JobWorkNotification();
		payload.setJobDefinitionId(theJobId);
		payload.setJobDefinitionVersion(1);
		payload.setInstanceId(INSTANCE_ID);
		payload.setChunkId(BaseBatch2Test.CHUNK_ID);
		payload.setTargetStepId(theStepId);
		return payload;
	}

	@Nonnull
	static WorkChunk createWorkChunk(String theTargetStepId, IModelJson theData) {
		return createWorkChunk(JOB_DEFINITION_ID, theTargetStepId, theData);
	}

	static WorkChunk createWorkChunk(String theJobId, String theTargetStepId, IModelJson theData) {
		return new WorkChunk()
			.setId(CHUNK_ID)
			.setJobDefinitionId(theJobId)
			.setJobDefinitionVersion(1)
			.setTargetStepId(theTargetStepId)
			.setData(theData)
			.setStatus(StatusEnum.IN_PROGRESS)
			.setInstanceId(INSTANCE_ID);
	}

	@Nonnull
	static WorkChunk createWorkChunkStep1() {
		return createWorkChunk(STEP_1, null);
	}

	static WorkChunk createWorkChunkStep2() {
		return createWorkChunkStep2(JOB_DEFINITION_ID);
	}

	@Nonnull
	static WorkChunk createWorkChunkStep2(String theJobId) {
		return createWorkChunk(theJobId, STEP_2, new TestJobStep2InputType(DATA_1_VALUE, DATA_2_VALUE));
	}

	@Nonnull
	static WorkChunk createWorkChunkStep3() {
		return createWorkChunkStep3(JOB_DEFINITION_ID);
	}

	@Nonnull
	static WorkChunk createWorkChunkStep3(String theJobId) {
		return createWorkChunk(theJobId, STEP_3, new TestJobStep3InputType().setData3(DATA_3_VALUE).setData4(DATA_4_VALUE));
	}
}<|MERGE_RESOLUTION|>--- conflicted
+++ resolved
@@ -61,11 +61,7 @@
 
 	// The code refactored to keep the same functionality,
 	// but in this service (so it's a real service here!)
-<<<<<<< HEAD
-	private JobStepExecutorSvc myJobStepExecutorSvc;
-=======
 	private StepExecutionSvc myJobStepExecutorSvc;
->>>>>>> 85f59176
 	@Captor
 	private ArgumentCaptor<StepExecutionDetails<TestJobParameters, VoidModel>> myStep1ExecutionDetailsCaptor;
 	@Captor
@@ -81,11 +77,7 @@
 
 	@BeforeEach
 	public void beforeEach() {
-<<<<<<< HEAD
-		myJobStepExecutorSvc = new JobStepExecutorSvc(myJobInstancePersister, myBatchJobSender);
-=======
 		myJobStepExecutorSvc = new StepExecutionSvc(myJobInstancePersister, myBatchJobSender);
->>>>>>> 85f59176
 		mySvc = new JobCoordinatorImpl(myBatchJobSender, myWorkChannelReceiver, myJobInstancePersister, myJobDefinitionRegistry, myJobStepExecutorSvc);
 	}
 
