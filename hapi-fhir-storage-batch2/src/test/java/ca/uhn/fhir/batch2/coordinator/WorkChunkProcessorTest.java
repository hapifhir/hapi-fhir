--- conflicted
+++ resolved
@@ -108,13 +108,8 @@
 	// our test class
 	private class TestWorkChunkProcessor extends WorkChunkProcessor {
 
-<<<<<<< HEAD
-		public TestWorkChunkProcessor(IJobPersistence thePersistence, BatchJobSender theSender, PlatformTransactionManager theTransactionManager) {
-			super(thePersistence, theSender, theTransactionManager);
-=======
 		public TestWorkChunkProcessor(IJobPersistence thePersistence, BatchJobSender theSender, IHapiTransactionService theHapiTransactionService) {
 			super(thePersistence, theSender, theHapiTransactionService);
->>>>>>> 2e679ac5
 		}
 
 		@Override
@@ -147,12 +142,7 @@
 	@Mock
 	private BatchJobSender myJobSender;
 
-<<<<<<< HEAD
-	@Mock
-	private PlatformTransactionManager myMockTransactionManager;
-=======
 	private IHapiTransactionService myMockTransactionManager = new NonTransactionalHapiTransactionService();
->>>>>>> 2e679ac5
 
 	private TestWorkChunkProcessor myExecutorSvc;
 
@@ -198,221 +188,6 @@
 		return step;
 	}
 
-<<<<<<< HEAD
-	@Test
-	public void doExecution_reductionStepWithValidInput_executesAsExpected() {
-		// setup
-		List<String> chunkIds = Arrays.asList("chunk1", "chunk2");
-		List<WorkChunk> chunks = new ArrayList<>();
-		for (String id : chunkIds) {
-			chunks.add(createWorkChunk(id));
-		}
-		JobInstance jobInstance = getTestJobInstance();
-		JobWorkCursor<TestJobParameters, StepInputData, StepOutputData> workCursor = mock(JobWorkCursor.class);
-		JobDefinitionStep<TestJobParameters, StepInputData, StepOutputData> step = mockOutWorkCursor(StepType.REDUCTION, workCursor, true, false);
-
-		// when
-		when(workCursor.isReductionStep())
-			.thenReturn(true);
-		when(myJobPersistence.fetchAllWorkChunksForStepStream(eq(INSTANCE_ID), eq(REDUCTION_STEP_ID)))
-			.thenReturn(chunks.stream());
-		when(myJobPersistence.markInstanceAsStatus(eq(INSTANCE_ID), eq(StatusEnum.FINALIZE))).thenReturn(true);
-		when(myReductionStep.consume(any(ChunkExecutionDetails.class)))
-			.thenReturn(ChunkOutcome.SUCCESS());
-		when(myReductionStep.run(
-			any(StepExecutionDetails.class), any(IJobDataSink.class)
-		)).thenReturn(RunOutcome.SUCCESS);
-
-		// test
-		JobStepExecutorOutput<?, ?, ?> result = myExecutorSvc.doExecution(
-			workCursor,
-			jobInstance,
-			null
-		);
-
-		// verify
-		ArgumentCaptor<ChunkExecutionDetails> chunkCaptor = ArgumentCaptor.forClass(ChunkExecutionDetails.class);
-		verify(myReductionStep, times(chunks.size()))
-			.consume(chunkCaptor.capture());
-		List<ChunkExecutionDetails> chunksSubmitted = chunkCaptor.getAllValues();
-		assertEquals(chunks.size(), chunksSubmitted.size());
-		for (ChunkExecutionDetails submitted : chunksSubmitted) {
-			assertTrue(chunkIds.contains(submitted.getChunkId()));
-		}
-
-		assertTrue(result.isSuccessful());
-		assertTrue(myDataSink.myActualDataSink instanceof ReductionStepDataSink);
-		ArgumentCaptor<StepExecutionDetails> executionDetsCaptor = ArgumentCaptor.forClass(StepExecutionDetails.class);
-		verify(myReductionStep).run(executionDetsCaptor.capture(), eq(myDataSink));
-		assertTrue(executionDetsCaptor.getValue() instanceof ReductionStepExecutionDetails);
-		ArgumentCaptor<List<String>> chunkIdCaptor = ArgumentCaptor.forClass(List.class);
-		verify(myJobPersistence).markWorkChunksWithStatusAndWipeData(eq(INSTANCE_ID),
-			chunkIdCaptor.capture(), eq(StatusEnum.COMPLETED), eq(null));
-		List<String> capturedIds = chunkIdCaptor.getValue();
-		assertEquals(chunkIds.size(), capturedIds.size());
-		for (String chunkId : chunkIds) {
-			assertTrue(capturedIds.contains(chunkId));
-		}
-
-		// nevers
-		verifyNoErrors(0);
-		verify(myNonReductionStep, never()).run(any(), any());
-		verify(myLastStep, never()).run(any(), any());
-	}
-
-	@Test
-	public void doExecution_reductionStepWithErrors_returnsFalseAndMarksPreviousChunksFailed() {
-		// setup
-		String errorMsg = "Exceptional!";
-		List<String> chunkIds = Arrays.asList("chunk1", "chunk2");
-		List<WorkChunk> chunks = new ArrayList<>();
-		for (String id : chunkIds) {
-			chunks.add(createWorkChunk(id));
-		}
-		JobInstance jobInstance = getTestJobInstance();
-		JobWorkCursor<TestJobParameters, StepInputData, StepOutputData> workCursor = mock(JobWorkCursor.class);
-		JobDefinitionStep<TestJobParameters, StepInputData, StepOutputData> step = mockOutWorkCursor(StepType.REDUCTION, workCursor, false, false);
-
-		// when
-		when(workCursor.isReductionStep())
-			.thenReturn(true);
-		when(myJobPersistence.fetchAllWorkChunksForStepStream(eq(INSTANCE_ID), eq(REDUCTION_STEP_ID)))
-			.thenReturn(chunks.stream());
-		when(myJobPersistence.markInstanceAsStatus(eq(INSTANCE_ID), eq(StatusEnum.FINALIZE))).thenReturn(true);
-		doThrow(new RuntimeException(errorMsg))
-			.when(myReductionStep).consume(any(ChunkExecutionDetails.class));
-
-		// test
-		JobStepExecutorOutput<?, ?, ?> result = myExecutorSvc.doExecution(
-			workCursor,
-			jobInstance,
-			null
-		);
-
-		// verify
-		assertFalse(result.isSuccessful());
-		ArgumentCaptor<String> chunkIdCaptor = ArgumentCaptor.forClass(String.class);
-		ArgumentCaptor<String> errorCaptor = ArgumentCaptor.forClass(String.class);
-		verify(myJobPersistence, times(chunkIds.size()))
-			.markWorkChunkAsFailed(chunkIdCaptor.capture(), errorCaptor.capture());
-		List<String> chunkIdsCaptured = chunkIdCaptor.getAllValues();
-		List<String> errorsCaptured = errorCaptor.getAllValues();
-		for (int i = 0; i < chunkIds.size(); i++) {
-			String cId = chunkIdsCaptured.get(i);
-			String error = errorsCaptured.get(i);
-
-			assertTrue(chunkIds.contains(cId));
-			assertTrue(error.contains("Reduction step failed to execute chunk reduction for chunk"));
-		}
-		verify(myJobPersistence, never())
-			.markWorkChunksWithStatusAndWipeData(anyString(), anyList(), any(), anyString());
-		verify(myReductionStep, never())
-			.run(any(), any());
-	}
-
-	@Test
-	public void doExecution_reductionStepWithChunkFailures_marksChunkAsFailedButExecutesRestAsSuccess() {
-		// setup
-		List<String> chunkIds = Arrays.asList("chunk1", "chunk2");
-		List<WorkChunk> chunks = new ArrayList<>();
-		for (String id : chunkIds) {
-			chunks.add(createWorkChunk(id));
-		}
-		JobInstance jobInstance = getTestJobInstance();
-		JobWorkCursor<TestJobParameters, StepInputData, StepOutputData> workCursor = mock(JobWorkCursor.class);
-		JobDefinitionStep<TestJobParameters, StepInputData, StepOutputData> step = mockOutWorkCursor(StepType.REDUCTION, workCursor, false, false);
-
-		// when
-		when(workCursor.isReductionStep())
-			.thenReturn(true);
-		when(myJobPersistence.fetchAllWorkChunksForStepStream(eq(INSTANCE_ID), eq(REDUCTION_STEP_ID)))
-			.thenReturn(chunks.stream());
-		when(myJobPersistence.markInstanceAsStatus(eq(INSTANCE_ID), eq(StatusEnum.FINALIZE))).thenReturn(true);
-		when(myReductionStep.consume(any(ChunkExecutionDetails.class)))
-			.thenReturn(ChunkOutcome.SUCCESS())
-			.thenReturn(new ChunkOutcome(ChunkOutcome.Status.FAIL));
-		when(myReductionStep.run(any(StepExecutionDetails.class), any(BaseDataSink.class)))
-			.thenReturn(RunOutcome.SUCCESS);
-
-		// test
-		JobStepExecutorOutput<?, ?, ?> result = myExecutorSvc.doExecution(
-			workCursor,
-			jobInstance,
-			null
-		);
-
-		// verify
-		assertFalse(result.isSuccessful());
-		verify(myJobPersistence)
-			.markWorkChunkAsFailed(eq(chunkIds.get(1)), anyString());
-		ArgumentCaptor<List> chunkListCaptor = ArgumentCaptor.forClass(List.class);
-		verify(myJobPersistence)
-			.markWorkChunksWithStatusAndWipeData(eq(INSTANCE_ID),
-				chunkListCaptor.capture(),
-				eq(StatusEnum.COMPLETED),
-				any());
-		List<String> completedIds = chunkListCaptor.getValue();
-		assertEquals(1, completedIds.size());
-		assertEquals(chunkIds.get(0), completedIds.get(0));
-	}
-
-	@Test
-	public void doExecution_reductionWithChunkAbort_marksAllFutureChunksAsFailedButPreviousAsSuccess() {
-		// setup
-		List<String> chunkIds = Arrays.asList("chunk1", "chunk2");
-		List<WorkChunk> chunks = new ArrayList<>();
-		for (String id : chunkIds) {
-			chunks.add(createWorkChunk(id));
-		}
-		JobInstance jobInstance = getTestJobInstance();
-		JobWorkCursor<TestJobParameters, StepInputData, StepOutputData> workCursor = mock(JobWorkCursor.class);
-		JobDefinitionStep<TestJobParameters, StepInputData, StepOutputData> step = mockOutWorkCursor(StepType.REDUCTION, workCursor, false, false);
-
-		// when
-		when(workCursor.isReductionStep())
-			.thenReturn(true);
-		when(myJobPersistence.markInstanceAsStatus(eq(INSTANCE_ID), eq(StatusEnum.FINALIZE))).thenReturn(true);
-		when(myJobPersistence.fetchAllWorkChunksForStepStream(eq(INSTANCE_ID), eq(REDUCTION_STEP_ID)))
-			.thenReturn(chunks.stream());
-		when(myReductionStep.consume(any(ChunkExecutionDetails.class)))
-			.thenReturn(ChunkOutcome.SUCCESS())
-			.thenReturn(new ChunkOutcome(ChunkOutcome.Status.ABORT));
-		when(myReductionStep.run(any(StepExecutionDetails.class), any(BaseDataSink.class)))
-			.thenReturn(RunOutcome.SUCCESS);
-
-		// test
-		JobStepExecutorOutput<?, ?, ?> result = myExecutorSvc.doExecution(
-			workCursor,
-			jobInstance,
-			null
-		);
-
-		// verification
-		assertFalse(result.isSuccessful());
-		ArgumentCaptor<List> submittedListIds = ArgumentCaptor.forClass(List.class);
-		ArgumentCaptor<StatusEnum> statusCaptor = ArgumentCaptor.forClass(StatusEnum.class);
-		verify(myJobPersistence, times(chunkIds.size()))
-			.markWorkChunksWithStatusAndWipeData(
-				eq(INSTANCE_ID),
-				submittedListIds.capture(),
-				statusCaptor.capture(),
-				any()
-			);
-		assertEquals(2, submittedListIds.getAllValues().size());
-		List<String> list1 = submittedListIds.getAllValues().get(0);
-		List<String> list2 = submittedListIds.getAllValues().get(1);
-		assertTrue(list1.contains(chunkIds.get(0)));
-		assertTrue(list2.contains(chunkIds.get(1)));
-
-		// assumes the order of which is called first
-		// successes, then failures
-		assertEquals(2, statusCaptor.getAllValues().size());
-		List<StatusEnum> statuses = statusCaptor.getAllValues();
-		assertEquals(StatusEnum.COMPLETED, statuses.get(0));
-		assertEquals(StatusEnum.FAILED, statuses.get(1));
-	}
-=======
->>>>>>> 2e679ac5
 
 	@Test
 	public void doExecution_nonReductionIntermediateStepWithValidInput_executesAsExpected() {
