--- conflicted
+++ resolved
@@ -46,8 +46,6 @@
 	ChunkOutcome consume(ChunkExecutionDetails<PT, IT> theChunkDetails);
 
 	/**
-<<<<<<< HEAD
-=======
 	 * {@inheritDoc}
 	 *
 	 * @throws ReductionStepFailureException The reduction step may throw {@link ReductionStepFailureException} if it wishes to mark the job as {@link ca.uhn.fhir.batch2.model.StatusEnum#FAILED}
@@ -59,17 +57,12 @@
 			throws JobExecutionFailedException, ReductionStepFailureException;
 
 	/**
->>>>>>> 738fb539
 	 * This method is called to clone the current worker, so that a fresh clone
 	 * will be used for each reduction invocation. The clone should have any
 	 * dependencies set, but should not have any job state present.
 	 */
-<<<<<<< HEAD
-	IReductionStepWorker<PT, IT, OT> newInstance();
-=======
 	// TODO: drop the default method once every task has implemented this method
 	default IReductionStepWorker<PT, IT, OT> newInstance() {
 		return this;
 	}
->>>>>>> 738fb539
 }