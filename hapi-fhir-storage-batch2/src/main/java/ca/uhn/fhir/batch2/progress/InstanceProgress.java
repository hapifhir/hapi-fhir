--- conflicted
+++ resolved
@@ -128,12 +128,9 @@
 
 	public void updateInstance(JobInstance theInstance) {
 		updateInstance(theInstance, false);
-<<<<<<< HEAD
-=======
 
 		String newWarningMessage = StringUtils.right(String.join("\n", myWarningMessages), 4000);
 		theInstance.setWarningMessages(newWarningMessage);
->>>>>>> 66f428d3
 	}
 
 	/**
