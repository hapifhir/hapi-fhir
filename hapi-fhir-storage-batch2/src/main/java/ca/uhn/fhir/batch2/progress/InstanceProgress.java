--- conflicted
+++ resolved
@@ -51,12 +51,8 @@
 	private Date myLatestEndTime = null;
 	private String myErrormessage = null;
 	private StatusEnum myNewStatus = null;
-<<<<<<< HEAD
-	private Map<String, Map<StatusEnum, Integer>> myStepToStatusCountMap = new HashMap<>();
+	private final Map<String, Map<WorkChunkStatusEnum, Integer>> myStepToStatusCountMap = new HashMap<>();
 	private Set<String> myWarningMessage = new HashSet<>();
-=======
-	private final Map<String, Map<WorkChunkStatusEnum, Integer>> myStepToStatusCountMap = new HashMap<>();
->>>>>>> 93a4a7bb
 
 	public void addChunk(WorkChunk theChunk) {
 		myErrorCountForAllStatuses += theChunk.getErrorCount();
@@ -127,6 +123,9 @@
 
 	public void updateInstance(JobInstance theInstance) {
 		updateInstance(theInstance, false);
+		if (myWarningMessage.size() > 0) {
+			theInstance.setWarningMessage(myWarningMessage.iterator().next());
+		}
 	}
 
 	/**
@@ -146,32 +145,11 @@
 		theInstance.setErrorCount(myErrorCountForAllStatuses);
 		theInstance.setCombinedRecordsProcessed(myRecordsProcessed);
 
-<<<<<<< HEAD
-		updateStatus(theInstance);
-
-		setEndTime(theInstance);
-
-		theInstance.setErrorMessage(myErrormessage);
-		myWarningMessage.remove(null);
-		if (myWarningMessage.size() > 0) {
-			theInstance.setWarningMessage(myWarningMessage.iterator().next());
-		}
-	}
-
-	private void setEndTime(JobInstance theInstance) {
-		if (myLatestEndTime != null) {
-			if (myFailedChunkCount > 0) {
-				theInstance.setEndTime(new Date(myLatestEndTime));
-			} else if (myCompleteChunkCount > 0 && myIncompleteChunkCount == 0 && myErroredChunkCount == 0) {
-				theInstance.setEndTime(new Date(myLatestEndTime));
-			}
-=======
 		if (getChunkCount() > 0) {
 			final int chunkCount = getChunkCount();
 			final int conditionalChunkCount = theCalledFromReducer ? (chunkCount - myIncompleteChunkCount) : chunkCount;
 			final double percentComplete = (double) (myCompleteChunkCount) / (double) conditionalChunkCount;
 			theInstance.setProgress(percentComplete);
->>>>>>> 93a4a7bb
 		}
 
 		if (myEarliestStartTime != null && myLatestEndTime != null) {
