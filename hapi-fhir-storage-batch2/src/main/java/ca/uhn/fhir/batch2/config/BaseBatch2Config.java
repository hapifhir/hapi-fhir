--- conflicted
+++ resolved
@@ -85,84 +85,69 @@
 
 	@Bean
 	public IJobCoordinator batch2JobCoordinator(
-<<<<<<< HEAD
-			JobDefinitionRegistry theJobDefinitionRegistry, IHapiTransactionService theTransactionService) {
+		JobDefinitionRegistry theJobDefinitionRegistry, IHapiTransactionService theTransactionService) {
 		return new JobCoordinatorImpl(myPersistence, theJobDefinitionRegistry, theTransactionService);
-=======
-			JobDefinitionRegistry theJobDefinitionRegistry,
-			BatchJobSender theBatchJobSender,
-			WorkChunkProcessor theExecutor,
-			IJobMaintenanceService theJobMaintenanceService,
-			IHapiTransactionService theTransactionService) {
-		return new JobCoordinatorImpl(
-				theBatchJobSender,
-				batch2ProcessingChannelReceiver(myChannelFactory),
-				myPersistence,
-				theJobDefinitionRegistry,
-				theExecutor,
-				theJobMaintenanceService,
-				theTransactionService,
-				myInterceptorBroadcaster);
->>>>>>> 93355c74
 	}
 
 	@Bean
 	public IReductionStepExecutorService reductionStepExecutorService(
-			IJobPersistence theJobPersistence,
-			IHapiTransactionService theTransactionService,
-			JobDefinitionRegistry theJobDefinitionRegistry) {
+		IJobPersistence theJobPersistence,
+		IHapiTransactionService theTransactionService,
+		JobDefinitionRegistry theJobDefinitionRegistry) {
 		return new ReductionStepExecutorServiceImpl(theJobPersistence, theTransactionService, theJobDefinitionRegistry);
 	}
 
 	@Bean
 	public IJobMaintenanceService batch2JobMaintenanceService(
-			ISchedulerService theSchedulerService,
-			JobDefinitionRegistry theJobDefinitionRegistry,
-			JpaStorageSettings theStorageSettings,
-			BatchJobSender theBatchJobSender,
-			WorkChunkProcessor theExecutor,
-			IReductionStepExecutorService theReductionStepExecutorService) {
+		ISchedulerService theSchedulerService,
+		JobDefinitionRegistry theJobDefinitionRegistry,
+		JpaStorageSettings theStorageSettings,
+		BatchJobSender theBatchJobSender,
+		WorkChunkProcessor theExecutor,
+		IReductionStepExecutorService theReductionStepExecutorService) {
 		return new JobMaintenanceServiceImpl(
-				theSchedulerService,
-				myPersistence,
-				theStorageSettings,
-				theJobDefinitionRegistry,
-				theBatchJobSender,
-				theExecutor,
-				theReductionStepExecutorService);
+			theSchedulerService,
+			myPersistence,
+			theStorageSettings,
+			theJobDefinitionRegistry,
+			theBatchJobSender,
+			theExecutor,
+			theReductionStepExecutorService);
 	}
 
 	@Bean
 	public IChannelProducer<JobWorkNotification> batch2ProcessingChannelProducer(IBrokerClient theBrokerClient) {
 		ChannelProducerSettings settings =
-				new ChannelProducerSettings().setConcurrentConsumers(getConcurrentConsumers());
+			new ChannelProducerSettings().setConcurrentConsumers(getConcurrentConsumers());
 		return theBrokerClient.getOrCreateProducer(CHANNEL_NAME, JobWorkNotificationJsonMessage.class, settings);
 	}
 
 	@Bean
 	public WorkChannelMessageListener workChannelMessageListener(
-			@Nonnull IJobPersistence theJobPersistence,
-			@Nonnull JobDefinitionRegistry theJobDefinitionRegistry,
-			@Nonnull BatchJobSender theBatchJobSender,
-			@Nonnull WorkChunkProcessor theExecutorSvc,
-			@Nonnull IJobMaintenanceService theJobMaintenanceService,
-			IHapiTransactionService theHapiTransactionService) {
+		@Nonnull IJobPersistence theJobPersistence,
+		@Nonnull JobDefinitionRegistry theJobDefinitionRegistry,
+		@Nonnull BatchJobSender theBatchJobSender,
+		@Nonnull WorkChunkProcessor theExecutorSvc,
+		@Nonnull IJobMaintenanceService theJobMaintenanceService,
+		IHapiTransactionService theHapiTransactionService,
+		IInterceptorBroadcaster theInterceptorBroadcaster) {
 		return new WorkChannelMessageListener(
-				theJobPersistence,
-				theJobDefinitionRegistry,
-				theBatchJobSender,
-				theExecutorSvc,
-				theJobMaintenanceService,
-				theHapiTransactionService);
+			theJobPersistence,
+			theJobDefinitionRegistry,
+			theBatchJobSender,
+			theExecutorSvc,
+			theJobMaintenanceService,
+			theHapiTransactionService,
+			theInterceptorBroadcaster);
 	}
 
 	@Bean
 	public IChannelConsumer<JobWorkNotification> batch2ProcessingChannelConsumer(
-			IBrokerClient theBrokerClient, WorkChannelMessageListener theWorkChannelMessageListener) {
+		IBrokerClient theBrokerClient, WorkChannelMessageListener theWorkChannelMessageListener) {
 		ChannelConsumerSettings settings =
-				new ChannelConsumerSettings().setConcurrentConsumers(getConcurrentConsumers());
+			new ChannelConsumerSettings().setConcurrentConsumers(getConcurrentConsumers());
 		return theBrokerClient.getOrCreateConsumer(
-				CHANNEL_NAME, JobWorkNotificationJsonMessage.class, theWorkChannelMessageListener, settings);
+			CHANNEL_NAME, JobWorkNotificationJsonMessage.class, theWorkChannelMessageListener, settings);
 	}
 
 	@Bean
@@ -179,9 +164,9 @@
 
 	@Bean
 	public IJobPartitionProvider jobPartitionProvider(
-			FhirContext theFhirContext,
-			IRequestPartitionHelperSvc theRequestPartitionHelperSvc,
-			MatchUrlService theMatchUrlService) {
+		FhirContext theFhirContext,
+		IRequestPartitionHelperSvc theRequestPartitionHelperSvc,
+		MatchUrlService theMatchUrlService) {
 		return new DefaultJobPartitionProvider(theFhirContext, theRequestPartitionHelperSvc, theMatchUrlService);
 	}
 }