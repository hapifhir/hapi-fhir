package ca.uhn.fhir.batch2.coordinator;

/*-
 * #%L
 * HAPI FHIR JPA Server - Batch2 Task Processor
 * %%
 * Copyright (C) 2014 - 2022 Smile CDR, Inc.
 * %%
 * Licensed under the Apache License, Version 2.0 (the "License");
 * you may not use this file except in compliance with the License.
 * You may obtain a copy of the License at
 *
 *      http://www.apache.org/licenses/LICENSE-2.0
 *
 * Unless required by applicable law or agreed to in writing, software
 * distributed under the License is distributed on an "AS IS" BASIS,
 * WITHOUT WARRANTIES OR CONDITIONS OF ANY KIND, either express or implied.
 * See the License for the specific language governing permissions and
 * limitations under the License.
 * #L%
 */

import ca.uhn.fhir.batch2.api.IJobMaintenanceService;
import ca.uhn.fhir.batch2.api.IJobPersistence;
import ca.uhn.fhir.batch2.channel.BatchJobSender;
import ca.uhn.fhir.batch2.model.JobDefinition;
import ca.uhn.fhir.batch2.model.JobInstance;
import ca.uhn.fhir.batch2.model.JobWorkCursor;
<<<<<<< HEAD
import ca.uhn.fhir.batch2.model.JobWorkNotification;
import ca.uhn.fhir.batch2.model.StatusEnum;
=======
>>>>>>> 9b50b332
import ca.uhn.fhir.batch2.model.WorkChunk;
import ca.uhn.fhir.batch2.progress.JobInstanceStatusUpdater;
import ca.uhn.fhir.jpa.batch.log.Logs;
import ca.uhn.fhir.model.api.IModelJson;
import org.slf4j.Logger;

import javax.annotation.Nonnull;
import java.util.Date;
<<<<<<< HEAD
import java.util.Optional;
=======
>>>>>>> 9b50b332

public class JobStepExecutor<PT extends IModelJson, IT extends IModelJson, OT extends IModelJson> {
	private static final Logger ourLog = Logs.getBatchTroubleshootingLog();

	private final IJobPersistence myJobPersistence;
	private final BatchJobSender myBatchJobSender;
	private final WorkChunkProcessor myJobExecutorSvc;
	private final IJobMaintenanceService myJobMaintenanceService;
	private final JobInstanceStatusUpdater myJobInstanceStatusUpdater;

	private final JobDefinition<PT> myDefinition;
	private final JobInstance myInstance;
	private final String myInstanceId;
	private final WorkChunk myWorkChunk;
	private final JobWorkCursor<PT, IT, OT> myCursor;

	JobStepExecutor(@Nonnull IJobPersistence theJobPersistence,
						 @Nonnull BatchJobSender theBatchJobSender,
						 @Nonnull JobInstance theInstance,
						 @Nonnull WorkChunk theWorkChunk,
						 @Nonnull JobWorkCursor<PT, IT, OT> theCursor,
						 @Nonnull WorkChunkProcessor theExecutor, IJobMaintenanceService theJobMaintenanceService) {
		myJobPersistence = theJobPersistence;
		myBatchJobSender = theBatchJobSender;
		myDefinition = theCursor.jobDefinition;
		myInstance = theInstance;
		myInstanceId = theInstance.getInstanceId();
		myWorkChunk = theWorkChunk;
		myCursor = theCursor;
		myJobExecutorSvc = theExecutor;
		myJobMaintenanceService = theJobMaintenanceService;
		myJobInstanceStatusUpdater = new JobInstanceStatusUpdater(myJobPersistence);
	}

	@SuppressWarnings("unchecked")
	void executeStep() {
		JobStepExecutorOutput<PT, IT, OT> stepExecutorOutput = myJobExecutorSvc.doExecution(
			myCursor,
			myInstance,
			myWorkChunk
		);

		if (!stepExecutorOutput.isSuccessful()) {
			return;
		}

		if (stepExecutorOutput.getDataSink().firstStepProducedNothing()) {
			ourLog.info("First step of job myInstance {} produced no work chunks, marking as completed and setting end date", myInstanceId);
			myInstance.setEndTime(new Date());
<<<<<<< HEAD
			myInstance.setStatus(StatusEnum.COMPLETED);
			myJobPersistence.updateInstance(myInstance);
=======
			myJobInstanceStatusUpdater.setCompleted(myInstance);
>>>>>>> 9b50b332
		}

		if (myInstance.isFastTracking()) {
			handleFastTracking(stepExecutorOutput.getDataSink());
		}
	}

<<<<<<< HEAD
	private void handleGatedExecution(BaseDataSink<PT, IT, OT> theDataSink) {
		JobInstance jobInstance = initializeGatedExecutionIfRequired(theDataSink);

		if (eligibleForFastTracking(theDataSink, jobInstance)) {
			ourLog.info("Gated job {} step {} produced at most one chunk:  Fast tracking execution.", myDefinition.getJobDefinitionId(), myCursor.currentStep.getStepId());
			// This job is defined to be gated, but so far every step has produced at most 1 work chunk, so it is
			// eligible for fast tracking.
			if (myCursor.isFinalStep()) {
				// TODO KHS instance factory should set definition instead of setting it explicitly here and there
				jobInstance.setJobDefinition(myDefinition);
				JobInstanceProgressCalculator calculator = new JobInstanceProgressCalculator(myJobPersistence, jobInstance, new JobChunkProgressAccumulator());
				calculator.calculateAndStoreInstanceProgress();
			} else if (theDataSink.hasExactlyOneChunk()) {
				JobWorkNotification workNotification = new JobWorkNotification(jobInstance, myCursor.nextStep.getStepId(), ((JobDataSink<PT,IT,OT>) theDataSink).getOnlyChunkId());
				myBatchJobSender.sendWorkChannelMessage(workNotification);
			}
		}
	}

	private boolean eligibleForFastTracking(BaseDataSink<PT, IT, OT> theDataSink, JobInstance theJobInstance) {
		return theJobInstance != null &&
			!theJobInstance.hasGatedStep() &&
			theDataSink.getWorkChunkCount() <= 1;
	}

	private JobInstance initializeGatedExecutionIfRequired(BaseDataSink<PT, IT, OT> theDataSink) {
		Optional<JobInstance> oJobInstance = myJobPersistence.fetchInstance(myInstanceId);
		if (oJobInstance.isEmpty()) {
			return null;
		}

		JobInstance jobInstance = oJobInstance.get();
		if (jobInstance.hasGatedStep()) {
			// Gated execution is already initialized
			return jobInstance;
		}

=======
	private void handleFastTracking(BaseDataSink<PT, IT, OT> theDataSink) {
>>>>>>> 9b50b332
		if (theDataSink.getWorkChunkCount() <= 1) {
			ourLog.debug("Gated job {} step {} produced exactly one chunk:  Triggering a maintenance pass.", myDefinition.getJobDefinitionId(), myCursor.currentStep.getStepId());
			myJobMaintenanceService.triggerMaintenancePass();
		} else {
			ourLog.debug("Gated job {} step {} produced {} chunks:  Disabling fast tracking.", myDefinition.getJobDefinitionId(), myCursor.currentStep.getStepId(), theDataSink.getWorkChunkCount());
			myInstance.setFastTracking(false);
			myJobPersistence.updateInstance(myInstance);
		}
	}
}<|MERGE_RESOLUTION|>--- conflicted
+++ resolved
@@ -26,11 +26,6 @@
 import ca.uhn.fhir.batch2.model.JobDefinition;
 import ca.uhn.fhir.batch2.model.JobInstance;
 import ca.uhn.fhir.batch2.model.JobWorkCursor;
-<<<<<<< HEAD
-import ca.uhn.fhir.batch2.model.JobWorkNotification;
-import ca.uhn.fhir.batch2.model.StatusEnum;
-=======
->>>>>>> 9b50b332
 import ca.uhn.fhir.batch2.model.WorkChunk;
 import ca.uhn.fhir.batch2.progress.JobInstanceStatusUpdater;
 import ca.uhn.fhir.jpa.batch.log.Logs;
@@ -39,10 +34,6 @@
 
 import javax.annotation.Nonnull;
 import java.util.Date;
-<<<<<<< HEAD
-import java.util.Optional;
-=======
->>>>>>> 9b50b332
 
 public class JobStepExecutor<PT extends IModelJson, IT extends IModelJson, OT extends IModelJson> {
 	private static final Logger ourLog = Logs.getBatchTroubleshootingLog();
@@ -92,12 +83,7 @@
 		if (stepExecutorOutput.getDataSink().firstStepProducedNothing()) {
 			ourLog.info("First step of job myInstance {} produced no work chunks, marking as completed and setting end date", myInstanceId);
 			myInstance.setEndTime(new Date());
-<<<<<<< HEAD
-			myInstance.setStatus(StatusEnum.COMPLETED);
-			myJobPersistence.updateInstance(myInstance);
-=======
 			myJobInstanceStatusUpdater.setCompleted(myInstance);
->>>>>>> 9b50b332
 		}
 
 		if (myInstance.isFastTracking()) {
@@ -105,47 +91,7 @@
 		}
 	}
 
-<<<<<<< HEAD
-	private void handleGatedExecution(BaseDataSink<PT, IT, OT> theDataSink) {
-		JobInstance jobInstance = initializeGatedExecutionIfRequired(theDataSink);
-
-		if (eligibleForFastTracking(theDataSink, jobInstance)) {
-			ourLog.info("Gated job {} step {} produced at most one chunk:  Fast tracking execution.", myDefinition.getJobDefinitionId(), myCursor.currentStep.getStepId());
-			// This job is defined to be gated, but so far every step has produced at most 1 work chunk, so it is
-			// eligible for fast tracking.
-			if (myCursor.isFinalStep()) {
-				// TODO KHS instance factory should set definition instead of setting it explicitly here and there
-				jobInstance.setJobDefinition(myDefinition);
-				JobInstanceProgressCalculator calculator = new JobInstanceProgressCalculator(myJobPersistence, jobInstance, new JobChunkProgressAccumulator());
-				calculator.calculateAndStoreInstanceProgress();
-			} else if (theDataSink.hasExactlyOneChunk()) {
-				JobWorkNotification workNotification = new JobWorkNotification(jobInstance, myCursor.nextStep.getStepId(), ((JobDataSink<PT,IT,OT>) theDataSink).getOnlyChunkId());
-				myBatchJobSender.sendWorkChannelMessage(workNotification);
-			}
-		}
-	}
-
-	private boolean eligibleForFastTracking(BaseDataSink<PT, IT, OT> theDataSink, JobInstance theJobInstance) {
-		return theJobInstance != null &&
-			!theJobInstance.hasGatedStep() &&
-			theDataSink.getWorkChunkCount() <= 1;
-	}
-
-	private JobInstance initializeGatedExecutionIfRequired(BaseDataSink<PT, IT, OT> theDataSink) {
-		Optional<JobInstance> oJobInstance = myJobPersistence.fetchInstance(myInstanceId);
-		if (oJobInstance.isEmpty()) {
-			return null;
-		}
-
-		JobInstance jobInstance = oJobInstance.get();
-		if (jobInstance.hasGatedStep()) {
-			// Gated execution is already initialized
-			return jobInstance;
-		}
-
-=======
 	private void handleFastTracking(BaseDataSink<PT, IT, OT> theDataSink) {
->>>>>>> 9b50b332
 		if (theDataSink.getWorkChunkCount() <= 1) {
 			ourLog.debug("Gated job {} step {} produced exactly one chunk:  Triggering a maintenance pass.", myDefinition.getJobDefinitionId(), myCursor.currentStep.getStepId());
 			myJobMaintenanceService.triggerMaintenancePass();
