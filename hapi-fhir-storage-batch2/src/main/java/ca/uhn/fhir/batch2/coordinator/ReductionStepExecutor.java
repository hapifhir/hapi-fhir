package ca.uhn.fhir.batch2.coordinator;

/*-
 * #%L
 * HAPI FHIR JPA Server - Batch2 Task Processor
 * %%
 * Copyright (C) 2014 - 2023 Smile CDR, Inc.
 * %%
 * Licensed under the Apache License, Version 2.0 (the "License");
 * you may not use this file except in compliance with the License.
 * You may obtain a copy of the License at
 *
 *      http://www.apache.org/licenses/LICENSE-2.0
 *
 * Unless required by applicable law or agreed to in writing, software
 * distributed under the License is distributed on an "AS IS" BASIS,
 * WITHOUT WARRANTIES OR CONDITIONS OF ANY KIND, either express or implied.
 * See the License for the specific language governing permissions and
 * limitations under the License.
 * #L%
 */

import ca.uhn.fhir.batch2.api.ChunkExecutionDetails;
import ca.uhn.fhir.batch2.api.IJobPersistence;
import ca.uhn.fhir.batch2.api.IReductionStepWorker;
import ca.uhn.fhir.batch2.model.ChunkOutcome;
import ca.uhn.fhir.batch2.model.JobDefinitionStep;
import ca.uhn.fhir.batch2.model.JobInstance;
import ca.uhn.fhir.batch2.model.StatusEnum;
import ca.uhn.fhir.batch2.model.WorkChunk;
<<<<<<< HEAD
import ca.uhn.fhir.util.Logs;
=======
>>>>>>> 697bd277
import ca.uhn.fhir.model.api.IModelJson;
import ca.uhn.fhir.util.Logs;
import org.slf4j.Logger;

import java.util.ArrayList;
import java.util.Iterator;
import java.util.List;

public class ReductionStepExecutor {
	private static final Logger ourLog = Logs.getBatchTroubleshootingLog();
	private final IJobPersistence myJobPersistence;

	public ReductionStepExecutor(IJobPersistence theJobPersistence) {
		myJobPersistence = theJobPersistence;
	}

	/**
	 * Do work and construct execution details for job reduction step
	 */
	<PT extends IModelJson, IT extends IModelJson, OT extends IModelJson> boolean executeReductionStep(
		JobInstance theInstance,
		JobDefinitionStep<PT, IT, OT> theStep,
		Class<IT> theInputType,
		PT theParameters
	) {
		IReductionStepWorker<PT, IT, OT> reductionStepWorker = (IReductionStepWorker<PT, IT, OT>) theStep.getJobStepWorker();

<<<<<<< HEAD
		// we mark it first so that no other maintenance passes will pick this job up!
		// if we shut down mid process, though, it will be stuck in FINALIZE forever :(
		if (!myJobPersistence.markInstanceAsStatus(theInstance.getInstanceId(), StatusEnum.FINALIZE)) {
			ourLog.warn("JobInstance[{}] is already in FINALIZE state, no reducer action performed.", theInstance.getInstanceId());
=======
		if (!myJobPersistence.markInstanceAsStatus(theInstance.getInstanceId(), StatusEnum.FINALIZE)) {
			ourLog.warn(
				"JobInstance[{}] is already in FINALIZE state. In memory status is {}. Reduction step will not rerun!"
				+ " This could be a long running reduction job resulting in the processed msg not being acknowledge,"
				+ " or the result of a failed process or server restarting.",
				theInstance.getInstanceId(),
				theInstance.getStatus().name()
			);
>>>>>>> 697bd277
			return false;
		}
		theInstance.setStatus(StatusEnum.FINALIZE);

		// We fetch all chunks first...
		Iterator<WorkChunk> chunkIterator = myJobPersistence.fetchAllWorkChunksForStepIterator(theInstance.getInstanceId(), theStep.getStepId());

		List<String> failedChunks = new ArrayList<>();
		List<String> successfulChunkIds = new ArrayList<>();

		boolean retval = true;

		try {
			while (chunkIterator.hasNext()) {
				WorkChunk chunk = chunkIterator.next();
				if (!chunk.getStatus().isIncomplete()) {
					// This should never happen since jobs with reduction are required to be gated
					ourLog.error("Unexpected chunk {} with status {} found while reducing {}.  No chunks feeding into a reduction step should be complete.", chunk.getId(), chunk.getStatus(), theInstance);
					continue;
				}

				if (!failedChunks.isEmpty()) {
					// we are going to fail all future chunks now
					failedChunks.add(chunk.getId());
				} else {
					try {
						// feed them into our reduction worker
						// this is the most likely area to throw,
						// as this is where db actions and processing is likely to happen
						ChunkExecutionDetails<PT, IT> chunkDetails = new ChunkExecutionDetails<>(chunk.getData(theInputType), theParameters, theInstance.getInstanceId(), chunk.getId());

						ChunkOutcome outcome = reductionStepWorker.consume(chunkDetails);

						switch (outcome.getStatuss()) {
							case SUCCESS:
								successfulChunkIds.add(chunk.getId());
								break;

							case ABORT:
								ourLog.error("Processing of work chunk {} resulted in aborting job.", chunk.getId());

								// fail entire job - including all future workchunks
								failedChunks.add(chunk.getId());
								retval = false;
								break;

							case FAIL:
<<<<<<< HEAD
=======
								// non-idempotent; but failed chunks will be
								// ignored on a second runthrough of reduction step
>>>>>>> 697bd277
								myJobPersistence.markWorkChunkAsFailed(chunk.getId(),
									"Step worker failed to process work chunk " + chunk.getId());
								retval = false;
								break;
						}
					} catch (Exception e) {
						String msg = String.format(
							"Reduction step failed to execute chunk reduction for chunk %s with exception: %s.",
							chunk.getId(),
							e.getMessage()
						);
						// we got a failure in a reduction
						ourLog.error(msg, e);
						retval = false;

						myJobPersistence.markWorkChunkAsFailed(chunk.getId(), msg);
					}
				}
			}

		} finally {

			if (!successfulChunkIds.isEmpty()) {
				// complete the steps without making a new work chunk
				myJobPersistence.markWorkChunksWithStatusAndWipeData(theInstance.getInstanceId(),
					successfulChunkIds,
					StatusEnum.COMPLETED,
					null // error message - none
				);
			}

			if (!failedChunks.isEmpty()) {
				// mark any failed chunks as failed for aborting
				myJobPersistence.markWorkChunksWithStatusAndWipeData(theInstance.getInstanceId(),
					failedChunks,
					StatusEnum.FAILED,
					"JOB ABORTED");
			}

		}

		// if no successful chunks, return false
		if (successfulChunkIds.isEmpty()) {
			retval = false;
		}

		return retval;
	}
}<|MERGE_RESOLUTION|>--- conflicted
+++ resolved
@@ -28,10 +28,6 @@
 import ca.uhn.fhir.batch2.model.JobInstance;
 import ca.uhn.fhir.batch2.model.StatusEnum;
 import ca.uhn.fhir.batch2.model.WorkChunk;
-<<<<<<< HEAD
-import ca.uhn.fhir.util.Logs;
-=======
->>>>>>> 697bd277
 import ca.uhn.fhir.model.api.IModelJson;
 import ca.uhn.fhir.util.Logs;
 import org.slf4j.Logger;
@@ -59,12 +55,6 @@
 	) {
 		IReductionStepWorker<PT, IT, OT> reductionStepWorker = (IReductionStepWorker<PT, IT, OT>) theStep.getJobStepWorker();
 
-<<<<<<< HEAD
-		// we mark it first so that no other maintenance passes will pick this job up!
-		// if we shut down mid process, though, it will be stuck in FINALIZE forever :(
-		if (!myJobPersistence.markInstanceAsStatus(theInstance.getInstanceId(), StatusEnum.FINALIZE)) {
-			ourLog.warn("JobInstance[{}] is already in FINALIZE state, no reducer action performed.", theInstance.getInstanceId());
-=======
 		if (!myJobPersistence.markInstanceAsStatus(theInstance.getInstanceId(), StatusEnum.FINALIZE)) {
 			ourLog.warn(
 				"JobInstance[{}] is already in FINALIZE state. In memory status is {}. Reduction step will not rerun!"
@@ -73,7 +63,6 @@
 				theInstance.getInstanceId(),
 				theInstance.getStatus().name()
 			);
->>>>>>> 697bd277
 			return false;
 		}
 		theInstance.setStatus(StatusEnum.FINALIZE);
@@ -121,11 +110,8 @@
 								break;
 
 							case FAIL:
-<<<<<<< HEAD
-=======
 								// non-idempotent; but failed chunks will be
 								// ignored on a second runthrough of reduction step
->>>>>>> 697bd277
 								myJobPersistence.markWorkChunkAsFailed(chunk.getId(),
 									"Step worker failed to process work chunk " + chunk.getId());
 								retval = false;
