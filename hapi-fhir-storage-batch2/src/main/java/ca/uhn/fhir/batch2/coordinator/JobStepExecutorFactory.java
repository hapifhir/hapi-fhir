--- conflicted
+++ resolved
@@ -32,19 +32,11 @@
 public class JobStepExecutorFactory {
 	private final IJobPersistence myJobPersistence;
 	private final BatchJobSender myBatchJobSender;
-<<<<<<< HEAD
-	private final JobStepExecutorSvc myJobStepExecutorSvc;
-
-	public JobStepExecutorFactory(@Nonnull IJobPersistence theJobPersistence,
-											@Nonnull BatchJobSender theBatchJobSender,
-											@Nonnull JobStepExecutorSvc theExecutorSvc) {
-=======
 	private final StepExecutionSvc myJobStepExecutorSvc;
 
 	public JobStepExecutorFactory(@Nonnull IJobPersistence theJobPersistence,
 											@Nonnull BatchJobSender theBatchJobSender,
 											@Nonnull StepExecutionSvc theExecutorSvc) {
->>>>>>> 85f59176
 		myJobPersistence = theJobPersistence;
 		myBatchJobSender = theBatchJobSender;
 		myJobStepExecutorSvc = theExecutorSvc;
