/*-
 * #%L
 * HAPI FHIR JPA Server - Batch2 Task Processor
 * %%
 * Copyright (C) 2014 - 2023 Smile CDR, Inc.
 * %%
 * Licensed under the Apache License, Version 2.0 (the "License");
 * you may not use this file except in compliance with the License.
 * You may obtain a copy of the License at
 *
 *      http://www.apache.org/licenses/LICENSE-2.0
 *
 * Unless required by applicable law or agreed to in writing, software
 * distributed under the License is distributed on an "AS IS" BASIS,
 * WITHOUT WARRANTIES OR CONDITIONS OF ANY KIND, either express or implied.
 * See the License for the specific language governing permissions and
 * limitations under the License.
 * #L%
 */
package ca.uhn.fhir.batch2.api;

import ca.uhn.fhir.batch2.model.FetchJobInstancesRequest;
import ca.uhn.fhir.batch2.model.JobDefinition;
import ca.uhn.fhir.batch2.model.JobInstance;
import ca.uhn.fhir.batch2.model.StatusEnum;
import ca.uhn.fhir.batch2.model.WorkChunk;
import ca.uhn.fhir.batch2.model.WorkChunkCreateEvent;
import ca.uhn.fhir.batch2.models.JobInstanceFetchRequest;
import org.apache.commons.lang3.Validate;
import org.apache.commons.lang3.builder.ToStringBuilder;
import org.slf4j.Logger;
import org.slf4j.LoggerFactory;
import org.springframework.data.domain.Page;
import org.springframework.data.domain.Pageable;
import org.springframework.transaction.annotation.Propagation;
import org.springframework.transaction.annotation.Transactional;

import javax.annotation.Nonnull;
import java.util.Collections;
import java.util.Date;
import java.util.Iterator;
import java.util.List;
import java.util.Optional;
import java.util.Set;
import java.util.stream.Stream;

/**
 *
 * Some of this is tested in {@link ca.uhn.hapi.fhir.batch2.test.AbstractIJobPersistenceSpecificationTest}
 * This is a transactional interface, but we have pushed the declaration of calls that have
 * {@code @Transactional(propagation = Propagation.REQUIRES_NEW)} down to the implementations since we have a synchronized
 * wrapper that was double-creating the NEW transaction.
 */
// wipmb For 6.8 - regularize the tx boundary.  Probably make them all MANDATORY
public interface IJobPersistence extends IWorkChunkPersistence {
	Logger ourLog = LoggerFactory.getLogger(IJobPersistence.class);


	/**
	 * Store a new job instance. This will be called when a new job instance is being kicked off.
	 *
	 * @param theInstance The details
	 */
	@Transactional(propagation = Propagation.REQUIRED)
	String storeNewInstance(JobInstance theInstance);

	/**
	 * Fetch an instance
	 *
	 * @param theInstanceId The instance ID
	 */
	Optional<JobInstance> fetchInstance(String theInstanceId);

	// on implementations @Transactional(propagation = Propagation.REQUIRES_NEW)
	List<JobInstance> fetchInstances(String theJobDefinitionId, Set<StatusEnum> theStatuses, Date theCutoff, Pageable thePageable);

	/**
	 * Fetches any existing jobs matching provided request parameters
<<<<<<< HEAD
	 *
	 * @return
=======
>>>>>>> 93a4a7bb
	 */
	// on implementations @Transactional(propagation = Propagation.REQUIRES_NEW)
	List<JobInstance> fetchInstances(FetchJobInstancesRequest theRequest, int theStart, int theBatchSize);

	/**
	 * Fetch all instances
	 */
	// on implementations @Transactional(propagation = Propagation.REQUIRES_NEW)
	List<JobInstance> fetchInstances(int thePageSize, int thePageIndex);

	/**
	 * Fetch instances ordered by myCreateTime DESC
	 */
	// on implementations @Transactional(propagation = Propagation.REQUIRES_NEW)
	List<JobInstance> fetchRecentInstances(int thePageSize, int thePageIndex);

	// on implementations @Transactional(propagation = Propagation.REQUIRES_NEW)
	List<JobInstance> fetchInstancesByJobDefinitionIdAndStatus(String theJobDefinitionId, Set<StatusEnum> theRequestedStatuses, int thePageSize, int thePageIndex);

	/**
	 * Fetch all job instances for a given job definition id
<<<<<<< HEAD
	 *
	 * @param theJobDefinitionId
	 * @param theCount
	 * @param theStart
	 * @return
=======
>>>>>>> 93a4a7bb
	 */
	// on implementations @Transactional(propagation = Propagation.REQUIRES_NEW)
	List<JobInstance> fetchInstancesByJobDefinitionId(String theJobDefinitionId, int theCount, int theStart);

	/**
	 * Fetches all job instances based on the JobFetchRequest
	 *
	 * @param theRequest - the job fetch request
	 * @return - a page of job instances
	 */
	// on implementations @Transactional(propagation = Propagation.REQUIRES_NEW)
	Page<JobInstance> fetchJobInstances(JobInstanceFetchRequest theRequest);


<<<<<<< HEAD
	/**
	 * Marks a given chunk as having errored (ie, may be recoverable)
	 * <p>
	 * Returns the work chunk.
	 * <p>
	 * NB: For backwards compatibility reasons, it could be an empty optional, but
	 * this doesn't mean it has no workchunk (just implementers are not updated)
	 *
	 * @param theParameters - the parameters for marking the workchunk with error
	 * @return - workchunk optional, if available.
	 */
	default Optional<WorkChunk> markWorkChunkAsErroredAndIncrementErrorCount(MarkWorkChunkAsErrorRequest theParameters) {
		// old method - please override me
		markWorkChunkAsErroredAndIncrementErrorCount(theParameters.getChunkId(), theParameters.getErrorMsg());
		return Optional.empty(); // returning empty so as not to break implementers
	}

	/**
	 * Marks a given chunk as having failed (i.e. probably not recoverable)
	 *
	 * @param theChunkId The chunk ID
	 */
	void markWorkChunkAsFailed(String theChunkId, String theErrorMessage);

	/**
	 * Marks a given chunk as having finished
	 *
	 * @param theChunkId          The chunk ID
	 * @param theRecordsProcessed The number of records completed during chunk processing
	 */
	void markWorkChunkAsCompletedAndClearData(String theInstanceId, String theChunkId, int theRecordsProcessed);

	/**
	 * Marks all work chunks with the provided status and erases the data
	 *
	 * @param theInstanceId - the instance id
	 * @param theChunkIds   - the ids of work chunks being reduced to single chunk
	 * @param theStatus     - the status to mark
	 * @param theErrorMsg   - error message (if status warrants it)
	 */
	void markWorkChunksWithStatusAndWipeData(String theInstanceId, List<String> theChunkIds, StatusEnum theStatus, String theErrorMsg);

	/**
	 * Increments the work chunk error count by the given amount
	 *
	 * @param theChunkId     The chunk ID
	 * @param theIncrementBy The number to increment the error count by
	 */
	void incrementWorkChunkErrorCount(String theChunkId, int theIncrementBy);

	/**
	 * Updates the work chunk warning message
	 *
	 * @param theChunkId			 The chunk ID
	 * @param theWarningMessage The warning message
	 */
	void updateWorkChunkWarningMessage(String theChunkId, String theWarningMessage);

	@Transactional(propagation = Propagation.REQUIRES_NEW)
=======
	// on implementations @Transactional(propagation = Propagation.REQUIRES_NEW)
>>>>>>> 93a4a7bb
	boolean canAdvanceInstanceToNextStep(String theInstanceId, String theCurrentStepId);

	/**
	 * Fetches all chunks for a given instance, without loading the data
	 *
	 * TODO MB this seems to only be used by tests.  Can we use the iterator instead?
	 * @param theInstanceId The instance ID
	 * @param thePageSize   The page size
	 * @param thePageIndex  The page index
	 */
<<<<<<< HEAD
	List<WorkChunk> fetchWorkChunksWithoutData(String theInstanceId, int thePageSize, int thePageIndex);

	/**
	 * Fetch all chunks for a given instance.
	 *
	 * @param theInstanceId - instance id
	 * @param theWithData   - whether or not to include the data
	 * @return - an iterator for fetching work chunks
	 */
	Iterator<WorkChunk> fetchAllWorkChunksIterator(String theInstanceId, boolean theWithData);

	/**
	 * Deprecated, use {@link ca.uhn.fhir.batch2.api.IJobPersistence#fetchAllWorkChunksForStepStream(String, String)}
	 * Fetch all chunks with data for a given instance for a given step id
	 *
	 * @param theInstanceId
	 * @param theStepId
=======
	default List<WorkChunk> fetchWorkChunksWithoutData(String theInstanceId, int thePageSize, int thePageIndex) {
		// for back-compat
		// wipmb delete after merge.
		Validate.isTrue(false, "Dead path");
		return null;
	}

	/**
	 * Fetch all chunks for a given instance.
	 * @param theInstanceId - instance id
	 * @param theWithData - whether or not to include the data
>>>>>>> 93a4a7bb
	 * @return - an iterator for fetching work chunks
	 */
	default Iterator<WorkChunk> fetchAllWorkChunksIterator(String theInstanceId, boolean theWithData) {
		// for back-compat
		// wipmb delete after merge.
		Validate.isTrue(false, "Dead path");
		return null;
	}

	/**
<<<<<<< HEAD
	 * Fetch all chunks with data for a given instance for a given step id
	 *
	 * @param theInstanceId
	 * @param theStepId
=======
	 * Fetch all chunks with data for a given instance for a given step id - read-only.
	 *
>>>>>>> 93a4a7bb
	 * @return - a stream for fetching work chunks
	 */
	default Stream<WorkChunk> fetchAllWorkChunksForStepStream(String theInstanceId, String theStepId) {
		// for back-compat
		// wipmb delete after merge.
		Validate.isTrue(false, "Dead path");
		return null;
	}

	/**
	 * Callback to update a JobInstance within a locked transaction.
	 * Return true from the callback if the record write should continue, or false if
	 * the change should be discarded.
	 */
	interface JobInstanceUpdateCallback  {
		/**
		 * Modify theInstance within a write-lock transaction.
		 * @param theInstance a copy of the instance to modify.
		 * @return true if the change to theInstance should be written back to the db.
		 */
		boolean doUpdate(JobInstance theInstance);
	}

	/**
	 * Brute-force hack for now to create a tx boundary - takes a write-lock on the instance
	 * while the theModifier runs.
	 * Keep the callback short to keep the lock-time short.
	 * If the status is changing, use {@link ca.uhn.fhir.batch2.progress.JobInstanceStatusUpdater}
	 * 	inside theModifier to ensure state-change callbacks are invoked properly.
	 *
	 * @param theInstanceId the id of the instance to modify
	 * @param theModifier a hook to modify the instance - return true to finish the record write
	 * @return true if the instance was modified
	 */
	// wipmb For 6.8 - consider changing callers to actual objects we can unit test
	@Transactional
	boolean updateInstance(String theInstanceId, JobInstanceUpdateCallback theModifier);

	/**
	 * Deletes the instance and all associated work chunks
	 *
	 * @param theInstanceId The instance ID
	 */
	// on implementations @Transactional(propagation = Propagation.REQUIRES_NEW)
	void deleteInstanceAndChunks(String theInstanceId);

	/**
	 * Deletes all work chunks associated with the instance
	 *
	 * @param theInstanceId The instance ID
	 */
	// on implementations @Transactional(propagation = Propagation.REQUIRES_NEW)
	void deleteChunksAndMarkInstanceAsChunksPurged(String theInstanceId);

	/**
	 * Marks an instance as being complete
	 *
	 * @param theInstanceId The instance ID
	 * @return true if the instance status changed
	 */
	default boolean markInstanceAsCompleted(String theInstanceId) {
		// for back-compat
		// wipmb delete after merge.
		Validate.isTrue(false, "Dead path");
		return false;
	}

	default boolean markInstanceAsStatus(String theInstance, StatusEnum theStatusEnum) {
		// wipmb delete after merge.
		// for back-compat
		Validate.isTrue(false, "Dead path");
		return false;
	}


	@Transactional(propagation = Propagation.MANDATORY)
	boolean markInstanceAsStatusWhenStatusIn(String theInstance, StatusEnum theStatusEnum, Set<StatusEnum> thePriorStates);

	/**
	 * Marks an instance as cancelled
	 *
	 * @param theInstanceId The instance ID
	 */
	// on implementations @Transactional(propagation = Propagation.REQUIRES_NEW)
	JobOperationResultJson cancelInstance(String theInstanceId);

	@Transactional(propagation = Propagation.MANDATORY)
	void updateInstanceUpdateTime(String theInstanceId);



	/*
	 * State transition events for job instances.
	 * These cause the transitions along {@link ca.uhn.fhir.batch2.model.StatusEnum}
	 *
	 * @see hapi-fhir-docs/src/main/resources/ca/uhn/hapi/fhir/docs/server_jpa_batch/batch2_states.md
	 */

	class CreateResult {
		public final String jobInstanceId;
		public final String workChunkId;

		public CreateResult(String theJobInstanceId, String theWorkChunkId) {
			jobInstanceId = theJobInstanceId;
			workChunkId = theWorkChunkId;
		}

		@Override
		public String toString() {
			return new ToStringBuilder(this)
				.append("jobInstanceId", jobInstanceId)
				.append("workChunkId", workChunkId)
				.toString();
		}
	}

	/**
	 * Create the job, and it's first chunk.
	 *
	 * We create the chunk atomically with the job so that we never have a state with
	 * zero unfinished chunks left until the job is complete.  Makes the maintenance run simpler.
	 *
	 * @param theJobDefinition what kind of job
	 * @param theParameters params for the job
	 * @return the ids of the instance and first chunk
	 */
	@Nonnull
	@Transactional(propagation = Propagation.MANDATORY)
	default CreateResult onCreateWithFirstChunk(JobDefinition<?> theJobDefinition, String theParameters) {
		JobInstance instance = JobInstance.fromJobDefinition(theJobDefinition);
		instance.setParameters(theParameters);
		instance.setStatus(StatusEnum.QUEUED);

		String instanceId = storeNewInstance(instance);
		ourLog.info("Stored new {} job {} with status {}", theJobDefinition.getJobDefinitionId(), instanceId, instance.getStatus());
		ourLog.debug("Job parameters: {}", instance.getParameters());

		WorkChunkCreateEvent batchWorkChunk = WorkChunkCreateEvent.firstChunk(theJobDefinition, instanceId);
		String chunkId = onWorkChunkCreate(batchWorkChunk);
		return new CreateResult(instanceId, chunkId);

	}

	/**
	 * Move from QUEUED->IN_PROGRESS when a work chunk arrives.
	 * Ignore other prior states.
	 * @return did the transition happen
	 */
	@Transactional(propagation = Propagation.MANDATORY)
	default boolean onChunkDequeued(String theJobInstanceId) {
		return markInstanceAsStatusWhenStatusIn(theJobInstanceId, StatusEnum.IN_PROGRESS, Collections.singleton(StatusEnum.QUEUED));
	}

}<|MERGE_RESOLUTION|>--- conflicted
+++ resolved
@@ -76,11 +76,7 @@
 
 	/**
 	 * Fetches any existing jobs matching provided request parameters
-<<<<<<< HEAD
-	 *
-	 * @return
-=======
->>>>>>> 93a4a7bb
+	 *
 	 */
 	// on implementations @Transactional(propagation = Propagation.REQUIRES_NEW)
 	List<JobInstance> fetchInstances(FetchJobInstancesRequest theRequest, int theStart, int theBatchSize);
@@ -102,14 +98,7 @@
 
 	/**
 	 * Fetch all job instances for a given job definition id
-<<<<<<< HEAD
-	 *
-	 * @param theJobDefinitionId
-	 * @param theCount
-	 * @param theStart
-	 * @return
-=======
->>>>>>> 93a4a7bb
+	 *
 	 */
 	// on implementations @Transactional(propagation = Propagation.REQUIRES_NEW)
 	List<JobInstance> fetchInstancesByJobDefinitionId(String theJobDefinitionId, int theCount, int theStart);
@@ -122,60 +111,10 @@
 	 */
 	// on implementations @Transactional(propagation = Propagation.REQUIRES_NEW)
 	Page<JobInstance> fetchJobInstances(JobInstanceFetchRequest theRequest);
-
-
-<<<<<<< HEAD
-	/**
-	 * Marks a given chunk as having errored (ie, may be recoverable)
-	 * <p>
-	 * Returns the work chunk.
-	 * <p>
-	 * NB: For backwards compatibility reasons, it could be an empty optional, but
-	 * this doesn't mean it has no workchunk (just implementers are not updated)
-	 *
-	 * @param theParameters - the parameters for marking the workchunk with error
-	 * @return - workchunk optional, if available.
-	 */
-	default Optional<WorkChunk> markWorkChunkAsErroredAndIncrementErrorCount(MarkWorkChunkAsErrorRequest theParameters) {
-		// old method - please override me
-		markWorkChunkAsErroredAndIncrementErrorCount(theParameters.getChunkId(), theParameters.getErrorMsg());
-		return Optional.empty(); // returning empty so as not to break implementers
-	}
-
-	/**
-	 * Marks a given chunk as having failed (i.e. probably not recoverable)
-	 *
-	 * @param theChunkId The chunk ID
-	 */
-	void markWorkChunkAsFailed(String theChunkId, String theErrorMessage);
-
-	/**
-	 * Marks a given chunk as having finished
-	 *
-	 * @param theChunkId          The chunk ID
-	 * @param theRecordsProcessed The number of records completed during chunk processing
-	 */
-	void markWorkChunkAsCompletedAndClearData(String theInstanceId, String theChunkId, int theRecordsProcessed);
-
-	/**
-	 * Marks all work chunks with the provided status and erases the data
-	 *
-	 * @param theInstanceId - the instance id
-	 * @param theChunkIds   - the ids of work chunks being reduced to single chunk
-	 * @param theStatus     - the status to mark
-	 * @param theErrorMsg   - error message (if status warrants it)
-	 */
-	void markWorkChunksWithStatusAndWipeData(String theInstanceId, List<String> theChunkIds, StatusEnum theStatus, String theErrorMsg);
-
-	/**
-	 * Increments the work chunk error count by the given amount
-	 *
-	 * @param theChunkId     The chunk ID
-	 * @param theIncrementBy The number to increment the error count by
-	 */
-	void incrementWorkChunkErrorCount(String theChunkId, int theIncrementBy);
-
-	/**
+	 *
+
+
+	// on implementations @Transactional(propagation = Propagation.REQUIRES_NEW)
 	 * Updates the work chunk warning message
 	 *
 	 * @param theChunkId			 The chunk ID
@@ -183,10 +122,6 @@
 	 */
 	void updateWorkChunkWarningMessage(String theChunkId, String theWarningMessage);
 
-	@Transactional(propagation = Propagation.REQUIRES_NEW)
-=======
-	// on implementations @Transactional(propagation = Propagation.REQUIRES_NEW)
->>>>>>> 93a4a7bb
 	boolean canAdvanceInstanceToNextStep(String theInstanceId, String theCurrentStepId);
 
 	/**
@@ -197,37 +132,17 @@
 	 * @param thePageSize   The page size
 	 * @param thePageIndex  The page index
 	 */
-<<<<<<< HEAD
-	List<WorkChunk> fetchWorkChunksWithoutData(String theInstanceId, int thePageSize, int thePageIndex);
-
+	default List<WorkChunk> fetchWorkChunksWithoutData(String theInstanceId, int thePageSize, int thePageIndex) {
+		// for back-compat
+		// wipmb delete after merge.
+		Validate.isTrue(false, "Dead path");
+		return null;
+	}
 	/**
 	 * Fetch all chunks for a given instance.
 	 *
-	 * @param theInstanceId - instance id
-	 * @param theWithData   - whether or not to include the data
-	 * @return - an iterator for fetching work chunks
-	 */
-	Iterator<WorkChunk> fetchAllWorkChunksIterator(String theInstanceId, boolean theWithData);
-
-	/**
-	 * Deprecated, use {@link ca.uhn.fhir.batch2.api.IJobPersistence#fetchAllWorkChunksForStepStream(String, String)}
-	 * Fetch all chunks with data for a given instance for a given step id
-	 *
-	 * @param theInstanceId
-	 * @param theStepId
-=======
-	default List<WorkChunk> fetchWorkChunksWithoutData(String theInstanceId, int thePageSize, int thePageIndex) {
-		// for back-compat
-		// wipmb delete after merge.
-		Validate.isTrue(false, "Dead path");
-		return null;
-	}
-
-	/**
-	 * Fetch all chunks for a given instance.
 	 * @param theInstanceId - instance id
 	 * @param theWithData - whether or not to include the data
->>>>>>> 93a4a7bb
 	 * @return - an iterator for fetching work chunks
 	 */
 	default Iterator<WorkChunk> fetchAllWorkChunksIterator(String theInstanceId, boolean theWithData) {
@@ -238,15 +153,8 @@
 	}
 
 	/**
-<<<<<<< HEAD
-	 * Fetch all chunks with data for a given instance for a given step id
-	 *
-	 * @param theInstanceId
-	 * @param theStepId
-=======
 	 * Fetch all chunks with data for a given instance for a given step id - read-only.
 	 *
->>>>>>> 93a4a7bb
 	 * @return - a stream for fetching work chunks
 	 */
 	default Stream<WorkChunk> fetchAllWorkChunksForStepStream(String theInstanceId, String theStepId) {
