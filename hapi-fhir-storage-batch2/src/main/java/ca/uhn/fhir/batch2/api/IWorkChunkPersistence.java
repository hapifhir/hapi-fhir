/*-
 * #%L
 * HAPI FHIR JPA Server - Batch2 Task Processor
 * %%
 * Copyright (C) 2014 - 2023 Smile CDR, Inc.
 * %%
 * Licensed under the Apache License, Version 2.0 (the "License");
 * you may not use this file except in compliance with the License.
 * You may obtain a copy of the License at
 *
 *      http://www.apache.org/licenses/LICENSE-2.0
 *
 * Unless required by applicable law or agreed to in writing, software
 * distributed under the License is distributed on an "AS IS" BASIS,
 * WITHOUT WARRANTIES OR CONDITIONS OF ANY KIND, either express or implied.
 * See the License for the specific language governing permissions and
 * limitations under the License.
 * #L%
 */
package ca.uhn.fhir.batch2.api;

package ca.uhn.fhir.batch2.api;

import ca.uhn.fhir.batch2.model.WorkChunk;
import ca.uhn.fhir.batch2.model.WorkChunkCompletionEvent;
import ca.uhn.fhir.batch2.model.WorkChunkCreateEvent;
import ca.uhn.fhir.batch2.model.WorkChunkErrorEvent;
import ca.uhn.fhir.batch2.model.WorkChunkStatusEnum;

import java.util.Iterator;
import java.util.List;
import java.util.Optional;
import java.util.stream.Stream;

/**
 * Work Chunk api, implementing the WorkChunk state machine.
 * Test specification is in {@link ca.uhn.hapi.fhir.batch2.test.AbstractIJobPersistenceSpecificationTest}
 *
 * @see hapi-fhir-docs/src/main/resources/ca/uhn/hapi/fhir/docs/server_jpa_batch/batch2_states.md
 */
public interface IWorkChunkPersistence {

	//////////////////////////////////
	// WorkChunk calls
	//////////////////////////////////

	/**
	 * Stores a chunk of work for later retrieval.
	 * The first state event, as the chunk is created.
	 * This method should be atomic and should only
	 * return when the chunk has been successfully stored in the database.
	 * Chunk should be stored with a status of {@link WorkChunkStatusEnum#QUEUED}
	 *
	 * @param theBatchWorkChunk the batch work chunk to be stored
	 * @return a globally unique identifier for this chunk.
	 */
<<<<<<< HEAD
	String onWorkChunkCreate(WorkChunkCreateEvent theBatchWorkChunk);
=======
	default String onWorkChunkCreate(WorkChunkCreateEvent theBatchWorkChunk) {
		// back-compat for one minor version
		return storeWorkChunk(theBatchWorkChunk);
	}
	// wipmb for deletion
	@Deprecated(since="6.5.6")
	default String storeWorkChunk(BatchWorkChunk theBatchWorkChunk) {
		// dead code in 6.5.7
		return null;
	}
>>>>>>> 90da12fb

	/**
	 * On arrival at a worker.
	 * The second state event, as the worker starts processing.
	 * Transition to {@link WorkChunkStatusEnum#IN_PROGRESS} if unless not in QUEUED or ERRORRED state.
	 *
<<<<<<< HEAD
	 * @param theChunkId The ID from {@link #onWorkChunkCreate}
	 * @return The WorkChunk or empty if no chunk exists, or not in a runnable state (QUEUED or ERRORRED)
	 */
	Optional<WorkChunk> onWorkChunkDequeue(String theChunkId);
=======
	 * @param theChunkId The ID from {@link #onWorkChunkCreate(BatchWorkChunk theBatchWorkChunk)}
	 * @return The WorkChunk or empty if no chunk exists, or not in a runnable state (QUEUED or ERRORRED)
	 */
	default Optional<WorkChunk> onWorkChunkDequeue(String theChunkId) {
		// back-compat for one minor version
		return fetchWorkChunkSetStartTimeAndMarkInProgress(theChunkId);
	}
	// wipmb for deletion
	@Deprecated(since="6.5.6")
	default Optional<WorkChunk> fetchWorkChunkSetStartTimeAndMarkInProgress(String theChunkId) {
		// dead code
		return null;
	}
>>>>>>> 90da12fb

	/**
	 * A retryable error.
	 * Transition to {@link WorkChunkStatusEnum#ERRORED} unless max-retries passed, then
	 * transition to {@link WorkChunkStatusEnum#FAILED}.
	 *
	 * @param theParameters - the error message and max retry count.
	 * @return - the new status - ERRORED or ERRORED, depending on retry count
	 */
<<<<<<< HEAD
	WorkChunkStatusEnum onWorkChunkError(WorkChunkErrorEvent theParameters);
=======
	default WorkChunkStatusEnum onWorkChunkError(WorkChunkErrorEvent theParameters) {
		// back-compat for one minor version
		return workChunkErrorEvent(theParameters);
	}

	// wipmb for deletion
	@Deprecated(since="6.5.6")
	default WorkChunkStatusEnum workChunkErrorEvent(WorkChunkErrorEvent theParameters) {
		// dead code in 6.5.7
		return null;
	}
>>>>>>> 90da12fb

	/**
	 * An unrecoverable error.
	 * Transition to {@link WorkChunkStatusEnum#FAILED}
	 *
	 * @param theChunkId The chunk ID
	 */
<<<<<<< HEAD
	void onWorkChunkFailed(String theChunkId, String theErrorMessage);

=======
	default void onWorkChunkFailed(String theChunkId, String theErrorMessage) {
		// back-compat for one minor version
		markWorkChunkAsFailed(theChunkId, theErrorMessage);
	}


	// wipmb for deletion
	@Deprecated(since="6.5.6")
	default void markWorkChunkAsFailed(String theChunkId, String theErrorMessage) {
		// dead code in 6.5.7
	}
>>>>>>> 90da12fb


	/**
	 * Report success and complete the chunk.
	 * Transition to {@link WorkChunkStatusEnum#COMPLETED}
	 *
	 * @param theEvent with record and error count
	 */
<<<<<<< HEAD
	void onWorkChunkCompletion(WorkChunkCompletionEvent theEvent);

=======
	default void onWorkChunkCompletion(WorkChunkCompletionEvent theEvent) {
		// back-compat for one minor version
		workChunkCompletionEvent(theEvent);
	}
	// wipmb for deletion
	@Deprecated(since="6.5.6")
	default void workChunkCompletionEvent(WorkChunkCompletionEvent theEvent) {
		// dead code in 6.5.7
	}
>>>>>>> 90da12fb

	/**
	 * Marks all work chunks with the provided status and erases the data
	 *
	 * @param theInstanceId - the instance id
	 * @param theChunkIds   - the ids of work chunks being reduced to single chunk
	 * @param theStatus     - the status to mark
	 * @param theErrorMsg   - error message (if status warrants it)
	 */
	void markWorkChunksWithStatusAndWipeData(String theInstanceId, List<String> theChunkIds, WorkChunkStatusEnum theStatus, String theErrorMsg);


	/**
	 * Fetches all chunks for a given instance, without loading the data
	 *
	 * @param theInstanceId The instance ID
	 * @param thePageSize   The page size
	 * @param thePageIndex  The page index
	 */
	List<WorkChunk> fetchWorkChunksWithoutData(String theInstanceId, int thePageSize, int thePageIndex);


	/**
	 * Fetch all chunks for a given instance.
	 *
	 * @param theInstanceId - instance id
	 * @param theWithData   - whether or not to include the data
	 * @return - an iterator for fetching work chunks
	 */
	Iterator<WorkChunk> fetchAllWorkChunksIterator(String theInstanceId, boolean theWithData);


	/**
	 * Fetch all chunks with data for a given instance for a given step id
	 *
	 * @return - a stream for fetching work chunks
	 */
	Stream<WorkChunk> fetchAllWorkChunksForStepStream(String theInstanceId, String theStepId);

	/**
	 * Fetch chunk ids for starting a gated step.
	 *
	 * @param theInstanceId the job
	 * @param theStepId     the step that is starting
	 * @return the WorkChunk ids
	 */
	List<String> fetchAllChunkIdsForStepWithStatus(String theInstanceId, String theStepId, WorkChunkStatusEnum theStatusEnum);


}<|MERGE_RESOLUTION|>--- conflicted
+++ resolved
@@ -17,8 +17,6 @@
  * limitations under the License.
  * #L%
  */
-package ca.uhn.fhir.batch2.api;
-
 package ca.uhn.fhir.batch2.api;
 
 import ca.uhn.fhir.batch2.model.WorkChunk;
@@ -54,46 +52,17 @@
 	 * @param theBatchWorkChunk the batch work chunk to be stored
 	 * @return a globally unique identifier for this chunk.
 	 */
-<<<<<<< HEAD
 	String onWorkChunkCreate(WorkChunkCreateEvent theBatchWorkChunk);
-=======
-	default String onWorkChunkCreate(WorkChunkCreateEvent theBatchWorkChunk) {
-		// back-compat for one minor version
-		return storeWorkChunk(theBatchWorkChunk);
-	}
-	// wipmb for deletion
-	@Deprecated(since="6.5.6")
-	default String storeWorkChunk(BatchWorkChunk theBatchWorkChunk) {
-		// dead code in 6.5.7
-		return null;
-	}
->>>>>>> 90da12fb
 
 	/**
 	 * On arrival at a worker.
 	 * The second state event, as the worker starts processing.
 	 * Transition to {@link WorkChunkStatusEnum#IN_PROGRESS} if unless not in QUEUED or ERRORRED state.
 	 *
-<<<<<<< HEAD
 	 * @param theChunkId The ID from {@link #onWorkChunkCreate}
 	 * @return The WorkChunk or empty if no chunk exists, or not in a runnable state (QUEUED or ERRORRED)
 	 */
 	Optional<WorkChunk> onWorkChunkDequeue(String theChunkId);
-=======
-	 * @param theChunkId The ID from {@link #onWorkChunkCreate(BatchWorkChunk theBatchWorkChunk)}
-	 * @return The WorkChunk or empty if no chunk exists, or not in a runnable state (QUEUED or ERRORRED)
-	 */
-	default Optional<WorkChunk> onWorkChunkDequeue(String theChunkId) {
-		// back-compat for one minor version
-		return fetchWorkChunkSetStartTimeAndMarkInProgress(theChunkId);
-	}
-	// wipmb for deletion
-	@Deprecated(since="6.5.6")
-	default Optional<WorkChunk> fetchWorkChunkSetStartTimeAndMarkInProgress(String theChunkId) {
-		// dead code
-		return null;
-	}
->>>>>>> 90da12fb
 
 	/**
 	 * A retryable error.
@@ -103,21 +72,7 @@
 	 * @param theParameters - the error message and max retry count.
 	 * @return - the new status - ERRORED or ERRORED, depending on retry count
 	 */
-<<<<<<< HEAD
 	WorkChunkStatusEnum onWorkChunkError(WorkChunkErrorEvent theParameters);
-=======
-	default WorkChunkStatusEnum onWorkChunkError(WorkChunkErrorEvent theParameters) {
-		// back-compat for one minor version
-		return workChunkErrorEvent(theParameters);
-	}
-
-	// wipmb for deletion
-	@Deprecated(since="6.5.6")
-	default WorkChunkStatusEnum workChunkErrorEvent(WorkChunkErrorEvent theParameters) {
-		// dead code in 6.5.7
-		return null;
-	}
->>>>>>> 90da12fb
 
 	/**
 	 * An unrecoverable error.
@@ -125,22 +80,7 @@
 	 *
 	 * @param theChunkId The chunk ID
 	 */
-<<<<<<< HEAD
 	void onWorkChunkFailed(String theChunkId, String theErrorMessage);
-
-=======
-	default void onWorkChunkFailed(String theChunkId, String theErrorMessage) {
-		// back-compat for one minor version
-		markWorkChunkAsFailed(theChunkId, theErrorMessage);
-	}
-
-
-	// wipmb for deletion
-	@Deprecated(since="6.5.6")
-	default void markWorkChunkAsFailed(String theChunkId, String theErrorMessage) {
-		// dead code in 6.5.7
-	}
->>>>>>> 90da12fb
 
 
 	/**
@@ -149,20 +89,7 @@
 	 *
 	 * @param theEvent with record and error count
 	 */
-<<<<<<< HEAD
 	void onWorkChunkCompletion(WorkChunkCompletionEvent theEvent);
-
-=======
-	default void onWorkChunkCompletion(WorkChunkCompletionEvent theEvent) {
-		// back-compat for one minor version
-		workChunkCompletionEvent(theEvent);
-	}
-	// wipmb for deletion
-	@Deprecated(since="6.5.6")
-	default void workChunkCompletionEvent(WorkChunkCompletionEvent theEvent) {
-		// dead code in 6.5.7
-	}
->>>>>>> 90da12fb
 
 	/**
 	 * Marks all work chunks with the provided status and erases the data
