package ca.uhn.fhir.batch2.model;

/*-
 * #%L
 * HAPI FHIR JPA Server - Batch2 Task Processor
 * %%
 * Copyright (C) 2014 - 2022 Smile CDR, Inc.
 * %%
 * Licensed under the Apache License, Version 2.0 (the "License");
 * you may not use this file except in compliance with the License.
 * You may obtain a copy of the License at
 *
 *      http://www.apache.org/licenses/LICENSE-2.0
 *
 * Unless required by applicable law or agreed to in writing, software
 * distributed under the License is distributed on an "AS IS" BASIS,
 * WITHOUT WARRANTIES OR CONDITIONS OF ANY KIND, either express or implied.
 * See the License for the specific language governing permissions and
 * limitations under the License.
 * #L%
 */

import ca.uhn.fhir.batch2.api.VoidModel;
import ca.uhn.fhir.i18n.Msg;
import ca.uhn.fhir.model.api.IModelJson;
import ca.uhn.fhir.rest.server.exceptions.InternalErrorException;
import org.apache.commons.lang3.Validate;
import org.slf4j.Logger;
import org.slf4j.LoggerFactory;

import java.util.List;

/**
 * This immutable object is produced by reconciling a work notification message to its corresponding job definition.
 * It holds information required to execute the current step and send data to the next step.
 *
 * @param <PT> Job Parameter type
 * @param <IT> Current step input data type
 * @param <OT> Current step output data type and next step input data type
 */
public class JobWorkCursor<PT extends IModelJson, IT extends IModelJson, OT extends IModelJson> {
	private static final Logger ourLog = LoggerFactory.getLogger(JobWorkCursor.class);
	public final JobDefinition<PT> jobDefinition;
	public final boolean isFirstStep;
	public final JobDefinitionStep<PT, IT, OT> currentStep;
	public final JobDefinitionStep<PT, OT, ?> nextStep;

	public JobWorkCursor(JobDefinition<PT> theJobDefinition, boolean theIsFirstStep, JobDefinitionStep<PT, IT, OT> theCurrentStep, JobDefinitionStep<PT, OT, ?> theNextStep) {
		jobDefinition = theJobDefinition;
		isFirstStep = theIsFirstStep;
		currentStep = theCurrentStep;
		nextStep = theNextStep;
		validate();
	}

	private void validate() {
		if (isFirstStep) {
			Validate.isTrue(currentStep.getInputType() == VoidModel.class);
		}
		// Note that if it is not the first step, it can have VoidModel as it's input type--not all steps require input from
		// the previous step
		if (nextStep != null) {
			Validate.isTrue(currentStep.getOutputType() == nextStep.getInputType());
		}
	}

	public static <PT extends IModelJson> JobWorkCursor<PT,?,?> fromJobDefinitionAndRequestedStepId(JobDefinition<PT> theJobDefinition, String theRequestedStepId) {
		boolean isFirstStep = false;
		JobDefinitionStep<PT,?,?> currentStep = null;
		JobDefinitionStep<PT,?,?> nextStep = null;

		List<JobDefinitionStep<PT, ?, ?>> steps = theJobDefinition.getSteps();
		for (int i = 0; i < steps.size(); i++) {
			JobDefinitionStep<PT, ?, ?> step = steps.get(i);
			if (step.getStepId().equals(theRequestedStepId)) {
				currentStep = step;
				if (i == 0) {
					isFirstStep = true;
				}
				if (i < (steps.size() - 1)) {
					nextStep = steps.get(i + 1);
				}
				break;
			}
		}

		if (currentStep == null) {
			String msg = "Unknown step[" + theRequestedStepId + "] for job definition ID[" + theJobDefinition.getJobDefinitionId() + "] version[" + theJobDefinition.getJobDefinitionVersion() + "]";
			ourLog.warn(msg);
			throw new InternalErrorException(Msg.code(2042) + msg);
		}

		return new JobWorkCursor(theJobDefinition, isFirstStep, currentStep, nextStep);
	}

	public String getCurrentStepId() {
		return currentStep.getStepId();
	}

	public boolean isFinalStep() {
		return nextStep == null;
	}

	@SuppressWarnings("unchecked")
	public JobWorkCursor<PT,IT, VoidModel> asFinalCursor() {
		Validate.isTrue(isFinalStep());
		return (JobWorkCursor<PT,IT, VoidModel>)this;
	}

	public JobDefinition<PT> getJobDefinition() {
		return jobDefinition;
	}

	public JobDefinitionStep<PT, IT, OT> getCurrentStep() {
		return currentStep;
	}
<<<<<<< HEAD
=======

	public boolean isReductionStep() {
		return currentStep.isReductionStep();
	}
>>>>>>> 85f59176
}<|MERGE_RESOLUTION|>--- conflicted
+++ resolved
@@ -114,11 +114,8 @@
 	public JobDefinitionStep<PT, IT, OT> getCurrentStep() {
 		return currentStep;
 	}
-<<<<<<< HEAD
-=======
 
 	public boolean isReductionStep() {
 		return currentStep.isReductionStep();
 	}
->>>>>>> 85f59176
 }