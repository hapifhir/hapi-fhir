--- conflicted
+++ resolved
@@ -330,8 +330,6 @@
 			return new Builder<>(mySteps, myJobDefinitionId, myJobDefinitionVersion, myJobDescription, myJobParametersType, VoidModel.class, myParametersValidator, myGatedExecution, myCompletionHandler);
 		}
 
-<<<<<<< HEAD
-=======
 		/**
 		 * Supplies an optional callback that will be invoked if the job fails
 		 */
@@ -341,7 +339,6 @@
 			return this;
 		}
 
->>>>>>> b68ccb37
 	}
 
 	public static Builder<IModelJson, VoidModel> newBuilder() {
