--- conflicted
+++ resolved
@@ -86,13 +86,8 @@
 	@JsonProperty(value = "estimatedCompletion", access = JsonProperty.Access.READ_ONLY)
 	private String myEstimatedTimeRemaining;
 
-<<<<<<< HEAD
-	@JsonProperty(value = "record", access = JsonProperty.Access.READ_WRITE)
-	private String myRecord;
-=======
 	@JsonProperty(value = "report", access = JsonProperty.Access.READ_WRITE)
 	private String myReport;
->>>>>>> 85f59176
 
 	@JsonIgnore
 	private JobDefinition<?> myJobDefinition;
@@ -125,11 +120,7 @@
 		setTotalElapsedMillis(theJobInstance.getTotalElapsedMillis());
 		setWorkChunksPurged(theJobInstance.isWorkChunksPurged());
 		setCurrentGatedStepId(theJobInstance.getCurrentGatedStepId());
-<<<<<<< HEAD
-		setRecord(theJobInstance.getRecord());
-=======
 		setReport(theJobInstance.getReport());
->>>>>>> 85f59176
 		myJobDefinition = theJobInstance.getJobDefinition();
 	}
 
@@ -284,21 +275,12 @@
 		myCancelled = theCancelled;
 	}
 
-<<<<<<< HEAD
-	public String getRecord() {
-		return myRecord;
-	}
-
-	public void setRecord(String theRecord) {
-		myRecord = theRecord;
-=======
 	public String getReport() {
 		return myReport;
 	}
 
 	public void setReport(String theReport) {
 		myReport = theReport;
->>>>>>> 85f59176
 	}
 
 	@Override
@@ -318,11 +300,7 @@
 			.append("errorMessage", myErrorMessage)
 			.append("errorCount", myErrorCount)
 			.append("estimatedTimeRemaining", myEstimatedTimeRemaining)
-<<<<<<< HEAD
-			.append("record", myRecord)
-=======
 			.append("record", myReport)
->>>>>>> 85f59176
 			.toString();
 	}
 
