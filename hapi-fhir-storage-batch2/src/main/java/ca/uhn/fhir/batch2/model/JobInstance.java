package ca.uhn.fhir.batch2.model;

/*-
 * #%L
 * HAPI FHIR JPA Server - Batch2 Task Processor
 * %%
 * Copyright (C) 2014 - 2023 Smile CDR, Inc.
 * %%
 * Licensed under the Apache License, Version 2.0 (the "License");
 * you may not use this file except in compliance with the License.
 * You may obtain a copy of the License at
 *
 *      http://www.apache.org/licenses/LICENSE-2.0
 *
 * Unless required by applicable law or agreed to in writing, software
 * distributed under the License is distributed on an "AS IS" BASIS,
 * WITHOUT WARRANTIES OR CONDITIONS OF ANY KIND, either express or implied.
 * See the License for the specific language governing permissions and
 * limitations under the License.
 * #L%
 */

import ca.uhn.fhir.batch2.api.IJobInstance;
import ca.uhn.fhir.jpa.util.JsonDateDeserializer;
import ca.uhn.fhir.jpa.util.JsonDateSerializer;
import ca.uhn.fhir.model.api.IModelJson;
import ca.uhn.fhir.util.Logs;
import com.fasterxml.jackson.annotation.JsonIgnore;
import com.fasterxml.jackson.annotation.JsonProperty;
import com.fasterxml.jackson.databind.annotation.JsonDeserialize;
import com.fasterxml.jackson.databind.annotation.JsonSerialize;
import org.apache.commons.lang3.builder.ToStringBuilder;
import org.apache.commons.lang3.builder.ToStringStyle;

import java.util.Date;

import static org.apache.commons.lang3.StringUtils.isBlank;

public class JobInstance extends JobInstanceStartRequest implements IModelJson, IJobInstance {

	@JsonProperty(value = "jobDefinitionVersion")
	private int myJobDefinitionVersion;

	@JsonProperty(value = "instanceId", access = JsonProperty.Access.READ_ONLY)
	private String myInstanceId;

	@JsonProperty(value = "status")
	private StatusEnum myStatus;

	@JsonProperty(value = "cancelled")
	private boolean myCancelled;

	/**
	 * True if every step of the job has produced exactly 1 chunk.
	 */
	@JsonProperty(value = "fastTracking")
	private boolean myFastTracking;

	// time when the job instance was actually first created/stored
	@JsonProperty(value = "createTime")
	@JsonSerialize(using = JsonDateSerializer.class)
	@JsonDeserialize(using = JsonDateDeserializer.class)
	private Date myCreateTime;

	// time when the current status was 'started'
	@JsonProperty(value = "startTime")
	@JsonSerialize(using = JsonDateSerializer.class)
	@JsonDeserialize(using = JsonDateDeserializer.class)
	private Date myStartTime;

	@JsonProperty(value = "endTime")
	@JsonSerialize(using = JsonDateSerializer.class)
	@JsonDeserialize(using = JsonDateDeserializer.class)
	private Date myEndTime;

	@JsonProperty(value = "updateTime")
	@JsonSerialize(using = JsonDateSerializer.class)
	@JsonDeserialize(using = JsonDateDeserializer.class)
	private Date myUpdateTime;

	@JsonProperty(value = "combinedRecordsProcessed")
	private Integer myCombinedRecordsProcessed;

	@JsonProperty(value = "combinedRecordsProcessedPerSecond")
	private Double myCombinedRecordsProcessedPerSecond;

	@JsonProperty(value = "totalElapsedMillis")
	private Integer myTotalElapsedMillis;

	@JsonProperty(value = "workChunksPurged", access = JsonProperty.Access.READ_ONLY)
	private boolean myWorkChunksPurged;

	@JsonProperty(value = "progress", access = JsonProperty.Access.READ_ONLY)
	private double myProgress;
	@JsonProperty(value = "currentGatedStepId", access = JsonProperty.Access.READ_ONLY)
	private String myCurrentGatedStepId;
	@JsonProperty(value = "errorMessage", access = JsonProperty.Access.READ_ONLY)
	private String myErrorMessage;
	@JsonProperty(value = "errorCount", access = JsonProperty.Access.READ_ONLY)
	private int myErrorCount;
	@JsonProperty(value = "estimatedCompletion", access = JsonProperty.Access.READ_ONLY)
	private String myEstimatedTimeRemaining;

	@JsonProperty(value = "report", access = JsonProperty.Access.READ_WRITE)
	private String myReport;

	/**
	 * Constructor
	 */
	public JobInstance() {
		super();
	}

	/**
	 * Copy constructor
	 */
	public JobInstance(JobInstance theJobInstance) {
		super(theJobInstance);
		setCancelled(theJobInstance.isCancelled());
		setFastTracking(theJobInstance.isFastTracking());
		setCombinedRecordsProcessed(theJobInstance.getCombinedRecordsProcessed());
		setCombinedRecordsProcessedPerSecond(theJobInstance.getCombinedRecordsProcessedPerSecond());
		setCreateTime(theJobInstance.getCreateTime());
		setEndTime(theJobInstance.getEndTime());
		setUpdateTime(theJobInstance.getUpdateTime());
		setErrorCount(theJobInstance.getErrorCount());
		setErrorMessage(theJobInstance.getErrorMessage());
		setEstimatedTimeRemaining(theJobInstance.getEstimatedTimeRemaining());
		setInstanceId(theJobInstance.getInstanceId());
		setJobDefinitionVersion(theJobInstance.getJobDefinitionVersion());
		setProgress(theJobInstance.getProgress());
		setStartTime(theJobInstance.getStartTime());
		setStatus(theJobInstance.getStatus());
		setTotalElapsedMillis(theJobInstance.getTotalElapsedMillis());
		setWorkChunksPurged(theJobInstance.isWorkChunksPurged());
		setCurrentGatedStepId(theJobInstance.getCurrentGatedStepId());
		setReport(theJobInstance.getReport());
	}

	public void setUpdateTime(Date theUpdateTime) {
		myUpdateTime = theUpdateTime;
	}

	public Date getUpdateTime() {
		return myUpdateTime;
	}

	public static JobInstance fromJobDefinition(JobDefinition<?> theJobDefinition) {
		JobInstance instance = new JobInstance();
		instance.setJobDefinition(theJobDefinition);
		if (theJobDefinition.isGatedExecution()) {
			instance.setFastTracking(true);
			instance.setCurrentGatedStepId(theJobDefinition.getFirstStepId());
		}
		return instance;
	}

	public static JobInstance fromInstanceId(String theInstanceId) {
		JobInstance instance = new JobInstance();
		instance.setInstanceId(theInstanceId);
		return instance;
	}

	@Override
	public String getCurrentGatedStepId() {
		return myCurrentGatedStepId;
	}

	public void setCurrentGatedStepId(String theCurrentGatedStepId) {
		myCurrentGatedStepId = theCurrentGatedStepId;
	}

	@Override
	public int getErrorCount() {
		return myErrorCount;
	}

	public JobInstance setErrorCount(int theErrorCount) {
		myErrorCount = theErrorCount;
		return this;
	}

	@Override
	public String getEstimatedTimeRemaining() {
		return myEstimatedTimeRemaining;
	}

	public void setEstimatedTimeRemaining(String theEstimatedTimeRemaining) {
		myEstimatedTimeRemaining = theEstimatedTimeRemaining;
	}

	@Override
	public boolean isWorkChunksPurged() {
		return myWorkChunksPurged;
	}

	public void setWorkChunksPurged(boolean theWorkChunksPurged) {
		myWorkChunksPurged = theWorkChunksPurged;
	}

	@Override
	public StatusEnum getStatus() {
		return myStatus;
	}

	public JobInstance setStatus(StatusEnum theStatus) {
		myStatus = theStatus;
		return this;
	}

	@Override
	public int getJobDefinitionVersion() {
		return myJobDefinitionVersion;
	}

	public void setJobDefinitionVersion(int theJobDefinitionVersion) {
		myJobDefinitionVersion = theJobDefinitionVersion;
	}

	@Override
	public String getInstanceId() {
		return myInstanceId;
	}

	public void setInstanceId(String theInstanceId) {
		myInstanceId = theInstanceId;
	}

	@Override
	public Date getStartTime() {
		return myStartTime;
	}

	public JobInstance setStartTime(Date theStartTime) {
		myStartTime = theStartTime;
		return this;
	}

	@Override
	public Date getEndTime() {
		return myEndTime;
	}

	public JobInstance setEndTime(Date theEndTime) {
		myEndTime = theEndTime;
		return this;
	}

	@Override
	public Integer getCombinedRecordsProcessed() {
		return myCombinedRecordsProcessed;
	}

	public void setCombinedRecordsProcessed(Integer theCombinedRecordsProcessed) {
		myCombinedRecordsProcessed = theCombinedRecordsProcessed;
	}

	@Override
	public Double getCombinedRecordsProcessedPerSecond() {
		return myCombinedRecordsProcessedPerSecond;
	}

	public void setCombinedRecordsProcessedPerSecond(Double theCombinedRecordsProcessedPerSecond) {
		myCombinedRecordsProcessedPerSecond = theCombinedRecordsProcessedPerSecond;
	}

	@Override
	public Date getCreateTime() {
		return myCreateTime;
	}

	public JobInstance setCreateTime(Date theCreateTime) {
		myCreateTime = theCreateTime;
		return this;
	}

	@Override
	public Integer getTotalElapsedMillis() {
		return myTotalElapsedMillis;
	}

	public void setTotalElapsedMillis(Integer theTotalElapsedMillis) {
		myTotalElapsedMillis = theTotalElapsedMillis;
	}

	@Override
	public double getProgress() {
		return myProgress;
	}

	public void setProgress(double theProgress) {
		myProgress = theProgress;
	}

	@Override
	public String getErrorMessage() {
		return myErrorMessage;
	}

	public JobInstance setErrorMessage(String theErrorMessage) {
		myErrorMessage = theErrorMessage;
		return this;
	}


	public void setJobDefinition(JobDefinition<?> theJobDefinition) {
		setJobDefinitionId(theJobDefinition.getJobDefinitionId());
		setJobDefinitionVersion(theJobDefinition.getJobDefinitionVersion());
	}

	@Override
	public boolean isCancelled() {
		return myCancelled;
	}

	public void setCancelled(boolean theCancelled) {
		myCancelled = theCancelled;
	}

	@Override
	public String getReport() {
		return myReport;
	}

	public void setReport(String theReport) {
		myReport = theReport;
	}

	@Override
	public String toString() {
		return new ToStringBuilder(this, ToStringStyle.SHORT_PREFIX_STYLE)
			.append("jobDefinitionId", getJobDefinitionId() + "/" + myJobDefinitionVersion)
			.append("instanceId", myInstanceId)
			.append("status", myStatus)
			.append("createTime", myCreateTime)
			.append("startTime", myStartTime)
			.append("endTime", myEndTime)
			.append("updateTime", myUpdateTime)
			.append("combinedRecordsProcessed", myCombinedRecordsProcessed)
			.append("combinedRecordsProcessedPerSecond", myCombinedRecordsProcessedPerSecond)
			.append("totalElapsedMillis", myTotalElapsedMillis)
			.append("workChunksPurged", myWorkChunksPurged)
			.append("progress", myProgress)
			.append("errorMessage", myErrorMessage)
			.append("errorCount", myErrorCount)
			.append("estimatedTimeRemaining", myEstimatedTimeRemaining)
			.append("report", myReport)
			.toString();
	}

	/**
	 * Returns true if the job instance is in:
	 * {@link StatusEnum#IN_PROGRESS}
	 * {@link StatusEnum#FINALIZE}
	 * and is not cancelled
	 */
	public boolean isRunning() {
		if (isCancelled()) {
			return false;
		}

		switch (getStatus()) {
			case IN_PROGRESS:
			case FINALIZE:
				return true;
<<<<<<< HEAD
=======
			case COMPLETED:
			case ERRORED:
			case QUEUED:
			case FAILED:
			case CANCELLED:
>>>>>>> 2e679ac5
			default:
				Logs.getBatchTroubleshootingLog().debug("Status {} is considered \"not running\"", getStatus().name());
		}
		return false;
	}

	public boolean isFinished() {
		return myStatus == StatusEnum.COMPLETED ||
			myStatus == StatusEnum.FAILED ||
			myStatus == StatusEnum.CANCELLED;
	}

	public boolean hasGatedStep() {
		return !isBlank(myCurrentGatedStepId);
	}

	public boolean isPendingCancellationRequest() {
		return myCancelled && myStatus.isCancellable();
	}

	/**
	 * @return true if every step of the job has produced exactly 1 chunk.
	 */
	@Override
	public boolean isFastTracking() {
		return myFastTracking;
	}

	@Override
	public void setFastTracking(boolean theFastTracking) {
		myFastTracking = theFastTracking;
	}
}<|MERGE_RESOLUTION|>--- conflicted
+++ resolved
@@ -363,14 +363,11 @@
 			case IN_PROGRESS:
 			case FINALIZE:
 				return true;
-<<<<<<< HEAD
-=======
 			case COMPLETED:
 			case ERRORED:
 			case QUEUED:
 			case FAILED:
 			case CANCELLED:
->>>>>>> 2e679ac5
 			default:
 				Logs.getBatchTroubleshootingLog().debug("Status {} is considered \"not running\"", getStatus().name());
 		}
