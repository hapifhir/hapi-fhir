package ca.uhn.fhir.batch2.api;

/*-
 * #%L
 * HAPI FHIR JPA Server - Batch2 Task Processor
 * %%
 * Copyright (C) 2014 - 2023 Smile CDR, Inc.
 * %%
 * Licensed under the Apache License, Version 2.0 (the "License");
 * you may not use this file except in compliance with the License.
 * You may obtain a copy of the License at
 *
 *      http://www.apache.org/licenses/LICENSE-2.0
 *
 * Unless required by applicable law or agreed to in writing, software
 * distributed under the License is distributed on an "AS IS" BASIS,
 * WITHOUT WARRANTIES OR CONDITIONS OF ANY KIND, either express or implied.
 * See the License for the specific language governing permissions and
 * limitations under the License.
 * #L%
 */

import ca.uhn.fhir.batch2.model.StatusEnum;

import java.util.Date;

public interface IJobInstance {
	String getCurrentGatedStepId();

	int getErrorCount();

	String getEstimatedTimeRemaining();

	boolean isWorkChunksPurged();

	StatusEnum getStatus();

	int getJobDefinitionVersion();

	String getInstanceId();

	Date getStartTime();

	Date getEndTime();

	Integer getCombinedRecordsProcessed();

	Double getCombinedRecordsProcessedPerSecond();

	Date getCreateTime();

	Integer getTotalElapsedMillis();

	double getProgress();

	String getErrorMessage();

<<<<<<< HEAD
	String getWarningMessage();

	JobDefinition<?> getJobDefinition();

=======
>>>>>>> bfa8ca95
	boolean isCancelled();

	String getReport();

	/**
	 * @return true if every step of the job has produced exactly 1 chunk.
	 */
	boolean isFastTracking();

	void setFastTracking(boolean theFastTracking);
}<|MERGE_RESOLUTION|>--- conflicted
+++ resolved
@@ -55,13 +55,8 @@
 
 	String getErrorMessage();
 
-<<<<<<< HEAD
 	String getWarningMessage();
 
-	JobDefinition<?> getJobDefinition();
-
-=======
->>>>>>> bfa8ca95
 	boolean isCancelled();
 
 	String getReport();
