--- conflicted
+++ resolved
@@ -178,7 +178,6 @@
 			null);
 		if (!result.isSuccessful()) {
 			myInstance.setStatus(StatusEnum.FAILED);
-<<<<<<< HEAD
 			myInstance.setEndTime(new Date());
 			myJobPersistence.updateInstance(myInstance);
 		}
@@ -193,10 +192,4 @@
 		}
 		return false;
 	}
-=======
-			myJobInstanceStatusUpdater.updateInstance(myInstance);
-		}
-	}
-
->>>>>>> b68ccb37
 }