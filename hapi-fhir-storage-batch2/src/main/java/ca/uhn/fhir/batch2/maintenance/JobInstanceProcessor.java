--- conflicted
+++ resolved
@@ -40,10 +40,7 @@
 import org.apache.commons.lang3.time.DateUtils;
 import org.slf4j.Logger;
 import org.springframework.data.domain.Page;
-<<<<<<< HEAD
-=======
 import org.springframework.data.domain.Pageable;
->>>>>>> 6ac3c732
 
 import java.util.Arrays;
 import java.util.Date;
@@ -58,66 +55,8 @@
 	private static final Logger ourLog = Logs.getBatchTroubleshootingLog();
 	public static final long PURGE_THRESHOLD = 7L * DateUtils.MILLIS_PER_DAY;
 
-<<<<<<< HEAD
-	class PagingChunkIterator implements Iterator<WorkChunkMetadata> {
-
-		// 10,000 - we want big batches
-		private static final int PAGE_SIZE = 10000;
-
-		private Page<WorkChunkMetadata> currentPage;
-
-		private int myPageIndex = 0;
-
-		private int myItemIndex = 0;
-
-		private final String myInstanceId;
-
-		private final Set<WorkChunkStatusEnum> myStatuses = new HashSet<>();
-
-		public PagingChunkIterator(String theInstanceId, WorkChunkStatusEnum... theStatuses) {
-			myInstanceId = theInstanceId;
-			myStatuses.addAll(Arrays.asList(theStatuses));
-			assert !myStatuses.isEmpty() : "Must have at least one status of interest.";
-		}
-
-		private void getNextPage() {
-			if (currentPage == null || currentPage.hasNext()) {
-				currentPage = myJobPersistence.fetchAllWorkChunkMetadataForJobInStates(
-						myPageIndex++, getPageSize(), myInstanceId, myStatuses);
-				myItemIndex = 0;
-			} else {
-				currentPage = Page.empty();
-			}
-		}
-
-		int getPageSize() {
-			return PAGE_SIZE;
-		}
-
-		@Override
-		public boolean hasNext() {
-			if (currentPage == null) {
-				getNextPage();
-			}
-			return currentPage.getContent().size() > myItemIndex || currentPage.hasNext();
-		}
-
-		@Override
-		public WorkChunkMetadata next() {
-			if (myItemIndex >= currentPage.getSize()) {
-				getNextPage();
-			}
-			if (myItemIndex < currentPage.getSize()) {
-				return currentPage.getContent().get(myItemIndex++);
-			}
-			return null;
-		}
-	}
-
-=======
 	// 10k; we want to get as many as we can
 	private static final int WORK_CHUNK_METADATA_BATCH_SIZE = 10000;
->>>>>>> 6ac3c732
 	private final IJobPersistence myJobPersistence;
 	private final BatchJobSender myBatchJobSender;
 	private final JobChunkProgressAccumulator myProgressAccumulator;
@@ -347,10 +286,6 @@
 		return false;
 	}
 
-<<<<<<< HEAD
-	protected PagingChunkIterator getReadyChunks(String theInstanceId) {
-		return new PagingChunkIterator(theInstanceId, WorkChunkStatusEnum.READY);
-=======
 	protected PagingIterator<WorkChunkMetadata> getReadyChunks() {
 		return new PagingIterator<>(WORK_CHUNK_METADATA_BATCH_SIZE, (index, batchsize, consumer) -> {
 			Pageable pageable = Pageable.ofSize(batchsize).withPage(index);
@@ -360,7 +295,6 @@
 				consumer.accept(metadata);
 			}
 		});
->>>>>>> 6ac3c732
 	}
 
 	/**
