--- conflicted
+++ resolved
@@ -2,12 +2,8 @@
 
 import ca.uhn.fhir.batch2.api.IJobPersistence;
 import ca.uhn.fhir.batch2.channel.BatchJobSender;
-<<<<<<< HEAD
-import ca.uhn.fhir.batch2.coordinator.JobStepExecutorSvc;
-=======
 import ca.uhn.fhir.batch2.coordinator.JobStepExecutorOutput;
 import ca.uhn.fhir.batch2.coordinator.StepExecutionSvc;
->>>>>>> 85f59176
 import ca.uhn.fhir.batch2.model.JobInstance;
 import ca.uhn.fhir.batch2.model.JobWorkCursor;
 import ca.uhn.fhir.batch2.model.JobWorkNotification;
@@ -30,21 +26,13 @@
 	private final JobInstance myInstance;
 	private final JobChunkProgressAccumulator myProgressAccumulator;
 	private final JobInstanceProgressCalculator myJobInstanceProgressCalculator;
-<<<<<<< HEAD
-	private final JobStepExecutorSvc myJobExecutorSvc;
-=======
 	private final StepExecutionSvc myJobExecutorSvc;
->>>>>>> 85f59176
 
 	JobInstanceProcessor(IJobPersistence theJobPersistence,
 								BatchJobSender theBatchJobSender,
 								JobInstance theInstance,
 								JobChunkProgressAccumulator theProgressAccumulator,
-<<<<<<< HEAD
-								JobStepExecutorSvc theExecutorSvc
-=======
 								StepExecutionSvc theExecutorSvc
->>>>>>> 85f59176
 	) {
 		myJobPersistence = theJobPersistence;
 		myBatchJobSender = theBatchJobSender;
@@ -140,12 +128,6 @@
 			if (jobWorkCursor.nextStep.isReductionStep()) {
 				// do execution of the final step now
 				// (ie, we won't send to job workers)
-<<<<<<< HEAD
-				myJobExecutorSvc.doExecution(
-					JobWorkCursor.fromJobDefinitionAndRequestedStepId(myInstance.getJobDefinition(), jobWorkCursor.nextStep.getStepId()),
-					myInstance,
-					null);
-=======
 				JobStepExecutorOutput<?, ?, ?> result = myJobExecutorSvc.doExecution(
 					JobWorkCursor.fromJobDefinitionAndRequestedStepId(myInstance.getJobDefinition(), jobWorkCursor.nextStep.getStepId()),
 					myInstance,
@@ -154,7 +136,6 @@
 					myInstance.setStatus(StatusEnum.FAILED);
 					myJobPersistence.updateInstance(myInstance);
 				}
->>>>>>> 85f59176
 			} else {
 				// otherwise, continue processing as expected
 				List<String> chunksForNextStep = myProgressAccumulator.getChunkIdsWithStatus(instanceId, nextStepId, EnumSet.of(StatusEnum.QUEUED));
