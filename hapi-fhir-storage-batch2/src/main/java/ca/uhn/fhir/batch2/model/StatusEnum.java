/*-
 * #%L
 * HAPI FHIR JPA Server - Batch2 Task Processor
 * %%
 * Copyright (C) 2014 - 2023 Smile CDR, Inc.
 * %%
 * Licensed under the Apache License, Version 2.0 (the "License");
 * you may not use this file except in compliance with the License.
 * You may obtain a copy of the License at
 *
 *      http://www.apache.org/licenses/LICENSE-2.0
 *
 * Unless required by applicable law or agreed to in writing, software
 * distributed under the License is distributed on an "AS IS" BASIS,
 * WITHOUT WARRANTIES OR CONDITIONS OF ANY KIND, either express or implied.
 * See the License for the specific language governing permissions and
 * limitations under the License.
 * #L%
 */
package ca.uhn.fhir.batch2.model;

import ca.uhn.fhir.i18n.Msg;
import ca.uhn.fhir.util.Logs;
import com.google.common.collect.Maps;
import org.slf4j.Logger;

import java.util.Collections;
import java.util.EnumMap;
import java.util.EnumSet;
import java.util.Map;
import java.util.Set;
import javax.annotation.Nonnull;

/**
 * Status of a Batch2 Job Instance.
 * The initial state is QUEUED.
 * The terminal states are COMPLETED, CANCELLED, or FAILED.
 */
public enum StatusEnum {

	/**
	 * Task is waiting to execute and should begin with no intervention required.
	 */
	QUEUED(true, false, true),

	/**
	 * Task is current executing
	 */
	IN_PROGRESS(true, false, true),

	/**
	 * For reduction steps
	 */
	FINALIZE(true, false, true),

	/**
	 * Task completed successfully
	 */
	COMPLETED(false, true, false),

	/**
	 * Chunk execution resulted in an error but the error may be transient (or transient status is unknown).
	 * The job may still complete successfully.
	 * @deprecated this is basically a synonym for IN_PROGRESS - display should use the presence of an error message on the instance
	 * to indicate that there has been a transient error.
	 */
	@Deprecated(since = "6.6")
	// wipmb For 6.8 - remove all inbound transitions, and allow transition back to IN_PROGRESS. use message in ui to
	// show danger status
	ERRORED(true, false, true),

	/**
	 * Task has failed and is known to be unrecoverable. There is no reason to believe that retrying will
	 * result in a different outcome.
	 */
	FAILED(true, true, false),

	/**
	 * Task has been cancelled by the user.
	 */
	CANCELLED(true, true, false);

	private static final Logger ourLog = Logs.getBatchTroubleshootingLog();

	/** Map from state to Set of legal inbound states */
	static final Map<StatusEnum, Set<StatusEnum>> ourFromStates;
	/** Map from state to Set of legal outbound states */
	static final Map<StatusEnum, Set<StatusEnum>> ourToStates;

	static {
		EnumMap<StatusEnum, Set<StatusEnum>> fromStates = new EnumMap<>(StatusEnum.class);
		EnumMap<StatusEnum, Set<StatusEnum>> toStates = new EnumMap<>(StatusEnum.class);

		for (StatusEnum nextEnum : StatusEnum.values()) {
			fromStates.put(nextEnum, EnumSet.noneOf(StatusEnum.class));
			toStates.put(nextEnum, EnumSet.noneOf(StatusEnum.class));
		}
		for (StatusEnum nextPriorEnum : StatusEnum.values()) {
			for (StatusEnum nextNextEnum : StatusEnum.values()) {
				if (isLegalStateTransition(nextPriorEnum, nextNextEnum)) {
					fromStates.get(nextNextEnum).add(nextPriorEnum);
					toStates.get(nextPriorEnum).add(nextNextEnum);
				}
			}
		}

		ourFromStates = Maps.immutableEnumMap(fromStates);
		ourToStates = Maps.immutableEnumMap(toStates);
	}

	private final boolean myIncomplete;
	private final boolean myEnded;
	private final boolean myIsCancellable;
	private static StatusEnum[] ourIncompleteStatuses;
	private static Set<StatusEnum> ourEndedStatuses;
	private static Set<StatusEnum> ourNotEndedStatuses;

	StatusEnum(boolean theIncomplete, boolean theEnded, boolean theIsCancellable) {
		myIncomplete = theIncomplete;
		myEnded = theEnded;
		myIsCancellable = theIsCancellable;
	}

	/**
	 * Statuses that represent a job that has not yet completed. I.e.
	 * all statuses except {@link #COMPLETED}
	 */
	public static StatusEnum[] getIncompleteStatuses() {
		StatusEnum[] retVal = ourIncompleteStatuses;
		if (retVal == null) {
			EnumSet<StatusEnum> incompleteSet = EnumSet.noneOf(StatusEnum.class);
			for (StatusEnum next : values()) {
				if (next.myIncomplete) {
					incompleteSet.add(next);
				}
			}
			ourIncompleteStatuses = incompleteSet.toArray(new StatusEnum[0]);
			retVal = ourIncompleteStatuses;
		}
		return retVal;
	}

	/**
	 * Statuses that represent a job that has ended. I.e.
	 * all statuses except {@link #QUEUED and #COMPLETED}
	 */
	@Nonnull
	public static Set<StatusEnum> getEndedStatuses() {
		Set<StatusEnum> retVal = ourEndedStatuses;
		if (retVal == null) {
			initializeStaticEndedStatuses();
		}
		retVal = ourEndedStatuses;
		return retVal;
	}

	/**
	 * Statuses that represent a job that has not ended. I.e.
	 * {@link #QUEUED and #COMPLETED}
	 */
	@Nonnull
	public static Set<StatusEnum> getNotEndedStatuses() {
		Set<StatusEnum> retVal = ourNotEndedStatuses;
		if (retVal == null) {
			initializeStaticEndedStatuses();
		}
		retVal = ourNotEndedStatuses;
		return retVal;
	}

	private static void initializeStaticEndedStatuses() {
		EnumSet<StatusEnum> endedSet = EnumSet.noneOf(StatusEnum.class);
		EnumSet<StatusEnum> notEndedSet = EnumSet.noneOf(StatusEnum.class);
		for (StatusEnum next : values()) {
			if (next.myEnded) {
				endedSet.add(next);
			} else {
				notEndedSet.add(next);
			}
		}
		ourEndedStatuses = Collections.unmodifiableSet(endedSet);
		ourNotEndedStatuses = Collections.unmodifiableSet(notEndedSet);
	}

	public static boolean isLegalStateTransition(StatusEnum theOrigStatus, StatusEnum theNewStatus) {
		boolean canTransition;
		switch (theOrigStatus) {
			case QUEUED:
				// initial state can transition to anything
				canTransition = true;
				break;
			case IN_PROGRESS:
			case ERRORED:
				canTransition = theNewStatus != QUEUED;
				break;
			case CANCELLED:
				// terminal state cannot transition
				canTransition = false;
				break;
			case COMPLETED:
				canTransition = false;
				break;
			case FAILED:
				canTransition = theNewStatus == FAILED;
				break;
			case FINALIZE:
				canTransition = theNewStatus != QUEUED && theNewStatus != IN_PROGRESS;
				break;
			default:
				throw new IllegalStateException(Msg.code(2131) + "Unknown batch state " + theOrigStatus);
		}

		if (!canTransition) {
			// we have a bug?
<<<<<<< HEAD
			ourLog.debug("Tried to execute an illegal state transition. [origStatus={}, newStatus={}]", theOrigStatus, theNewStatus);
=======
			ourLog.debug(
					"Tried to execute an illegal state transition. [origStatus={}, newStatus={}]",
					theOrigStatus,
					theNewStatus);
>>>>>>> 66f428d3
		}
		return canTransition;
	}

	public boolean isIncomplete() {
		return myIncomplete;
	}

	public boolean isEnded() {
		return myEnded;
	}

	public boolean isCancellable() {
		return myIsCancellable;
	}

	/**
	 * States that may transition to this state.
	 */
	public Set<StatusEnum> getPriorStates() {
		return ourFromStates.get(this);
	}

	/**
	 * States this state may transotion to.
	 */
	public Set<StatusEnum> getNextStates() {
		return ourToStates.get(this);
	}
}<|MERGE_RESOLUTION|>--- conflicted
+++ resolved
@@ -212,14 +212,10 @@
 
 		if (!canTransition) {
 			// we have a bug?
-<<<<<<< HEAD
-			ourLog.debug("Tried to execute an illegal state transition. [origStatus={}, newStatus={}]", theOrigStatus, theNewStatus);
-=======
 			ourLog.debug(
 					"Tried to execute an illegal state transition. [origStatus={}, newStatus={}]",
 					theOrigStatus,
 					theNewStatus);
->>>>>>> 66f428d3
 		}
 		return canTransition;
 	}
