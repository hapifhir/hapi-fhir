/*-
 * #%L
 * HAPI FHIR JPA Server - Batch2 Task Processor
 * %%
 * Copyright (C) 2014 - 2023 Smile CDR, Inc.
 * %%
 * Licensed under the Apache License, Version 2.0 (the "License");
 * you may not use this file except in compliance with the License.
 * You may obtain a copy of the License at
 *
 *      http://www.apache.org/licenses/LICENSE-2.0
 *
 * Unless required by applicable law or agreed to in writing, software
 * distributed under the License is distributed on an "AS IS" BASIS,
 * WITHOUT WARRANTIES OR CONDITIONS OF ANY KIND, either express or implied.
 * See the License for the specific language governing permissions and
 * limitations under the License.
 * #L%
 */
package ca.uhn.fhir.batch2.model;

import ca.uhn.fhir.i18n.Msg;
import ca.uhn.fhir.util.Logs;
import com.google.common.collect.Maps;
import org.slf4j.Logger;

import java.util.Collections;
import java.util.EnumMap;
import java.util.EnumSet;
import java.util.Map;
import java.util.Set;
import javax.annotation.Nonnull;

/**
 * Status of a Batch2 Job Instance.
 * The initial state is QUEUED.
 * The terminal states are COMPLETED, CANCELLED, or FAILED.
 */
public enum StatusEnum {

	/**
	 * Task is waiting to execute and should begin with no intervention required.
	 */
	QUEUED(true, false, true),

	/**
	 * Task is current executing
	 */
	IN_PROGRESS(true, false, true),

	/**
	 * For reduction steps
	 */
	FINALIZE(true, false, true),

	/**
	 * Task completed successfully
	 */
	COMPLETED(false, true, false),

	/**
	 * Chunk execution resulted in an error but the error may be transient (or transient status is unknown).
	 * The job may still complete successfully.
	 * @deprecated this is basically a synonym for IN_PROGRESS - display should use the presence of an error message on the instance
	 * to indicate that there has been a transient error.
	 */
	@Deprecated(since = "6.6")
	// wipmb For 6.8 - remove all inbound transitions, and allow transition back to IN_PROGRESS. use message in ui to
	// show danger status
	ERRORED(true, false, true),

	/**
	 * Task has failed and is known to be unrecoverable. There is no reason to believe that retrying will
	 * result in a different outcome.
	 */
	FAILED(true, true, false),

	/**
	 * Task has been cancelled by the user.
	 */
	CANCELLED(true, true, false);

	private static final Logger ourLog = Logs.getBatchTroubleshootingLog();

	/** Map from state to Set of legal inbound states */
	static final Map<StatusEnum, Set<StatusEnum>> ourFromStates;
	/** Map from state to Set of legal outbound states */
	static final Map<StatusEnum, Set<StatusEnum>> ourToStates;

	static {
		EnumMap<StatusEnum, Set<StatusEnum>> fromStates = new EnumMap<>(StatusEnum.class);
		EnumMap<StatusEnum, Set<StatusEnum>> toStates = new EnumMap<>(StatusEnum.class);

		for (StatusEnum nextEnum : StatusEnum.values()) {
			fromStates.put(nextEnum, EnumSet.noneOf(StatusEnum.class));
			toStates.put(nextEnum, EnumSet.noneOf(StatusEnum.class));
		}
		for (StatusEnum nextPriorEnum : StatusEnum.values()) {
			for (StatusEnum nextNextEnum : StatusEnum.values()) {
				if (isLegalStateTransition(nextPriorEnum, nextNextEnum)) {
					fromStates.get(nextNextEnum).add(nextPriorEnum);
					toStates.get(nextPriorEnum).add(nextNextEnum);
				}
			}
		}

		ourFromStates = Maps.immutableEnumMap(fromStates);
		ourToStates = Maps.immutableEnumMap(toStates);
	}

	private final boolean myIncomplete;
	private final boolean myEnded;
	private final boolean myIsCancellable;
	private static StatusEnum[] ourIncompleteStatuses;
	private static Set<StatusEnum> ourEndedStatuses;
	private static Set<StatusEnum> ourNotEndedStatuses;

	StatusEnum(boolean theIncomplete, boolean theEnded, boolean theIsCancellable) {
		myIncomplete = theIncomplete;
		myEnded = theEnded;
		myIsCancellable = theIsCancellable;
	}

	/**
	 * Statuses that represent a job that has not yet completed. I.e.
	 * all statuses except {@link #COMPLETED}
	 */
	public static StatusEnum[] getIncompleteStatuses() {
		StatusEnum[] retVal = ourIncompleteStatuses;
		if (retVal == null) {
			EnumSet<StatusEnum> incompleteSet = EnumSet.noneOf(StatusEnum.class);
			for (StatusEnum next : values()) {
				if (next.myIncomplete) {
					incompleteSet.add(next);
				}
			}
			ourIncompleteStatuses = incompleteSet.toArray(new StatusEnum[0]);
			retVal = ourIncompleteStatuses;
		}
		return retVal;
	}

	/**
	 * Statuses that represent a job that has ended. I.e.
	 * all statuses except {@link #QUEUED and #COMPLETED}
	 */
	@Nonnull
	public static Set<StatusEnum> getEndedStatuses() {
		Set<StatusEnum> retVal = ourEndedStatuses;
		if (retVal == null) {
			initializeStaticEndedStatuses();
		}
		retVal = ourEndedStatuses;
		return retVal;
	}

	/**
	 * Statuses that represent a job that has not ended. I.e.
	 * {@link #QUEUED and #COMPLETED}
	 */
	@Nonnull
	public static Set<StatusEnum> getNotEndedStatuses() {
		Set<StatusEnum> retVal = ourNotEndedStatuses;
		if (retVal == null) {
			initializeStaticEndedStatuses();
		}
		retVal = ourNotEndedStatuses;
		return retVal;
	}

	private static void initializeStaticEndedStatuses() {
		EnumSet<StatusEnum> endedSet = EnumSet.noneOf(StatusEnum.class);
		EnumSet<StatusEnum> notEndedSet = EnumSet.noneOf(StatusEnum.class);
		for (StatusEnum next : values()) {
			if (next.myEnded) {
				endedSet.add(next);
			} else {
				notEndedSet.add(next);
			}
		}
		ourEndedStatuses = Collections.unmodifiableSet(endedSet);
		ourNotEndedStatuses = Collections.unmodifiableSet(notEndedSet);
	}

	public static boolean isLegalStateTransition(StatusEnum theOrigStatus, StatusEnum theNewStatus) {
		boolean canTransition;
		switch (theOrigStatus) {
			case QUEUED:
				// initial state can transition to anything
				canTransition = true;
				break;
			case IN_PROGRESS:
			case ERRORED:
				canTransition = theNewStatus != QUEUED;
				break;
			case CANCELLED:
				// terminal state cannot transition
				canTransition = false;
				break;
			case COMPLETED:
				canTransition = false;
				break;
			case FAILED:
				canTransition = theNewStatus == FAILED;
				break;
			case FINALIZE:
				canTransition = theNewStatus != QUEUED && theNewStatus != IN_PROGRESS;
				break;
			default:
				throw new IllegalStateException(Msg.code(2131) + "Unknown batch state " + theOrigStatus);
		}

		if (!canTransition) {
			// we have a bug?
<<<<<<< HEAD
			ourLog.debug("Tried to execute an illegal state transition. [origStatus={}, newStatus={}]", theOrigStatus, theNewStatus);
=======
			ourLog.debug(
					"Tried to execute an illegal state transition. [origStatus={}, newStatus={}]",
					theOrigStatus,
					theNewStatus);
>>>>>>> 8b7c9f14
		}
		return canTransition;
	}

	public boolean isIncomplete() {
		return myIncomplete;
	}

	public boolean isEnded() {
		return myEnded;
	}

	public boolean isCancellable() {
		return myIsCancellable;
	}

	/**
	 * States that may transition to this state.
	 */
	public Set<StatusEnum> getPriorStates() {
		return ourFromStates.get(this);
	}

	/**
	 * States this state may transotion to.
	 */
	public Set<StatusEnum> getNextStates() {
		return ourToStates.get(this);
	}
}<|MERGE_RESOLUTION|>--- conflicted
+++ resolved
@@ -212,14 +212,10 @@
 
 		if (!canTransition) {
 			// we have a bug?
-<<<<<<< HEAD
-			ourLog.debug("Tried to execute an illegal state transition. [origStatus={}, newStatus={}]", theOrigStatus, theNewStatus);
-=======
 			ourLog.debug(
 					"Tried to execute an illegal state transition. [origStatus={}, newStatus={}]",
 					theOrigStatus,
 					theNewStatus);
->>>>>>> 8b7c9f14
 		}
 		return canTransition;
 	}
