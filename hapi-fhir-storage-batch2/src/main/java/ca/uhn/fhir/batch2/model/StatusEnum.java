package ca.uhn.fhir.batch2.model;

/*-
 * #%L
 * HAPI FHIR JPA Server - Batch2 Task Processor
 * %%
 * Copyright (C) 2014 - 2023 Smile CDR, Inc.
 * %%
 * Licensed under the Apache License, Version 2.0 (the "License");
 * you may not use this file except in compliance with the License.
 * You may obtain a copy of the License at
 *
 *      http://www.apache.org/licenses/LICENSE-2.0
 *
 * Unless required by applicable law or agreed to in writing, software
 * distributed under the License is distributed on an "AS IS" BASIS,
 * WITHOUT WARRANTIES OR CONDITIONS OF ANY KIND, either express or implied.
 * See the License for the specific language governing permissions and
 * limitations under the License.
 * #L%
 */

import ca.uhn.fhir.i18n.Msg;
import ca.uhn.fhir.util.Logs;
import org.slf4j.Logger;

import javax.annotation.Nonnull;
import java.util.Collections;
import java.util.EnumSet;
import java.util.Set;

public enum StatusEnum {

	/**
	 * Task is waiting to execute and should begin with no intervention required.
	 */
	QUEUED(true, false, true),

	/**
	 * Task is current executing
	 */
	IN_PROGRESS(true, false, true),

	/**
	 * For reduction steps
	 */
	FINALIZE(true, false, true),

	/**
	 * Task completed successfully
	 */
	COMPLETED(false, true, false),

	/**
	 * Task execution resulted in an error but the error may be transient (or transient status is unknown).
	 * Retrying may result in success.
	 */
	ERRORED(true, true, false),

	/**
	 * Task has failed and is known to be unrecoverable. There is no reason to believe that retrying will
	 * result in a different outcome.
	 */
	FAILED(true, true, false),

	/**
	 * Task has been cancelled.
	 */
	CANCELLED(true, true, false);

	private static final Logger ourLog = Logs.getBatchTroubleshootingLog();

	private final boolean myIncomplete;
	private final boolean myEnded;
	private final boolean myIsCancellable;
	private static StatusEnum[] ourIncompleteStatuses;
	private static Set<StatusEnum> ourEndedStatuses;
	private static Set<StatusEnum> ourNotEndedStatuses;

	StatusEnum(boolean theIncomplete, boolean theEnded, boolean theIsCancellable) {
		myIncomplete = theIncomplete;
		myEnded = theEnded;
		myIsCancellable = theIsCancellable;
	}

	/**
	 * Statuses that represent a job that has not yet completed. I.e.
	 * all statuses except {@link #COMPLETED}
	 */
	public static StatusEnum[] getIncompleteStatuses() {
		StatusEnum[] retVal = ourIncompleteStatuses;
		if (retVal == null) {
			EnumSet<StatusEnum> incompleteSet = EnumSet.noneOf(StatusEnum.class);
			for (StatusEnum next : values()) {
				if (next.myIncomplete) {
					incompleteSet.add(next);
				}
			}
			ourIncompleteStatuses = incompleteSet.toArray(new StatusEnum[0]);
			retVal = ourIncompleteStatuses;
		}
		return retVal;
	}

	/**
	 * Statuses that represent a job that has ended. I.e.
	 * all statuses except {@link #QUEUED and #COMPLETED}
	 */
	@Nonnull
	public static Set<StatusEnum> getEndedStatuses() {
		Set<StatusEnum> retVal = ourEndedStatuses;
		if (retVal == null) {
			initializeStaticEndedStatuses();
		}
		retVal = ourEndedStatuses;
		return retVal;
	}

	/**
	 * Statuses that represent a job that has not ended. I.e.
	 * {@link #QUEUED and #COMPLETED}
	 */
	@Nonnull
	public static Set<StatusEnum> getNotEndedStatuses() {
		Set<StatusEnum> retVal = ourNotEndedStatuses;
		if (retVal == null) {
			initializeStaticEndedStatuses();
		}
		retVal = ourNotEndedStatuses;
		return retVal;
	}

	@Nonnull
	private static void initializeStaticEndedStatuses() {
		EnumSet<StatusEnum> endedSet = EnumSet.noneOf(StatusEnum.class);
		EnumSet<StatusEnum> notEndedSet = EnumSet.noneOf(StatusEnum.class);
		for (StatusEnum next : values()) {
			if (next.myEnded) {
				endedSet.add(next);
			} else {
				notEndedSet.add(next);
			}
		}
		ourEndedStatuses = Collections.unmodifiableSet(endedSet);
		ourNotEndedStatuses = Collections.unmodifiableSet(notEndedSet);
	}

	public static boolean isLegalStateTransition(StatusEnum theOrigStatus, StatusEnum theNewStatus) {
		if (theOrigStatus == theNewStatus) {
			return true;
		}
		Boolean canTransition;
		switch (theOrigStatus) {
			case QUEUED:
				// initial state can transition to anything
				canTransition = true;
				break;
			case IN_PROGRESS:
				canTransition = theNewStatus != QUEUED;
				break;
			case ERRORED:
				canTransition = theNewStatus == FAILED || theNewStatus == COMPLETED || theNewStatus == CANCELLED;
				break;
			case COMPLETED:
			case CANCELLED:
			case FAILED:
				// terminal state cannot transition
				canTransition =  false;
				break;
			case FINALIZE:
				canTransition = theNewStatus != QUEUED && theNewStatus != IN_PROGRESS;
				break;
			default:
				canTransition = null;
				break;
		}

		if (canTransition == null){
			throw new IllegalStateException(Msg.code(2131) + "Unknown batch state " + theOrigStatus);
		} else {
			if (!canTransition) {
				ourLog.trace("Tried to execute an illegal state transition. [origStatus={}, newStatus={}]", theOrigStatus, theNewStatus);
			}
			return canTransition;
		}
	}

	public boolean isIncomplete() {
		return myIncomplete;
	}

<<<<<<< HEAD
=======
	public boolean isEnded() {
		return myEnded;
	}

>>>>>>> 2e679ac5
	public boolean isCancellable() {
		return myIsCancellable;
	}
}<|MERGE_RESOLUTION|>--- conflicted
+++ resolved
@@ -189,13 +189,10 @@
 		return myIncomplete;
 	}
 
-<<<<<<< HEAD
-=======
 	public boolean isEnded() {
 		return myEnded;
 	}
 
->>>>>>> 2e679ac5
 	public boolean isCancellable() {
 		return myIsCancellable;
 	}
