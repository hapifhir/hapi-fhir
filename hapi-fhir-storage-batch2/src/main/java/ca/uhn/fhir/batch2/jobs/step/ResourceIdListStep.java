package ca.uhn.fhir.batch2.jobs.step;

/*-
 * #%L
 * HAPI FHIR JPA Server - Batch2 Task Processor
 * %%
 * Copyright (C) 2014 - 2022 Smile CDR, Inc.
 * %%
 * Licensed under the Apache License, Version 2.0 (the "License");
 * you may not use this file except in compliance with the License.
 * You may obtain a copy of the License at
 *
 *      http://www.apache.org/licenses/LICENSE-2.0
 *
 * Unless required by applicable law or agreed to in writing, software
 * distributed under the License is distributed on an "AS IS" BASIS,
 * WITHOUT WARRANTIES OR CONDITIONS OF ANY KIND, either express or implied.
 * See the License for the specific language governing permissions and
 * limitations under the License.
 * #L%
 */

import ca.uhn.fhir.batch2.api.IJobDataSink;
import ca.uhn.fhir.batch2.api.IJobStepWorker;
import ca.uhn.fhir.batch2.api.JobExecutionFailedException;
import ca.uhn.fhir.batch2.api.RunOutcome;
import ca.uhn.fhir.batch2.api.StepExecutionDetails;
import ca.uhn.fhir.batch2.jobs.chunk.ChunkRangeJson;
import ca.uhn.fhir.batch2.jobs.chunk.ResourceIdListWorkChunkJson;
import ca.uhn.fhir.batch2.jobs.chunk.TypedPidJson;
import ca.uhn.fhir.batch2.jobs.parameters.PartitionedJobParameters;
import ca.uhn.fhir.interceptor.model.RequestPartitionId;
import ca.uhn.fhir.jpa.api.pid.IResourcePidList;
import ca.uhn.fhir.jpa.api.pid.TypedResourcePid;
import ca.uhn.fhir.jpa.batch.log.Logs;
import org.slf4j.Logger;

import javax.annotation.Nonnull;
import java.util.ArrayList;
import java.util.Collection;
import java.util.Date;
import java.util.Iterator;
import java.util.LinkedHashSet;
import java.util.List;
import java.util.Set;

public class ResourceIdListStep<PT extends PartitionedJobParameters, IT extends ChunkRangeJson> implements IJobStepWorker<PT, IT, ResourceIdListWorkChunkJson> {
<<<<<<< HEAD
	private static final Logger ourLog = LoggerFactory.getLogger(ResourceIdListStep.class);
=======
	private static final Logger ourLog = Logs.getBatchTroubleshootingLog();
>>>>>>> c6c09521
	public static final int DEFAULT_PAGE_SIZE = 20000;

	private static final int MAX_BATCH_OF_IDS = 500;

	private final IIdChunkProducer<IT> myIdChunkProducer;

	public ResourceIdListStep(IIdChunkProducer<IT> theIdChunkProducer) {
		myIdChunkProducer = theIdChunkProducer;
	}

	@Nonnull
	@Override
	public RunOutcome run(@Nonnull StepExecutionDetails<PT, IT> theStepExecutionDetails, @Nonnull IJobDataSink<ResourceIdListWorkChunkJson> theDataSink) throws JobExecutionFailedException {
		IT data = theStepExecutionDetails.getData();

		Date start = data.getStart();
		Date end = data.getEnd();
		Integer pageSize = theStepExecutionDetails.getParameters().getBatchSize();
		if (pageSize == null) {
			pageSize = DEFAULT_PAGE_SIZE;
		}

		ourLog.info("Beginning scan for reindex IDs in range {} to {}", start, end);

		Date nextStart = start;
		RequestPartitionId requestPartitionId = theStepExecutionDetails.getParameters().getRequestPartitionId();
		Set<TypedPidJson> idBuffer = new LinkedHashSet<>();
		long previousLastTime = 0L;
		int totalIdsFound = 0;
		int chunkCount = 0;
		while (true) {
			IResourcePidList nextChunk = myIdChunkProducer.fetchResourceIdsPage(nextStart, end, pageSize, requestPartitionId, theStepExecutionDetails.getData());

			if (nextChunk.isEmpty()) {
				ourLog.info("No data returned");
				break;
			}

			ourLog.info("Found {} IDs from {} to {}", nextChunk.size(), nextStart, nextChunk.getLastDate());

			for (TypedResourcePid typedResourcePid : nextChunk.getTypedResourcePids()) {
				TypedPidJson nextId = new TypedPidJson(typedResourcePid);
				idBuffer.add(nextId);
			}

			// If we get the same last time twice in a row, we've clearly reached the end
			if (nextChunk.getLastDate().getTime() == previousLastTime) {
				ourLog.info("Matching final timestamp of {}, loading is completed", new Date(previousLastTime));
				break;
			}

			previousLastTime = nextChunk.getLastDate().getTime();
			nextStart = nextChunk.getLastDate();

			while (idBuffer.size() >= MAX_BATCH_OF_IDS) {
				List<TypedPidJson> submissionIds = new ArrayList<>();
				for (Iterator<TypedPidJson> iter = idBuffer.iterator(); iter.hasNext(); ) {
					submissionIds.add(iter.next());
					iter.remove();
					if (submissionIds.size() >= MAX_BATCH_OF_IDS) {
						break;
					}
				}

				totalIdsFound += submissionIds.size();
				chunkCount++;
				submitWorkChunk(submissionIds, theDataSink);
			}
		}

		totalIdsFound += idBuffer.size();
		chunkCount++;
		submitWorkChunk(idBuffer, theDataSink);

		ourLog.info("Submitted {} chunks with {} resource IDs", chunkCount, totalIdsFound);
		return RunOutcome.SUCCESS;
	}

	private void submitWorkChunk(Collection<TypedPidJson> theTypedPids, IJobDataSink<ResourceIdListWorkChunkJson> theDataSink) {
		if (theTypedPids.isEmpty()) {
			return;
		}
		ourLog.info("Submitting work chunk with {} IDs", theTypedPids.size());
		ResourceIdListWorkChunkJson data = new ResourceIdListWorkChunkJson(theTypedPids);
		ourLog.debug("IDs are: {}", data);
		theDataSink.accept(data);
	}
}<|MERGE_RESOLUTION|>--- conflicted
+++ resolved
@@ -45,11 +45,7 @@
 import java.util.Set;
 
 public class ResourceIdListStep<PT extends PartitionedJobParameters, IT extends ChunkRangeJson> implements IJobStepWorker<PT, IT, ResourceIdListWorkChunkJson> {
-<<<<<<< HEAD
-	private static final Logger ourLog = LoggerFactory.getLogger(ResourceIdListStep.class);
-=======
 	private static final Logger ourLog = Logs.getBatchTroubleshootingLog();
->>>>>>> c6c09521
 	public static final int DEFAULT_PAGE_SIZE = 20000;
 
 	private static final int MAX_BATCH_OF_IDS = 500;
