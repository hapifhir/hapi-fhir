/*-
 * #%L
 * HAPI FHIR JPA Server - Batch2 Task Processor
 * %%
 * Copyright (C) 2014 - 2023 Smile CDR, Inc.
 * %%
 * Licensed under the Apache License, Version 2.0 (the "License");
 * you may not use this file except in compliance with the License.
 * You may obtain a copy of the License at
 *
 *      http://www.apache.org/licenses/LICENSE-2.0
 *
 * Unless required by applicable law or agreed to in writing, software
 * distributed under the License is distributed on an "AS IS" BASIS,
 * WITHOUT WARRANTIES OR CONDITIONS OF ANY KIND, either express or implied.
 * See the License for the specific language governing permissions and
 * limitations under the License.
 * #L%
 */
package ca.uhn.fhir.batch2.jobs.step;

import ca.uhn.fhir.batch2.api.IJobDataSink;
import ca.uhn.fhir.batch2.api.IJobStepWorker;
import ca.uhn.fhir.batch2.api.JobExecutionFailedException;
import ca.uhn.fhir.batch2.api.RunOutcome;
import ca.uhn.fhir.batch2.api.StepExecutionDetails;
import ca.uhn.fhir.batch2.jobs.chunk.ChunkRangeJson;
import ca.uhn.fhir.batch2.jobs.chunk.ResourceIdListWorkChunkJson;
import ca.uhn.fhir.batch2.jobs.chunk.TypedPidJson;
import ca.uhn.fhir.batch2.jobs.parameters.PartitionedJobParameters;
import ca.uhn.fhir.interceptor.model.RequestPartitionId;
import ca.uhn.fhir.jpa.api.pid.IResourcePidList;
import ca.uhn.fhir.util.Logs;
import com.google.common.collect.Iterators;
import com.google.common.collect.UnmodifiableIterator;
import org.slf4j.Logger;

import java.util.Collection;
import java.util.Date;
import java.util.LinkedHashSet;
import java.util.List;
import java.util.Set;
import java.util.stream.Collectors;
import javax.annotation.Nonnull;

public class ResourceIdListStep<PT extends PartitionedJobParameters, IT extends ChunkRangeJson>
		implements IJobStepWorker<PT, IT, ResourceIdListWorkChunkJson> {
	private static final Logger ourLog = Logs.getBatchTroubleshootingLog();
	public static final int DEFAULT_PAGE_SIZE = 20000;

	protected static final int MAX_BATCH_OF_IDS = 500;

	private final IIdChunkProducer<IT> myIdChunkProducer;

	public ResourceIdListStep(IIdChunkProducer<IT> theIdChunkProducer) {
		myIdChunkProducer = theIdChunkProducer;
	}

	@Nonnull
	@Override
	public RunOutcome run(
			@Nonnull StepExecutionDetails<PT, IT> theStepExecutionDetails,
			@Nonnull IJobDataSink<ResourceIdListWorkChunkJson> theDataSink)
			throws JobExecutionFailedException {
		IT data = theStepExecutionDetails.getData();

		Date start = data.getStart();
		Date end = data.getEnd();
		Integer batchSize = theStepExecutionDetails.getParameters().getBatchSize();
		int pageSize = DEFAULT_PAGE_SIZE;
		if (batchSize != null) {
			pageSize = batchSize.intValue();
		}

		ourLog.info("Beginning scan for reindex IDs in range {} to {}", start, end);

		RequestPartitionId requestPartitionId =
				theStepExecutionDetails.getParameters().getRequestPartitionId();
		int totalIdsFound = 0;
		int chunkCount = 0;

		int maxBatchId = MAX_BATCH_OF_IDS;
		if (batchSize != null) {
			// we won't go over MAX_BATCH_OF_IDS
			maxBatchId = Math.min(batchSize.intValue(), maxBatchId);
		}

		final IResourcePidList nextChunk = myIdChunkProducer.fetchResourceIdsPage(
				start, end, pageSize, requestPartitionId, theStepExecutionDetails.getData());

		if (nextChunk.isEmpty()) {
			ourLog.info("No data returned");
<<<<<<< HEAD
		}

		ourLog.debug("Found {} IDs from {} to {}", nextChunk.size(), start, nextChunk.getLastDate());

		final Set<TypedPidJson> idBuffer = nextChunk.getTypedResourcePids().stream()
				.map(TypedPidJson::new)
				.collect(Collectors.toCollection(LinkedHashSet::new));

		final UnmodifiableIterator<List<TypedPidJson>> partition = Iterators.partition(idBuffer.iterator(), maxBatchId);

		while (partition.hasNext()) {
			final List<TypedPidJson> submissionIds = partition.next();

			totalIdsFound += submissionIds.size();
			chunkCount++;
			submitWorkChunk(submissionIds, nextChunk.getRequestPartitionId(), theDataSink);
		}

		ourLog.info("Submitted {} chunks with {} resource IDs", chunkCount, totalIdsFound);
=======
		} else {
			ourLog.debug("Found {} IDs from {} to {}", nextChunk.size(), start, nextChunk.getLastDate());

			final Set<TypedPidJson> idBuffer = nextChunk.getTypedResourcePids().stream()
					.map(TypedPidJson::new)
					.collect(Collectors.toCollection(LinkedHashSet::new));

			final UnmodifiableIterator<List<TypedPidJson>> partition =
					Iterators.partition(idBuffer.iterator(), maxBatchId);

			while (partition.hasNext()) {
				final List<TypedPidJson> submissionIds = partition.next();

				totalIdsFound += submissionIds.size();
				chunkCount++;
				submitWorkChunk(submissionIds, nextChunk.getRequestPartitionId(), theDataSink);
			}

			ourLog.info("Submitted {} chunks with {} resource IDs", chunkCount, totalIdsFound);
		}
>>>>>>> 1776a8a3
		return RunOutcome.SUCCESS;
	}

	private void submitWorkChunk(
			Collection<TypedPidJson> theTypedPids,
			RequestPartitionId theRequestPartitionId,
			IJobDataSink<ResourceIdListWorkChunkJson> theDataSink) {
		if (theTypedPids.isEmpty()) {
			return;
		}
		ourLog.info("Submitting work chunk with {} IDs", theTypedPids.size());
		ResourceIdListWorkChunkJson data = new ResourceIdListWorkChunkJson(theTypedPids, theRequestPartitionId);
		ourLog.debug("IDs are: {}", data);
		theDataSink.accept(data);
	}
}<|MERGE_RESOLUTION|>--- conflicted
+++ resolved
@@ -90,27 +90,6 @@
 
 		if (nextChunk.isEmpty()) {
 			ourLog.info("No data returned");
-<<<<<<< HEAD
-		}
-
-		ourLog.debug("Found {} IDs from {} to {}", nextChunk.size(), start, nextChunk.getLastDate());
-
-		final Set<TypedPidJson> idBuffer = nextChunk.getTypedResourcePids().stream()
-				.map(TypedPidJson::new)
-				.collect(Collectors.toCollection(LinkedHashSet::new));
-
-		final UnmodifiableIterator<List<TypedPidJson>> partition = Iterators.partition(idBuffer.iterator(), maxBatchId);
-
-		while (partition.hasNext()) {
-			final List<TypedPidJson> submissionIds = partition.next();
-
-			totalIdsFound += submissionIds.size();
-			chunkCount++;
-			submitWorkChunk(submissionIds, nextChunk.getRequestPartitionId(), theDataSink);
-		}
-
-		ourLog.info("Submitted {} chunks with {} resource IDs", chunkCount, totalIdsFound);
-=======
 		} else {
 			ourLog.debug("Found {} IDs from {} to {}", nextChunk.size(), start, nextChunk.getLastDate());
 
@@ -131,7 +110,6 @@
 
 			ourLog.info("Submitted {} chunks with {} resource IDs", chunkCount, totalIdsFound);
 		}
->>>>>>> 1776a8a3
 		return RunOutcome.SUCCESS;
 	}
 
