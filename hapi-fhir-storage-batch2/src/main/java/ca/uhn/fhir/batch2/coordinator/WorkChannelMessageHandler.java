--- conflicted
+++ resolved
@@ -52,19 +52,11 @@
 	WorkChannelMessageHandler(@Nonnull IJobPersistence theJobPersistence,
 									  @Nonnull JobDefinitionRegistry theJobDefinitionRegistry,
 									  @Nonnull BatchJobSender theBatchJobSender,
-<<<<<<< HEAD
-									  @Nonnull JobStepExecutorSvc theExecotorSvc
-	) {
-		myJobPersistence = theJobPersistence;
-		myJobDefinitionRegistry = theJobDefinitionRegistry;
-		myJobStepExecutorFactory = new JobStepExecutorFactory(theJobPersistence, theBatchJobSender, theExecotorSvc);
-=======
 									  @Nonnull StepExecutionSvc theExecutorSvc
 	) {
 		myJobPersistence = theJobPersistence;
 		myJobDefinitionRegistry = theJobDefinitionRegistry;
 		myJobStepExecutorFactory = new JobStepExecutorFactory(theJobPersistence, theBatchJobSender, theExecutorSvc);
->>>>>>> 85f59176
 	}
 
 	@Override
