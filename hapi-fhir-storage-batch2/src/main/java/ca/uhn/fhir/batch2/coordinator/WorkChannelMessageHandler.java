--- conflicted
+++ resolved
@@ -19,8 +19,6 @@
  */
 package ca.uhn.fhir.batch2.coordinator;
 
-package ca.uhn.fhir.batch2.coordinator;
-
 import ca.uhn.fhir.batch2.api.IJobMaintenanceService;
 import ca.uhn.fhir.batch2.api.IJobPersistence;
 import ca.uhn.fhir.batch2.channel.BatchJobSender;
@@ -30,15 +28,8 @@
 import ca.uhn.fhir.batch2.model.JobWorkNotification;
 import ca.uhn.fhir.batch2.model.JobWorkNotificationJsonMessage;
 import ca.uhn.fhir.batch2.model.WorkChunk;
-<<<<<<< HEAD
 import ca.uhn.fhir.jpa.dao.tx.IHapiTransactionService;
 import ca.uhn.fhir.util.Logs;
-=======
-import ca.uhn.fhir.batch2.progress.JobInstanceStatusUpdater;
-import ca.uhn.fhir.rest.server.exceptions.InternalErrorException;
-import ca.uhn.fhir.util.Logs;
-import org.apache.commons.lang3.Validate;
->>>>>>> 90da12fb
 import org.slf4j.Logger;
 import org.springframework.messaging.Message;
 import org.springframework.messaging.MessageHandler;
@@ -46,11 +37,7 @@
 
 import javax.annotation.Nonnull;
 import java.util.Optional;
-<<<<<<< HEAD
 import java.util.function.Supplier;
-
-=======
->>>>>>> 90da12fb
 
 /**
  * This handler receives batch work request messages and performs the batch work requested by the message
@@ -127,20 +114,11 @@
 
 			myCursor = JobWorkCursor.fromJobDefinitionAndRequestedStepId(myJobDefinition, myWorkNotification.getTargetStepId());
 
-<<<<<<< HEAD
 			if (!myWorkChunk.getTargetStepId().equals(myCursor.getCurrentStepId())) {
 				ourLog.error("Chunk {} has target step {} but expected {}", myChunkId, myWorkChunk.getTargetStepId(), myCursor.getCurrentStepId());
 				return Optional.empty();
 			}
 			return Optional.of(this);
-=======
-		JobWorkCursor<?, ?, ?> cursor = null;
-		WorkChunk workChunk = null;
-		Optional<WorkChunk> chunkOpt = myJobPersistence.onWorkChunkDequeue(chunkId);
-		if (chunkOpt.isEmpty()) {
-			ourLog.error("Unable to find chunk with ID {} - Aborting", chunkId);
-			return;
->>>>>>> 90da12fb
 		}
 
 		Optional<MessageProcess> loadJobDefinition() {
@@ -167,7 +145,6 @@
 				});
 		}
 
-<<<<<<< HEAD
 		/**
 		 * Move QUEUED jobs to IN_PROGRESS, and make sure we are not already in final state.
 		 */
@@ -192,12 +169,6 @@
 			}
 			
 			return Optional.of(this);
-=======
-		if (instance.isCancelled()) {
-			ourLog.info("Skipping chunk {} because job instance is cancelled", chunkId);
-			myJobPersistence.markInstanceAsStatus(instanceId, StatusEnum.CANCELLED);
-			return;
->>>>>>> 90da12fb
 		}
 
 		public Optional<MessageProcess> buildStepExecutor() {
@@ -231,6 +202,7 @@
 				process.myStepExector.executeStep()
 			);
 
+
 	}
 
 	/**
