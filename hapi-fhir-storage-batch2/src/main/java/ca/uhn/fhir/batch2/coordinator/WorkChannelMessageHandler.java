package ca.uhn.fhir.batch2.coordinator;

/*-
 * #%L
 * HAPI FHIR JPA Server - Batch2 Task Processor
 * %%
 * Copyright (C) 2014 - 2023 Smile CDR, Inc.
 * %%
 * Licensed under the Apache License, Version 2.0 (the "License");
 * you may not use this file except in compliance with the License.
 * You may obtain a copy of the License at
 *
 *      http://www.apache.org/licenses/LICENSE-2.0
 *
 * Unless required by applicable law or agreed to in writing, software
 * distributed under the License is distributed on an "AS IS" BASIS,
 * WITHOUT WARRANTIES OR CONDITIONS OF ANY KIND, either express or implied.
 * See the License for the specific language governing permissions and
 * limitations under the License.
 * #L%
 */


import ca.uhn.fhir.batch2.api.IJobMaintenanceService;
import ca.uhn.fhir.batch2.api.IJobPersistence;
import ca.uhn.fhir.batch2.channel.BatchJobSender;
import ca.uhn.fhir.batch2.model.JobDefinition;
import ca.uhn.fhir.batch2.model.JobInstance;
import ca.uhn.fhir.batch2.model.JobWorkCursor;
import ca.uhn.fhir.batch2.model.JobWorkNotification;
import ca.uhn.fhir.batch2.model.JobWorkNotificationJsonMessage;
import ca.uhn.fhir.batch2.model.StatusEnum;
import ca.uhn.fhir.batch2.model.WorkChunk;
import ca.uhn.fhir.batch2.progress.JobInstanceStatusUpdater;
import ca.uhn.fhir.batch2.util.Batch2Constants;
import ca.uhn.fhir.rest.server.exceptions.InternalErrorException;
import ca.uhn.fhir.util.Logs;
import org.apache.commons.lang3.Validate;
import javax.validation.constraints.NotNull;
import org.slf4j.Logger;
import org.springframework.messaging.Message;
import org.springframework.messaging.MessageHandler;
import org.springframework.messaging.MessagingException;

import javax.annotation.Nonnull;
import java.util.Optional;
import java.util.concurrent.Executors;
import java.util.concurrent.ScheduledExecutorService;
import java.util.concurrent.ThreadFactory;

/**
 * This handler receives batch work request messages and performs the batch work requested by the message
 */
class WorkChannelMessageHandler implements MessageHandler {
	private static final Logger ourLog = Logs.getBatchTroubleshootingLog();
	private final IJobPersistence myJobPersistence;
	private final JobDefinitionRegistry myJobDefinitionRegistry;
	private final JobStepExecutorFactory myJobStepExecutorFactory;
	private final JobInstanceStatusUpdater myJobInstanceStatusUpdater;

	WorkChannelMessageHandler(@Nonnull IJobPersistence theJobPersistence,
									  @Nonnull JobDefinitionRegistry theJobDefinitionRegistry,
									  @Nonnull BatchJobSender theBatchJobSender,
									  @Nonnull WorkChunkProcessor theExecutorSvc,
									  @Nonnull IJobMaintenanceService theJobMaintenanceService) {
		myJobPersistence = theJobPersistence;
		myJobDefinitionRegistry = theJobDefinitionRegistry;
		myJobStepExecutorFactory = new JobStepExecutorFactory(theJobPersistence, theBatchJobSender, theExecutorSvc, theJobMaintenanceService);
		myJobInstanceStatusUpdater = new JobInstanceStatusUpdater(theJobPersistence);
	}

	@Override
	public void handleMessage(@Nonnull Message<?> theMessage) throws MessagingException {
		handleWorkChannelMessage((JobWorkNotificationJsonMessage) theMessage);
	}

	private void handleWorkChannelMessage(JobWorkNotificationJsonMessage theMessage) {
		JobWorkNotification workNotification = theMessage.getPayload();
		ourLog.info("Received work notification for {}", workNotification);

		String chunkId = workNotification.getChunkId();
		Validate.notNull(chunkId);

		boolean isReductionWorkNotification = Batch2Constants.REDUCTION_STEP_CHUNK_ID_PLACEHOLDER.equals(chunkId);

		JobWorkCursor<?, ?, ?> cursor = null;
		WorkChunk workChunk = null;
		if (!isReductionWorkNotification) {
			Optional<WorkChunk> chunkOpt = myJobPersistence.fetchWorkChunkSetStartTimeAndMarkInProgress(chunkId);
			if (chunkOpt.isEmpty()) {
				ourLog.error("Unable to find chunk with ID {} - Aborting", chunkId);
				return;
			}
			workChunk = chunkOpt.get();
			ourLog.debug("Worker picked up chunk. [chunkId={}, stepId={}, startTime={}]", chunkId, workChunk.getTargetStepId(), workChunk.getStartTime());

			cursor = buildCursorFromNotification(workNotification);

			Validate.isTrue(workChunk.getTargetStepId().equals(cursor.getCurrentStepId()), "Chunk %s has target step %s but expected %s", chunkId, workChunk.getTargetStepId(), cursor.getCurrentStepId());
		} else {
			ourLog.debug("Processing reduction step work notification. No associated workchunks.");

			cursor = buildCursorFromNotification(workNotification);
		}

		Optional<JobInstance> instanceOpt = myJobPersistence.fetchInstance(workNotification.getInstanceId());
		JobInstance instance = instanceOpt.orElseThrow(() -> new InternalErrorException("Unknown instance: " + workNotification.getInstanceId()));
		markInProgressIfQueued(instance);
		myJobDefinitionRegistry.setJobDefinition(instance);
		String instanceId = instance.getInstanceId();

		if (instance.isCancelled()) {
			ourLog.info("Skipping chunk {} because job instance is cancelled", chunkId);
			myJobPersistence.markInstanceAsCompleted(instanceId);
			return;
		}

		JobStepExecutor<?,?,?> stepExecutor = myJobStepExecutorFactory.newJobStepExecutor(instance, workChunk, cursor);
		// TODO - ls
		/*
		 * We should change this to actually have
		 * the reduction step take in smaller sets of
		 * lists of chunks from the previous steps (one
		 * at a time still) and compose the
		 * report gradually and in an idempotent way
		 */
		if (isReductionWorkNotification) {
			// do async due to long running process
			// we'll fire off a separate thread and let the job continue
			ScheduledExecutorService exService = Executors.newSingleThreadScheduledExecutor(new ThreadFactory() {
				@Override
<<<<<<< HEAD
				public Thread newThread(@Nonnull Runnable r) {
=======
				public Thread newThread(@NotNull Runnable r) {
>>>>>>> b4778f4b
					return new Thread(r, "Reduction-step-thread");
				}
			});
			exService.execute(stepExecutor::executeStep);
		} else {
			stepExecutor.executeStep();
		}
	}

	private void markInProgressIfQueued(JobInstance theInstance) {
		if (theInstance.getStatus() == StatusEnum.QUEUED) {
			myJobInstanceStatusUpdater.updateInstanceStatus(theInstance, StatusEnum.IN_PROGRESS);
		}
	}

	private JobWorkCursor<?, ?, ?> buildCursorFromNotification(JobWorkNotification workNotification) {
		String jobDefinitionId = workNotification.getJobDefinitionId();
		int jobDefinitionVersion = workNotification.getJobDefinitionVersion();

		JobDefinition<?> definition = myJobDefinitionRegistry.getJobDefinitionOrThrowException(jobDefinitionId, jobDefinitionVersion);

		return JobWorkCursor.fromJobDefinitionAndRequestedStepId(definition, workNotification.getTargetStepId());
	}
}<|MERGE_RESOLUTION|>--- conflicted
+++ resolved
@@ -129,11 +129,7 @@
 			// we'll fire off a separate thread and let the job continue
 			ScheduledExecutorService exService = Executors.newSingleThreadScheduledExecutor(new ThreadFactory() {
 				@Override
-<<<<<<< HEAD
 				public Thread newThread(@Nonnull Runnable r) {
-=======
-				public Thread newThread(@NotNull Runnable r) {
->>>>>>> b4778f4b
 					return new Thread(r, "Reduction-step-thread");
 				}
 			});
