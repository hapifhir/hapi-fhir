package ca.uhn.fhir.batch2.coordinator;

/*-
 * #%L
 * HAPI FHIR JPA Server - Batch2 Task Processor
 * %%
 * Copyright (C) 2014 - 2023 Smile CDR, Inc.
 * %%
 * Licensed under the Apache License, Version 2.0 (the "License");
 * you may not use this file except in compliance with the License.
 * You may obtain a copy of the License at
 *
 *      http://www.apache.org/licenses/LICENSE-2.0
 *
 * Unless required by applicable law or agreed to in writing, software
 * distributed under the License is distributed on an "AS IS" BASIS,
 * WITHOUT WARRANTIES OR CONDITIONS OF ANY KIND, either express or implied.
 * See the License for the specific language governing permissions and
 * limitations under the License.
 * #L%
 */


import ca.uhn.fhir.batch2.api.IJobMaintenanceService;
import ca.uhn.fhir.batch2.api.IJobPersistence;
import ca.uhn.fhir.batch2.channel.BatchJobSender;
import ca.uhn.fhir.batch2.model.JobDefinition;
import ca.uhn.fhir.batch2.model.JobInstance;
import ca.uhn.fhir.batch2.model.JobWorkCursor;
import ca.uhn.fhir.batch2.model.JobWorkNotification;
import ca.uhn.fhir.batch2.model.JobWorkNotificationJsonMessage;
import ca.uhn.fhir.batch2.model.StatusEnum;
import ca.uhn.fhir.batch2.model.WorkChunk;
import ca.uhn.fhir.batch2.progress.JobInstanceStatusUpdater;
import ca.uhn.fhir.batch2.util.Batch2Constants;
import ca.uhn.fhir.rest.server.exceptions.InternalErrorException;
import ca.uhn.fhir.util.Logs;
import ca.uhn.fhir.util.ThreadPoolUtil;
import org.apache.commons.lang3.Validate;
import org.jetbrains.annotations.NotNull;
import org.slf4j.Logger;
import org.springframework.messaging.Message;
import org.springframework.messaging.MessageHandler;
import org.springframework.messaging.MessagingException;

import javax.annotation.Nonnull;
import java.util.Optional;
import java.util.concurrent.Executors;
import java.util.concurrent.ScheduledExecutorService;
<<<<<<< HEAD
=======
import java.util.concurrent.ThreadFactory;
>>>>>>> 6b3b954c

/**
 * This handler receives batch work request messages and performs the batch work requested by the message
 */
class WorkChannelMessageHandler implements MessageHandler {
	private static final Logger ourLog = Logs.getBatchTroubleshootingLog();
	private final IJobPersistence myJobPersistence;
	private final JobDefinitionRegistry myJobDefinitionRegistry;
	private final JobStepExecutorFactory myJobStepExecutorFactory;
	private final JobInstanceStatusUpdater myJobInstanceStatusUpdater;

	WorkChannelMessageHandler(@Nonnull IJobPersistence theJobPersistence,
									  @Nonnull JobDefinitionRegistry theJobDefinitionRegistry,
									  @Nonnull BatchJobSender theBatchJobSender,
									  @Nonnull WorkChunkProcessor theExecutorSvc,
									  @Nonnull IJobMaintenanceService theJobMaintenanceService) {
		myJobPersistence = theJobPersistence;
		myJobDefinitionRegistry = theJobDefinitionRegistry;
		myJobStepExecutorFactory = new JobStepExecutorFactory(theJobPersistence, theBatchJobSender, theExecutorSvc, theJobMaintenanceService);
		myJobInstanceStatusUpdater = new JobInstanceStatusUpdater(theJobPersistence);
	}

	@Override
	public void handleMessage(@Nonnull Message<?> theMessage) throws MessagingException {
		handleWorkChannelMessage((JobWorkNotificationJsonMessage) theMessage);
	}

	private void handleWorkChannelMessage(JobWorkNotificationJsonMessage theMessage) {
		JobWorkNotification workNotification = theMessage.getPayload();
		ourLog.info("Received work notification for {}", workNotification);

		String chunkId = workNotification.getChunkId();
		Validate.notNull(chunkId);

		boolean isReductionWorkNotification = Batch2Constants.REDUCTION_STEP_CHUNK_ID_PLACEHOLDER.equals(chunkId);

		JobWorkCursor<?, ?, ?> cursor = null;
		WorkChunk workChunk = null;
		if (!isReductionWorkNotification) {
			Optional<WorkChunk> chunkOpt = myJobPersistence.fetchWorkChunkSetStartTimeAndMarkInProgress(chunkId);
			if (chunkOpt.isEmpty()) {
				ourLog.error("Unable to find chunk with ID {} - Aborting", chunkId);
				return;
			}
			workChunk = chunkOpt.get();
			ourLog.debug("Worker picked up chunk. [chunkId={}, stepId={}, startTime={}]", chunkId, workChunk.getTargetStepId(), workChunk.getStartTime());

			cursor = buildCursorFromNotification(workNotification);

			Validate.isTrue(workChunk.getTargetStepId().equals(cursor.getCurrentStepId()), "Chunk %s has target step %s but expected %s", chunkId, workChunk.getTargetStepId(), cursor.getCurrentStepId());
		} else {
			ourLog.debug("Processing reduction step work notification. No associated workchunks.");

			cursor = buildCursorFromNotification(workNotification);
		}

		Optional<JobInstance> instanceOpt = myJobPersistence.fetchInstance(workNotification.getInstanceId());
		JobInstance instance = instanceOpt.orElseThrow(() -> new InternalErrorException("Unknown instance: " + workNotification.getInstanceId()));
		markInProgressIfQueued(instance);
		myJobDefinitionRegistry.setJobDefinition(instance);
		String instanceId = instance.getInstanceId();

		if (instance.isCancelled()) {
			ourLog.info("Skipping chunk {} because job instance is cancelled", chunkId);
			myJobPersistence.markInstanceAsCompleted(instanceId);
			return;
		}

		JobStepExecutor<?,?,?> stepExecutor = myJobStepExecutorFactory.newJobStepExecutor(instance, workChunk, cursor);
		// TODO - ls
		/*
		 * We should change this to actually have
		 * the reduction step take in smaller sets of
		 * lists of chunks from the previous steps (one
		 * at a time still) and compose the
		 * report gradually and in an idempotent way
		 */
		if (isReductionWorkNotification) {
			// do async due to long running process
			// we'll fire off a separate thread and let the job continue
<<<<<<< HEAD
			ScheduledExecutorService exService = Executors.newSingleThreadScheduledExecutor();
=======
			ScheduledExecutorService exService = Executors.newSingleThreadScheduledExecutor(new ThreadFactory() {
				@Override
				public Thread newThread(@NotNull Runnable r) {
					return new Thread(r, "Reduction-step-thread");
				}
			});
>>>>>>> 6b3b954c
			exService.execute(stepExecutor::executeStep);
		} else {
			stepExecutor.executeStep();
		}
	}

	private void markInProgressIfQueued(JobInstance theInstance) {
		if (theInstance.getStatus() == StatusEnum.QUEUED) {
			myJobInstanceStatusUpdater.updateInstanceStatus(theInstance, StatusEnum.IN_PROGRESS);
		}
	}

	private JobWorkCursor<?, ?, ?> buildCursorFromNotification(JobWorkNotification workNotification) {
		String jobDefinitionId = workNotification.getJobDefinitionId();
		int jobDefinitionVersion = workNotification.getJobDefinitionVersion();

		JobDefinition<?> definition = myJobDefinitionRegistry.getJobDefinitionOrThrowException(jobDefinitionId, jobDefinitionVersion);

		return JobWorkCursor.fromJobDefinitionAndRequestedStepId(definition, workNotification.getTargetStepId());
	}
}<|MERGE_RESOLUTION|>--- conflicted
+++ resolved
@@ -35,7 +35,6 @@
 import ca.uhn.fhir.batch2.util.Batch2Constants;
 import ca.uhn.fhir.rest.server.exceptions.InternalErrorException;
 import ca.uhn.fhir.util.Logs;
-import ca.uhn.fhir.util.ThreadPoolUtil;
 import org.apache.commons.lang3.Validate;
 import org.jetbrains.annotations.NotNull;
 import org.slf4j.Logger;
@@ -47,10 +46,7 @@
 import java.util.Optional;
 import java.util.concurrent.Executors;
 import java.util.concurrent.ScheduledExecutorService;
-<<<<<<< HEAD
-=======
 import java.util.concurrent.ThreadFactory;
->>>>>>> 6b3b954c
 
 /**
  * This handler receives batch work request messages and performs the batch work requested by the message
@@ -131,16 +127,12 @@
 		if (isReductionWorkNotification) {
 			// do async due to long running process
 			// we'll fire off a separate thread and let the job continue
-<<<<<<< HEAD
-			ScheduledExecutorService exService = Executors.newSingleThreadScheduledExecutor();
-=======
 			ScheduledExecutorService exService = Executors.newSingleThreadScheduledExecutor(new ThreadFactory() {
 				@Override
 				public Thread newThread(@NotNull Runnable r) {
 					return new Thread(r, "Reduction-step-thread");
 				}
 			});
->>>>>>> 6b3b954c
 			exService.execute(stepExecutor::executeStep);
 		} else {
 			stepExecutor.executeStep();
