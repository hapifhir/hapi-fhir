--- conflicted
+++ resolved
@@ -119,13 +119,8 @@
 		myJobExecutorSvc = theExecutor;
 	}
 
-<<<<<<< HEAD
-	@PostConstruct
-	public void start() {
-=======
 	@Override
 	public void scheduleJobs(ISchedulerService theSchedulerService) {
->>>>>>> 758c8f12
 		mySchedulerService.scheduleClusteredJob(myScheduledJobFrequencyMillis, buildJobDefinition());
 	}
 
