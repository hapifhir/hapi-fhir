--- conflicted
+++ resolved
@@ -106,16 +106,10 @@
 												JpaStorageSettings theStorageSettings,
 												@Nonnull JobDefinitionRegistry theJobDefinitionRegistry,
 												@Nonnull BatchJobSender theBatchJobSender,
-<<<<<<< HEAD
-												@Nonnull WorkChunkProcessor theExecutor
-	) {
-		myStorageSettings = theStorageSettings;
-=======
 												@Nonnull WorkChunkProcessor theExecutor,
 												@Nonnull IReductionStepExecutorService theReductionStepExecutorService) {
-		myDaoConfig = theDaoConfig;
+		myStorageSettings = theStorageSettings;
 		myReductionStepExecutorService = theReductionStepExecutorService;
->>>>>>> 2e679ac5
 		Validate.notNull(theSchedulerService);
 		Validate.notNull(theJobPersistence);
 		Validate.notNull(theJobDefinitionRegistry);
@@ -189,6 +183,7 @@
 		return myRunMaintenanceSemaphore.getQueueLength();
 	}
 
+	@Override
 	@VisibleForTesting
 	public void forceMaintenancePass() {
 		// to simulate a long running job!
@@ -200,17 +195,6 @@
 	}
 
 	@Override
-	@VisibleForTesting
-	public void forceMaintenancePass() {
-		// to simulate a long running job!
-		ourLog.info(
-			"Forcing a maintenance pass run; semaphore at {}",
-			getQueueLength()
-		);
-		doMaintenancePass();
-	}
-
-	@Override
 	public void runMaintenancePass() {
 		if (!myRunMaintenanceSemaphore.tryAcquire()) {
 			ourLog.debug("Another maintenance pass is already in progress.  Ignoring request.");
@@ -235,13 +219,8 @@
 				if (processedInstanceIds.add(instanceId)) {
 					myJobDefinitionRegistry.setJobDefinition(instance);
 					JobInstanceProcessor jobInstanceProcessor = new JobInstanceProcessor(myJobPersistence,
-<<<<<<< HEAD
-						myBatchJobSender, instance, progressAccumulator, myJobExecutorSvc);
-					ourLog.debug("Triggering maintenance process for instance {} in status {}", instance.getInstanceId(), instance.getStatus().name());
-=======
 						myBatchJobSender, instanceId, progressAccumulator, myReductionStepExecutorService, myJobDefinitionRegistry);
 					ourLog.debug("Triggering maintenance process for instance {} in status {}", instanceId, instance.getStatus().name());
->>>>>>> 2e679ac5
 					jobInstanceProcessor.process();
 				}
 			}
