package ca.uhn.fhir.batch2.api;

/*-
 * #%L
 * HAPI FHIR JPA Server - Batch2 Task Processor
 * %%
 * Copyright (C) 2014 - 2022 Smile CDR, Inc.
 * %%
 * Licensed under the Apache License, Version 2.0 (the "License");
 * you may not use this file except in compliance with the License.
 * You may obtain a copy of the License at
 *
 *      http://www.apache.org/licenses/LICENSE-2.0
 *
 * Unless required by applicable law or agreed to in writing, software
 * distributed under the License is distributed on an "AS IS" BASIS,
 * WITHOUT WARRANTIES OR CONDITIONS OF ANY KIND, either express or implied.
 * See the License for the specific language governing permissions and
 * limitations under the License.
 * #L%
 */

import ca.uhn.fhir.batch2.model.JobInstance;
import ca.uhn.fhir.batch2.models.JobInstanceFetchRequest;
import ca.uhn.fhir.batch2.model.JobInstanceStartRequest;
import ca.uhn.fhir.batch2.model.StatusEnum;
import ca.uhn.fhir.jpa.batch.models.Batch2JobStartResponse;
import ca.uhn.fhir.rest.server.exceptions.InvalidRequestException;
import ca.uhn.fhir.rest.server.exceptions.ResourceNotFoundException;
import org.springframework.data.domain.Page;

import javax.annotation.Nullable;
import java.util.List;
import java.util.Set;

public interface IJobCoordinator {

	/**
	 * Starts a new job instance
	 *
	 * @param theStartRequest The request, containing the job type and parameters
	 * @return Returns a unique ID for this job execution
	 * @throws InvalidRequestException If the request is invalid (incorrect/missing parameters, etc)
	 */
	Batch2JobStartResponse startInstance(JobInstanceStartRequest theStartRequest) throws InvalidRequestException;

	/**
	 * Fetch details about a job instance
	 *
	 * @param theInstanceId The instance ID
	 * @return Returns the current instance details
	 * @throws ResourceNotFoundException If the instance ID can not be found
	 */
	JobInstance getInstance(String theInstanceId) throws ResourceNotFoundException;

	/**
	 * Fetch all job instances
	 */
	List<JobInstance> getInstances(int thePageSize, int thePageIndex);

	/**
	 * Fetch recent job instances
	 */
	List<JobInstance> getRecentInstances(int theCount, int theStart);

	JobOperationResultJson cancelInstance(String theInstanceId) throws ResourceNotFoundException;

	List<JobInstance> getInstancesbyJobDefinitionIdAndEndedStatus(String theJobDefinitionId, @Nullable Boolean theEnded, int theCount, int theStart);

<<<<<<< HEAD
	List<JobInstance> getJobInstancesByJobDefinitionIdAndStatuses(String theJobDefinitionId, Set<StatusEnum> theStatuses, int theCount, int theStart);

=======
	/**
	 * Fetches all job instances tht meet the FetchRequest criteria
	 * @param theFetchRequest - fetch request
	 * @return - page of job instances
	 */
	Page<JobInstance> fetchAllJobInstances(JobInstanceFetchRequest theFetchRequest);
>>>>>>> 59540ce8
}<|MERGE_RESOLUTION|>--- conflicted
+++ resolved
@@ -67,15 +67,13 @@
 
 	List<JobInstance> getInstancesbyJobDefinitionIdAndEndedStatus(String theJobDefinitionId, @Nullable Boolean theEnded, int theCount, int theStart);
 
-<<<<<<< HEAD
-	List<JobInstance> getJobInstancesByJobDefinitionIdAndStatuses(String theJobDefinitionId, Set<StatusEnum> theStatuses, int theCount, int theStart);
-
-=======
 	/**
 	 * Fetches all job instances tht meet the FetchRequest criteria
 	 * @param theFetchRequest - fetch request
 	 * @return - page of job instances
 	 */
 	Page<JobInstance> fetchAllJobInstances(JobInstanceFetchRequest theFetchRequest);
->>>>>>> 59540ce8
+
+	List<JobInstance> getJobInstancesByJobDefinitionIdAndStatuses(String theJobDefinitionId, Set<StatusEnum> theStatuses, int theCount, int theStart);
+
 }