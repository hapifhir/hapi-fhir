package ca.uhn.fhir.batch2.api;

/*-
 * #%L
 * HAPI FHIR JPA Server - Batch2 Task Processor
 * %%
 * Copyright (C) 2014 - 2022 Smile CDR, Inc.
 * %%
 * Licensed under the Apache License, Version 2.0 (the "License");
 * you may not use this file except in compliance with the License.
 * You may obtain a copy of the License at
 *
 *      http://www.apache.org/licenses/LICENSE-2.0
 *
 * Unless required by applicable law or agreed to in writing, software
 * distributed under the License is distributed on an "AS IS" BASIS,
 * WITHOUT WARRANTIES OR CONDITIONS OF ANY KIND, either express or implied.
 * See the License for the specific language governing permissions and
 * limitations under the License.
 * #L%
 */

import ca.uhn.fhir.batch2.model.JobInstance;
import ca.uhn.fhir.batch2.model.JobInstanceStartRequest;
import ca.uhn.fhir.rest.server.exceptions.InvalidRequestException;
import ca.uhn.fhir.rest.server.exceptions.ResourceNotFoundException;

import java.util.List;

public interface IJobCoordinator {

	/**
	 * Starts a new job instance
	 *
	 * @param theStartRequest The request, containing the job type and parameters
	 * @return Returns a unique ID for this job execution
	 * @throws InvalidRequestException If the request is invalid (incorrect/missing parameters, etc)
	 */
	String startInstance(JobInstanceStartRequest theStartRequest) throws InvalidRequestException;

	/**
	 * Fetch details about a job instance
	 *
	 * @param theInstanceId The instance ID
	 * @return Returns the current instance details
	 * @throws ResourceNotFoundException If the instance ID can not be found
	 */
	JobInstance getInstance(String theInstanceId) throws ResourceNotFoundException;

	/**
	 * Fetch all job instances
	 */
	List<JobInstance> getInstances(int thePageSize, int thePageIndex);

<<<<<<< HEAD
	List<JobInstance> getRecentInstances(int thePageSize, int thePageIndex);
=======
	/**
	 * Fetch job instances
	 */
	List<JobInstance> getRecentInstances(int theCount, int theStart);
>>>>>>> b9579313

	void cancelInstance(String theInstanceId) throws ResourceNotFoundException;

}<|MERGE_RESOLUTION|>--- conflicted
+++ resolved
@@ -52,14 +52,10 @@
 	 */
 	List<JobInstance> getInstances(int thePageSize, int thePageIndex);
 
-<<<<<<< HEAD
-	List<JobInstance> getRecentInstances(int thePageSize, int thePageIndex);
-=======
 	/**
 	 * Fetch job instances
 	 */
 	List<JobInstance> getRecentInstances(int theCount, int theStart);
->>>>>>> b9579313
 
 	void cancelInstance(String theInstanceId) throws ResourceNotFoundException;
 
