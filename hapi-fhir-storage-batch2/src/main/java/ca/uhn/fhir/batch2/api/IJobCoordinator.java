--- conflicted
+++ resolved
@@ -53,14 +53,6 @@
 	 */
 	List<JobInstance> getInstances(int thePageSize, int thePageIndex);
 
-<<<<<<< HEAD
-	/**
-	 * Fetch job instances
-	 */
-	List<JobInstance> getRecentInstances(int theCount, int theStart);
-
-	void cancelInstance(String theInstanceId) throws ResourceNotFoundException;
-=======
 
 	/**
 	 * Fetch recent job instances
@@ -70,6 +62,5 @@
 	JobOperationResultJson cancelInstance(String theInstanceId) throws ResourceNotFoundException;
 
 	List<JobInstance> getInstancesbyJobDefinitionIdAndEndedStatus(String theJobDefinitionId, @Nullable Boolean theEnded, int theCount, int theStart);
->>>>>>> 9aac4f9b
 
 }