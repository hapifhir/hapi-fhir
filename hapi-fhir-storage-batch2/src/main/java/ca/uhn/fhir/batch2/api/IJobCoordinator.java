package ca.uhn.fhir.batch2.api;

/*-
 * #%L
 * HAPI FHIR JPA Server - Batch2 Task Processor
 * %%
 * Copyright (C) 2014 - 2022 Smile CDR, Inc.
 * %%
 * Licensed under the Apache License, Version 2.0 (the "License");
 * you may not use this file except in compliance with the License.
 * You may obtain a copy of the License at
 *
 *      http://www.apache.org/licenses/LICENSE-2.0
 *
 * Unless required by applicable law or agreed to in writing, software
 * distributed under the License is distributed on an "AS IS" BASIS,
 * WITHOUT WARRANTIES OR CONDITIONS OF ANY KIND, either express or implied.
 * See the License for the specific language governing permissions and
 * limitations under the License.
 * #L%
 */

import ca.uhn.fhir.batch2.model.JobInstance;
import ca.uhn.fhir.batch2.model.JobInstanceStartRequest;
import ca.uhn.fhir.batch2.model.StatusEnum;
import ca.uhn.fhir.batch2.models.JobInstanceFetchRequest;
import ca.uhn.fhir.jpa.batch.models.Batch2JobStartResponse;
import ca.uhn.fhir.rest.server.exceptions.InvalidRequestException;
import ca.uhn.fhir.rest.server.exceptions.ResourceNotFoundException;
import org.springframework.data.domain.Page;

import javax.annotation.Nullable;
import java.util.List;
import java.util.Set;

public interface IJobCoordinator {

	/**
	 * Starts a new job instance
	 *
	 * @param theStartRequest The request, containing the job type and parameters
	 * @return Returns a unique ID for this job execution
	 * @throws InvalidRequestException If the request is invalid (incorrect/missing parameters, etc)
	 */
	Batch2JobStartResponse startInstance(JobInstanceStartRequest theStartRequest) throws InvalidRequestException;

	/**
	 * Fetch details about a job instance
	 *
	 * @param theInstanceId The instance ID
	 * @return Returns the current instance details
	 * @throws ResourceNotFoundException If the instance ID can not be found
	 */
	JobInstance getInstance(String theInstanceId) throws ResourceNotFoundException;

	/**
	 * Fetch all job instances
	 */
	List<JobInstance> getInstances(int thePageSize, int thePageIndex);

	/**
<<<<<<< HEAD
	 * Fetch job instances
	 */
	List<JobInstance> getRecentInstances(int theCount, int theStart);

	void cancelInstance(String theInstanceId) throws ResourceNotFoundException;
=======
	 * Fetch recent job instances
	 */
	List<JobInstance> getRecentInstances(int theCount, int theStart);

	JobOperationResultJson cancelInstance(String theInstanceId) throws ResourceNotFoundException;

	List<JobInstance> getInstancesbyJobDefinitionIdAndEndedStatus(String theJobDefinitionId, @Nullable Boolean theEnded, int theCount, int theStart);

	/**
	 * Fetches all job instances tht meet the FetchRequest criteria
	 * @param theFetchRequest - fetch request
	 * @return - page of job instances
	 */
	Page<JobInstance> fetchAllJobInstances(JobInstanceFetchRequest theFetchRequest);

	/**
	 * Fetches all job instances by job definition id and statuses
	 */
	List<JobInstance> getJobInstancesByJobDefinitionIdAndStatuses(String theJobDefinitionId, Set<StatusEnum> theStatuses, int theCount, int theStart);
>>>>>>> 7f7b7d63

	/**
	 * Fetches all jobs by job definition id
	 */
	List<JobInstance> getJobInstancesByJobDefinitionId(String theJobDefinitionId, int theCount, int theStart);
}<|MERGE_RESOLUTION|>--- conflicted
+++ resolved
@@ -59,13 +59,6 @@
 	List<JobInstance> getInstances(int thePageSize, int thePageIndex);
 
 	/**
-<<<<<<< HEAD
-	 * Fetch job instances
-	 */
-	List<JobInstance> getRecentInstances(int theCount, int theStart);
-
-	void cancelInstance(String theInstanceId) throws ResourceNotFoundException;
-=======
 	 * Fetch recent job instances
 	 */
 	List<JobInstance> getRecentInstances(int theCount, int theStart);
@@ -85,7 +78,6 @@
 	 * Fetches all job instances by job definition id and statuses
 	 */
 	List<JobInstance> getJobInstancesByJobDefinitionIdAndStatuses(String theJobDefinitionId, Set<StatusEnum> theStatuses, int theCount, int theStart);
->>>>>>> 7f7b7d63
 
 	/**
 	 * Fetches all jobs by job definition id
