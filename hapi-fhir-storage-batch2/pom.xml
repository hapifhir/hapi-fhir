--- conflicted
+++ resolved
@@ -6,11 +6,7 @@
 	<parent>
 		<groupId>ca.uhn.hapi.fhir</groupId>
 		<artifactId>hapi-deployable-pom</artifactId>
-<<<<<<< HEAD
-		<version>6.1.0-PRE17-SNAPSHOT</version>
-=======
-		<version>6.1.0-PRE21-SNAPSHOT</version>
->>>>>>> f01e4a7a
+		<version>6.1.0-PRE24-SNAPSHOT</version>
 		<relativePath>../hapi-deployable-pom/pom.xml</relativePath>
 	</parent>
 
@@ -79,20 +75,6 @@
 			<artifactId>logback-classic</artifactId>
 			<scope>test</scope>
 		</dependency>
-        <dependency>
-            <groupId>org.springframework.data</groupId>
-            <artifactId>spring-data-commons</artifactId>
-        </dependency>
-		<dependency>
-			<groupId>ca.uhn.hapi.fhir</groupId>
-			<artifactId>hapi-fhir-structures-dstu2</artifactId>
-			<version>5.2.0</version>
-			<scope>compile</scope>
-		</dependency>
-		<dependency>
-			<groupId>org.springframework.data</groupId>
-			<artifactId>spring-data-commons</artifactId>
-		</dependency>
 	</dependencies>
 
 	<build>
