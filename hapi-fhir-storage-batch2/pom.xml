<?xml version="1.0" encoding="UTF-8"?>
<project xmlns:xsi="http://www.w3.org/2001/XMLSchema-instance"
			xmlns="http://maven.apache.org/POM/4.0.0"
			xsi:schemaLocation="http://maven.apache.org/POM/4.0.0 http://maven.apache.org/xsd/maven-4.0.0.xsd">
	<modelVersion>4.0.0</modelVersion>

	<parent>
		<groupId>ca.uhn.hapi.fhir</groupId>
		<artifactId>hapi-deployable-pom</artifactId>
<<<<<<< HEAD
		<version>7.3.12-SNAPSHOT</version>
=======
		<version>7.2.2</version>
>>>>>>> d8c89128

		<relativePath>../hapi-deployable-pom/pom.xml</relativePath>
	</parent>

	<artifactId>hapi-fhir-storage-batch2</artifactId>
	<packaging>jar</packaging>

	<name>HAPI FHIR JPA Server - Batch2 Task Processor</name>
	<description>Batch2 is a framework for managing and executing long running "batch" jobs</description>

	<dependencies>

		<!-- Put the logging deps at the start because there are duplicates of the SLF4j stuff
		inside jetty-runner.jar and we want the real ones to take precedence -->
		<dependency>
			<groupId>org.slf4j</groupId>
			<artifactId>slf4j-api</artifactId>
		</dependency>
		<dependency>
			<groupId>ch.qos.logback</groupId>
			<artifactId>logback-classic</artifactId>
			<scope>test</scope>
		</dependency>

		<dependency>
			<groupId>ca.uhn.hapi.fhir</groupId>
			<artifactId>hapi-fhir-base</artifactId>
			<version>${project.version}</version>
		</dependency>
		<dependency>
			<groupId>ca.uhn.hapi.fhir</groupId>
			<artifactId>hapi-fhir-server</artifactId>
			<version>${project.version}</version>
		</dependency>
		<dependency>
			<groupId>ca.uhn.hapi.fhir</groupId>
			<artifactId>hapi-fhir-storage</artifactId>
			<version>${project.version}</version>
		</dependency>
		<dependency>
			<groupId>ca.uhn.hapi.fhir</groupId>
			<artifactId>hapi-fhir-jpa</artifactId>
			<version>${project.version}</version>
		</dependency>

		<dependency>
			<groupId>org.springframework</groupId>
			<artifactId>spring-context</artifactId>
		</dependency>

		<dependency>
			<groupId>org.hibernate.validator</groupId>
			<artifactId>hibernate-validator</artifactId>
		</dependency>

		<dependency>
			<groupId>org.glassfish</groupId>
			<artifactId>jakarta.el</artifactId>
		</dependency>

		<!-- OpenTelemetry -->
		<dependency>
			<groupId>io.opentelemetry</groupId>
			<artifactId>opentelemetry-api</artifactId>
		</dependency>

		<!-- test -->
		<dependency>
			<groupId>org.awaitility</groupId>
			<artifactId>awaitility</artifactId>
			<scope>test</scope>
		</dependency>
		<dependency>
			<groupId>ca.uhn.hapi.fhir</groupId>
			<artifactId>hapi-fhir-test-utilities</artifactId>
			<version>${project.version}</version>
			<scope>test</scope>
		</dependency>
		<dependency>
			<groupId>org.springframework</groupId>
			<artifactId>spring-test</artifactId>
			<scope>test</scope>
		</dependency>
		<dependency>
			<groupId>org.springframework.data</groupId>
			<artifactId>spring-data-commons</artifactId>
		</dependency>
		<dependency>
			<groupId>ca.uhn.hapi.fhir</groupId>
			<artifactId>hapi-fhir-structures-dstu2</artifactId>
			<version>${project.version}</version>
			<scope>compile</scope>
		</dependency>
	</dependencies>

	<build>
		<pluginManagement>
			<plugins>
				<plugin>
					<groupId>org.apache.maven.plugins</groupId>
					<artifactId>maven-site-plugin</artifactId>
					<configuration>
						<skipDeploy>true</skipDeploy>
					</configuration>
				</plugin>
			</plugins>
		</pluginManagement>
	</build>
</project><|MERGE_RESOLUTION|>--- conflicted
+++ resolved
@@ -7,11 +7,7 @@
 	<parent>
 		<groupId>ca.uhn.hapi.fhir</groupId>
 		<artifactId>hapi-deployable-pom</artifactId>
-<<<<<<< HEAD
-		<version>7.3.12-SNAPSHOT</version>
-=======
 		<version>7.2.2</version>
->>>>>>> d8c89128
 
 		<relativePath>../hapi-deployable-pom/pom.xml</relativePath>
 	</parent>
@@ -72,12 +68,6 @@
 			<artifactId>jakarta.el</artifactId>
 		</dependency>
 
-		<!-- OpenTelemetry -->
-		<dependency>
-			<groupId>io.opentelemetry</groupId>
-			<artifactId>opentelemetry-api</artifactId>
-		</dependency>
-
 		<!-- test -->
 		<dependency>
 			<groupId>org.awaitility</groupId>
