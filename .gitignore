.attach*
/bin
/target
target/
.idea/
.metadata/
RemoteSystemsTempFiles/
Servers/
*.iml
*.log
*.log*
nohup.out
.DS_Store
*.orig
tmp.txt
*.hprof
tmp.txt
ca.uhn.fhir.jpa.entity.ResourceIndexedSearchParamString/
ca.uhn.fhir.jpa.entity.ResourceTable/
ca.uhn.fhir.jpa.entity.TermConcept/

# Ignore Java Heap Dumps
java_pid*.*

# Vagrant stuff.
.vagrant
/vagrant/build
/vagrant/chef/tmp
jpaserver_derby_files


# Created by https://www.gitignore.io

### Java ###
*.class

# Mobile Tools for Java (J2ME)
.mtj.tmp/

# Package Files #
*.jar
*.war
*.ear
*.class

# virtual machine crash logs, see http://www.java.com/en/download/help/error_hotspot.xml
hs_err_pid*


### Maven ###
target/
pom.xml.tag
pom.xml.releaseBackup
pom.xml.versionsBackup
pom.xml.next
release.properties
dependency-reduced-pom.xml
buildNumber.properties


### Vim ###
[._]*.s[a-w][a-z]
[._]s[a-w][a-z]
*.un~
Session.vim
.netrwhist
*~


### Intellij ###
# Covers JetBrains IDEs: IntelliJ, RubyMine, PhpStorm, AppCode, PyCharm

*.iml

## Directory-based project format:
.idea/
# if you remove the above rule, at least ignore the following:

# User-specific stuff:
# .idea/workspace.xml
# .idea/tasks.xml
# .idea/dictionaries

# Sensitive or high-churn files:
# .idea/dataSources.ids
# .idea/dataSources.xml
# .idea/sqlDataSources.xml
# .idea/dynamic.xml
# .idea/uiDesigner.xml

# Gradle:
# .idea/gradle.xml
# .idea/libraries

# Mongo Explorer plugin:
# .idea/mongoSettings.xml

## File-based project format:
*.ipr
*.iws

## Plugin-specific files:

# IntelliJ
/out/

# mpeltonen/sbt-idea plugin
.idea_modules/

# JIRA plugin
atlassian-ide-plugin.xml

# Crashlytics plugin (for Android Studio and IntelliJ)
com_crashlytics_export_strings.xml
crashlytics.properties
crashlytics-build.properties


### Eclipse ###
*.pydevproject
.metadata
.gradle
bin/
tmp/
*.tmp
*.bak
*.swp
*~.nib
local.properties
.loadpath
*.hprof

# External tool builders
.externalToolBuilders/

# Locally stored "Eclipse launch configurations"
*.launch

# CDT-specific
.cproject

# JDT-specific (Eclipse Java Development Tools)
**/.settings
**/.target
**/.project
**/.classpath
**/.factorypath
**/.springBeans


# PDT-specific
.buildpath

# sbteclipse plugin
.target

# TeXlipse plugin
.texlipse

# JVM Dumps
core.*
javacore.*
jitdump.*
Snap.*

# VS Code
.vscode


/database/
<<<<<<< HEAD
/activemq-data/
=======
/.run/
>>>>>>> 04c28b6c
<|MERGE_RESOLUTION|>--- conflicted
+++ resolved
@@ -168,8 +168,5 @@
 
 
 /database/
-<<<<<<< HEAD
 /activemq-data/
-=======
-/.run/
->>>>>>> 04c28b6c
+/.run/