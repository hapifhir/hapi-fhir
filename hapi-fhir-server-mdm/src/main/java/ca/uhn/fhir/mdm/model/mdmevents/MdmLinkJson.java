/*-
 * #%L
 * HAPI FHIR - Master Data Management
 * %%
 * Copyright (C) 2014 - 2024 Smile CDR, Inc.
 * %%
 * Licensed under the Apache License, Version 2.0 (the "License");
 * you may not use this file except in compliance with the License.
 * You may obtain a copy of the License at
 *
 *      http://www.apache.org/licenses/LICENSE-2.0
 *
 * Unless required by applicable law or agreed to in writing, software
 * distributed under the License is distributed on an "AS IS" BASIS,
 * WITHOUT WARRANTIES OR CONDITIONS OF ANY KIND, either express or implied.
 * See the License for the specific language governing permissions and
 * limitations under the License.
 * #L%
 */
package ca.uhn.fhir.mdm.model.mdmevents;

import ca.uhn.fhir.mdm.api.MdmLinkSourceEnum;
import ca.uhn.fhir.mdm.api.MdmMatchResultEnum;
import ca.uhn.fhir.mdm.rules.json.MdmRulesJson;
import ca.uhn.fhir.model.api.IModelJson;
import ca.uhn.fhir.rest.api.server.storage.IResourcePersistentId;
import com.fasterxml.jackson.annotation.JsonIgnore;
import com.fasterxml.jackson.annotation.JsonProperty;

import java.util.Date;
import java.util.HashSet;
import java.util.Map;
import java.util.Objects;
import java.util.Set;

public class MdmLinkJson implements IModelJson {

	/**
	 * Golden resource FhirId
	 */
	@JsonProperty("goldenResourceId")
	private String myGoldenResourceId;

	/**
	 * Source resource FhirId
	 */
	@JsonProperty("sourceId")
	private String mySourceId;

	/**
	 * Golden resource PID
	 */
	@JsonIgnore
	private IResourcePersistentId<?> myGoldenPid;

	/**
	 * Source PID
	 */
	@JsonIgnore
	private IResourcePersistentId<?> mySourcePid;

	/**
	 * Kind of link (MATCH, etc)
	 */
	@JsonProperty("matchResult")
	private MdmMatchResultEnum myMatchResult;

	/**
	 * How the link was constructed (AUTO - by the system, MANUAL - by a user)
	 */
	@JsonProperty("linkSource")
	private MdmLinkSourceEnum myLinkSource;

	@JsonProperty("created")
	private Date myCreated;

	@JsonProperty("updated")
	private Date myUpdated;

	@JsonProperty("version")
	private String myVersion;

	/**
	 * This link was created as a result of an eid match
	 **/
	@JsonProperty("eidMatch")
	private Boolean myEidMatch;

	/**
	 * This link created a new golden resource
	 **/
	@JsonProperty("linkCreatedNewGoldenResource")
	private Boolean myLinkCreatedNewResource;

	@JsonProperty("vector")
	private Long myVector;

	@JsonProperty("score")
	private Double myScore;

	@JsonProperty("ruleCount")
	private Long myRuleCount;

	/**
	 * Matched rules are the rules, as defined in the matchResultMap, that evaluated true
	 * for this link. This property stores the name of the rule, represented by a String,
	 * and the corresponding MatchResultEnum for that rule.
	 */
	@JsonProperty(value = "matchedRules")
	private Set<Map.Entry<String, MdmMatchResultEnum>> myRule = new HashSet<>();

	public String getGoldenResourceId() {
		return myGoldenResourceId;
	}

	public MdmLinkJson setGoldenResourceId(String theGoldenResourceId) {
		myGoldenResourceId = theGoldenResourceId;
		return this;
	}

	public String getSourceId() {
		return mySourceId;
	}

	public MdmLinkJson setSourceId(String theSourceId) {
		mySourceId = theSourceId;
		return this;
	}

	public MdmMatchResultEnum getMatchResult() {
		return myMatchResult;
	}

	public MdmLinkJson setMatchResult(MdmMatchResultEnum theMatchResult) {
		myMatchResult = theMatchResult;
		return this;
	}

	public MdmLinkSourceEnum getLinkSource() {
		return myLinkSource;
	}

	public MdmLinkJson setLinkSource(MdmLinkSourceEnum theLinkSource) {
		myLinkSource = theLinkSource;
		return this;
	}

	public Date getCreated() {
		return myCreated;
	}

	public MdmLinkJson setCreated(Date theCreated) {
		myCreated = theCreated;
		return this;
	}

	public Date getUpdated() {
		return myUpdated;
	}

	public MdmLinkJson setUpdated(Date theUpdated) {
		myUpdated = theUpdated;
		return this;
	}

	public String getVersion() {
		return myVersion;
	}

	public MdmLinkJson setVersion(String theVersion) {
		myVersion = theVersion;
		return this;
	}

	public Boolean getEidMatch() {
		return myEidMatch;
	}

	public MdmLinkJson setEidMatch(Boolean theEidMatch) {
		myEidMatch = theEidMatch;
		return this;
	}

	public Boolean getLinkCreatedNewResource() {
		return myLinkCreatedNewResource;
	}

	public MdmLinkJson setLinkCreatedNewResource(Boolean theLinkCreatedNewResource) {
		myLinkCreatedNewResource = theLinkCreatedNewResource;
		return this;
	}

	public Long getVector() {
		return myVector;
	}

	public MdmLinkJson setVector(Long theVector) {
		myVector = theVector;
		return this;
	}

	public Double getScore() {
		return myScore;
	}

	public MdmLinkJson setScore(Double theScore) {
		myScore = theScore;
		return this;
	}

	public Long getRuleCount() {
		return myRuleCount;
	}

	public void setRuleCount(Long theRuleCount) {
		myRuleCount = theRuleCount;
	}

<<<<<<< HEAD
	public Set<Map.Entry<String, MdmMatchResultEnum>> getRule() {
		return myRule;
	}

	public void translateAndSetRule(MdmRulesJson theRule, Long theVector) {
		myRule = theRule.getMatchedRulesFromVectorMap(theVector);
=======
	public IResourcePersistentId<?> getGoldenPid() {
		return myGoldenPid;
	}

	public void setGoldenPid(IResourcePersistentId<?> theGoldenPid) {
		myGoldenPid = theGoldenPid;
	}

	public IResourcePersistentId<?> getSourcePid() {
		return mySourcePid;
	}

	public void setSourcePid(IResourcePersistentId<?> theSourcePid) {
		mySourcePid = theSourcePid;
>>>>>>> ce0160e7
	}

	@Override
	public boolean equals(Object theO) {
		if (this == theO) return true;
		if (theO == null || getClass() != theO.getClass()) return false;
		final MdmLinkJson that = (MdmLinkJson) theO;
		return Objects.equals(myGoldenResourceId, that.myGoldenResourceId)
				&& Objects.equals(mySourceId, that.mySourceId)
				&& mySourcePid.equals(that.mySourcePid)
				&& myGoldenPid.equals(that.myGoldenPid)
				&& myMatchResult == that.myMatchResult
				&& myLinkSource == that.myLinkSource
				&& Objects.equals(myCreated, that.myCreated)
				&& Objects.equals(myUpdated, that.myUpdated)
				&& Objects.equals(myVersion, that.myVersion)
				&& Objects.equals(myEidMatch, that.myEidMatch)
				&& Objects.equals(myLinkCreatedNewResource, that.myLinkCreatedNewResource)
				&& Objects.equals(myVector, that.myVector)
				&& Objects.equals(myScore, that.myScore)
				&& Objects.equals(myRuleCount, that.myRuleCount);
	}

	@Override
	public int hashCode() {
		return Objects.hash(
				myGoldenResourceId,
				mySourceId,
				mySourcePid,
				myGoldenPid,
				myMatchResult,
				myLinkSource,
				myCreated,
				myUpdated,
				myVersion,
				myEidMatch,
				myLinkCreatedNewResource,
				myVector,
				myScore,
				myRuleCount);
	}

	@Override
	public String toString() {
		return "MdmLinkJson{"
				+ "myGoldenResourceId='" + myGoldenResourceId + '\''
				+ ", myGoldenPid='" + myGoldenPid + '\''
				+ ", mySourceId='" + mySourceId + '\''
				+ ", mySourcePid='" + mySourcePid + '\''
				+ ", myMatchResult=" + myMatchResult
				+ ", myLinkSource=" + myLinkSource
				+ ", myCreated=" + myCreated
				+ ", myUpdated=" + myUpdated
				+ ", myVersion='" + myVersion + '\''
				+ ", myEidMatch=" + myEidMatch
				+ ", myLinkCreatedNewResource=" + myLinkCreatedNewResource
				+ ", myVector=" + myVector
				+ ", myScore=" + myScore
				+ ", myRuleCount=" + myRuleCount
				+ '}';
	}
}<|MERGE_RESOLUTION|>--- conflicted
+++ resolved
@@ -216,14 +216,14 @@
 		myRuleCount = theRuleCount;
 	}
 
-<<<<<<< HEAD
 	public Set<Map.Entry<String, MdmMatchResultEnum>> getRule() {
 		return myRule;
 	}
 
 	public void translateAndSetRule(MdmRulesJson theRule, Long theVector) {
 		myRule = theRule.getMatchedRulesFromVectorMap(theVector);
-=======
+	}
+
 	public IResourcePersistentId<?> getGoldenPid() {
 		return myGoldenPid;
 	}
@@ -238,7 +238,6 @@
 
 	public void setSourcePid(IResourcePersistentId<?> theSourcePid) {
 		mySourcePid = theSourcePid;
->>>>>>> ce0160e7
 	}
 
 	@Override
