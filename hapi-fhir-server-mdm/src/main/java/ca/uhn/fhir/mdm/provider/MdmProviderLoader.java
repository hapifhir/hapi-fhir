--- conflicted
+++ resolved
@@ -56,21 +56,17 @@
 	@Autowired
 	private JpaStorageSettings myStorageSettings;
 
-<<<<<<< HEAD
 	@Autowired
 	private IInterceptorBroadcaster myInterceptorBroadcaster;
 
 	private BaseMdmProvider myMdmProvider;
-=======
 	private MdmProviderDstu3Plus myMdmProvider;
 	private MdmLinkHistoryProviderDstu3Plus myMdmHistoryProvider;
->>>>>>> 2b91f0a2
 
 	public void loadProvider() {
 		switch (myFhirContext.getVersion().getVersion()) {
 			case DSTU3:
 			case R4:
-<<<<<<< HEAD
 				myResourceProviderFactory.addSupplier(() -> new MdmProviderDstu3Plus(
 						myFhirContext,
 						myMdmControllerSvc,
@@ -83,14 +79,6 @@
 						return new MdmLinkHistoryProviderDstu3Plus(
 								myFhirContext, myMdmControllerSvc, myInterceptorBroadcaster);
 					});
-=======
-				myMdmProvider = new MdmProviderDstu3Plus(
-						myFhirContext, myMdmControllerSvc, myMdmControllerHelper, myMdmSubmitSvc, myMdmSettings);
-				myResourceProviderFactory.addSupplier(() -> myMdmProvider);
-				if (myStorageSettings.isNonResourceDbHistoryEnabled()) {
-					myMdmHistoryProvider = new MdmLinkHistoryProviderDstu3Plus(myFhirContext, myMdmControllerSvc);
-					myResourceProviderFactory.addSupplier(() -> myMdmHistoryProvider);
->>>>>>> 2b91f0a2
 				}
 				break;
 			default:
