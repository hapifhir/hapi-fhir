/*-
 * #%L
 * HAPI FHIR - Master Data Management
 * %%
 * Copyright (C) 2014 - 2023 Smile CDR, Inc.
 * %%
 * Licensed under the Apache License, Version 2.0 (the "License");
 * you may not use this file except in compliance with the License.
 * You may obtain a copy of the License at
 *
 *      http://www.apache.org/licenses/LICENSE-2.0
 *
 * Unless required by applicable law or agreed to in writing, software
 * distributed under the License is distributed on an "AS IS" BASIS,
 * WITHOUT WARRANTIES OR CONDITIONS OF ANY KIND, either express or implied.
 * See the License for the specific language governing permissions and
 * limitations under the License.
 * #L%
 */
package ca.uhn.fhir.mdm.util;

import ca.uhn.fhir.context.BaseRuntimeChildDefinition;
import ca.uhn.fhir.context.BaseRuntimeElementCompositeDefinition;
import ca.uhn.fhir.context.FhirContext;
import ca.uhn.fhir.context.FhirVersionEnum;
import ca.uhn.fhir.context.RuntimeResourceDefinition;
import ca.uhn.fhir.fhirpath.IFhirPath;
import ca.uhn.fhir.i18n.Msg;
import ca.uhn.fhir.mdm.api.IMdmSettings;
import ca.uhn.fhir.mdm.api.IMdmSurvivorshipService;
import ca.uhn.fhir.mdm.log.Logs;
import ca.uhn.fhir.mdm.model.CanonicalEID;
import ca.uhn.fhir.mdm.model.MdmTransactionContext;
import ca.uhn.fhir.rest.api.Constants;
import ca.uhn.fhir.util.FhirTerser;
import org.hl7.fhir.instance.model.api.IAnyResource;
import org.hl7.fhir.instance.model.api.IBase;
import org.hl7.fhir.instance.model.api.IBaseResource;
import org.hl7.fhir.instance.model.api.IPrimitiveType;
import org.slf4j.Logger;
import org.springframework.beans.factory.annotation.Autowired;
import org.springframework.stereotype.Service;

import javax.annotation.Nonnull;
import java.util.ArrayList;
import java.util.List;
import java.util.Objects;
import java.util.Optional;
import java.util.stream.Collectors;

import static ca.uhn.fhir.context.FhirVersionEnum.DSTU3;
import static ca.uhn.fhir.context.FhirVersionEnum.R4;

@Service
public class GoldenResourceHelper {

	private static final Logger ourLog = Logs.getMdmTroubleshootingLog();

	static final String FIELD_NAME_IDENTIFIER = "identifier";

	private final IMdmSettings myMdmSettings;

	private final EIDHelper myEIDHelper;

	private final MdmPartitionHelper myMdmPartitionHelper;

	private final FhirContext myFhirContext;

	@Autowired
	public GoldenResourceHelper(
			FhirContext theFhirContext,
			IMdmSettings theMdmSettings,
			EIDHelper theEIDHelper,
			MdmPartitionHelper theMdmPartitionHelper) {
		myFhirContext = theFhirContext;
		myMdmSettings = theMdmSettings;
		myEIDHelper = theEIDHelper;
		myMdmPartitionHelper = theMdmPartitionHelper;
	}

	/**
	 * Creates a copy of the specified resource. This method will carry over resource EID if it exists. If it does not exist,
	 * a randomly generated UUID EID will be created.
	 *
	 * @param <T>                      Supported MDM resource type (e.g. Patient, Practitioner)
	 * @param theIncomingResource 	  The resource to build the golden resource off of.
	 *                                 Could be the source resource or another golden resource.
	 *                                 If a golden resource, do not provide an IMdmSurvivorshipService
	 * @param theMdmTransactionContext The mdm transaction context
	 * @param theMdmSurvivorshipService IMdmSurvivorshipSvc. Provide only if survivorshipskills are desired
	 *                                  to be applied. Provide null otherwise.
	 */
	@Nonnull
	public <T extends IAnyResource> T createGoldenResourceFromMdmSourceResource(
<<<<<<< HEAD
			T theIncomingResource, MdmTransactionContext theMdmTransactionContext
	) {
=======
			T theIncomingResource,
			MdmTransactionContext theMdmTransactionContext,
			IMdmSurvivorshipService theMdmSurvivorshipService) {
>>>>>>> 564beb72
		validateContextSupported();

		// get a ref to the actual ID Field
		RuntimeResourceDefinition resourceDefinition = myFhirContext.getResourceDefinition(theIncomingResource);
		IBaseResource newGoldenResource = resourceDefinition.newInstance();

		if (theMdmSurvivorshipService != null) {
			theMdmSurvivorshipService.applySurvivorshipRulesToGoldenResource(
					theIncomingResource, newGoldenResource, theMdmTransactionContext);
		}

		// hapi has 2 metamodels: for children and types
		BaseRuntimeChildDefinition goldenResourceIdentifier = resourceDefinition.getChildByName(FIELD_NAME_IDENTIFIER);

		cloneMDMEidsIntoNewGoldenResource(goldenResourceIdentifier, theIncomingResource, newGoldenResource);

		addHapiEidIfNoExternalEidIsPresent(newGoldenResource, goldenResourceIdentifier, theIncomingResource);

		MdmResourceUtil.setMdmManaged(newGoldenResource);
		MdmResourceUtil.setGoldenResource(newGoldenResource);

		// TODO - on updating links, if resolving a link, this should go away?
		// blocked resource's golden resource will be marked special
		// they are not part of MDM matching algorithm (will not link to other resources)
		// but other resources can link to them
		if (theMdmTransactionContext.getIsBlocked()) {
			MdmResourceUtil.setGoldenResourceAsBlockedResourceGoldenResource(newGoldenResource);
		}

		// add the partition id to the new resource
		newGoldenResource.setUserData(
				Constants.RESOURCE_PARTITION_ID,
				myMdmPartitionHelper.getRequestPartitionIdForNewGoldenResources(theIncomingResource));

		return (T) newGoldenResource;
	}

	/**
	 * If there are no external EIDs on the incoming resource, create a new HAPI EID on the new Golden Resource.
	 */
	// TODO GGG ask james if there is any way we can convert this canonical EID into a generic STU-agnostic IBase.
	private <T extends IAnyResource> void addHapiEidIfNoExternalEidIsPresent(
			IBaseResource theNewGoldenResource,
			BaseRuntimeChildDefinition theGoldenResourceIdentifier,
			IAnyResource theSourceResource) {

		List<CanonicalEID> eidsToApply = myEIDHelper.getExternalEid(theNewGoldenResource);
		if (!eidsToApply.isEmpty()) {
			return;
		}

		CanonicalEID hapiEid = myEIDHelper.createHapiEid();
		theGoldenResourceIdentifier
				.getMutator()
				.addValue(theNewGoldenResource, IdentifierUtil.toId(myFhirContext, hapiEid));

		// set identifier on the source resource
		cloneEidIntoResource(myFhirContext, theSourceResource, hapiEid);
	}

	private void cloneMDMEidsIntoNewGoldenResource(
			BaseRuntimeChildDefinition theGoldenResourceIdentifier,
			IAnyResource theIncomingResource,
			IBase theNewGoldenResource) {
		String incomingResourceType = myFhirContext.getResourceType(theIncomingResource);
		String mdmEIDSystem = myMdmSettings.getMdmRules().getEnterpriseEIDSystemForResourceType(incomingResourceType);

		if (mdmEIDSystem == null) {
			return;
		}

		// FHIR choice types - fields within fhir where we have a choice of ids
		IFhirPath fhirPath = myFhirContext.newFhirPath();
		List<IBase> incomingResourceIdentifiers =
				theGoldenResourceIdentifier.getAccessor().getValues(theIncomingResource);

		for (IBase incomingResourceIdentifier : incomingResourceIdentifiers) {
			Optional<IPrimitiveType> incomingIdentifierSystem =
					fhirPath.evaluateFirst(incomingResourceIdentifier, "system", IPrimitiveType.class);
			if (incomingIdentifierSystem.isPresent()) {
				String incomingIdentifierSystemString =
						incomingIdentifierSystem.get().getValueAsString();
				if (Objects.equals(incomingIdentifierSystemString, mdmEIDSystem)) {
					ourLog.debug(
							"Incoming resource EID System {} matches EID system in the MDM rules.  Copying to Golden Resource.",
							incomingIdentifierSystemString);
					ca.uhn.fhir.util.TerserUtil.cloneEidIntoResource(
							myFhirContext,
							theGoldenResourceIdentifier,
							incomingResourceIdentifier,
							theNewGoldenResource);
				} else {
					ourLog.debug(
							"Incoming resource EID System {} differs from EID system in the MDM rules {}.  Not copying to Golden Resource.",
							incomingIdentifierSystemString,
							mdmEIDSystem);
				}
			} else {
				ourLog.debug("No EID System in incoming resource.");
			}
		}
	}

	private void validateContextSupported() {
		FhirVersionEnum fhirVersion = myFhirContext.getVersion().getVersion();
		if (fhirVersion == R4 || fhirVersion == DSTU3) {
			return;
		}
		throw new UnsupportedOperationException(Msg.code(1489) + "Version not supported: "
				+ myFhirContext.getVersion().getVersion());
	}

	/**
	 * Updates EID on Golden Resource, based on the incoming source resource. If the incoming resource has an external EID, it is applied
	 * to the Golden Resource, unless that golden resource already has an external EID which does not match, in which case throw {@link IllegalArgumentException}
	 * <p>
	 * If running in multiple EID mode, then incoming EIDs are simply added to the Golden Resource without checking for matches.
	 *
	 * @param theGoldenResource The golden resource to update the external EID on.
	 * @param theSourceResource The source we will retrieve the external EID from.
	 * @return the modified {@link IBaseResource} representing the Golden Resource.
	 */
	public IAnyResource updateGoldenResourceExternalEidFromSourceResource(
			IAnyResource theGoldenResource,
			IAnyResource theSourceResource,
			MdmTransactionContext theMdmTransactionContext) {
		// This handles overwriting an automatically assigned EID if a patient that links is coming in with an official
		// EID.
		List<CanonicalEID> incomingSourceEid = myEIDHelper.getExternalEid(theSourceResource);
		List<CanonicalEID> goldenResourceOfficialEid = myEIDHelper.getExternalEid(theGoldenResource);

		if (incomingSourceEid.isEmpty()) {
			return theGoldenResource;
		}

		if (goldenResourceOfficialEid.isEmpty() || !myMdmSettings.isPreventMultipleEids()) {
			if (addCanonicalEidsToGoldenResourceIfAbsent(theGoldenResource, incomingSourceEid)) {
				log(
						theMdmTransactionContext,
						"Incoming resource:" + theSourceResource.getIdElement().toUnqualifiedVersionless()
								+ " + with EID "
								+ incomingSourceEid.stream()
										.map(CanonicalEID::toString)
										.collect(Collectors.joining(","))
								+ " is applying this EID to its related Golden Resource, as this Golden Resource does not yet have an external EID");
			}
		} else if (!goldenResourceOfficialEid.isEmpty()
				&& myEIDHelper.eidMatchExists(goldenResourceOfficialEid, incomingSourceEid)) {
			log(
					theMdmTransactionContext,
					"Incoming resource:" + theSourceResource.getIdElement().toVersionless() + " with EIDs "
							+ incomingSourceEid.stream()
									.map(CanonicalEID::toString)
									.collect(Collectors.joining(","))
							+ " does not need to overwrite the EID in the Golden Resource, as this EID is already present in the Golden Resource");
		} else {
			throw new IllegalArgumentException(Msg.code(1490)
					+ String.format(
							"Incoming resource EID %s would create a duplicate Golden Resource, as Golden Resource EID %s already exists!",
							incomingSourceEid.toString(), goldenResourceOfficialEid.toString()));
		}
		return theGoldenResource;
	}

	public IBaseResource overwriteExternalEids(IBaseResource theGoldenResource, List<CanonicalEID> theNewEid) {
		clearExternalEids(theGoldenResource);
		addCanonicalEidsToGoldenResourceIfAbsent(theGoldenResource, theNewEid);
		return theGoldenResource;
	}

	private void clearExternalEidsFromTheGoldenResource(
			BaseRuntimeChildDefinition theGoldenResourceIdentifier, IBaseResource theGoldenResource) {
		IFhirPath fhirPath = myFhirContext.newFhirPath();
		List<IBase> goldenResourceIdentifiers =
				theGoldenResourceIdentifier.getAccessor().getValues(theGoldenResource);
		List<IBase> clonedIdentifiers = new ArrayList<>();
		FhirTerser terser = myFhirContext.newTerser();

		for (IBase base : goldenResourceIdentifiers) {
			Optional<IPrimitiveType> system = fhirPath.evaluateFirst(base, "system", IPrimitiveType.class);
			if (system.isPresent()) {
				String resourceType = myFhirContext.getResourceType(theGoldenResource);
				String mdmSystem = myMdmSettings.getMdmRules().getEnterpriseEIDSystemForResourceType(resourceType);
				String baseSystem = system.get().getValueAsString();
				if (Objects.equals(baseSystem, mdmSystem)) {
					ourLog.debug(
							"Found EID confirming to MDM rules {}. It does not need to be copied, skipping",
							baseSystem);
					continue;
				}
			}

			BaseRuntimeElementCompositeDefinition<?> childIdentifier = (BaseRuntimeElementCompositeDefinition<?>)
					theGoldenResourceIdentifier.getChildByName(FIELD_NAME_IDENTIFIER);
			IBase goldenResourceNewIdentifier = childIdentifier.newInstance();
			terser.cloneInto(base, goldenResourceNewIdentifier, true);

			clonedIdentifiers.add(goldenResourceNewIdentifier);
		}

		goldenResourceIdentifiers.clear();
		goldenResourceIdentifiers.addAll(clonedIdentifiers);
	}

	private void clearExternalEids(IBaseResource theGoldenResource) {
		// validate the system - if it's set to EID system - then clear it - type and STU version
		validateContextSupported();

		// get a ref to the actual ID Field
		RuntimeResourceDefinition resourceDefinition = myFhirContext.getResourceDefinition(theGoldenResource);
		BaseRuntimeChildDefinition goldenResourceIdentifier = resourceDefinition.getChildByName(FIELD_NAME_IDENTIFIER);
		clearExternalEidsFromTheGoldenResource(goldenResourceIdentifier, theGoldenResource);
	}

	/**
	 * Given a list of incoming External EIDs, and a Golden Resource, apply all the EIDs to this resource, which did not already exist on it.
	 * @return true if an EID was added
	 */
	private boolean addCanonicalEidsToGoldenResourceIfAbsent(
			IBaseResource theGoldenResource, List<CanonicalEID> theIncomingSourceExternalEids) {
		List<CanonicalEID> goldenResourceExternalEids = myEIDHelper.getExternalEid(theGoldenResource);
		boolean addedEid = false;
		for (CanonicalEID incomingExternalEid : theIncomingSourceExternalEids) {
			if (goldenResourceExternalEids.contains(incomingExternalEid)) {
				continue;
			}
			cloneEidIntoResource(myFhirContext, theGoldenResource, incomingExternalEid);
			addedEid = true;
		}
		return addedEid;
	}

	public boolean hasIdentifier(IBaseResource theResource) {
		return ca.uhn.fhir.util.TerserUtil.hasValues(myFhirContext, theResource, FIELD_NAME_IDENTIFIER);
	}

	public void mergeIndentifierFields(
			IBaseResource theFromGoldenResource,
			IBaseResource theToGoldenResource,
			MdmTransactionContext theMdmTransactionContext) {
		ca.uhn.fhir.util.TerserUtil.cloneCompositeField(
				myFhirContext, theFromGoldenResource, theToGoldenResource, FIELD_NAME_IDENTIFIER);
	}

	/**
	 * An incoming resource is a potential duplicate if it matches a source that has a golden resource with an official
	 * EID, but the incoming resource also has an EID that does not match.
	 */
	public boolean isPotentialDuplicate(
			IAnyResource theExistingGoldenResource, IAnyResource theComparingGoldenResource) {
		List<CanonicalEID> externalEidsGoldenResource = myEIDHelper.getExternalEid(theExistingGoldenResource);
		List<CanonicalEID> externalEidsResource = myEIDHelper.getExternalEid(theComparingGoldenResource);
		return !externalEidsGoldenResource.isEmpty()
				&& !externalEidsResource.isEmpty()
				&& !myEIDHelper.eidMatchExists(externalEidsResource, externalEidsGoldenResource);
	}

	private void log(MdmTransactionContext theMdmTransactionContext, String theMessage) {
		theMdmTransactionContext.addTransactionLogMessage(theMessage);
		ourLog.debug(theMessage);
	}

	public void handleExternalEidAddition(
			IAnyResource theGoldenResource,
			IAnyResource theSourceResource,
			MdmTransactionContext theMdmTransactionContext) {
		List<CanonicalEID> eidFromResource = myEIDHelper.getExternalEid(theSourceResource);
		if (!eidFromResource.isEmpty()) {
			updateGoldenResourceExternalEidFromSourceResource(
					theGoldenResource, theSourceResource, theMdmTransactionContext);
		}
	}

	/**
	 * Clones the specified canonical EID into the identifier field on the resource
	 *
	 * @param theFhirContext         Context to pull resource definitions from
	 * @param theResourceToCloneInto Resource to set the EID on
	 * @param theEid                 EID to be set
	 */
	public void cloneEidIntoResource(
			FhirContext theFhirContext, IBaseResource theResourceToCloneInto, CanonicalEID theEid) {
		// get a ref to the actual ID Field
		RuntimeResourceDefinition resourceDefinition = theFhirContext.getResourceDefinition(theResourceToCloneInto);
		// hapi has 2 metamodels: for children and types
		BaseRuntimeChildDefinition resourceIdentifier = resourceDefinition.getChildByName(FIELD_NAME_IDENTIFIER);
		ca.uhn.fhir.util.TerserUtil.cloneEidIntoResource(
				theFhirContext,
				resourceIdentifier,
				IdentifierUtil.toId(theFhirContext, theEid),
				theResourceToCloneInto);
	}
}<|MERGE_RESOLUTION|>--- conflicted
+++ resolved
@@ -92,14 +92,10 @@
 	 */
 	@Nonnull
 	public <T extends IAnyResource> T createGoldenResourceFromMdmSourceResource(
-<<<<<<< HEAD
-			T theIncomingResource, MdmTransactionContext theMdmTransactionContext
+		T theIncomingResource,
+		MdmTransactionContext theMdmTransactionContext,
+			IMdmSurvivorshipService theMdmSurvivorshipService
 	) {
-=======
-			T theIncomingResource,
-			MdmTransactionContext theMdmTransactionContext,
-			IMdmSurvivorshipService theMdmSurvivorshipService) {
->>>>>>> 564beb72
 		validateContextSupported();
 
 		// get a ref to the actual ID Field
