<?xml version="1.0" encoding="UTF-8"?>
<project xmlns="http://maven.apache.org/POM/4.0.0"
			xmlns:xsi="http://www.w3.org/2001/XMLSchema-instance"
			xsi:schemaLocation="http://maven.apache.org/POM/4.0.0 http://maven.apache.org/xsd/maven-4.0.0.xsd">
	<modelVersion>4.0.0</modelVersion>

	<parent>
		<groupId>ca.uhn.hapi.fhir</groupId>
		<artifactId>hapi-deployable-pom</artifactId>
<<<<<<< HEAD
		<version>7.3.12-SNAPSHOT</version>
=======
		<version>7.2.2</version>
>>>>>>> d8c89128

		<relativePath>../hapi-deployable-pom/pom.xml</relativePath>
	</parent>

	<artifactId>hapi-fhir-server-mdm</artifactId>
	<packaging>bundle</packaging>

	<name>HAPI FHIR - Master Data Management</name>

	<dependencies>
		<dependency>
			<groupId>ca.uhn.hapi.fhir</groupId>
			<artifactId>hapi-fhir-base</artifactId>
			<version>${project.version}</version>
		</dependency>
		<dependency>
			<groupId>ca.uhn.hapi.fhir</groupId>
			<artifactId>hapi-fhir-server</artifactId>
			<version>${project.version}</version>
		</dependency>
		<dependency>
			<groupId>ca.uhn.hapi.fhir</groupId>
			<artifactId>hapi-fhir-storage</artifactId>
			<version>${project.version}</version>
		</dependency>
		<dependency>
			<groupId>org.springframework.data</groupId>
			<artifactId>spring-data-commons</artifactId>
		</dependency>
		<dependency>
			<groupId>ca.uhn.hapi.fhir</groupId>
			<artifactId>hapi-fhir-structures-dstu3</artifactId>
			<version>${project.version}</version>
		</dependency>
		<dependency>
			<groupId>ca.uhn.hapi.fhir</groupId>
			<artifactId>hapi-fhir-structures-r4</artifactId>
			<version>${project.version}</version>
		</dependency>
		<dependency>
			<groupId>ca.uhn.hapi.fhir</groupId>
			<artifactId>hapi-fhir-structures-r5</artifactId>
			<version>${project.version}</version>
		</dependency>
		<dependency>
			<groupId>org.fhir</groupId>
			<artifactId>ucum</artifactId>
			<exclusions>
				<exclusion>
					<groupId>junit</groupId>
					<artifactId>junit</artifactId>
				</exclusion>

			</exclusions>
		</dependency>



		<dependency>
			<groupId>com.fasterxml.jackson.core</groupId>
			<artifactId>jackson-core</artifactId>
		</dependency>
		<dependency>
			<groupId>com.fasterxml.jackson.core</groupId>
			<artifactId>jackson-databind</artifactId>
		</dependency>
		<dependency>
			<groupId>info.debatty</groupId>
			<artifactId>java-string-similarity</artifactId>
			<version>1.2.1</version>
			<exclusions>
				<exclusion>
					<groupId>net.jcip</groupId>
					<artifactId>jcip-annotations</artifactId>
				</exclusion>
			</exclusions>
		</dependency>
		<dependency>
			<groupId>org.springframework</groupId>
			<artifactId>spring-beans</artifactId>
			<version>${spring_version}</version>
		</dependency>
		<dependency>
			<groupId>org.springframework</groupId>
			<artifactId>spring-context</artifactId>
			<version>${spring_version}</version>
		</dependency>
		<dependency>
			<groupId>commons-codec</groupId>
			<artifactId>commons-codec</artifactId>
		</dependency>
		<!-- test -->
		<dependency>
			<groupId>ch.qos.logback</groupId>
			<artifactId>logback-classic</artifactId>
			<scope>test</scope>
		</dependency>
		<dependency>
			<groupId>org.springframework</groupId>
			<artifactId>spring-test</artifactId>
			<scope>test</scope>
		</dependency>
		<dependency>
			<groupId>org.springframework.boot</groupId>
			<artifactId>spring-boot-test</artifactId>
			<version>${spring_boot_version}</version>
			<scope>test</scope>
		</dependency>
		<dependency>
			<groupId>ca.uhn.hapi.fhir</groupId>
			<artifactId>hapi-fhir-caching-api</artifactId>
			<version>${project.version}</version>
		</dependency>
		<dependency>
			<groupId>ca.uhn.hapi.fhir</groupId>
			<artifactId>hapi-fhir-caching-testing</artifactId>
			<version>${project.version}</version>
			<scope>test</scope>
		</dependency>
		<dependency>
			<groupId>ca.uhn.hapi.fhir</groupId>
			<artifactId>hapi-fhir-test-utilities</artifactId>
			<version>${project.version}</version>
			<scope>test</scope>
		</dependency>

    </dependencies>

	<build>
		<pluginManagement>
			<plugins>
				<plugin>
					<groupId>org.apache.maven.plugins</groupId>
					<artifactId>maven-site-plugin</artifactId>
					<configuration>
						<skipDeploy>true</skipDeploy>
					</configuration>
				</plugin>
			</plugins>
		</pluginManagement>
		<plugins>
            <plugin>
                <groupId>org.apache.felix</groupId>
                <artifactId>maven-bundle-plugin</artifactId>
                <extensions>true</extensions>
                <configuration>
                    <instructions>
                        <_nouses>true</_nouses>
                        <_removeheaders>Built-By, Include-Resource, Private-Package, Require-Capability</_removeheaders>
                    </instructions>
                </configuration>
            </plugin>
		</plugins>
	</build>
</project><|MERGE_RESOLUTION|>--- conflicted
+++ resolved
@@ -7,11 +7,7 @@
 	<parent>
 		<groupId>ca.uhn.hapi.fhir</groupId>
 		<artifactId>hapi-deployable-pom</artifactId>
-<<<<<<< HEAD
-		<version>7.3.12-SNAPSHOT</version>
-=======
 		<version>7.2.2</version>
->>>>>>> d8c89128
 
 		<relativePath>../hapi-deployable-pom/pom.xml</relativePath>
 	</parent>
@@ -82,12 +78,6 @@
 			<groupId>info.debatty</groupId>
 			<artifactId>java-string-similarity</artifactId>
 			<version>1.2.1</version>
-			<exclusions>
-				<exclusion>
-					<groupId>net.jcip</groupId>
-					<artifactId>jcip-annotations</artifactId>
-				</exclusion>
-			</exclusions>
 		</dependency>
 		<dependency>
 			<groupId>org.springframework</groupId>
