--- conflicted
+++ resolved
@@ -7,11 +7,7 @@
 	<parent>
 		<groupId>ca.uhn.hapi.fhir</groupId>
 		<artifactId>hapi-deployable-pom</artifactId>
-<<<<<<< HEAD
 		<version>6.1.0-PRE7-SNAPSHOT</version>
-=======
-		<version>6.1.0-PRE4-SNAPSHOT</version>
->>>>>>> f4629822
 		<relativePath>../hapi-deployable-pom/pom.xml</relativePath>
 	</parent>
 
@@ -164,14 +160,6 @@
                     </instructions>
                 </configuration>
             </plugin>
-            <plugin>
-                <groupId>org.apache.maven.plugins</groupId>
-                <artifactId>maven-compiler-plugin</artifactId>
-                <configuration>
-                    <source>16</source>
-                    <target>16</target>
-                </configuration>
-            </plugin>
-        </plugins>
+		</plugins>
 	</build>
 </project>