--- conflicted
+++ resolved
@@ -1402,8 +1402,6 @@
 		}
 
 
-
-
 		@Nested
 		public class QuantityNormalizedSearch {
 
@@ -2379,7 +2377,7 @@
 		public class TestSpecCasesUsingSignificantFigures {
 
 			@Test
-			void NumberSpecCase1() {
+			void specCase1() {
 				String raId1 = createRiskAssessmentWithPredictionProbability(99.4).getIdPart();
 				String raId2 = createRiskAssessmentWithPredictionProbability(99.6).getIdPart();
 				String raId3 = createRiskAssessmentWithPredictionProbability(100.4).getIdPart();
@@ -2389,7 +2387,7 @@
 			}
 
 			@Test
-			void NumberSpecCase2() {
+			void specCase2() {
 				String raId1 = createRiskAssessmentWithPredictionProbability(99.994).getIdPart();
 				String raId2 = createRiskAssessmentWithPredictionProbability(99.996).getIdPart();
 				String raId3 = createRiskAssessmentWithPredictionProbability(100.004).getIdPart();
@@ -2399,11 +2397,7 @@
 			}
 
 			@Test
-<<<<<<< HEAD
 			void specCase3() {
-=======
-			void NumberSpecCase3() {
->>>>>>> 71a3fa94
 				String raId1 = createRiskAssessmentWithPredictionProbability(40).getIdPart();
 				String raId2 = createRiskAssessmentWithPredictionProbability(55).getIdPart();
 				String raId3 = createRiskAssessmentWithPredictionProbability(140).getIdPart();
@@ -2414,7 +2408,7 @@
 			}
 
 			@Test
-			void NumberSpecCase4() {
+			void specCase4() {
 				String raId1 = createRiskAssessmentWithPredictionProbability(99).getIdPart();
 				String raId2 = createRiskAssessmentWithPredictionProbability(100).getIdPart();
 				// [parameter]=lt100	Values that are less than exactly 100
@@ -2422,7 +2416,7 @@
 			}
 
 			@Test
-			void NumberSpecCase5() {
+			void specCase5() {
 				String raId1 = createRiskAssessmentWithPredictionProbability(99).getIdPart();
 				String raId2 = createRiskAssessmentWithPredictionProbability(100).getIdPart();
 				String raId3 = createRiskAssessmentWithPredictionProbability(101).getIdPart();
@@ -2431,7 +2425,7 @@
 			}
 
 			@Test
-			void NumberSpecCase6() {
+			void specCase6() {
 				String raId1 = createRiskAssessmentWithPredictionProbability(100).getIdPart();
 				String raId2 = createRiskAssessmentWithPredictionProbability(101).getIdPart();
 				// [parameter]=gt100	Values that are greater than exactly 100
@@ -2439,7 +2433,7 @@
 			}
 
 			@Test
-			void NumberSpecCase7() {
+			void specCase7() {
 				String raId1 = createRiskAssessmentWithPredictionProbability(99).getIdPart();
 				String raId2 = createRiskAssessmentWithPredictionProbability(100).getIdPart();
 				String raId3 = createRiskAssessmentWithPredictionProbability(101).getIdPart();
@@ -2448,7 +2442,7 @@
 			}
 
 			@Test
-			void NumberSpecCase8() {
+			void specCase8() {
 				String raId1 = createRiskAssessmentWithPredictionProbability(99.4).getIdPart();
 				String raId2 = createRiskAssessmentWithPredictionProbability(99.6).getIdPart();
 				String raId3 = createRiskAssessmentWithPredictionProbability(100).getIdPart();
@@ -2456,45 +2450,8 @@
 				String raId5 = createRiskAssessmentWithPredictionProbability(100.6).getIdPart();
 				// [parameter]=ne100	Values that are not equal to 100 (actually, in the range 99.5 to 100.5)
 				assertFindIds("when le", Set.of(raId1, raId5), "/RiskAssessment?probability=ne100");
-<<<<<<< HEAD
 			}
 
-=======
-			}
-
-			@Test
-			void QuantitySpecCase1() {
-				String raId1 = createRiskAssessmentWithPredictionProbability(5.34).getIdPart();
-				String raId2 = createRiskAssessmentWithPredictionProbability(5.36).getIdPart();
-				String raId3 = createRiskAssessmentWithPredictionProbability(5.40).getIdPart();
-				String raId4 = createRiskAssessmentWithPredictionProbability(5.44).getIdPart();
-				String raId5 = createRiskAssessmentWithPredictionProbability(5.46).getIdPart();
-				// GET [base]/Observation?value-quantity=5.4 :: 5.4(+/-0.05)
-				assertFindIds("when le", Set.of(raId2, raId3, raId4), "/RiskAssessment?probability=5.4");
-			}
-
-			@Test
-			void QuantitySpecCase2() {
-				String raId1 = createRiskAssessmentWithPredictionProbability(0.005394).getIdPart();
-				String raId2 = createRiskAssessmentWithPredictionProbability(0.005395).getIdPart();
-				String raId3 = createRiskAssessmentWithPredictionProbability(0.0054).getIdPart();
-				String raId4 = createRiskAssessmentWithPredictionProbability(0.005404).getIdPart();
-				String raId5 = createRiskAssessmentWithPredictionProbability(0.005406).getIdPart();
-				// GET [base]/Observation?value-quantity=5.40e-3 :: 0.0054(+/-0.000005)
-				assertFindIds("when le", Set.of(raId2, raId3, raId4), "/RiskAssessment?probability=5.40e-3");
-			}
-
-			@Test
-			void QuantitySpecCase6() {
-				String raId1 = createRiskAssessmentWithPredictionProbability(4.85).getIdPart();
-				String raId2 = createRiskAssessmentWithPredictionProbability(4.86).getIdPart();
-				String raId3 = createRiskAssessmentWithPredictionProbability(5.94).getIdPart();
-				String raId4 = createRiskAssessmentWithPredictionProbability(5.95).getIdPart();
-				// GET [base]/Observation?value-quantity=ap5.4 :: 5.4(+/- 10%) :: [4.86 ... 5.94]
-				assertFindIds("when le", Set.of(raId2, raId3), "/RiskAssessment?probability=ap5.4");
-			}
-
->>>>>>> 71a3fa94
 		}
 
 		@Test
