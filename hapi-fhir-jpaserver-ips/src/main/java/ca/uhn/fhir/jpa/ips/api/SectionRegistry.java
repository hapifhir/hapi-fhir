/*-
 * #%L
 * HAPI FHIR JPA Server - International Patient Summary (IPS)
 * %%
 * Copyright (C) 2014 - 2023 Smile CDR, Inc.
 * %%
 * Licensed under the Apache License, Version 2.0 (the "License");
 * you may not use this file except in compliance with the License.
 * You may obtain a copy of the License at
 *
 *      http://www.apache.org/licenses/LICENSE-2.0
 *
 * Unless required by applicable law or agreed to in writing, software
 * distributed under the License is distributed on an "AS IS" BASIS,
 * WITHOUT WARRANTIES OR CONDITIONS OF ANY KIND, either express or implied.
 * See the License for the specific language governing permissions and
 * limitations under the License.
 * #L%
 */
package ca.uhn.fhir.jpa.ips.api;

import org.apache.commons.lang3.Validate;
import org.hl7.fhir.instance.model.api.IBaseResource;
import org.hl7.fhir.instance.model.api.IIdType;
import org.hl7.fhir.r4.model.AllergyIntolerance;
import org.hl7.fhir.r4.model.CodeableConcept;
import org.hl7.fhir.r4.model.Coding;
import org.hl7.fhir.r4.model.Condition;
import org.hl7.fhir.r4.model.MedicationStatement;
import org.hl7.fhir.r4.model.Reference;
import org.hl7.fhir.r4.model.ResourceType;

import java.util.ArrayList;
import java.util.Arrays;
import java.util.Collections;
import java.util.List;
import java.util.function.Consumer;
import javax.annotation.Nullable;
import javax.annotation.PostConstruct;

/**
 * This class is the registry for sections for the IPS document. It can be extended
 * and customized if you wish to add / remove / change sections.
 * <p>
 * By default, all standard sections in the
 * <a href="http://hl7.org/fhir/uv/ips/">base IPS specification IG</a>
 * are included. You can customize this to remove sections, or to add new ones
 * as permitted by the IG.
 * </p>
 * <p>
 * To customize the sections, you may override the {@link #addSections()} method
 * in order to add new sections or remove them. You may also override individual
 * section methods such as {@link #addSectionAllergyIntolerance()} or
 * {@link #addSectionAdvanceDirectives()}.
 * </p>
 */
public class SectionRegistry {

	private final ArrayList<Section> mySections = new ArrayList<>();
	private List<Consumer<SectionBuilder>> myGlobalCustomizers = new ArrayList<>();

	/**
	 * Constructor
	 */
	public SectionRegistry() {
		super();
	}

	/**
	 * This method should be automatically called by the Spring context. It initializes
	 * the registry.
	 */
	@PostConstruct
	public final void initialize() {
		Validate.isTrue(mySections.isEmpty(), "Sections are already initialized");
		addSections();
	}

	public boolean isInitialized() {
		return !mySections.isEmpty();
	}

	/**
	 * Add the various sections to the registry in order. This method can be overridden for
	 * customization.
	 */
	protected void addSections() {
		addSectionAllergyIntolerance();
		addSectionMedicationSummary();
		addSectionProblemList();
		addSectionImmunizations();
		addSectionProcedures();
		addSectionMedicalDevices();
		addSectionDiagnosticResults();
		addSectionVitalSigns();
		addSectionPregnancy();
		addSectionSocialHistory();
		addSectionIllnessHistory();
		addSectionFunctionalStatus();
		addSectionPlanOfCare();
		addSectionAdvanceDirectives();
	}

	protected void addSectionAllergyIntolerance() {
		addSection(IpsSectionEnum.ALLERGY_INTOLERANCE)
<<<<<<< HEAD
			.withTitle("Allergies and Intolerances")
			.withSectionCode("48765-2")
			.withSectionDisplay("Allergies and Adverse Reactions")
			.withResourceTypes(ResourceType.AllergyIntolerance.name())
			.withProfile("https://hl7.org/fhir/uv/ips/StructureDefinition-Composition-uv-ips-definitions.html#Composition.section:sectionAllergies")
			.withNoInfoGenerator(new AllergyIntoleranceNoInfoR4Generator())
			.build();
=======
				.withTitle("Allergies and Intolerances")
				.withSectionCode("48765-2")
				.withSectionDisplay("Allergies and Adverse Reactions")
				.withResourceTypes(ResourceType.AllergyIntolerance.name())
				.withProfile("http://hl7.org/fhir/uv/ips/StructureDefinition/AllergiesAndIntolerances-uv-ips")
				.withNoInfoGenerator(new AllergyIntoleranceNoInfoR4Generator())
				.build();
>>>>>>> 53ceb7ca
	}

	protected void addSectionMedicationSummary() {
		addSection(IpsSectionEnum.MEDICATION_SUMMARY)
<<<<<<< HEAD
			.withTitle("Medication List")
			.withSectionCode("10160-0")
			.withSectionDisplay("Medication List")
			.withResourceTypes(
				ResourceType.MedicationStatement.name(),
				ResourceType.MedicationRequest.name(),
				ResourceType.MedicationAdministration.name(),
				ResourceType.MedicationDispense.name()
			)
			.withProfile("https://hl7.org/fhir/uv/ips/StructureDefinition-Composition-uv-ips-definitions.html#Composition.section:sectionMedications")
			.withNoInfoGenerator(new MedicationNoInfoR4Generator())
			.build();
=======
				.withTitle("Medication List")
				.withSectionCode("10160-0")
				.withSectionDisplay("Medication List")
				.withResourceTypes(
						ResourceType.MedicationStatement.name(),
						ResourceType.MedicationRequest.name(),
						ResourceType.MedicationAdministration.name(),
						ResourceType.MedicationDispense.name())
				.withProfile("http://hl7.org/fhir/uv/ips/StructureDefinition/MedicationSummary-uv-ips")
				.withNoInfoGenerator(new MedicationNoInfoR4Generator())
				.build();
>>>>>>> 53ceb7ca
	}

	protected void addSectionProblemList() {
		addSection(IpsSectionEnum.PROBLEM_LIST)
<<<<<<< HEAD
			.withTitle("Problem List")
			.withSectionCode("11450-4")
			.withSectionDisplay("Problem List")
			.withResourceTypes(ResourceType.Condition.name())
			.withProfile("https://hl7.org/fhir/uv/ips/StructureDefinition-Composition-uv-ips-definitions.html#Composition.section:sectionProblems")
			.withNoInfoGenerator(new ProblemNoInfoR4Generator())
			.build();
=======
				.withTitle("Problem List")
				.withSectionCode("11450-4")
				.withSectionDisplay("Problem List")
				.withResourceTypes(ResourceType.Condition.name())
				.withProfile("http://hl7.org/fhir/uv/ips/StructureDefinition/ProblemList-uv-ips")
				.withNoInfoGenerator(new ProblemNoInfoR4Generator())
				.build();
>>>>>>> 53ceb7ca
	}

	protected void addSectionImmunizations() {
		addSection(IpsSectionEnum.IMMUNIZATIONS)
<<<<<<< HEAD
			.withTitle("History of Immunizations")
			.withSectionCode("11369-6")
			.withSectionDisplay("History of Immunizations")
			.withResourceTypes(ResourceType.Immunization.name())
			.withProfile("https://hl7.org/fhir/uv/ips/StructureDefinition-Composition-uv-ips-definitions.html#Composition.section:sectionImmunizations")
			.build();
=======
				.withTitle("History of Immunizations")
				.withSectionCode("11369-6")
				.withSectionDisplay("History of Immunizations")
				.withResourceTypes(ResourceType.Immunization.name())
				.withProfile("http://hl7.org/fhir/uv/ips/StructureDefinition/Immunizations-uv-ips")
				.build();
>>>>>>> 53ceb7ca
	}

	protected void addSectionProcedures() {
		addSection(IpsSectionEnum.PROCEDURES)
<<<<<<< HEAD
			.withTitle("History of Procedures")
			.withSectionCode("47519-4")
			.withSectionDisplay("History of Procedures")
			.withResourceTypes(ResourceType.Procedure.name())
			.withProfile("https://hl7.org/fhir/uv/ips/StructureDefinition-Composition-uv-ips-definitions.html#Composition.section:sectionProceduresHx")
			.build();
=======
				.withTitle("History of Procedures")
				.withSectionCode("47519-4")
				.withSectionDisplay("History of Procedures")
				.withResourceTypes(ResourceType.Procedure.name())
				.withProfile("http://hl7.org/fhir/uv/ips/StructureDefinition/HistoryOfProcedures-uv-ips")
				.build();
>>>>>>> 53ceb7ca
	}

	protected void addSectionMedicalDevices() {
		addSection(IpsSectionEnum.MEDICAL_DEVICES)
<<<<<<< HEAD
			.withTitle("Medical Devices")
			.withSectionCode("46240-8")
			.withSectionDisplay("Medical Devices")
			.withResourceTypes(ResourceType.DeviceUseStatement.name())
			.withProfile("https://hl7.org/fhir/uv/ips/StructureDefinition-Composition-uv-ips-definitions.html#Composition.section:sectionMedicalDevices")
			.build();
=======
				.withTitle("Medical Devices")
				.withSectionCode("46240-8")
				.withSectionDisplay("Medical Devices")
				.withResourceTypes(ResourceType.DeviceUseStatement.name())
				.withProfile("http://hl7.org/fhir/uv/ips/StructureDefinition/MedicalDevices-uv-ips")
				.build();
>>>>>>> 53ceb7ca
	}

	protected void addSectionDiagnosticResults() {
		addSection(IpsSectionEnum.DIAGNOSTIC_RESULTS)
<<<<<<< HEAD
			.withTitle("Diagnostic Results")
			.withSectionCode("30954-2")
			.withSectionDisplay("Diagnostic Results")
			.withResourceTypes(ResourceType.DiagnosticReport.name(), ResourceType.Observation.name())
			.withProfile("https://hl7.org/fhir/uv/ips/StructureDefinition-Composition-uv-ips-definitions.html#Composition.section:sectionResults")
			.build();
=======
				.withTitle("Diagnostic Results")
				.withSectionCode("30954-2")
				.withSectionDisplay("Diagnostic Results")
				.withResourceTypes(ResourceType.DiagnosticReport.name(), ResourceType.Observation.name())
				.withProfile("http://hl7.org/fhir/uv/ips/StructureDefinition/DiagnosticResults-uv-ips")
				.build();
>>>>>>> 53ceb7ca
	}

	protected void addSectionVitalSigns() {
		addSection(IpsSectionEnum.VITAL_SIGNS)
<<<<<<< HEAD
			.withTitle("Vital Signs")
			.withSectionCode("8716-3")
			.withSectionDisplay("Vital Signs")
			.withResourceTypes(ResourceType.Observation.name())
			.withProfile("https://hl7.org/fhir/uv/ips/StructureDefinition-Composition-uv-ips-definitions.html#Composition.section:sectionVitalSigns")
			.build();
=======
				.withTitle("Vital Signs")
				.withSectionCode("8716-3")
				.withSectionDisplay("Vital Signs")
				.withResourceTypes(ResourceType.Observation.name())
				.withProfile("http://hl7.org/fhir/uv/ips/StructureDefinition/VitalSigns-uv-ips")
				.build();
>>>>>>> 53ceb7ca
	}

	protected void addSectionPregnancy() {
		addSection(IpsSectionEnum.PREGNANCY)
<<<<<<< HEAD
			.withTitle("Pregnancy Information")
			.withSectionCode("10162-6")
			.withSectionDisplay("Pregnancy Information")
			.withResourceTypes(ResourceType.Observation.name())
			.withProfile("https://hl7.org/fhir/uv/ips/StructureDefinition-Composition-uv-ips-definitions.html#Composition.section:sectionPregnancyHx")
			.build();
=======
				.withTitle("Pregnancy Information")
				.withSectionCode("10162-6")
				.withSectionDisplay("Pregnancy Information")
				.withResourceTypes(ResourceType.Observation.name())
				.withProfile("http://hl7.org/fhir/uv/ips/StructureDefinition/Pregnancy-uv-ips")
				.build();
>>>>>>> 53ceb7ca
	}

	protected void addSectionSocialHistory() {
		addSection(IpsSectionEnum.SOCIAL_HISTORY)
<<<<<<< HEAD
			.withTitle("Social History")
			.withSectionCode("29762-2")
			.withSectionDisplay("Social History")
			.withResourceTypes(ResourceType.Observation.name())
			.withProfile("https://hl7.org/fhir/uv/ips/StructureDefinition-Composition-uv-ips-definitions.html#Composition.section:sectionSocialHistory")
			.build();
=======
				.withTitle("Social History")
				.withSectionCode("29762-2")
				.withSectionDisplay("Social History")
				.withResourceTypes(ResourceType.Observation.name())
				.withProfile("http://hl7.org/fhir/uv/ips/StructureDefinition/SocialHistory-uv-ips")
				.build();
>>>>>>> 53ceb7ca
	}

	protected void addSectionIllnessHistory() {
		addSection(IpsSectionEnum.ILLNESS_HISTORY)
<<<<<<< HEAD
			.withTitle("History of Past Illness")
			.withSectionCode("11348-0")
			.withSectionDisplay("History of Past Illness")
			.withResourceTypes(ResourceType.Condition.name())
			.withProfile("https://hl7.org/fhir/uv/ips/StructureDefinition-Composition-uv-ips-definitions.html#Composition.section:sectionPastIllnessHx")
			.build();
=======
				.withTitle("History of Past Illness")
				.withSectionCode("11348-0")
				.withSectionDisplay("History of Past Illness")
				.withResourceTypes(ResourceType.Condition.name())
				.withProfile("http://hl7.org/fhir/uv/ips/StructureDefinition/PastHistoryOfIllnesses-uv-ips")
				.build();
>>>>>>> 53ceb7ca
	}

	protected void addSectionFunctionalStatus() {
		addSection(IpsSectionEnum.FUNCTIONAL_STATUS)
<<<<<<< HEAD
			.withTitle("Functional Status")
			.withSectionCode("47420-5")
			.withSectionDisplay("Functional Status")
			.withResourceTypes(ResourceType.ClinicalImpression.name())
			.withProfile("https://hl7.org/fhir/uv/ips/StructureDefinition-Composition-uv-ips-definitions.html#Composition.section:sectionFunctionalStatus")
			.build();
=======
				.withTitle("Functional Status")
				.withSectionCode("47420-5")
				.withSectionDisplay("Functional Status")
				.withResourceTypes(ResourceType.ClinicalImpression.name())
				.withProfile("http://hl7.org/fhir/uv/ips/StructureDefinition/FunctionalStatus-uv-ips")
				.build();
>>>>>>> 53ceb7ca
	}

	protected void addSectionPlanOfCare() {
		addSection(IpsSectionEnum.PLAN_OF_CARE)
<<<<<<< HEAD
			.withTitle("Plan of Care")
			.withSectionCode("18776-5")
			.withSectionDisplay("Plan of Care")
			.withResourceTypes(ResourceType.CarePlan.name())
			.withProfile("https://hl7.org/fhir/uv/ips/StructureDefinition-Composition-uv-ips-definitions.html#Composition.section:sectionPlanOfCare")
			.build();
=======
				.withTitle("Plan of Care")
				.withSectionCode("18776-5")
				.withSectionDisplay("Plan of Care")
				.withResourceTypes(ResourceType.CarePlan.name())
				.withProfile("http://hl7.org/fhir/uv/ips/StructureDefinition/PlanOfCare-uv-ips")
				.build();
>>>>>>> 53ceb7ca
	}

	protected void addSectionAdvanceDirectives() {
		addSection(IpsSectionEnum.ADVANCE_DIRECTIVES)
<<<<<<< HEAD
			.withTitle("Advance Directives")
			.withSectionCode("42349-0")
			.withSectionDisplay("Advance Directives")
			.withResourceTypes(ResourceType.Consent.name())
			.withProfile("https://hl7.org/fhir/uv/ips/StructureDefinition-Composition-uv-ips-definitions.html#Composition.section:sectionAdvanceDirectives")
			.build();
=======
				.withTitle("Advance Directives")
				.withSectionCode("42349-0")
				.withSectionDisplay("Advance Directives")
				.withResourceTypes(ResourceType.Consent.name())
				.withProfile("http://hl7.org/fhir/uv/ips/StructureDefinition/AdvanceDirectives-uv-ips")
				.build();
>>>>>>> 53ceb7ca
	}

	private SectionBuilder addSection(IpsSectionEnum theSectionEnum) {
		return new SectionBuilder(theSectionEnum);
	}

	public SectionRegistry addGlobalCustomizer(Consumer<SectionBuilder> theGlobalCustomizer) {
		Validate.notNull(theGlobalCustomizer, "theGlobalCustomizer must not be null");
		myGlobalCustomizers.add(theGlobalCustomizer);
		return this;
	}

	public List<Section> getSections() {
		Validate.isTrue(isInitialized(), "Section registry has not been initialized");
		return Collections.unmodifiableList(mySections);
	}

	public Section getSection(IpsSectionEnum theSectionEnum) {
		return getSections().stream()
				.filter(t -> t.getSectionEnum() == theSectionEnum)
				.findFirst()
				.orElseThrow(() -> new IllegalArgumentException("No section for type: " + theSectionEnum));
	}

	public interface INoInfoGenerator {

		/**
		 * Generate an appropriate no-info resource. The resource does not need to have an ID populated,
		 * although it can if it is a resource found in the repository.
		 */
		IBaseResource generate(IIdType theSubjectId);
	}

	public class SectionBuilder {

		private final IpsSectionEnum mySectionEnum;
		private String myTitle;
		private String mySectionCode;
		private String mySectionDisplay;
		private List<String> myResourceTypes;
		private String myProfile;
		private INoInfoGenerator myNoInfoGenerator;

		public SectionBuilder(IpsSectionEnum theSectionEnum) {
			mySectionEnum = theSectionEnum;
		}

		public SectionBuilder withTitle(String theTitle) {
			Validate.notBlank(theTitle);
			myTitle = theTitle;
			return this;
		}

		public SectionBuilder withSectionCode(String theSectionCode) {
			Validate.notBlank(theSectionCode);
			mySectionCode = theSectionCode;
			return this;
		}

		public SectionBuilder withSectionDisplay(String theSectionDisplay) {
			Validate.notBlank(theSectionDisplay);
			mySectionDisplay = theSectionDisplay;
			return this;
		}

		public SectionBuilder withResourceTypes(String... theResourceTypes) {
			Validate.isTrue(theResourceTypes.length > 0);
			myResourceTypes = Arrays.asList(theResourceTypes);
			return this;
		}

		public SectionBuilder withProfile(String theProfile) {
			Validate.notBlank(theProfile);
			myProfile = theProfile;
			return this;
		}

		public SectionBuilder withNoInfoGenerator(INoInfoGenerator theNoInfoGenerator) {
			myNoInfoGenerator = theNoInfoGenerator;
			return this;
		}

		public void build() {
			myGlobalCustomizers.forEach(t -> t.accept(this));
			mySections.add(new Section(
					mySectionEnum,
					myTitle,
					mySectionCode,
					mySectionDisplay,
					myResourceTypes,
					myProfile,
					myNoInfoGenerator));
		}
	}

	private static class AllergyIntoleranceNoInfoR4Generator implements INoInfoGenerator {
		@Override
		public IBaseResource generate(IIdType theSubjectId) {
			AllergyIntolerance allergy = new AllergyIntolerance();
			allergy.setCode(new CodeableConcept()
							.addCoding(new Coding()
									.setCode("no-allergy-info")
									.setSystem("http://hl7.org/fhir/uv/ips/CodeSystem/absent-unknown-uv-ips")
									.setDisplay("No information about allergies")))
					.setPatient(new Reference(theSubjectId))
					.setClinicalStatus(new CodeableConcept()
							.addCoding(new Coding()
									.setCode("active")
									.setSystem("http://terminology.hl7.org/CodeSystem/allergyintolerance-clinical")));
			return allergy;
		}
	}

	private static class MedicationNoInfoR4Generator implements INoInfoGenerator {
		@Override
		public IBaseResource generate(IIdType theSubjectId) {
			MedicationStatement medication = new MedicationStatement();
			// setMedicationCodeableConcept is not available
			medication
					.setMedication(new CodeableConcept()
							.addCoding(new Coding()
									.setCode("no-medication-info")
									.setSystem("http://hl7.org/fhir/uv/ips/CodeSystem/absent-unknown-uv-ips")
									.setDisplay("No information about medications")))
					.setSubject(new Reference(theSubjectId))
					.setStatus(MedicationStatement.MedicationStatementStatus.UNKNOWN);
			// .setEffective(new
			// Period().addExtension().setUrl("http://hl7.org/fhir/StructureDefinition/data-absent-reason").setValue((new Coding().setCode("not-applicable"))))
			return medication;
		}
	}

	private static class ProblemNoInfoR4Generator implements INoInfoGenerator {
		@Override
		public IBaseResource generate(IIdType theSubjectId) {
			Condition condition = new Condition();
			condition
					.setCode(new CodeableConcept()
							.addCoding(new Coding()
									.setCode("no-problem-info")
									.setSystem("http://hl7.org/fhir/uv/ips/CodeSystem/absent-unknown-uv-ips")
									.setDisplay("No information about problems")))
					.setSubject(new Reference(theSubjectId))
					.setClinicalStatus(new CodeableConcept()
							.addCoding(new Coding()
									.setCode("active")
									.setSystem("http://terminology.hl7.org/CodeSystem/condition-clinical")));
			return condition;
		}
	}

	public static class Section {

		private final IpsSectionEnum mySectionEnum;
		private final String myTitle;
		private final String mySectionCode;
		private final String mySectionDisplay;
		private final List<String> myResourceTypes;
		private final String myProfile;
		private final INoInfoGenerator myNoInfoGenerator;

		public Section(
				IpsSectionEnum theSectionEnum,
				String theTitle,
				String theSectionCode,
				String theSectionDisplay,
				List<String> theResourceTypes,
				String theProfile,
				INoInfoGenerator theNoInfoGenerator) {
			mySectionEnum = theSectionEnum;
			myTitle = theTitle;
			mySectionCode = theSectionCode;
			mySectionDisplay = theSectionDisplay;
			myResourceTypes = Collections.unmodifiableList(new ArrayList<>(theResourceTypes));
			myProfile = theProfile;
			myNoInfoGenerator = theNoInfoGenerator;
		}

		@Nullable
		public INoInfoGenerator getNoInfoGenerator() {
			return myNoInfoGenerator;
		}

		public List<String> getResourceTypes() {
			return myResourceTypes;
		}

		public String getProfile() {
			return myProfile;
		}

		public IpsSectionEnum getSectionEnum() {
			return mySectionEnum;
		}

		public String getTitle() {
			return myTitle;
		}

		public String getSectionCode() {
			return mySectionCode;
		}

		public String getSectionDisplay() {
			return mySectionDisplay;
		}
	}
}<|MERGE_RESOLUTION|>--- conflicted
+++ resolved
@@ -103,7 +103,6 @@
 
 	protected void addSectionAllergyIntolerance() {
 		addSection(IpsSectionEnum.ALLERGY_INTOLERANCE)
-<<<<<<< HEAD
 			.withTitle("Allergies and Intolerances")
 			.withSectionCode("48765-2")
 			.withSectionDisplay("Allergies and Adverse Reactions")
@@ -111,20 +110,10 @@
 			.withProfile("https://hl7.org/fhir/uv/ips/StructureDefinition-Composition-uv-ips-definitions.html#Composition.section:sectionAllergies")
 			.withNoInfoGenerator(new AllergyIntoleranceNoInfoR4Generator())
 			.build();
-=======
-				.withTitle("Allergies and Intolerances")
-				.withSectionCode("48765-2")
-				.withSectionDisplay("Allergies and Adverse Reactions")
-				.withResourceTypes(ResourceType.AllergyIntolerance.name())
-				.withProfile("http://hl7.org/fhir/uv/ips/StructureDefinition/AllergiesAndIntolerances-uv-ips")
-				.withNoInfoGenerator(new AllergyIntoleranceNoInfoR4Generator())
-				.build();
->>>>>>> 53ceb7ca
 	}
 
 	protected void addSectionMedicationSummary() {
 		addSection(IpsSectionEnum.MEDICATION_SUMMARY)
-<<<<<<< HEAD
 			.withTitle("Medication List")
 			.withSectionCode("10160-0")
 			.withSectionDisplay("Medication List")
@@ -137,24 +126,10 @@
 			.withProfile("https://hl7.org/fhir/uv/ips/StructureDefinition-Composition-uv-ips-definitions.html#Composition.section:sectionMedications")
 			.withNoInfoGenerator(new MedicationNoInfoR4Generator())
 			.build();
-=======
-				.withTitle("Medication List")
-				.withSectionCode("10160-0")
-				.withSectionDisplay("Medication List")
-				.withResourceTypes(
-						ResourceType.MedicationStatement.name(),
-						ResourceType.MedicationRequest.name(),
-						ResourceType.MedicationAdministration.name(),
-						ResourceType.MedicationDispense.name())
-				.withProfile("http://hl7.org/fhir/uv/ips/StructureDefinition/MedicationSummary-uv-ips")
-				.withNoInfoGenerator(new MedicationNoInfoR4Generator())
-				.build();
->>>>>>> 53ceb7ca
 	}
 
 	protected void addSectionProblemList() {
 		addSection(IpsSectionEnum.PROBLEM_LIST)
-<<<<<<< HEAD
 			.withTitle("Problem List")
 			.withSectionCode("11450-4")
 			.withSectionDisplay("Problem List")
@@ -162,224 +137,116 @@
 			.withProfile("https://hl7.org/fhir/uv/ips/StructureDefinition-Composition-uv-ips-definitions.html#Composition.section:sectionProblems")
 			.withNoInfoGenerator(new ProblemNoInfoR4Generator())
 			.build();
-=======
-				.withTitle("Problem List")
-				.withSectionCode("11450-4")
-				.withSectionDisplay("Problem List")
-				.withResourceTypes(ResourceType.Condition.name())
-				.withProfile("http://hl7.org/fhir/uv/ips/StructureDefinition/ProblemList-uv-ips")
-				.withNoInfoGenerator(new ProblemNoInfoR4Generator())
-				.build();
->>>>>>> 53ceb7ca
 	}
 
 	protected void addSectionImmunizations() {
 		addSection(IpsSectionEnum.IMMUNIZATIONS)
-<<<<<<< HEAD
 			.withTitle("History of Immunizations")
 			.withSectionCode("11369-6")
 			.withSectionDisplay("History of Immunizations")
 			.withResourceTypes(ResourceType.Immunization.name())
 			.withProfile("https://hl7.org/fhir/uv/ips/StructureDefinition-Composition-uv-ips-definitions.html#Composition.section:sectionImmunizations")
 			.build();
-=======
-				.withTitle("History of Immunizations")
-				.withSectionCode("11369-6")
-				.withSectionDisplay("History of Immunizations")
-				.withResourceTypes(ResourceType.Immunization.name())
-				.withProfile("http://hl7.org/fhir/uv/ips/StructureDefinition/Immunizations-uv-ips")
-				.build();
->>>>>>> 53ceb7ca
 	}
 
 	protected void addSectionProcedures() {
 		addSection(IpsSectionEnum.PROCEDURES)
-<<<<<<< HEAD
 			.withTitle("History of Procedures")
 			.withSectionCode("47519-4")
 			.withSectionDisplay("History of Procedures")
 			.withResourceTypes(ResourceType.Procedure.name())
 			.withProfile("https://hl7.org/fhir/uv/ips/StructureDefinition-Composition-uv-ips-definitions.html#Composition.section:sectionProceduresHx")
 			.build();
-=======
-				.withTitle("History of Procedures")
-				.withSectionCode("47519-4")
-				.withSectionDisplay("History of Procedures")
-				.withResourceTypes(ResourceType.Procedure.name())
-				.withProfile("http://hl7.org/fhir/uv/ips/StructureDefinition/HistoryOfProcedures-uv-ips")
-				.build();
->>>>>>> 53ceb7ca
 	}
 
 	protected void addSectionMedicalDevices() {
 		addSection(IpsSectionEnum.MEDICAL_DEVICES)
-<<<<<<< HEAD
 			.withTitle("Medical Devices")
 			.withSectionCode("46240-8")
 			.withSectionDisplay("Medical Devices")
 			.withResourceTypes(ResourceType.DeviceUseStatement.name())
 			.withProfile("https://hl7.org/fhir/uv/ips/StructureDefinition-Composition-uv-ips-definitions.html#Composition.section:sectionMedicalDevices")
 			.build();
-=======
-				.withTitle("Medical Devices")
-				.withSectionCode("46240-8")
-				.withSectionDisplay("Medical Devices")
-				.withResourceTypes(ResourceType.DeviceUseStatement.name())
-				.withProfile("http://hl7.org/fhir/uv/ips/StructureDefinition/MedicalDevices-uv-ips")
-				.build();
->>>>>>> 53ceb7ca
 	}
 
 	protected void addSectionDiagnosticResults() {
 		addSection(IpsSectionEnum.DIAGNOSTIC_RESULTS)
-<<<<<<< HEAD
 			.withTitle("Diagnostic Results")
 			.withSectionCode("30954-2")
 			.withSectionDisplay("Diagnostic Results")
 			.withResourceTypes(ResourceType.DiagnosticReport.name(), ResourceType.Observation.name())
 			.withProfile("https://hl7.org/fhir/uv/ips/StructureDefinition-Composition-uv-ips-definitions.html#Composition.section:sectionResults")
 			.build();
-=======
-				.withTitle("Diagnostic Results")
-				.withSectionCode("30954-2")
-				.withSectionDisplay("Diagnostic Results")
-				.withResourceTypes(ResourceType.DiagnosticReport.name(), ResourceType.Observation.name())
-				.withProfile("http://hl7.org/fhir/uv/ips/StructureDefinition/DiagnosticResults-uv-ips")
-				.build();
->>>>>>> 53ceb7ca
 	}
 
 	protected void addSectionVitalSigns() {
 		addSection(IpsSectionEnum.VITAL_SIGNS)
-<<<<<<< HEAD
 			.withTitle("Vital Signs")
 			.withSectionCode("8716-3")
 			.withSectionDisplay("Vital Signs")
 			.withResourceTypes(ResourceType.Observation.name())
 			.withProfile("https://hl7.org/fhir/uv/ips/StructureDefinition-Composition-uv-ips-definitions.html#Composition.section:sectionVitalSigns")
 			.build();
-=======
-				.withTitle("Vital Signs")
-				.withSectionCode("8716-3")
-				.withSectionDisplay("Vital Signs")
-				.withResourceTypes(ResourceType.Observation.name())
-				.withProfile("http://hl7.org/fhir/uv/ips/StructureDefinition/VitalSigns-uv-ips")
-				.build();
->>>>>>> 53ceb7ca
 	}
 
 	protected void addSectionPregnancy() {
 		addSection(IpsSectionEnum.PREGNANCY)
-<<<<<<< HEAD
 			.withTitle("Pregnancy Information")
 			.withSectionCode("10162-6")
 			.withSectionDisplay("Pregnancy Information")
 			.withResourceTypes(ResourceType.Observation.name())
 			.withProfile("https://hl7.org/fhir/uv/ips/StructureDefinition-Composition-uv-ips-definitions.html#Composition.section:sectionPregnancyHx")
 			.build();
-=======
-				.withTitle("Pregnancy Information")
-				.withSectionCode("10162-6")
-				.withSectionDisplay("Pregnancy Information")
-				.withResourceTypes(ResourceType.Observation.name())
-				.withProfile("http://hl7.org/fhir/uv/ips/StructureDefinition/Pregnancy-uv-ips")
-				.build();
->>>>>>> 53ceb7ca
 	}
 
 	protected void addSectionSocialHistory() {
 		addSection(IpsSectionEnum.SOCIAL_HISTORY)
-<<<<<<< HEAD
 			.withTitle("Social History")
 			.withSectionCode("29762-2")
 			.withSectionDisplay("Social History")
 			.withResourceTypes(ResourceType.Observation.name())
 			.withProfile("https://hl7.org/fhir/uv/ips/StructureDefinition-Composition-uv-ips-definitions.html#Composition.section:sectionSocialHistory")
 			.build();
-=======
-				.withTitle("Social History")
-				.withSectionCode("29762-2")
-				.withSectionDisplay("Social History")
-				.withResourceTypes(ResourceType.Observation.name())
-				.withProfile("http://hl7.org/fhir/uv/ips/StructureDefinition/SocialHistory-uv-ips")
-				.build();
->>>>>>> 53ceb7ca
 	}
 
 	protected void addSectionIllnessHistory() {
 		addSection(IpsSectionEnum.ILLNESS_HISTORY)
-<<<<<<< HEAD
 			.withTitle("History of Past Illness")
 			.withSectionCode("11348-0")
 			.withSectionDisplay("History of Past Illness")
 			.withResourceTypes(ResourceType.Condition.name())
 			.withProfile("https://hl7.org/fhir/uv/ips/StructureDefinition-Composition-uv-ips-definitions.html#Composition.section:sectionPastIllnessHx")
 			.build();
-=======
-				.withTitle("History of Past Illness")
-				.withSectionCode("11348-0")
-				.withSectionDisplay("History of Past Illness")
-				.withResourceTypes(ResourceType.Condition.name())
-				.withProfile("http://hl7.org/fhir/uv/ips/StructureDefinition/PastHistoryOfIllnesses-uv-ips")
-				.build();
->>>>>>> 53ceb7ca
 	}
 
 	protected void addSectionFunctionalStatus() {
 		addSection(IpsSectionEnum.FUNCTIONAL_STATUS)
-<<<<<<< HEAD
 			.withTitle("Functional Status")
 			.withSectionCode("47420-5")
 			.withSectionDisplay("Functional Status")
 			.withResourceTypes(ResourceType.ClinicalImpression.name())
 			.withProfile("https://hl7.org/fhir/uv/ips/StructureDefinition-Composition-uv-ips-definitions.html#Composition.section:sectionFunctionalStatus")
 			.build();
-=======
-				.withTitle("Functional Status")
-				.withSectionCode("47420-5")
-				.withSectionDisplay("Functional Status")
-				.withResourceTypes(ResourceType.ClinicalImpression.name())
-				.withProfile("http://hl7.org/fhir/uv/ips/StructureDefinition/FunctionalStatus-uv-ips")
-				.build();
->>>>>>> 53ceb7ca
 	}
 
 	protected void addSectionPlanOfCare() {
 		addSection(IpsSectionEnum.PLAN_OF_CARE)
-<<<<<<< HEAD
 			.withTitle("Plan of Care")
 			.withSectionCode("18776-5")
 			.withSectionDisplay("Plan of Care")
 			.withResourceTypes(ResourceType.CarePlan.name())
 			.withProfile("https://hl7.org/fhir/uv/ips/StructureDefinition-Composition-uv-ips-definitions.html#Composition.section:sectionPlanOfCare")
 			.build();
-=======
-				.withTitle("Plan of Care")
-				.withSectionCode("18776-5")
-				.withSectionDisplay("Plan of Care")
-				.withResourceTypes(ResourceType.CarePlan.name())
-				.withProfile("http://hl7.org/fhir/uv/ips/StructureDefinition/PlanOfCare-uv-ips")
-				.build();
->>>>>>> 53ceb7ca
 	}
 
 	protected void addSectionAdvanceDirectives() {
 		addSection(IpsSectionEnum.ADVANCE_DIRECTIVES)
-<<<<<<< HEAD
 			.withTitle("Advance Directives")
 			.withSectionCode("42349-0")
 			.withSectionDisplay("Advance Directives")
 			.withResourceTypes(ResourceType.Consent.name())
 			.withProfile("https://hl7.org/fhir/uv/ips/StructureDefinition-Composition-uv-ips-definitions.html#Composition.section:sectionAdvanceDirectives")
 			.build();
-=======
-				.withTitle("Advance Directives")
-				.withSectionCode("42349-0")
-				.withSectionDisplay("Advance Directives")
-				.withResourceTypes(ResourceType.Consent.name())
-				.withProfile("http://hl7.org/fhir/uv/ips/StructureDefinition/AdvanceDirectives-uv-ips")
-				.build();
->>>>>>> 53ceb7ca
 	}
 
 	private SectionBuilder addSection(IpsSectionEnum theSectionEnum) {
