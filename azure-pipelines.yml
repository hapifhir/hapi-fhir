--- conflicted
+++ resolved
@@ -5,7 +5,7 @@
   #MAVEN_CACHE_FOLDER: $(Agent.TempDirectory)/.m2/repository
   #MAVEN_OPTS: '-Dmaven.repo.local=$(MAVEN_CACHE_FOLDER)'
   MAVEN_OPTS: ''
-  
+
   disable.coverage.autogenerate: 'true'
 
 trigger:
@@ -82,7 +82,6 @@
           # These are JVM options (and don't show up in the build logs)
           mavenOptions: '-Xmx1024m $(MAVEN_OPTS) -Dorg.slf4j.simpleLogger.showDateTime=true -Dorg.slf4j.simpleLogger.dateTimeFormat=HH:mm:ss,SSS -Duser.timezone=America/Toronto'
           jdkVersionOption: 1.11
-<<<<<<< HEAD
 #      - script: bash <(curl https://codecov.io/bash) -t $(CODECOV_TOKEN)
 #        displayName: 'codecov'
 
@@ -161,26 +160,7 @@
             verbosity: 'Verbose' # The verbosity level of the log messages. Values: Verbose, Info, Warning, Error, Off
       - script: ls -al $(Pipeline.Workspace)/coveragereport
       - script: bash <(curl https://codecov.io/bash) -t $(CC_TOKEN)
-=======
-      - task: CopyFiles@2
-        condition: always()
-        inputs:
-          sourceFolder: '$(System.DefaultWorkingDirectory)/'
-          contents: '**/target/*output.txt'
-          targetFolder: '$(Build.ArtifactStagingDirectory)'
-      - task: PublishPipelineArtifact@1
-        displayName: 'Publish Full Test Output'
-        condition: always()
-        inputs:
-          targetPath: '$(Build.ArtifactStagingDirectory)/'
-          artifactName: 'full_logs.zip'
-      - script: bash <(curl https://codecov.io/bash) -t $(CODECOV_TOKEN)
->>>>>>> f6d4a403
         displayName: 'codecov'
-      - task: PublishTestResults@2
-        inputs:
-          testResultsFormat: 'JUnit'
-          testResultsFiles: '**/TEST-*.xml'
       - task: PublishCodeCoverageResults@1
         inputs:
           codeCoverageTool: 'Cobertura'
