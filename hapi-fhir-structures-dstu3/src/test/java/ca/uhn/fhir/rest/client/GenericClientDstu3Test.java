--- conflicted
+++ resolved
@@ -1010,12 +1010,8 @@
 		client
 				.update()
 				.resource(bundle)
-<<<<<<< HEAD
-				.prefer(PreferHeader.PreferReturnEnum.REPRESENTATION)
-=======
 				.prefer(PreferReturnEnum.REPRESENTATION)
 				.encodedXml()
->>>>>>> 5020cef5
 				.execute();
 
 		HttpPut httpRequest = (HttpPut) capt.getValue();
