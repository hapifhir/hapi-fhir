package ca.uhn.fhir.parser;

import static org.junit.jupiter.api.Assertions.assertEquals;
import static org.junit.jupiter.api.Assertions.assertNotNull;
import static org.junit.jupiter.api.Assertions.assertNull;
import static org.junit.jupiter.api.Assertions.assertTrue;
import static org.junit.jupiter.api.Assertions.assertFalse;
import ca.uhn.fhir.context.FhirContext;
import ca.uhn.fhir.i18n.Msg;
import ca.uhn.fhir.narrative.DefaultThymeleafNarrativeGenerator;
import ca.uhn.fhir.parser.IParserErrorHandler.IParseLocation;
import ca.uhn.fhir.parser.PatientWithExtendedContactDstu3.CustomContactComponent;
import ca.uhn.fhir.parser.XmlParserDstu3Test.TestPatientFor327;
import ca.uhn.fhir.parser.json.BaseJsonLikeValue.ScalarType;
import ca.uhn.fhir.parser.json.BaseJsonLikeValue.ValueType;
import ca.uhn.fhir.util.ClasspathUtil;
import ca.uhn.fhir.util.TestUtil;
import ca.uhn.fhir.validation.FhirValidator;
import ca.uhn.fhir.validation.ValidationResult;
import com.google.common.base.Charsets;
import com.google.common.collect.Sets;
import net.sf.json.JSON;
import net.sf.json.JSONSerializer;
import net.sf.json.JsonConfig;
import org.apache.commons.io.IOUtils;
import org.hl7.fhir.dstu3.model.Address;
import org.hl7.fhir.dstu3.model.Address.AddressUse;
import org.hl7.fhir.dstu3.model.Address.AddressUseEnumFactory;
import org.hl7.fhir.dstu3.model.Attachment;
import org.hl7.fhir.dstu3.model.AuditEvent;
import org.hl7.fhir.dstu3.model.Basic;
import org.hl7.fhir.dstu3.model.Binary;
import org.hl7.fhir.dstu3.model.Bundle;
import org.hl7.fhir.dstu3.model.Bundle.BundleEntryComponent;
import org.hl7.fhir.dstu3.model.Bundle.BundleType;
import org.hl7.fhir.dstu3.model.CapabilityStatement;
import org.hl7.fhir.dstu3.model.CapabilityStatement.UnknownContentCode;
import org.hl7.fhir.dstu3.model.Claim;
import org.hl7.fhir.dstu3.model.Coding;
import org.hl7.fhir.dstu3.model.Communication;
import org.hl7.fhir.dstu3.model.Composition;
import org.hl7.fhir.dstu3.model.Condition;
import org.hl7.fhir.dstu3.model.Condition.ConditionVerificationStatus;
import org.hl7.fhir.dstu3.model.Coverage;
import org.hl7.fhir.dstu3.model.DateTimeType;
import org.hl7.fhir.dstu3.model.DateType;
import org.hl7.fhir.dstu3.model.DecimalType;
import org.hl7.fhir.dstu3.model.DiagnosticReport;
import org.hl7.fhir.dstu3.model.DocumentManifest;
import org.hl7.fhir.dstu3.model.Dosage;
import org.hl7.fhir.dstu3.model.EnumFactory;
import org.hl7.fhir.dstu3.model.Enumeration;
import org.hl7.fhir.dstu3.model.Enumerations.AdministrativeGender;
import org.hl7.fhir.dstu3.model.ExplanationOfBenefit;
import org.hl7.fhir.dstu3.model.Extension;
import org.hl7.fhir.dstu3.model.HumanName;
import org.hl7.fhir.dstu3.model.IdType;
import org.hl7.fhir.dstu3.model.Identifier;
import org.hl7.fhir.dstu3.model.Identifier.IdentifierUse;
import org.hl7.fhir.dstu3.model.Linkage;
import org.hl7.fhir.dstu3.model.Medication;
import org.hl7.fhir.dstu3.model.MedicationRequest;
import org.hl7.fhir.dstu3.model.Observation;
import org.hl7.fhir.dstu3.model.Observation.ObservationStatus;
import org.hl7.fhir.dstu3.model.Organization;
import org.hl7.fhir.dstu3.model.Parameters;
import org.hl7.fhir.dstu3.model.Patient;
import org.hl7.fhir.dstu3.model.Practitioner;
import org.hl7.fhir.dstu3.model.PrimitiveType;
import org.hl7.fhir.dstu3.model.Quantity;
import org.hl7.fhir.dstu3.model.QuestionnaireResponse;
import org.hl7.fhir.dstu3.model.Reference;
import org.hl7.fhir.dstu3.model.RelatedPerson;
import org.hl7.fhir.dstu3.model.Resource;
import org.hl7.fhir.dstu3.model.SampledData;
import org.hl7.fhir.dstu3.model.SimpleQuantity;
import org.hl7.fhir.dstu3.model.StringType;
import org.hl7.fhir.dstu3.model.UriType;
import org.hl7.fhir.dstu3.model.ValueSet;
import org.hl7.fhir.dstu3.model.codesystems.DataAbsentReason;
import org.hl7.fhir.instance.model.api.IIdType;
import org.junit.jupiter.api.AfterAll;
import org.junit.jupiter.api.AfterEach;
import org.junit.jupiter.api.Disabled;
import org.junit.jupiter.api.Test;
import org.mockito.ArgumentCaptor;

import java.io.IOException;
import java.io.StringReader;
import java.math.BigDecimal;
import java.nio.charset.StandardCharsets;
import java.util.ArrayList;
import java.util.Arrays;
import java.util.Collections;
import java.util.Date;
import java.util.HashSet;
import java.util.List;
import java.util.UUID;

import static org.apache.commons.lang3.StringUtils.countMatches;
import static org.assertj.core.api.Assertions.assertThat;
import static org.junit.jupiter.api.Assertions.fail;

import static org.mockito.ArgumentMatchers.any;
import static org.mockito.ArgumentMatchers.eq;
import static org.mockito.Mockito.atLeastOnce;
import static org.mockito.Mockito.mock;
import static org.mockito.Mockito.nullable;
import static org.mockito.Mockito.times;
import static org.mockito.Mockito.verify;

public class JsonParserDstu3Test {
	private static final org.slf4j.Logger ourLog = org.slf4j.LoggerFactory.getLogger(JsonParserDstu3Test.class);
	private static FhirContext ourCtx = FhirContext.forDstu3();

	@AfterEach
	public void after() {
		ourCtx.setNarrativeGenerator(null);
	}

	@Test
	public void testEncodedResourceWithIncorrectRepresentationOfDecimalTypeToJson() {
		DecimalType decimalType = new DecimalType();
		decimalType.setValueAsString(".5");
		MedicationRequest mr = new MedicationRequest();
		Dosage dosage = new Dosage();
		dosage.setDose(new SimpleQuantity()
			.setValue(decimalType.getValue())
			.setUnit("{tablet}")
			.setSystem("http://unitsofmeasure.org")
			.setCode("{tablet}"));
		mr.addDosageInstruction(dosage);
		String encoded = ourCtx.newJsonParser().setPrettyPrint(true).encodeResourceToString(mr);
		ourLog.info(encoded);
		mr = ourCtx.newJsonParser().parseResource(MedicationRequest.class, encoded);
		assertEquals(BigDecimal.valueOf(0.5), mr.getDosageInstructionFirstRep().getDoseSimpleQuantity().getValue());
		assertThat(encoded).contains("0.5");
	}

	/**
	 * See #563
	 */
	@Test
	public void testBadMessageForUnknownElement() throws IOException {
		String input = ClasspathUtil.loadResource("/bad_parse_bundle_1.json");

		IParser p = ourCtx.newJsonParser();
		p.setParserErrorHandler(new StrictErrorHandler());
		try {
			p.parseResource(input);
<<<<<<< HEAD
			fail();		} catch (DataFormatException e) {
			assertThat(e.getMessage()).isEqualTo(Msg.code(1861) + "Failed to parse JSON encoded FHIR content: Unexpected character ('=' (code 61)): was expecting a colon to separate field name and value\n" +
				" at [line: 4, column: 18]");
=======
			fail();
		} catch (DataFormatException e) {
			assertEquals(Msg.code(1861) + "Failed to parse JSON encoded FHIR content: Unexpected character ('=' (code 61)): was expecting a colon to separate field name and value\n" +
				" at [line: 4, column: 17]", e.getMessage());
>>>>>>> bdedd649
		}
	}

	/**
	 * See #563
	 */
	@Test
	public void testBadMessageForUnknownElement2() throws IOException {
		String input = ClasspathUtil.loadResource("/bad_parse_bundle_2.json");

		IParser p = ourCtx.newJsonParser();
		p.setParserErrorHandler(new StrictErrorHandler());
		try {
			p.parseResource(input);
			fail();		} catch (DataFormatException e) {
			assertEquals(Msg.code(1820) + "Found incorrect type for element context - Expected OBJECT and found SCALAR (STRING)", e.getMessage());
		}
	}

	@Test
	public void testBaseUrlFooResourceCorrectlySerializedInExtensionValueReference() {
		String refVal = "http://my.org/FooBar";

		Patient fhirPat = new Patient();
		fhirPat.addExtension().setUrl("x1").setValue(new Reference(refVal));

		IParser parser = ourCtx.newJsonParser();

		String output = parser.encodeResourceToString(fhirPat);
		System.out.println("output: " + output);

		// Deserialize then check that valueReference value is still correct
		fhirPat = parser.parseResource(Patient.class, output);

		List<Extension> extensions = fhirPat.getExtensionsByUrl("x1");
		assertThat(extensions).hasSize(1);
		assertEquals(refVal, ((Reference) extensions.get(0).getValue()).getReference());
	}

	/**
	 * See #544
	 */
	@Test
	public void testBundleStitchReferencesByUuid() {
		Bundle bundle = new Bundle();

		DocumentManifest dm = new DocumentManifest();
		dm.getSubject().setReference("urn:uuid:96e85cca-9797-45d6-834a-c4eb27f331d3");
		bundle.addEntry().setResource(dm);

		Patient patient = new Patient();
		patient.addName().setFamily("FAMILY");
		bundle.addEntry().setResource(patient).setFullUrl("urn:uuid:96e85cca-9797-45d6-834a-c4eb27f331d3");

		String encoded = ourCtx.newJsonParser().setPrettyPrint(true).encodeResourceToString(bundle);
		ourLog.info(encoded);

		bundle = ourCtx.newJsonParser().parseResource(Bundle.class, encoded);
		dm = (DocumentManifest) bundle.getEntry().get(0).getResource();

		assertEquals("urn:uuid:96e85cca-9797-45d6-834a-c4eb27f331d3", dm.getSubject().getReference());

		Patient subject = (Patient) dm.getSubject().getResource();
		assertNotNull(subject);
		assertEquals("FAMILY", subject.getNameFirstRep().getFamily());
	}

	/**
	 * Test for the url generated based on the server config
	 */
	@Test
	public void testCustomUrlExtension() {
		final String expected = "{\"resourceType\":\"Patient\",\"extension\":[{\"url\":\"http://www.example.com/petname\",\"valueString\":\"myName\"}]}";

		final MyPatientWithCustomUrlExtension patient = new MyPatientWithCustomUrlExtension();
		patient.setPetName(new StringType("myName"));

		final IParser jsonParser = ourCtx.newJsonParser();
		jsonParser.setServerBaseUrl("http://www.example.com");

		final String parsedPatient = jsonParser.encodeResourceToString(patient);
		System.out.println(parsedPatient);
		assertEquals(expected, parsedPatient);

		// Parse with string
		MyPatientWithCustomUrlExtension newPatient = jsonParser.parseResource(MyPatientWithCustomUrlExtension.class, parsedPatient);
		assertEquals("myName", newPatient.getPetName().getValue());

		// Parse with stream
		newPatient = jsonParser.parseResource(MyPatientWithCustomUrlExtension.class, new StringReader(parsedPatient));
		assertEquals("myName", newPatient.getPetName().getValue());

		// Check no NPE if base server not configure
		newPatient = ourCtx.newJsonParser().parseResource(MyPatientWithCustomUrlExtension.class, new StringReader(parsedPatient));
		assertNull(newPatient.getPetName().getValue());
		assertEquals("myName", ((StringType) newPatient.getExtensionsByUrl("http://www.example.com/petname").get(0).getValue()).getValue());
	}

	@Test
	public void testCustomUrlExtensionInBundle() {
		final String expected = "{\"resourceType\":\"Bundle\",\"entry\":[{\"resource\":{\"resourceType\":\"Patient\",\"extension\":[{\"url\":\"http://www.example.com/petname\",\"valueString\":\"myName\"}]}}]}";

		final MyPatientWithCustomUrlExtension patient = new MyPatientWithCustomUrlExtension();
		patient.setPetName(new StringType("myName"));

		final Bundle bundle = new Bundle();
		final BundleEntryComponent entry = new BundleEntryComponent();
		entry.setResource(patient);
		bundle.addEntry(entry);

		final IParser jsonParser = ourCtx.newJsonParser();
		jsonParser.setServerBaseUrl("http://www.example.com");

		final String parsedBundle = jsonParser.encodeResourceToString(bundle);
		System.out.println(parsedBundle);
		assertEquals(expected, parsedBundle);

		// Parse with string
		Bundle newBundle = jsonParser.parseResource(Bundle.class, parsedBundle);
		assertNotNull(newBundle);
		assertThat(newBundle.getEntry()).hasSize(1);
		Patient newPatient = (Patient) newBundle.getEntry().get(0).getResource();
		assertEquals("myName", ((StringType) newPatient.getExtensionsByUrl("http://www.example.com/petname").get(0).getValue()).getValue());

		// Parse with stream
		newBundle = jsonParser.parseResource(Bundle.class, new StringReader(parsedBundle));
		assertNotNull(newBundle);
		assertThat(newBundle.getEntry()).hasSize(1);
		newPatient = (Patient) newBundle.getEntry().get(0).getResource();
		assertEquals("myName", ((StringType) newPatient.getExtensionsByUrl("http://www.example.com/petname").get(0).getValue()).getValue());

	}

	/**
	 * See #276
	 */
	@Test
	public void testDoubleEncodingContainedResources() {
		Patient patient = new Patient();
		patient.setId("#patient-1");
		patient.setActive(true);

		Coverage coverage = new Coverage();
		coverage.setId("#coverage-1");
		coverage.getBeneficiary().setResource(patient);

		Claim resource = new Claim();
		resource.getContained().add(patient);
		resource.getContained().add(coverage);
		resource.getPatient().setReference("#patient-1");
		resource.addInsurance().getCoverage().setReference("#coverage-1");

		IParser p = ourCtx.newJsonParser().setPrettyPrint(true);
		String encoded = p.encodeResourceToString(resource);
		ourLog.info(encoded);

		assertEquals(3, countMatches(encoded, "resourceType"));
	}

	@Test
	public void testEncodeAndParseExtensions() {

		Patient patient = new Patient();
		patient.addIdentifier().setUse(IdentifierUse.OFFICIAL).setSystem("urn:example").setValue("7000135");

		Extension ext = new Extension();
		ext.setUrl("http://example.com/extensions#someext");
		ext.setValue(new DateTimeType("2011-01-02T11:13:15"));
		patient.addExtension(ext);

		Extension parent = new Extension().setUrl("http://example.com#parent");
		patient.addExtension(parent);
		Extension child1 = new Extension().setUrl("http://example.com#child").setValue(new StringType("value1"));
		parent.addExtension(child1);
		Extension child2 = new Extension().setUrl("http://example.com#child").setValue(new StringType("value2"));
		parent.addExtension(child2);

		Extension modExt = new Extension();
		modExt.setUrl("http://example.com/extensions#modext");
		modExt.setValue(new DateType("1995-01-02"));
		patient.addModifierExtension(modExt);

		HumanName name = patient.addName();
		name.setFamily("Blah");
		StringType given = name.addGivenElement();
		given.setValue("Joe");
		Extension ext2 = new Extension().setUrl("http://examples.com#givenext").setValue(new StringType("given"));
		given.addExtension(ext2);

		StringType given2 = name.addGivenElement();
		given2.setValue("Shmoe");
		Extension given2ext = new Extension().setUrl("http://examples.com#givenext_parent");
		given2.addExtension(given2ext);
		given2ext.addExtension(new Extension().setUrl("http://examples.com#givenext_child").setValue(new StringType("CHILD")));

		String output = ourCtx.newJsonParser().setPrettyPrint(true).encodeResourceToString(patient);
		ourLog.info(output);

		String enc = ourCtx.newJsonParser().encodeResourceToString(patient);
		assertThat(enc).contains("{\"resourceType\":\"Patient\",", "\"extension\":[{\"url\":\"http://example.com/extensions#someext\",\"valueDateTime\":\"2011-01-02T11:13:15\"}",
			 "{\"url\":\"http://example.com#parent\",\"extension\":[{\"url\":\"http://example.com#child\",\"valueString\":\"value1\"},{\"url\":\"http://example.com#child\",\"valueString\":\"value2\"}]}");
		assertThat(enc).contains("\"modifierExtension\":[" + "{" + "\"url\":\"http://example.com/extensions#modext\"," + "\"valueDate\":\"1995-01-02\"" + "}" + "],");
		assertThat(enc).contains("\"_given\":[" + "{" + "\"extension\":[" + "{" + "\"url\":\"http://examples.com#givenext\"," + "\"valueString\":\"given\"" + "}" + "]" + "}," + "{" + "\"extension\":[" + "{"
			+ "\"url\":\"http://examples.com#givenext_parent\"," + "\"extension\":[" + "{" + "\"url\":\"http://examples.com#givenext_child\"," + "\"valueString\":\"CHILD\"" + "}" + "]" + "}"
			+ "]" + "}");

		/*
		 * Now parse this back
		 */

		Patient parsed = ourCtx.newJsonParser().parseResource(Patient.class, enc);
		ext = parsed.getExtension().get(0);
		assertEquals("http://example.com/extensions#someext", ext.getUrl());
		assertEquals("2011-01-02T11:13:15", ((DateTimeType) ext.getValue()).getValueAsString());

		parent = patient.getExtension().get(1);
		assertEquals("http://example.com#parent", parent.getUrl());
		assertNull(parent.getValue());
		child1 = parent.getExtension().get(0);
		assertEquals("http://example.com#child", child1.getUrl());
		assertEquals("value1", ((StringType) child1.getValue()).getValueAsString());
		child2 = parent.getExtension().get(1);
		assertEquals("http://example.com#child", child2.getUrl());
		assertEquals("value2", ((StringType) child2.getValue()).getValueAsString());

		modExt = parsed.getModifierExtension().get(0);
		assertEquals("http://example.com/extensions#modext", modExt.getUrl());
		assertEquals("1995-01-02", ((DateType) modExt.getValue()).getValueAsString());

		name = parsed.getName().get(0);

		ext2 = name.getGiven().get(0).getExtension().get(0);
		assertEquals("http://examples.com#givenext", ext2.getUrl());
		assertEquals("given", ((StringType) ext2.getValue()).getValueAsString());

		given2ext = name.getGiven().get(1).getExtension().get(0);
		assertEquals("http://examples.com#givenext_parent", given2ext.getUrl());
		assertNull(given2ext.getValue());
		Extension given2ext2 = given2ext.getExtension().get(0);
		assertEquals("http://examples.com#givenext_child", given2ext2.getUrl());
		assertEquals("CHILD", ((StringType) given2ext2.getValue()).getValue());

	}

	/**
	 * See #402
	 */
	@Test
	public void testEncodeCompositionDoesntOverwriteNarrative() {
		FhirContext ctx = FhirContext.forDstu3();
		ctx.setNarrativeGenerator(new DefaultThymeleafNarrativeGenerator());

		Composition composition  = new Composition();
		composition.getText().setDivAsString("<div>root</div>");
		composition.addSection().getText().setDivAsString("<div>section0</div>");
		composition.addSection().getText().setDivAsString("<div>section1</div>");

		String output = ctx.newJsonParser().setPrettyPrint(true).encodeResourceToString(composition);
		ourLog.info(output);

		assertThat(output).contains("<div xmlns=\\\"http://www.w3.org/1999/xhtml\\\">root</div>");
		assertThat(output).contains("<div xmlns=\\\"http://www.w3.org/1999/xhtml\\\">section0</div>");
		assertThat(output).contains("<div xmlns=\\\"http://www.w3.org/1999/xhtml\\\">section1</div>");

	}


	@Test
	public void testEncodeAndParseMetaProfileAndTags() {
		Patient p = new Patient();
		p.addName().setFamily("FAMILY");

		p.getMeta().addProfile("http://foo/Profile1");
		p.getMeta().addProfile("http://foo/Profile2");

		p.getMeta().addTag().setSystem("scheme1").setCode("term1").setDisplay("label1");
		p.getMeta().addTag().setSystem("scheme2").setCode("term2").setDisplay("label2");

		p.getMeta().addSecurity().setSystem("sec_scheme1").setCode("sec_term1").setDisplay("sec_label1");
		p.getMeta().addSecurity().setSystem("sec_scheme2").setCode("sec_term2").setDisplay("sec_label2");

		String enc = ourCtx.newJsonParser().setPrettyPrint(true).encodeResourceToString(p);
		ourLog.info(enc);

		//@formatter:off
		assertThat(enc).contains("\"meta\": {",
			"\"profile\": [",
			"\"http://foo/Profile1\",",
			"\"http://foo/Profile2\"",
			"],",
			"\"security\": [",
			"{",
			"\"system\": \"sec_scheme1\",",
			"\"code\": \"sec_term1\",",
			"\"display\": \"sec_label1\"",
			"},",
			"{",
			"\"system\": \"sec_scheme2\",",
			"\"code\": \"sec_term2\",",
			"\"display\": \"sec_label2\"",
			"}",
			"],",
			"\"tag\": [",
			"{",
			"\"system\": \"scheme1\",",
			"\"code\": \"term1\",",
			"\"display\": \"label1\"",
			"},",
			"{",
			"\"system\": \"scheme2\",",
			"\"code\": \"term2\",",
			"\"display\": \"label2\"",
			"}",
			"]",
			"},");
		//@formatter:on

		Patient parsed = ourCtx.newJsonParser().parseResource(Patient.class, enc);

		List<UriType> gotLabels = parsed.getMeta().getProfile();
		assertThat(gotLabels).hasSize(2);
		UriType label = gotLabels.get(0);
		assertEquals("http://foo/Profile1", label.getValue());
		label = gotLabels.get(1);
		assertEquals("http://foo/Profile2", label.getValue());

		List<Coding> tagList = parsed.getMeta().getTag();
		assertThat(tagList).hasSize(2);
		assertEquals("scheme1", tagList.get(0).getSystem());
		assertEquals("term1", tagList.get(0).getCode());
		assertEquals("label1", tagList.get(0).getDisplay());
		assertEquals("scheme2", tagList.get(1).getSystem());
		assertEquals("term2", tagList.get(1).getCode());
		assertEquals("label2", tagList.get(1).getDisplay());

		tagList = parsed.getMeta().getSecurity();
		assertThat(tagList).hasSize(2);
		assertEquals("sec_scheme1", tagList.get(0).getSystem());
		assertEquals("sec_term1", tagList.get(0).getCode());
		assertEquals("sec_label1", tagList.get(0).getDisplay());
		assertEquals("sec_scheme2", tagList.get(1).getSystem());
		assertEquals("sec_term2", tagList.get(1).getCode());
		assertEquals("sec_label2", tagList.get(1).getDisplay());
	}

	/**
	 * See #336
	 */
	@SuppressWarnings("SpellCheckingInspection")
	@Test
	public void testEncodeAndParseNullPrimitiveWithExtensions() {

		Patient p = new Patient();
		p.setId("patid");
		HumanName name = p.addName();
		name.addGivenElement().setValue(null).setId("f0").addExtension(new Extension("http://foo", new StringType("FOOEXT0")));
		name.addGivenElement().setValue("V1").setId("f1").addExtension((Extension) new Extension("http://foo", new StringType("FOOEXT1")).setId("ext1id"));
		name.addGivenElement(); // this one shouldn't get encoded
		name.addGivenElement().setValue(null).addExtension(new Extension("http://foo", new StringType("FOOEXT3")));
		name.setId("nameid");

		String output = ourCtx.newJsonParser().setPrettyPrint(true).encodeResourceToString(p);
		ourLog.info(output);

		output = ourCtx.newJsonParser().setPrettyPrint(false).encodeResourceToString(p);
		String expected = "{\"resourceType\":\"Patient\",\"id\":\"patid\",\"name\":[{\"id\":\"nameid\",\"given\":[null,\"V1\",null],\"_given\":[{\"id\":\"f0\",\"extension\":[{\"url\":\"http://foo\",\"valueString\":\"FOOEXT0\"}]},{\"id\":\"f1\",\"extension\":[{\"id\":\"ext1id\",\"url\":\"http://foo\",\"valueString\":\"FOOEXT1\"}]},{\"extension\":[{\"url\":\"http://foo\",\"valueString\":\"FOOEXT3\"}]}]}]}";
		assertEquals(expected, output);

		p = ourCtx.newJsonParser().parseResource(Patient.class, output);
		assertEquals("patid", p.getIdElement().getIdPart());

		name = p.getName().get(0);
		assertEquals("nameid", name.getId());
		assertThat(name.getGiven()).hasSize(3);

		assertNull(name.getGiven().get(0).getValue());
		assertEquals("V1", name.getGiven().get(1).getValue());
		assertNull(name.getGiven().get(2).getValue());

		assertEquals("f0", name.getGiven().get(0).getId());
		assertEquals("f1", name.getGiven().get(1).getId());
		assertNull(name.getGiven().get(2).getId());

		assertThat(name.getGiven().get(0).getExtension()).hasSize(1);
		assertEquals("http://foo", name.getGiven().get(0).getExtension().get(0).getUrl());
		assertEquals("FOOEXT0", ((StringType) name.getGiven().get(0).getExtension().get(0).getValue()).getValue());
		assertNull(name.getGiven().get(0).getExtension().get(0).getId());

		assertThat(name.getGiven().get(1).getExtension()).hasSize(1);
		assertEquals("http://foo", name.getGiven().get(1).getExtension().get(0).getUrl());
		assertEquals("FOOEXT1", ((StringType) name.getGiven().get(1).getExtension().get(0).getValue()).getValue());
		assertEquals("ext1id", name.getGiven().get(1).getExtension().get(0).getId());

		assertThat(name.getGiven().get(2).getExtension()).hasSize(1);
		assertEquals("http://foo", name.getGiven().get(2).getExtension().get(0).getUrl());
		assertEquals("FOOEXT3", ((StringType) name.getGiven().get(2).getExtension().get(0).getValue()).getValue());
		assertNull(name.getGiven().get(2).getExtension().get(0).getId());

	}

	@Test
	public void testEncodeAndParseSecurityLabels() {
		Patient p = new Patient();
		p.addName().setFamily("FAMILY");

		List<Coding> labels = new ArrayList<>();
		labels.add(new Coding().setSystem("SYSTEM1").setCode("CODE1").setDisplay("DISPLAY1").setVersion("VERSION1"));
		labels.add(new Coding().setSystem("SYSTEM2").setCode("CODE2").setDisplay("DISPLAY2").setVersion("VERSION2"));
		p.getMeta().getSecurity().addAll(labels);

		String enc = ourCtx.newJsonParser().setPrettyPrint(true).encodeResourceToString(p);
		ourLog.info(enc);

		assertThat(enc.trim()).contains("{",
			 "  \"resourceType\": \"Patient\",",
			 "  \"meta\": {",
			 "    \"security\": [ {",
			 "      \"system\": \"SYSTEM1\",",
			 "      \"version\": \"VERSION1\",",
			 "      \"code\": \"CODE1\",",
			 "      \"display\": \"DISPLAY1\"",
			 "    }, {",
			 "      \"system\": \"SYSTEM2\",",
			 "      \"version\": \"VERSION2\",",
			 "      \"code\": \"CODE2\",",
			 "      \"display\": \"DISPLAY2\"",
			 "    } ]",
			 "  },",
			 "  \"name\": [ {",
			 "    \"family\": \"FAMILY\"",
			 "  } ]",
			 "}");

		Patient parsed = ourCtx.newJsonParser().parseResource(Patient.class, enc);
		List<Coding> gotLabels = parsed.getMeta().getSecurity();

		assertThat(gotLabels).hasSize(2);

		Coding label = gotLabels.get(0);
		assertEquals("SYSTEM1", label.getSystem());
		assertEquals("CODE1", label.getCode());
		assertEquals("DISPLAY1", label.getDisplay());
		assertEquals("VERSION1", label.getVersion());

		label = gotLabels.get(1);
		assertEquals("SYSTEM2", label.getSystem());
		assertEquals("CODE2", label.getCode());
		assertEquals("DISPLAY2", label.getDisplay());
		assertEquals("VERSION2", label.getVersion());
	}

	@Test
	public void testEncodeBinaryWithSecurityContext() {
		Binary bin = new Binary();
		bin.setContentType("text/plain");
		bin.setContent("Now is the time".getBytes());
		Reference securityContext = new Reference();
		securityContext.setReference("DiagnosticReport/1");
		bin.setSecurityContext(securityContext);
		String encoded = ourCtx.newJsonParser().encodeResourceToString(bin);
		ourLog.info(encoded);
		assertThat(encoded).contains("Binary");
		assertThat(encoded).contains("\"contentType\":\"text/plain\"");
		assertThat(encoded).contains("\"content\":\"Tm93IGlzIHRoZSB0aW1l\"");
		assertThat(encoded).contains("\"securityContext\":{\"reference\":\"DiagnosticReport/1\"}");
	}

	@Test
	public void testEncodeBundleNewBundleNoText() {

		Bundle b = new Bundle();

		BundleEntryComponent e = b.addEntry();
		e.setResource(new Patient());

		String val = ourCtx.newJsonParser().setPrettyPrint(false).encodeResourceToString(b);
		ourLog.info(val);
		assertThat(val).doesNotContain("text");

		val = ourCtx.newXmlParser().setPrettyPrint(false).encodeResourceToString(b);
		ourLog.info(val);
		assertThat(val).doesNotContain("text");

	}

	/**
	 * See #326
	 */
	@Test
	public void testEncodeContainedResource() {
		Patient patient = new Patient();
		patient.getBirthDateElement().setValueAsString("2016-04-05");
		patient.addExtension().setUrl("test").setValue(new Reference(new Condition()));

		String encoded = ourCtx.newJsonParser().setPrettyPrint(true).encodeResourceToString(patient);
		ourLog.info(encoded);

		//@formatter:off
		assertThat(encoded).contains(
			"{",
			"\"resourceType\": \"Patient\",",
			"\"contained\": [",
			"{",
			"\"resourceType\": \"Condition\",",
			"\"id\": \"1\"",
			"}",
			"],",
			"\"extension\": [",
			"{",
			"\"url\": \"test\",",
			"\"valueReference\": {",
			"\"reference\": \"#1\"",
			"}",
			"}",
			"],",
			"\"birthDate\": \"2016-04-05\"",
			"}"
		);
		//@formatter:on
	}

	@Test
	public void testEncodeDoesntIncludeUuidId() {
		Patient p = new Patient();
		p.setId(new IdType("urn:uuid:42795ed8-041f-4ebf-b6f4-78ef6f64c2f2"));
		p.addIdentifier().setSystem("ACME");

		String actual = ourCtx.newJsonParser().setPrettyPrint(true).encodeResourceToString(p);
		assertThat(actual).doesNotContain("78ef6f64c2f2");
	}

	@Test
	public void testEncodeEmptyBinary() {
		String output = ourCtx.newJsonParser().encodeResourceToString(new Binary());
		assertEquals("{\"resourceType\":\"Binary\"}", output);
	}

	/**
	 * #158
	 */
	@Test
	public void testEncodeEmptyTag() {
		ArrayList<Coding> tagList = new ArrayList<>();
		tagList.add(new Coding());
		tagList.add(new Coding().setDisplay("Label"));

		Patient p = new Patient();
		p.getMeta().getTag().addAll(tagList);

		String encoded = ourCtx.newJsonParser().encodeResourceToString(p);
		assertThat(encoded).doesNotContain("tag");
	}

	/**
	 * #158
	 */
	@Test
	public void testEncodeEmptyTag2() {
		ArrayList<Coding> tagList = new ArrayList<>();
		tagList.add(new Coding().setSystem("scheme").setCode("code"));
		tagList.add(new Coding().setDisplay("Label"));

		Patient p = new Patient();
		p.getMeta().getTag().addAll(tagList);

		String encoded = ourCtx.newJsonParser().encodeResourceToString(p);
		assertThat(encoded).contains("tag");
		assertThat(encoded).contains("scheme");
		assertThat(encoded).doesNotContain("Label");
	}

	/**
	 * #480
	 */
	@Test
	public void testEncodeEmptyValue() {
		QuestionnaireResponse qr = new QuestionnaireResponse();
		qr.setId("123");
		qr.getAuthoredElement().setValueAsString("");
		qr.getItemFirstRep().setLinkIdElement(new StringType());
		qr.getItemFirstRep().addItem().setLinkIdElement(new StringType(""));
		qr.getItemFirstRep().addItem().setLinkIdElement(new StringType("LINKID"));

		String encoded = ourCtx.newJsonParser().encodeResourceToString(qr);
		ourLog.info(encoded);

		assertThat(encoded).contains("123");
		assertThat(encoded).doesNotContain("\"\"");
	}

	@Test
	public void testEncodeExtendedInfrastructureComponent() {
		IParser parser = ourCtx.newJsonParser();

		PatientWithExtendedContactDstu3 patient = new PatientWithExtendedContactDstu3();
		patient.setId("123");

		CustomContactComponent customContactComponent = new CustomContactComponent();
		customContactComponent.getEyeColour().setValue("EYE");
		customContactComponent.getName().setFamily("FAMILY");
		patient.getCustomContact().add(customContactComponent);

		String val = parser.encodeResourceToString(patient);
		ourLog.info(val);

		assertEquals("{\"resourceType\":\"Patient\",\"id\":\"123\",\"contact\":[{\"extension\":[{\"url\":\"http://foo.com/contact-eyecolour\",\"valueIdentifier\":{\"value\":\"EYE\"}}],\"name\":{\"family\":\"FAMILY\"}}]}", val);

		FhirContext newCtx = FhirContext.forDstu3();
		PatientWithExtendedContactDstu3 actual = newCtx.newJsonParser().parseResource(PatientWithExtendedContactDstu3.class, val);
		assertEquals("EYE", actual.getCustomContact().get(0).getEyeColour().getValue());

	}

	@Test
	public void testEncodeExtensionInPrimitiveElement() {

		CapabilityStatement c = new CapabilityStatement();
		c.getAcceptUnknownElement().addExtension().setUrl("http://foo").setValue(new StringType("AAA"));

		String encoded = ourCtx.newJsonParser().setPrettyPrint(true).encodeResourceToString(c);
		ourLog.info(encoded);

		encoded = ourCtx.newJsonParser().setPrettyPrint(false).encodeResourceToString(c);
		ourLog.info(encoded);
		assertEquals(encoded, "{\"resourceType\":\"CapabilityStatement\",\"_acceptUnknown\":{\"extension\":[{\"url\":\"http://foo\",\"valueString\":\"AAA\"}]}}");

		// Now with a value
		ourLog.info("---------------");

		c = new CapabilityStatement();
		c.getAcceptUnknownElement().setValue(UnknownContentCode.ELEMENTS);
		c.getAcceptUnknownElement().addExtension().setUrl("http://foo").setValue(new StringType("AAA"));

		encoded = ourCtx.newJsonParser().setPrettyPrint(true).encodeResourceToString(c);
		ourLog.info(encoded);

		encoded = ourCtx.newJsonParser().setPrettyPrint(false).encodeResourceToString(c);
		ourLog.info(encoded);
		assertEquals(encoded, "{\"resourceType\":\"CapabilityStatement\",\"acceptUnknown\":\"elements\",\"_acceptUnknown\":{\"extension\":[{\"url\":\"http://foo\",\"valueString\":\"AAA\"}]}}");

	}

	@Test
	public void testEncodeExtensionOnRoot() {
		Patient p = new Patient();
		p.setId("Patient/B");
		p
			.addExtension()
			.setUrl("http://foo")
			.setValue(new Reference("Practitioner/A"));

		IParser parser = ourCtx.newJsonParser().setPrettyPrint(true);
		parser.setDontEncodeElements(new HashSet<>(Arrays.asList("*.id", "*.meta")));

		String encoded = parser.encodeResourceToString(p);
		ourLog.info(encoded);

		assertThat(encoded).contains("http://foo");
		assertThat(encoded).contains("Practitioner/A");

		// Now with exclude

		parser = ourCtx.newJsonParser().setPrettyPrint(true);
		parser.setDontEncodeElements(new HashSet<>(Arrays.asList("*.id", "*.meta", "*.extension")));

		encoded = parser.encodeResourceToString(p);
		ourLog.info(encoded);

		assertThat(encoded).doesNotContain("http://foo");
		assertThat(encoded).doesNotContain("Practitioner/A");


	}

	@Test
	public void testEncodeExtensionUndeclaredNonModifier() {
		Observation obs = new Observation();
		obs.setId("1");
		obs.getMeta().addProfile("http://profile");
		obs.setStatus(ObservationStatus.FINAL);
		Extension ext = obs.addExtension();
		ext.setUrl("http://exturl").setValue(new StringType("ext_url_value"));

		obs.getCode().setText("CODE");

		IParser parser = ourCtx.newJsonParser();

		String output = parser.setPrettyPrint(true).encodeResourceToString(obs);
		ourLog.info(output);

		//@formatter:off
		assertThat(output).contains(
			"\"id\": \"1\"",
			"\"meta\"",
			"\"extension\"",
			"\"url\": \"http://exturl\"",
			"\"valueString\": \"ext_url_value\"",
			"\"code\":"
		);
		assertThat(output).doesNotContainPattern("(?s)\"url\": \"http://exturl\".*,.*\"url\": \"http://exturl\"");
		//@formatter:on

		obs = parser.parseResource(Observation.class, output);
		assertThat(obs.getExtension()).hasSize(1);
		assertEquals("http://exturl", obs.getExtension().get(0).getUrl());
		assertEquals("ext_url_value", ((StringType) obs.getExtension().get(0).getValue()).getValue());
		assertEquals("final", obs.getStatusElement().getValueAsString());
		assertEquals(ObservationStatus.FINAL, obs.getStatusElement().getValue());

	}

	@Test
	public void testEncodeExtensionUndeclaredNonModifierWithChildExtension() {
		Observation obs = new Observation();
		obs.setId("1");
		obs.getMeta().addProfile("http://profile");
		Extension ext = obs.addExtension();
		ext.setUrl("http://exturl");

		Extension subExt = ext.addExtension();
		subExt.setUrl("http://subext").setValue(new StringType("sub_ext_value"));

		obs.getCode().setText("CODE");

		IParser parser = ourCtx.newJsonParser();

		String output = parser.setPrettyPrint(true).encodeResourceToString(obs);
		ourLog.info(output);

		//@formatter:off
		assertThat(output).contains(
			"\"id\": \"1\"",
			"\"meta\"",
			"\"extension\"",
			"\"url\": \"http://exturl\"",
			"\"extension\"",
			"\"url\": \"http://subext\"",
			"\"valueString\": \"sub_ext_value\"",
			"\"code\":"
		);
		assertThat(output).doesNotContainPattern("(?s)\"url\": \"http://exturl\".*,.*\"url\": \"http://exturl\"");
		//@formatter:on

		obs = parser.parseResource(Observation.class, output);
		assertThat(obs.getExtension()).hasSize(1);
		assertEquals("http://exturl", obs.getExtension().get(0).getUrl());
		assertThat(obs.getExtension().get(0).getExtension()).hasSize(1);
		assertEquals("http://subext", obs.getExtension().get(0).getExtension().get(0).getUrl());
		assertEquals("sub_ext_value", ((StringType) obs.getExtension().get(0).getExtension().get(0).getValue()).getValue());
	}

	/**
	 * See #327
	 */
	@Test
	public void testEncodeExtensionWithContainedResource() {

		TestPatientFor327 patient = new TestPatientFor327();
		patient.setBirthDateElement(new DateType("2016-04-14"));

		List<Reference> conditions = new ArrayList<>();
		Condition condition = new Condition();
		condition.addBodySite().setText("BODY SITE");
		conditions.add(new Reference(condition));
		patient.setCondition(conditions);

		String encoded = ourCtx.newJsonParser().setPrettyPrint(true).encodeResourceToString(patient);
		ourLog.info(encoded);

		//@formatter:off
		assertThat(encoded).contains(
			"\"resourceType\": \"Patient\"",
			"\"contained\": [",
			"\"resourceType\": \"Condition\"",
			"\"id\": \"1\"",
			"\"bodySite\": [",
			"\"text\": \"BODY SITE\"",
			"\"extension\": [",
			"\"url\": \"testCondition\",",
			"\"valueReference\": {",
			"\"reference\": \"#1\"",
			"\"birthDate\": \"2016-04-14\"",
			"}"
		);
		//@formatter:on
	}

	@Test
	public void testEncodeHistoryEncodeVersionsAtPath1() {
		ourCtx = FhirContext.forDstu3();

		assertNull(ourCtx.newJsonParser().getStripVersionsFromReferences());

		Patient p = new Patient();
		p.setManagingOrganization(new Reference("http://foo.com/Organization/2/_history/1"));

		IParser parser = ourCtx.newJsonParser();

		parser.setDontStripVersionsFromReferencesAtPaths("Patient.managingOrganization");
		String enc = parser.setPrettyPrint(true).encodeResourceToString(p);
		ourLog.info(enc);
		assertThat(enc).contains("\"reference\": \"http://foo.com/Organization/2/_history/1\"");
	}

	@Test
	public void testEncodeHistoryEncodeVersionsAtPath2() {
		ourCtx = FhirContext.forDstu3();

		assertNull(ourCtx.newJsonParser().getStripVersionsFromReferences());
		assertTrue(ourCtx.getParserOptions().isStripVersionsFromReferences());

		Patient p = new Patient();
		p.setManagingOrganization(new Reference("http://foo.com/Organization/2/_history/1"));

		IParser parser = ourCtx.newJsonParser();

		parser.setDontStripVersionsFromReferencesAtPaths("AuditEvent.entity.reference");
		String enc = parser.setPrettyPrint(true).encodeResourceToString(p);
		ourLog.info(enc);
		assertThat(enc).contains("\"reference\": \"http://foo.com/Organization/2\"");
	}

	@Test
	public void testEncodeHistoryEncodeVersionsAtPath3() {
		ourCtx = FhirContext.forDstu3();

		assertNull(ourCtx.newJsonParser().getStripVersionsFromReferences());

		AuditEvent auditEvent = new AuditEvent();
		auditEvent.addEntity().setReference(new Reference("http://foo.com/Organization/2/_history/1"));

		IParser parser = ourCtx.newJsonParser();

		parser.setDontStripVersionsFromReferencesAtPaths("AuditEvent.entity.reference");
		String enc = parser.setPrettyPrint(true).encodeResourceToString(auditEvent);
		ourLog.info(enc);
		assertThat(enc).contains("\"reference\": \"http://foo.com/Organization/2/_history/1\"");

		parser.setDontStripVersionsFromReferencesAtPaths(new ArrayList<>());
		enc = parser.setPrettyPrint(true).encodeResourceToString(auditEvent);
		ourLog.info(enc);
		assertThat(enc).contains("\"reference\": \"http://foo.com/Organization/2\"");

		parser.setDontStripVersionsFromReferencesAtPaths((String[]) null);
		enc = parser.setPrettyPrint(true).encodeResourceToString(auditEvent);
		ourLog.info(enc);
		assertThat(enc).contains("\"reference\": \"http://foo.com/Organization/2\"");

		parser.setDontStripVersionsFromReferencesAtPaths((List<String>) null);
		enc = parser.setPrettyPrint(true).encodeResourceToString(auditEvent);
		ourLog.info(enc);
		assertThat(enc).contains("\"reference\": \"http://foo.com/Organization/2\"");
	}

	@Test
	public void testEncodeHistoryEncodeVersionsAtPathUsingOptions() {
		ourCtx = FhirContext.forDstu3();

		assertNull(ourCtx.newJsonParser().getStripVersionsFromReferences());
		assertTrue(ourCtx.getParserOptions().isStripVersionsFromReferences());
		assertThat(ourCtx.getParserOptions().getDontStripVersionsFromReferencesAtPaths()).isEmpty();

		Patient p = new Patient();
		p.setManagingOrganization(new Reference("http://foo.com/Organization/2/_history/1"));

		IParser parser = ourCtx.newJsonParser();

		ourCtx.getParserOptions().setDontStripVersionsFromReferencesAtPaths("Patient.managingOrganization");
		String enc = parser.setPrettyPrint(true).encodeResourceToString(p);
		ourLog.info(enc);
		assertThat(enc).contains("\"reference\": \"http://foo.com/Organization/2/_history/1\"");

		ourCtx.getParserOptions().setDontStripVersionsFromReferencesAtPaths(Collections.singletonList("Patient.managingOrganization"));
		enc = parser.setPrettyPrint(true).encodeResourceToString(p);
		ourLog.info(enc);
		assertThat(enc).contains("\"reference\": \"http://foo.com/Organization/2/_history/1\"");

		ourCtx.getParserOptions().setDontStripVersionsFromReferencesAtPaths(new HashSet<>(Collections.singletonList("Patient.managingOrganization")));
		enc = parser.setPrettyPrint(true).encodeResourceToString(p);
		ourLog.info(enc);
		assertThat(enc).contains("\"reference\": \"http://foo.com/Organization/2/_history/1\"");
	}

	@Test
	public void testEncodeHistoryStripVersionsFromReferences() {
		ourCtx = FhirContext.forDstu3();

		assertNull(ourCtx.newJsonParser().getStripVersionsFromReferences());

		Patient p = new Patient();
		p.setManagingOrganization(new Reference("http://foo.com/Organization/2/_history/1"));

		IParser parser = ourCtx.newJsonParser();
		String enc = parser.setPrettyPrint(true).encodeResourceToString(p);
		ourLog.info(enc);
		assertThat(enc).contains("\"reference\": \"http://foo.com/Organization/2\"");

		parser.setStripVersionsFromReferences(false);
		enc = parser.setPrettyPrint(true).encodeResourceToString(p);
		ourLog.info(enc);
		assertThat(enc).contains("\"reference\": \"http://foo.com/Organization/2/_history/1\"");

		ourCtx = FhirContext.forDstu3();
	}

	@Test
	public void testEncodeHistoryStripVersionsFromReferencesFromContext() {
		ourCtx = FhirContext.forDstu3();

		assertTrue(ourCtx.getParserOptions().isStripVersionsFromReferences());

		Patient p = new Patient();
		p.setManagingOrganization(new Reference("http://foo.com/Organization/2/_history/1"));

		IParser parser = ourCtx.newJsonParser();
		String enc = parser.setPrettyPrint(true).encodeResourceToString(p);
		ourLog.info(enc);
		assertThat(enc).contains("\"reference\": \"http://foo.com/Organization/2\"");

		ourCtx.getParserOptions().setStripVersionsFromReferences(false);
		enc = parser.setPrettyPrint(true).encodeResourceToString(p);
		ourLog.info(enc);
		assertThat(enc).contains("\"reference\": \"http://foo.com/Organization/2/_history/1\"");

		parser.setStripVersionsFromReferences(true);
		enc = parser.setPrettyPrint(true).encodeResourceToString(p);
		ourLog.info(enc);
		assertThat(enc).contains("\"reference\": \"http://foo.com/Organization/2\"");

		ourCtx = FhirContext.forDstu3();
	}

	@Test
	public void testEncodeNarrativeShouldIncludeNamespace() {

		Patient p = new Patient();
		p.getText().setDivAsString("<div>VALUE</div>");

		String output = ourCtx.newJsonParser().setPrettyPrint(true).encodeResourceToString(p);
		ourLog.info(output);
		assertThat(output).contains("\"div\": \"<div xmlns=\\\"http://www.w3.org/1999/xhtml\\\">VALUE</div>\"");
	}

	@Test
	public void testEncodeNarrativeShouldIncludeNamespaceWithProcessingInstruction() {

		Patient p = new Patient();
		p.getText().setDivAsString("<?xml version=\"1.0\" encoding=\"UTF-8\"?><div>VALUE</div>");

		String output = ourCtx.newJsonParser().setPrettyPrint(true).encodeResourceToString(p);
		ourLog.info(output);
		assertThat(output).contains("\"div\": \"<div xmlns=\\\"http://www.w3.org/1999/xhtml\\\">VALUE</div>\"");
	}

	@Test
	public void testEncodeNarrativeSuppressed() {
		Patient patient = new Patient();
		patient.setId("Patient/1/_history/1");
		patient.getText().setDivAsString("<div>THE DIV</div>");
		patient.addName().setFamily("FAMILY");
		patient.getMaritalStatus().addCoding().setCode("D");

		String encoded = ourCtx.newJsonParser().setPrettyPrint(true).setSuppressNarratives(true).encodeResourceToString(patient);
		ourLog.info(encoded);

		assertThat(encoded).contains("Patient");
		assertThat(encoded).contains(ca.uhn.fhir.rest.api.Constants.TAG_SUBSETTED_SYSTEM_DSTU3, ca.uhn.fhir.rest.api.Constants.TAG_SUBSETTED_CODE);
		assertThat(encoded).doesNotContain("text");
		assertThat(encoded).doesNotContain("THE DIV");
		assertThat(encoded).contains("family");
		assertThat(encoded).contains("maritalStatus");
	}

	@Test
	public void testEncodeParametersWithId() {
		Parameters reqParms = new Parameters();
		IdType patient = new IdType(1);
		reqParms.addParameter().setName("patient").setValue(patient);

		String enc = ourCtx.newJsonParser().setPrettyPrint(true).encodeResourceToString(reqParms);
		ourLog.info(enc);

		assertThat(enc).contains("\"valueId\": \"1\"");
	}

<<<<<<< HEAD
	@Test
	public void testEncodeSummary() {
		Patient patient = new Patient();
		patient.setId("Patient/1/_history/1");
		patient.getText().setDivAsString("<div>THE DIV</div>");
		patient.addName().setFamily("FAMILY");
		patient.addPhoto().setTitle("green");
		patient.getMaritalStatus().addCoding().setCode("D");

		ourLog.debug(ourCtx.newJsonParser().setPrettyPrint(true).encodeResourceToString(patient));

		String encoded = ourCtx.newJsonParser().setPrettyPrint(true).setSummaryMode(true).encodeResourceToString(patient);
		ourLog.info(encoded);

		assertThat(encoded).contains("Patient");
		assertThat(encoded).contains("\"tag\"", "\"system\": \"" + ca.uhn.fhir.rest.api.Constants.TAG_SUBSETTED_SYSTEM_DSTU3 + "\",", "\"code\": \"" + ca.uhn.fhir.rest.api.Constants.TAG_SUBSETTED_CODE + "\"");
		assertThat(encoded).doesNotContain("THE DIV");
		assertThat(encoded).contains("family");
		assertThat(encoded).doesNotContain("maritalStatus");
	}

	/**
	 * We specifically include extensions on CapabilityStatment even in
	 * summary mode, since this is behaviour that people depend on
	 */
	@Test
	public void testEncodeSummaryCapabilityStatementExtensions() {

		CapabilityStatement cs = new CapabilityStatement();
		CapabilityStatement.CapabilityStatementRestComponent rest = cs.addRest();
		rest.setMode(CapabilityStatement.RestfulCapabilityMode.CLIENT);
		rest.getSecurity()
			.addExtension()
			.setUrl("http://foo")
			.setValue(new StringType("bar"));

		cs.getVersionElement().addExtension()
			.setUrl("http://goo")
			.setValue(new StringType("ber"));

		String encoded = ourCtx.newJsonParser().setSummaryMode(true).setPrettyPrint(true).setPrettyPrint(true).encodeResourceToString(cs);
		ourLog.info(encoded);

		assertThat(encoded).contains("http://foo");
		assertThat(encoded).contains("bar");
		assertThat(encoded).contains("http://goo");
		assertThat(encoded).contains("ber");
	}

	@Test
	public void testEncodeSummaryPatientExtensions() {

		Patient cs = new Patient();
		Address address = cs.addAddress();
		address.setCity("CITY");
		address
			.addExtension()
			.setUrl("http://foo")
			.setValue(new StringType("bar"));
		address.getCityElement().addExtension()
			.setUrl("http://goo")
			.setValue(new StringType("ber"));

		String encoded = ourCtx.newJsonParser().setSummaryMode(true).setPrettyPrint(true).setPrettyPrint(true).encodeResourceToString(cs);
		ourLog.info(encoded);

		assertThat(encoded).doesNotContain("http://foo");
		assertThat(encoded).doesNotContain("bar");
		assertThat(encoded).doesNotContain("http://goo");
		assertThat(encoded).doesNotContain("ber");
	}

	@Test
	public void testEncodeSummary2() {
		Patient patient = new Patient();
		patient.setId("Patient/1/_history/1");
		patient.getText().setDivAsString("<div>THE DIV</div>");
		patient.addName().setFamily("FAMILY");
		patient.getMaritalStatus().addCoding().setCode("D");

		patient.getMeta().addTag().setSystem("foo").setCode("bar");

		String encoded = ourCtx.newJsonParser().setPrettyPrint(true).setSummaryMode(true).encodeResourceToString(patient);
		ourLog.info(encoded);

		assertThat(encoded).contains("Patient");
		assertThat(encoded).contains("\"tag\"", "\"system\": \"foo\",", "\"code\": \"bar\"", "\"system\": \"" + ca.uhn.fhir.rest.api.Constants.TAG_SUBSETTED_SYSTEM_DSTU3 + "\"",
			 "\"code\": \"" + ca.uhn.fhir.rest.api.Constants.TAG_SUBSETTED_CODE + "\"");
		assertThat(encoded).doesNotContain("THE DIV");
		assertThat(encoded).contains("family");
		assertThat(encoded).doesNotContain("maritalStatus");
	}

=======
>>>>>>> bdedd649
	/**
	 * See #205
	 */
	@Test
	public void testEncodeTags() {
		Patient pt = new Patient();
		pt.addIdentifier().setSystem("sys").setValue("val");

		pt.getMeta().addTag().setSystem("scheme").setCode("term").setDisplay("display");

		String enc = ourCtx.newJsonParser().encodeResourceToString(pt);
		ourLog.info(enc);

		assertEquals("{\"resourceType\":\"Patient\",\"meta\":{\"tag\":[{\"system\":\"scheme\",\"code\":\"term\",\"display\":\"display\"}]},\"identifier\":[{\"system\":\"sys\",\"value\":\"val\"}]}", enc);

	}

	/**
	 * See #241
	 */
	@Test
	public void testEncodeThenParseShouldNotAddSpuriousId() {
		Condition condition = new Condition().setVerificationStatus(ConditionVerificationStatus.CONFIRMED);
		Bundle bundle = new Bundle();
		BundleEntryComponent entry = new Bundle.BundleEntryComponent();
		entry.setId("123");
		entry.setResource(condition);
		bundle.getEntry().add(entry);
		IParser parser = ourCtx.newJsonParser();
		String json = parser.encodeResourceToString(bundle);
		ourLog.info(json);
		bundle = (Bundle) parser.parseResource(json);

		assertEquals("123", bundle.getEntry().get(0).getId());

		condition = (Condition) bundle.getEntry().get(0).getResource();
		assertNull(condition.getId());
	}

	@Test
	public void testEncodeUndeclaredBlock() {
		FooMessageHeader.FooMessageSourceComponent source = new FooMessageHeader.FooMessageSourceComponent();
		source.getMessageHeaderApplicationId().setValue("APPID");
		source.setName("NAME");

		FooMessageHeader header = new FooMessageHeader();
		header.setSource(source);

		Bundle bundle = new Bundle();
		bundle.addEntry().setResource(header);

		IParser p = ourCtx.newJsonParser();
		p.setPrettyPrint(true);

		String encode = p.encodeResourceToString(bundle);
		ourLog.info(encode);

		assertThat(encode).contains("\"value\": \"APPID\"");
	}

	@Test
	public void testEncodeUndeclaredExtensionWithEnumerationContent() {
		IParser parser = ourCtx.newJsonParser();

		Patient patient = new Patient();
		patient.addAddress().setUse(AddressUse.HOME);
		EnumFactory<AddressUse> fact = new AddressUseEnumFactory();
		PrimitiveType<AddressUse> enumeration = new Enumeration<>(fact).setValue(AddressUse.HOME);
		patient.addExtension().setUrl("urn:foo").setValue(enumeration);

		String val = parser.encodeResourceToString(patient);
		ourLog.info(val);
		assertThat(val).contains("\"extension\":[{\"url\":\"urn:foo\",\"valueCode\":\"home\"}]");

		MyPatientWithOneDeclaredEnumerationExtensionDstu3 actual = parser.parseResource(MyPatientWithOneDeclaredEnumerationExtensionDstu3.class, val);
		assertEquals(AddressUse.HOME, patient.getAddress().get(0).getUse());
		Enumeration<AddressUse> ref = actual.getFoo();
		assertEquals("home", ref.getValue().toCode());

	}

	@Test
	public void testEncodeWithDontEncodeElements() {
		Patient patient = new Patient();
		patient.setId("123");

		patient.getMeta().addProfile(("http://profile"));
		patient.addName().setFamily("FAMILY").addGiven("GIVEN");
		patient.addAddress().addLine("LINE1");

		{
			IParser p = ourCtx.newJsonParser();
			p.setDontEncodeElements(Sets.newHashSet("*.meta", "*.id"));
			p.setPrettyPrint(true);
			String out = p.encodeResourceToString(patient);
			ourLog.info(out);
			assertThat(out).contains("Patient");
			assertThat(out).contains("name");
			assertThat(out).contains("address");
			assertThat(out).doesNotContain("id");
			assertThat(out).doesNotContain("meta");
		}
		{
			IParser p = ourCtx.newJsonParser();
			p.setDontEncodeElements(Sets.newHashSet("Patient.meta", "Patient.id"));
			p.setPrettyPrint(true);
			String out = p.encodeResourceToString(patient);
			ourLog.info(out);
			assertThat(out).contains("Patient");
			assertThat(out).contains("name");
			assertThat(out).contains("address");
			assertThat(out).doesNotContain("id");
			assertThat(out).doesNotContain("meta");
		}
		{
			IParser p = ourCtx.newJsonParser();
			p.setDontEncodeElements(Sets.newHashSet("Patient.name.family"));
			p.setPrettyPrint(true);
			String out = p.encodeResourceToString(patient);
			ourLog.info(out);
			assertThat(out).contains("GIVEN");
			assertThat(out).doesNotContain("FAMILY");
		}
		{
			IParser p = ourCtx.newJsonParser();
			p.setDontEncodeElements(Sets.newHashSet("*.meta", "*.id"));
			p.setPrettyPrint(true);
			String out = p.encodeResourceToString(patient);
			ourLog.info(out);
			assertThat(out).contains("Patient");
			assertThat(out).contains("name");
			assertThat(out).contains("address");
			assertThat(out).doesNotContain("id");
			assertThat(out).doesNotContain("meta");
		}
		{
			IParser p = ourCtx.newJsonParser();
			p.setDontEncodeElements(Sets.newHashSet("Patient.meta"));
			p.setEncodeElements(new HashSet<>(Collections.singletonList("Patient.name")));
			p.setPrettyPrint(true);
			String out = p.encodeResourceToString(patient);
			ourLog.info(out);
			assertThat(out).contains("Patient");
			assertThat(out).contains("name");
			assertThat(out).contains("id");
			assertThat(out).doesNotContain("address");
			assertThat(out).doesNotContain("meta");
			assertThat(out).doesNotContain("SUBSETTED");
		}
	}

	@Test
	public void testEncodeWithNarrative() {
		Patient p = new Patient();
		p.addName().setFamily("Smith").addGiven("John");

		ourCtx.setNarrativeGenerator(new DefaultThymeleafNarrativeGenerator());

		String output = ourCtx.newJsonParser().encodeResourceToString(p);
		ourLog.info(output);

		assertThat(output).contains("\"text\":{\"status\":\"generated\",\"div\":\"<div xmlns=\\\"http://www.w3.org/1999/xhtml\\\"><div class=\\\"hapiHeaderText\\\">John <b>SMITH </b></div>");
	}

	@Test
	public void testEncodingNullExtension() {
		Patient p = new Patient();
		Extension extension = new Extension("http://foo#bar");
		p.addExtension(extension);
		String str = ourCtx.newJsonParser().encodeResourceToString(p);

		assertEquals("{\"resourceType\":\"Patient\"}", str);

		extension.setValue(new StringType());

		str = ourCtx.newJsonParser().encodeResourceToString(p);
		assertEquals("{\"resourceType\":\"Patient\"}", str);

		extension.setValue(new StringType(""));

		str = ourCtx.newJsonParser().encodeResourceToString(p);
		assertEquals("{\"resourceType\":\"Patient\"}", str);

	}

	/**
	 * See #341
	 */
	@Test
	public void testExplanationOfBenefit() {
		//@formatter:off
		String input = "{" +
			"  \"resourceType\": \"ExplanationOfBenefit\"," +
			"  \"insurance\": {\n" +
			"    \"coverage\": {\n" +
			"      \"reference\": \"Coverage/123\"\n" +
			"    }\n" +
			"  },\n" +
			"  \"relationship\": {\n" +
			"    \"system\": \"http://hl7.org/fhir/relationship\",\n" +
			"    \"code\": \"1\",\n" +
			"    \"display\": \"self\"\n" +
			"  }\n" +
			"}";
		//@formatter:on

		ExplanationOfBenefit eob = ourCtx.newJsonParser().parseResource(ExplanationOfBenefit.class, input);
		assertEquals(Reference.class, eob.getInsurance().getCoverage().getClass());

		Reference coverage = eob.getInsurance().getCoverage();
		assertEquals("Coverage/123", coverage.getReference());
	}

	@Test
	public void testExponentDoesntGetEncodedAsSuch() {
		Observation obs = new Observation();
		obs.setValue(new Quantity().setValue(new BigDecimal("0.000000000000000100")));

		String str = ourCtx.newJsonParser().encodeResourceToString(obs);
		ourLog.info(str);

		assertEquals("{\"resourceType\":\"Observation\",\"valueQuantity\":{\"value\":0.000000000000000100}}", str);
	}

	@Test
	public void testExponentParseWorks() {
		String input = "{\"resourceType\":\"Observation\",\"valueQuantity\":{\"value\":0.0000000000000001}}";
		Observation obs = ourCtx.newJsonParser().parseResource(Observation.class, input);

		DecimalType valueElement = ((Quantity) obs.getValue()).getValueElement();
		assertEquals("0.0000000000000001", valueElement.getValueAsString());

		String str = ourCtx.newJsonParser().encodeResourceToString(obs);
		ourLog.info(str);
		assertEquals("{\"resourceType\":\"Observation\",\"valueQuantity\":{\"value\":0.0000000000000001}}", str);
	}

	/**
	 * See #658
	 */
	@Test
	public void testExtraElement() throws Exception {
		IParser p = ourCtx.newJsonParser();
		p.setParserErrorHandler(new StrictErrorHandler());
		try {
			p.parseResource(IOUtils.toString(JsonParserDstu3Test.class.getResourceAsStream("/Patient.json.txt"), Charsets.UTF_8));
			fail();		} catch (DataFormatException e) {
			assertEquals(Msg.code(1820) + "Found incorrect type for element assigner - Expected OBJECT and found SCALAR (STRING)", e.getMessage());
		}

	}

	@Test
	public void testIncorrectJsonTypesIdAndArray() {

		// ID should be a String and communication should be an Array
		String input = "{\"resourceType\": \"Patient\",\n" +
			"  \"id\": 123,\n" +
			"  \"communication\": {\n" +
			"    \"language\": {\n" +
			"      \"text\": \"Hindi\"\n" +
			"    },\n" +
			"    \"preferred\": true\n" +
			"  }\n" +
			"}";

		IParser p = ourCtx.newJsonParser();

		IParserErrorHandler errorHandler = mock(IParserErrorHandler.class);
		p.setParserErrorHandler(errorHandler);
		Patient patient = (Patient) p.parseResource(input);

		ArgumentCaptor<String> elementName = ArgumentCaptor.forClass(String.class);
		ArgumentCaptor<ValueType> found = ArgumentCaptor.forClass(ValueType.class);
		ArgumentCaptor<ValueType> expected = ArgumentCaptor.forClass(ValueType.class);
		ArgumentCaptor<ScalarType> expectedScalarType = ArgumentCaptor.forClass(ScalarType.class);
		ArgumentCaptor<ScalarType> foundScalarType = ArgumentCaptor.forClass(ScalarType.class);
		verify(errorHandler, times(2)).incorrectJsonType(nullable(IParseLocation.class), elementName.capture(), expected.capture(), expectedScalarType.capture(), found.capture(), foundScalarType.capture());

		assertEquals(ValueType.SCALAR, found.getAllValues().get(0));
		assertEquals(ValueType.SCALAR, expected.getAllValues().get(0));
		assertEquals(ScalarType.NUMBER, foundScalarType.getAllValues().get(0));
		assertEquals(ScalarType.STRING, expectedScalarType.getAllValues().get(0));

		assertEquals(ValueType.OBJECT, found.getAllValues().get(1));
		assertEquals(ValueType.ARRAY, expected.getAllValues().get(1));
		assertNull(foundScalarType.getAllValues().get(1));
		assertNull(expectedScalarType.getAllValues().get(1));

		assertEquals("123", patient.getIdElement().getIdPart());
		assertEquals("Hindi", patient.getCommunicationFirstRep().getLanguage().getText());
	}

	@Test
	public void testIncorrectJsonTypesNone() {

		// ID should be a String and communication should be an Array
		String input = "{\"resourceType\": \"Patient\",\n" +
			"  \"id\": \"123\",\n" +
			"  \"communication\": [{\n" +
			"    \"language\": {\n" +
			"      \"text\": \"Hindi\"\n" +
			"    },\n" +
			"    \"preferred\": true\n" +
			"  }]\n" +
			"}";

		IParser p = ourCtx.newJsonParser();

		IParserErrorHandler errorHandler = mock(IParserErrorHandler.class);
		p.setParserErrorHandler(errorHandler);
		Patient patient = (Patient) p.parseResource(input);

		ArgumentCaptor<String> elementName = ArgumentCaptor.forClass(String.class);
		ArgumentCaptor<ValueType> found = ArgumentCaptor.forClass(ValueType.class);
		ArgumentCaptor<ValueType> expected = ArgumentCaptor.forClass(ValueType.class);
		ArgumentCaptor<ScalarType> expectedScalarType = ArgumentCaptor.forClass(ScalarType.class);
		ArgumentCaptor<ScalarType> foundScalarType = ArgumentCaptor.forClass(ScalarType.class);
		verify(errorHandler, times(0)).incorrectJsonType(any(IParseLocation.class), elementName.capture(), expected.capture(), expectedScalarType.capture(), found.capture(), foundScalarType.capture());

		assertEquals("123", patient.getIdElement().getIdPart());
		assertEquals("Hindi", patient.getCommunicationFirstRep().getLanguage().getText());
	}

	@Test
	public void testInvalidDateTimeValueInvalid() {
		IParserErrorHandler errorHandler = mock(IParserErrorHandler.class);

		String res = "{ \"resourceType\": \"Observation\", \"valueDateTime\": \"foo\" }";
		IParser parser = ourCtx.newJsonParser();
		parser.setParserErrorHandler(errorHandler);
		Observation parsed = parser.parseResource(Observation.class, res);

		assertNull(parsed.getValueDateTimeType().getValue());
		assertEquals("foo", parsed.getValueDateTimeType().getValueAsString());

		ArgumentCaptor<String> msgCaptor = ArgumentCaptor.forClass(String.class);
		verify(errorHandler, times(1)).invalidValue(any(), eq("foo"), msgCaptor.capture());
		assertEquals("Invalid date/time format: \"foo\"", msgCaptor.getValue());

		String encoded = ourCtx.newJsonParser().encodeResourceToString(parsed);
		assertEquals("{\"resourceType\":\"Observation\",\"valueDateTime\":\"foo\"}", encoded);
	}

	/**
	 * #516
	 */
	@Test
	public void testInvalidEnumValue() {
		try {
			String res = "{ \"resourceType\": \"ValueSet\", \"url\": \"http://sample/ValueSet/education-levels\", \"version\": \"1\", \"name\": \"Education Levels\", \"status\": \"draft\", \"compose\": { \"include\": [ { \"filter\": [ { \"property\": \"n\", \"op\": \"n\", \"value\": \"365460000\" } ], \"system\": \"http://snomed.info/sct\" } ], \"exclude\": [ { \"concept\": [ { \"code\": \"224298008\" }, { \"code\": \"365460000\" }, { \"code\": \"473462005\" }, { \"code\": \"424587006\" } ], \"system\": \"http://snomed.info/sct\" } ] }, \"description\": \"A selection of Education Levels\", \"text\": { \"status\": \"generated\", \"div\": \"<div xmlns=\\\"http://www.w3.org/1999/xhtml\\\"><h2>Education Levels</h2><tt>http://csiro.au/ValueSet/education-levels</tt><p>A selection of Education Levels</p></div>\" }, \"experimental\": true, \"date\": \"2016-07-26\" }";
			IParser parser = ourCtx.newJsonParser();
			parser.setParserErrorHandler(new StrictErrorHandler());
			parser.parseResource(ValueSet.class, res);
			fail("DataFormat Invalid attribute exception should be thrown");
		} catch (DataFormatException e) {
			assertEquals(Msg.code(1821) + "[element=\"op\"] Invalid attribute value \"n\": Unknown FilterOperator code 'n'", e.getMessage());
		}
	}

	@Test
	public void testInvalidEnumValueBlank() {
		IParserErrorHandler errorHandler = mock(IParserErrorHandler.class);

		String res = "{ \"resourceType\": \"Patient\", \"gender\": \"\" }";
		IParser parser = ourCtx.newJsonParser();
		parser.setParserErrorHandler(errorHandler);
		Patient parsed = parser.parseResource(Patient.class, res);

		assertNull(parsed.getGenderElement().getValue());
		assertNull(parsed.getGenderElement().getValueAsString());

		ArgumentCaptor<String> msgCaptor = ArgumentCaptor.forClass(String.class);
		verify(errorHandler, times(1)).invalidValue(any(), eq(""), msgCaptor.capture());
		assertEquals("Attribute value must not be empty (\"\")", msgCaptor.getValue());

		String encoded = ourCtx.newJsonParser().encodeResourceToString(parsed);
		assertEquals("{\"resourceType\":\"Patient\"}", encoded);
	}

	@Test
	public void testInvalidEnumValueInvalid() {
		IParserErrorHandler errorHandler = mock(IParserErrorHandler.class);

		String res = "{ \"resourceType\": \"Patient\", \"gender\": \"foo\" }";
		IParser parser = ourCtx.newJsonParser();
		parser.setParserErrorHandler(errorHandler);
		Patient parsed = parser.parseResource(Patient.class, res);

		assertNull(parsed.getGenderElement().getValue());
		assertEquals("foo", parsed.getGenderElement().getValueAsString());

		ArgumentCaptor<String> msgCaptor = ArgumentCaptor.forClass(String.class);
		verify(errorHandler, times(1)).invalidValue(any(), eq("foo"), msgCaptor.capture());
		assertEquals("Unknown AdministrativeGender code 'foo'", msgCaptor.getValue());

		String encoded = ourCtx.newJsonParser().encodeResourceToString(parsed);
		assertEquals("{\"resourceType\":\"Patient\",\"gender\":\"foo\"}", encoded);
	}

	/**
	 * #65
	 */
	@Test
	public void testJsonPrimitiveWithExtensionEncoding() {

		QuestionnaireResponse parsed = new QuestionnaireResponse();
		parsed.addItem().setLinkId("value123");
		parsed.getItem().get(0).getLinkIdElement().addExtension(new Extension("http://123", new StringType("HELLO")));

		String encoded = ourCtx.newJsonParser().setPrettyPrint(false).encodeResourceToString(parsed);
		ourLog.info(encoded);
		assertThat(encoded).contains("{\"linkId\":\"value123\",\"_linkId\":{\"extension\":[{\"url\":\"http://123\",\"valueString\":\"HELLO\"}]}}");

	}

	@Test
	public void testLinkage() {
		Linkage l = new Linkage();
		l.addItem().getResource().setDisplay("FOO");
		String out = ourCtx.newXmlParser().encodeResourceToString(l);
		ourLog.info(out);
		assertEquals("<Linkage xmlns=\"http://hl7.org/fhir\"><item><resource><display value=\"FOO\"/></resource></item></Linkage>", out);
	}

	@Test
	public void testOmitResourceId() {
		Patient p = new Patient();
		p.setId("123");
		p.addName().setFamily("ABC");

		assertThat(ourCtx.newJsonParser().encodeResourceToString(p)).contains("123", "ABC");
		assertThat(ourCtx.newJsonParser().setOmitResourceId(true).encodeResourceToString(p)).contains("ABC");
		assertThat(ourCtx.newJsonParser().setOmitResourceId(true).encodeResourceToString(p)).doesNotContain("123");
	}

	@Test
	public void testOverrideResourceIdWithBundleEntryFullUrlDisabled_ConfiguredOnFhirContext() {
		try {
			String tmp = "{\"resourceType\":\"Bundle\",\"entry\":[{\"fullUrl\":\"http://lalaland.org/patient/pat1\",\"resource\":{\"resourceType\":\"Patient\",\"id\":\"patxuzos\"}}]}";
			ourCtx.getParserOptions().setOverrideResourceIdWithBundleEntryFullUrl(false);
			Bundle bundle = (Bundle) ourCtx.newJsonParser().parseResource(tmp);
			assertThat(bundle.getEntry()).hasSize(1);
			{
				Patient o1 = (Patient) bundle.getEntry().get(0).getResource();
				IIdType o1Id = o1.getIdElement();
				assertFalse(o1Id.hasBaseUrl());
				assertEquals("Patient", o1Id.getResourceType());
				assertEquals("patxuzos", o1Id.getIdPart());
				assertFalse(o1Id.hasVersionIdPart());
			}
		} finally {
			// ensure we cleanup ourCtx so other tests continue to work
			ourCtx = FhirContext.forDstu3();
		}
	}

	@Test
	public void testOverrideResourceIdWithBundleEntryFullUrlDisabled_ConfiguredOnParser() {
		try {
			String tmp = "{\"resourceType\":\"Bundle\",\"entry\":[{\"fullUrl\":\"http://lalaland.org/patient/pat1\",\"resource\":{\"resourceType\":\"Patient\",\"id\":\"patxuzos\"}}]}";
			Bundle bundle = (Bundle) ourCtx.newJsonParser().setOverrideResourceIdWithBundleEntryFullUrl(false).parseResource(tmp);
			assertThat(bundle.getEntry()).hasSize(1);
			{
				Patient o1 = (Patient) bundle.getEntry().get(0).getResource();
				IIdType o1Id = o1.getIdElement();
				assertFalse(o1Id.hasBaseUrl());
				assertEquals("Patient", o1Id.getResourceType());
				assertEquals("patxuzos", o1Id.getIdPart());
				assertFalse(o1Id.hasVersionIdPart());
			}
		} finally {
			// ensure we cleanup ourCtx so other tests continue to work
			ourCtx = FhirContext.forDstu3();
		}
	}

	@Test
	@Disabled
	public void testParseAndEncodeBundle() throws Exception {
		String content = ClasspathUtil.loadResource("/bundle-example.json");

		Bundle parsed = ourCtx.newXmlParser().parseResource(Bundle.class, content);
		assertEquals("Bundle/example/_history/1", parsed.getIdElement().getValue());
		assertEquals("1", parsed.getMeta().getVersionId());
		assertEquals("1", parsed.getIdElement().getVersionIdPart());
		assertEquals(("2014-08-18T01:43:30Z"), parsed.getMeta().getLastUpdatedElement().getValueAsString());
		assertEquals("searchset", parsed.getType().toCode());
		assertEquals(3, parsed.getTotal());
		assertEquals("https://example.com/base/MedicationRequest?patient=347&searchId=ff15fd40-ff71-4b48-b366-09c706bed9d0&page=2", parsed.getLink("next").getUrl());
		assertEquals("https://example.com/base/MedicationRequest?patient=347&_include=MedicationRequest.medication", parsed.getLink("self").getUrl());

		assertThat(parsed.getEntry()).hasSize(2);
		assertEquals("http://foo?search", parsed.getEntry().get(0).getLink("search").getUrl());

		assertEquals("http://example.com/base/MedicationRequest/3123/_history/1", parsed.getEntry().get(0).getLink("alternate").getUrl());
		MedicationRequest p = (MedicationRequest) parsed.getEntry().get(0).getResource();
		assertEquals("Patient/347", p.getSubject().getReference());
		assertEquals("2014-08-16T05:31:17Z", p.getMeta().getLastUpdatedElement().getValueAsString());
		assertEquals("http://example.com/base/MedicationRequest/3123/_history/1", p.getId());

		Medication m = (Medication) parsed.getEntry().get(1).getResource();
		assertEquals("http://example.com/base/Medication/example", m.getId());
		assertThat(m).isSameAs(((Reference) p.getMedication()).getResource());

		String reencoded = ourCtx.newJsonParser().setPrettyPrint(true).encodeResourceToString(parsed);
		ourLog.info(reencoded);

		JsonConfig cfg = new JsonConfig();

		JSON expected = JSONSerializer.toJSON(content.trim(), cfg);
		JSON actual = JSONSerializer.toJSON(reencoded.trim(), cfg);

		String exp = expected.toString().replace("\\r\\n", "\\n"); // .replace("&sect;", "§");
		String act = actual.toString().replace("\\r\\n", "\\n");

		ourLog.info("Expected: {}", exp);
		ourLog.info("Actual  : {}", act);

		assertEquals(exp, act);

	}

	/**
	 * Test for #146
	 */
	@Test
	@Disabled
	public void testParseAndEncodeBundleFromXmlToJson() throws Exception {
		String content = ClasspathUtil.loadResource("/bundle-example2.xml");

		Bundle parsed = ourCtx.newXmlParser().parseResource(Bundle.class, content);

		MedicationRequest p = (MedicationRequest) parsed.getEntry().get(0).getResource();
		assertEquals("#med", ((Reference) p.getMedication()).getReference());

		Medication m = (Medication) ((Reference) p.getMedication()).getResource();
		assertNotNull(m);
		assertEquals("#med", m.getIdElement().getValue());
		assertThat(p.getContained()).hasSize(1);
		assertThat(p.getContained().get(0)).isSameAs(m);

		String reencoded = ourCtx.newXmlParser().setPrettyPrint(true).encodeResourceToString(parsed);
		ourLog.info(reencoded);
		assertThat(reencoded).contains("contained");

		reencoded = ourCtx.newJsonParser().setPrettyPrint(true).encodeResourceToString(parsed);
		ourLog.info(reencoded);
		assertThat(reencoded).contains("contained");
	}

	@Test
	public void testParseAndEncodeBundleWithUuidBase() {
		//@formatter:off
		String input =
			"{\n" +
				"    \"resourceType\":\"Bundle\",\n" +
				"    \"type\":\"document\",\n" +
				"    \"entry\":[\n" +
				"        {\n" +
				"            \"fullUrl\":\"urn:uuid:180f219f-97a8-486d-99d9-ed631fe4fc57\",\n" +
				"            \"resource\":{\n" +
				"                \"resourceType\":\"Composition\",\n" +
				"                \"id\":\"180f219f-97a8-486d-99d9-ed631fe4fc57\",\n" +
				"                \"meta\":{\n" +
				"                    \"lastUpdated\":\"2013-05-28T22:12:21Z\"\n" +
				"                },\n" +
				"                \"text\":{\n" +
				"                    \"status\":\"generated\",\n" +
				"                    \"div\":\"<div xmlns=\\\"http://www.w3.org/1999/xhtml\\\"><p><b>Generated Narrative with Details</b></p><p><b>id</b>: 180f219f-97a8-486d-99d9-ed631fe4fc57</p><p><b>meta</b>: </p><p><b>date</b>: Feb 1, 2013 12:30:02 PM</p><p><b>type</b>: Discharge Summary from Responsible Clinician <span>(Details : {LOINC code '28655-9' = 'Physician attending Discharge summary)</span></p><p><b>status</b>: final</p><p><b>confidentiality</b>: N</p><p><b>author</b>: <a>Doctor Dave. Generated Summary: 23; Adam Careful </a></p><p><b>encounter</b>: <a>http://fhir.healthintersections.com.au/open/Encounter/doc-example</a></p></div>\"\n" +
				"                },\n" +
				"                \"date\":\"2013-02-01T12:30:02Z\",\n" +
				"                \"type\":{\n" +
				"                    \"coding\":[\n" +
				"                        {\n" +
				"                            \"system\":\"http://loinc.org\",\n" +
				"                            \"code\":\"28655-9\"\n" +
				"                        }\n" +
				"                    ],\n" +
				"                    \"text\":\"Discharge Summary from Responsible Clinician\"\n" +
				"                },\n" +
				"                \"status\":\"final\",\n" +
				"                \"confidentiality\":\"N\",\n" +
				"                \"subject\":{\n" +
				"                    \"reference\":\"http://fhir.healthintersections.com.au/open/Patient/d1\",\n" +
				"                    \"display\":\"Eve Everywoman\"\n" +
				"                },\n" +
				"                \"author\":[\n" +
				"                    {\n" +
				"                        \"reference\":\"Practitioner/example\",\n" +
				"                        \"display\":\"Doctor Dave\"\n" +
				"                    }\n" +
				"                ],\n" +
				"                \"encounter\":{\n" +
				"                    \"reference\":\"http://fhir.healthintersections.com.au/open/Encounter/doc-example\"\n" +
				"                },\n" +
				"                \"section\":[\n" +
				"                    {\n" +
				"                        \"title\":\"Reason for admission\",\n" +
				"                        \"content\":{\n" +
				"                            \"reference\":\"urn:uuid:d0dd51d3-3ab2-4c84-b697-a630c3e40e7a\"\n" +
				"                        }\n" +
				"                    },\n" +
				"                    {\n" +
				"                        \"title\":\"Medications on Discharge\",\n" +
				"                        \"content\":{\n" +
				"                            \"reference\":\"urn:uuid:673f8db5-0ffd-4395-9657-6da00420bbc1\"\n" +
				"                        }\n" +
				"                    },\n" +
				"                    {\n" +
				"                        \"title\":\"Known allergies\",\n" +
				"                        \"content\":{\n" +
				"                            \"reference\":\"urn:uuid:68f86194-e6e1-4f65-b64a-5314256f8d7b\"\n" +
				"                        }\n" +
				"                    }\n" +
				"                ]\n" +
				"            }\n" +
				"        }" +
				"    ]" +
				"}";
		//@formatter:on

		Bundle parsed = ourCtx.newJsonParser().parseResource(Bundle.class, input);

		String encoded = ourCtx.newJsonParser().setPrettyPrint(true).encodeResourceToString(parsed);
		ourLog.info(encoded);

		assertEquals("urn:uuid:180f219f-97a8-486d-99d9-ed631fe4fc57", parsed.getEntry().get(0).getResource().getIdElement().getValue());
		assertNull(parsed.getEntry().get(0).getResource().getIdElement().getBaseUrl());
		assertEquals("urn:uuid:180f219f-97a8-486d-99d9-ed631fe4fc57", parsed.getEntry().get(0).getResource().getIdElement().getIdPart());
		assertThat(encoded).doesNotContain("\"id\":\"180f219f-97a8-486d-99d9-ed631fe4fc57\"");
	}

	@Test
	public void testParseAndEncodeComments() {
		//@formatter:off
		String input = "{\n" +
			"  \"resourceType\": \"Patient\",\n" +
			"  \"id\": \"pat1\",\n" +
			"  \"text\": {\n" +
			"    \"status\": \"generated\",\n" +
			"    \"div\": \"<div>\\n      \\n      <p>Patient Donald DUCK @ Acme Healthcare, Inc. MR = 654321</p>\\n    \\n    </div>\"\n" +
			"  },\n" +
			"  \"identifier\": [\n" +
			"    {\n" +
			"      \"fhir_comments\":[\"identifier comment 1\",\"identifier comment 2\"],\n" +
			"      \"use\": \"usual\",\n" +
			"      \"_use\": {\n" +
			"        \"fhir_comments\":[\"use comment 1\",\"use comment 2\"]\n" +
			"      },\n" +
			"      \"type\": {\n" +
			"        \"coding\": [\n" +
			"          {\n" +
			"            \"system\": \"http://hl7.org/fhir/v2/0203\",\n" +
			"            \"code\": \"MR\"\n" +
			"          }\n" +
			"        ]\n" +
			"      },\n" +
			"      \"system\": \"urn:oid:0.1.2.3.4.5.6.7\",\n" +
			"      \"value\": \"654321\"\n" +
			"    }\n" +
			"  ],\n" +
			"  \"active\": true" +
			"}";
		//@formatter:off

		Patient res = ourCtx.newJsonParser().parseResource(Patient.class, input);
		res.getFormatCommentsPre();
		assertEquals("Patient/pat1", res.getId());
		assertEquals("654321", res.getIdentifier().get(0).getValue());
		assertEquals(true, res.getActive());

		assertThat(res.getIdentifier().get(0).getFormatCommentsPre()).doesNotContain("identifier comment 1", "identifier comment 2");
		assertThat(res.getIdentifier().get(0).getUseElement().getFormatCommentsPre()).doesNotContain("use comment 1", "use comment 2");

		String encoded = ourCtx.newJsonParser().setPrettyPrint(true).encodeResourceToString(res);
		ourLog.info(encoded);

		assertThat(encoded).doesNotContain("use comment 1");
		assertThat(encoded).doesNotContain("use comment 2");
		assertThat(encoded).doesNotContain("identifier comment 1");
		assertThat(encoded).doesNotContain("identifier comment 2");
	}

	@Test
	public void testParseBundleWithBinary() {
		Binary patient = new Binary();
		patient.setId(new IdType("http://base/Binary/11/_history/22"));
		patient.setContentType("foo");
		patient.setContent(new byte[]{1, 2, 3, 4});

		String val = ourCtx.newJsonParser().encodeResourceToString(patient);

		String expected = "{\"resourceType\":\"Binary\",\"id\":\"11\",\"meta\":{\"versionId\":\"22\"},\"contentType\":\"foo\",\"content\":\"AQIDBA==\"}";
		ourLog.info("Expected: {}", expected);
		ourLog.info("Actual  : {}", val);
		assertEquals(expected, val);
	}

	/**
	 * See #399
	 */
	@Test
	public void testParseCommunicationWithThreeTypes() throws IOException {
		String content = ClasspathUtil.loadResource("/tara-test.json");
		Communication comm = ourCtx.newJsonParser().parseResource(Communication.class, content);

		assertThat(comm.getPayload()).hasSize(3);
		assertEquals(Attachment.class, comm.getPayload().get(0).getContent().getClass());
		assertEquals(Reference.class, comm.getPayload().get(1).getContent().getClass());
		assertEquals(StringType.class, comm.getPayload().get(2).getContent().getClass());
	}

	/**
	 * see #144 and #146
	 */
	@Test
	@Disabled
	public void testParseContained() {

		FhirContext c = FhirContext.forDstu2();
		IParser parser = c.newJsonParser().setPrettyPrint(true);

		Observation o = new Observation();
		o.getCode().setText("obs text");

		Patient p = new Patient();
		p.addName().setFamily("patient family");
		o.getSubject().setResource(p);

		String enc = parser.encodeResourceToString(o);
		ourLog.info(enc);

		//@formatter:off
		assertThat(enc).contains(
			"\"resourceType\":\"Observation\"",
			"\"contained\":[",
			"\"resourceType\":\"Patient\",",
			"\"id\":\"1\"",
			"\"reference\":\"#1\""
		);
		//@formatter:on

		o = parser.parseResource(Observation.class, enc);
		assertEquals("obs text", o.getCode().getText());

		assertNotNull(o.getSubject().getResource());
		p = (Patient) o.getSubject().getResource();
		assertEquals("patient family", p.getName().get(0).getFamilyElement().getValue());
	}

	/**
	 * See #720
	 */
	@Test
	public void testParseCustomResourceType() {
		String input = "{\"resourceType\":\"Bug720ResourceType\",\"meta\":{\"profile\":[\"http://example.com/StructureDefinition/dontuse#Bug720ResourceType\"]},\"supportedVersion\":\"2.5.x\",\"templatesConsentTemplate\":[{\"domainName\":\"name\",\"Name\":\"template_01\",\"version\":\"1.0\",\"title\":\"title\",\"comment\":\"comment\",\"contact\":{\"resourceType\":\"Person\",\"name\":[{\"family\":\"Mustermann\",\"given\":[\"Max\"]}],\"telecom\":[{\"system\":\"email\",\"value\":\"max.mustermann@mail.de\"},{\"system\":\"phone\",\"value\":\"+49 1234 23232\"}],\"address\":[{\"text\":\"street 1-2\",\"city\":\"city\",\"postalCode\":\"12345\",\"country\":\"Germany\"}]}}]}";
		Bug720ResourceType parsed = ourCtx.newJsonParser().parseResource(Bug720ResourceType.class, input);

		assertThat(parsed.getTemplates()).hasSize(1);
		assertEquals(Bug720Datatype.class, parsed.getTemplates().get(0).getClass());
		assertEquals("Mustermann", ((Bug720Datatype) parsed.getTemplates().get(0)).getContact().getNameFirstRep().getFamily());

		ourLog.debug(ourCtx.newJsonParser().setPrettyPrint(true).encodeResourceToString(parsed));
	}

	/**
	 * #480
	 */
	@Test
	public void testParseEmptyValue() {
		String input = "{\"resourceType\":\"QuestionnaireResponse\",\"id\":\"123\",\"authored\":\"\",\"group\":{\"linkId\":\"\"}}";
		IParser parser = ourCtx.newJsonParser();

		parser.setParserErrorHandler(new LenientErrorHandler().setErrorOnInvalidValue(false));
		QuestionnaireResponse qr = parser.parseResource(QuestionnaireResponse.class, input);

		assertEquals("QuestionnaireResponse/123", qr.getIdElement().getValue());
		assertNull(qr.getAuthored());
		assertNull(qr.getAuthoredElement().getValue());
		assertNull(qr.getAuthoredElement().getValueAsString());
		assertNull(qr.getItemFirstRep().getLinkId());
		assertNull(qr.getItemFirstRep().getLinkIdElement().getValue());
	}

	/**
	 * See #335
	 */
	@Test
	public void testParseExtensionWithId() throws Exception {
		String input = IOUtils.toString(getClass().getResourceAsStream("/json-edge-case-modified-335.json"), StandardCharsets.UTF_8);

		Patient p = ourCtx.newJsonParser().parseResource(Patient.class, input);
		StringType family1 = p.getContact().get(0).getName().getGiven().get(1);
		assertEquals("Denise", family1.getValue());
		assertEquals("a3", family1.getId());
	}

	/**
	 * See #342
	 */
	@Test()
	public void testParseInvalid() {
		try {
			ourCtx.newJsonParser().parseResource("FOO");
			fail();		} catch (DataFormatException e) {
			assertEquals(Msg.code(1861) + "Failed to parse JSON encoded FHIR content: " + Msg.code(1859) + "Content does not appear to be FHIR JSON, first non-whitespace character was: 'F' (must be '{')", e.getMessage());
		}
		try {
			ourCtx.newJsonParser().parseResource("[\"aaa\"]");
			fail();		} catch (DataFormatException e) {
			assertEquals(Msg.code(1861) + "Failed to parse JSON encoded FHIR content: " + Msg.code(1859) + "Content does not appear to be FHIR JSON, first non-whitespace character was: '[' (must be '{')", e.getMessage());
		}

		assertEquals(Bundle.class, ourCtx.newJsonParser().parseResource("  {\"resourceType\" : \"Bundle\"}").getClass());

	}

	/**
	 * See #414
	 */
	@Test
	public void testParseJsonExtensionWithoutUrl() {
		//@formatter:off
		String input =
			"{\"resourceType\":\"Patient\"," +
				"\"extension\":[ {\"valueDateTime\":\"2011-01-02T11:13:15\"} ]" +
				"}";
		//@formatter:on

		IParser parser = ourCtx.newJsonParser();
		parser.setParserErrorHandler(new LenientErrorHandler());
		Patient parsed = (Patient) parser.parseResource(input);
		assertThat(parsed.getExtension()).hasSize(1);
		assertNull(parsed.getExtension().get(0).getUrl());
		assertEquals("2011-01-02T11:13:15", parsed.getExtension().get(0).getValueAsPrimitive().getValueAsString());

		try {
			parser = ourCtx.newJsonParser();
			parser.setParserErrorHandler(new StrictErrorHandler());
			parser.parseResource(input);
			fail();		} catch (DataFormatException e) {
			assertEquals(Msg.code(1822) + "Resource is missing required element 'url' in parent element 'extension'", e.getMessage());
		}

	}

	/**
	 * See #414
	 */
	@Test
	public void testParseJsonModifierExtensionWithoutUrl() {
		//@formatter:off
		String input =
			"{\"resourceType\":\"Patient\"," +
				"\"modifierExtension\":[ {\"valueDateTime\":\"2011-01-02T11:13:15\"} ]" +
				"}";
		//@formatter:on

		IParser parser = ourCtx.newJsonParser();
		parser.setParserErrorHandler(new LenientErrorHandler());
		Patient parsed = (Patient) parser.parseResource(input);
		assertThat(parsed.getModifierExtension()).hasSize(1);
		assertNull(parsed.getModifierExtension().get(0).getUrl());
		assertEquals("2011-01-02T11:13:15", parsed.getModifierExtension().get(0).getValueAsPrimitive().getValueAsString());

		try {
			parser = ourCtx.newJsonParser();
			parser.setParserErrorHandler(new StrictErrorHandler());
			parser.parseResource(input);
			fail();		} catch (DataFormatException e) {
			assertEquals(Msg.code(1822) + "Resource is missing required element 'url' in parent element 'modifierExtension'", e.getMessage());
		}

	}

	@Test
	public void testParseMetadata() {
		//@formatter:off
		String bundle = "{\n" +
			"  \"resourceType\" : \"Bundle\",\n" +
			"  \"total\" : 1,\n" +
			"   \"link\": [{\n" +
			"      \"relation\" : \"self\",\n" +
			"      \"url\" : \"http://localhost:52788/Binary?_pretty=true\"\n" +
			"   }],\n" +
			"   \"entry\" : [{\n" +
			"      \"fullUrl\" : \"http://foo/fhirBase2/Patient/1/_history/2\",\n" +
			"      \"resource\" : {\n" +
			"         \"resourceType\" : \"Patient\",\n" +
			"         \"id\" : \"1\",\n" +
			"         \"meta\" : {\n" +
			"            \"versionId\" : \"2\",\n" +
			"            \"lastUpdated\" : \"2001-02-22T11:22:33-05:00\"\n" +
			"         },\n" +
			"         \"birthDate\" : \"2012-01-02\"\n" +
			"      },\n" +
			"      \"search\" : {\n" +
			"         \"mode\" : \"match\",\n" +
			"         \"score\" : 0.123\n" +
			"      },\n" +
			"      \"request\" : {\n" +
			"         \"method\" : \"POST\",\n" +
			"         \"url\" : \"http://foo/Patient?identifier=value\"\n" +
			"      }\n" +
			"   }]\n" +
			"}";
		//@formatter:on

		Bundle b = ourCtx.newJsonParser().parseResource(Bundle.class, bundle);
		assertThat(b.getEntry()).hasSize(1);

		BundleEntryComponent entry = b.getEntry().get(0);
		Patient pt = (Patient) entry.getResource();
		assertEquals("http://foo/fhirBase2/Patient/1/_history/2", pt.getIdElement().getValue());
		assertEquals("2012-01-02", pt.getBirthDateElement().getValueAsString());
		assertEquals("0.123", entry.getSearch().getScore().toString());
		assertEquals("match", entry.getSearch().getMode().toCode());
		assertEquals("POST", entry.getRequest().getMethod().toCode());
		assertEquals("http://foo/Patient?identifier=value", entry.getRequest().getUrl());
		assertEquals("2001-02-22T11:22:33-05:00", pt.getMeta().getLastUpdatedElement().getValueAsString());

		String reEncoded = ourCtx.newJsonParser().setPrettyPrint(true).encodeResourceToString(b);

		JsonConfig cfg = new JsonConfig();

		JSON expected = JSONSerializer.toJSON(bundle.trim(), cfg);
		JSON actual = JSONSerializer.toJSON(reEncoded.trim(), cfg);

		String exp = expected.toString().replace("\\r\\n", "\\n"); // .replace("&sect;", "§");
		String act = actual.toString().replace("\\r\\n", "\\n");

		ourLog.info("Expected: {}", exp);
		ourLog.info("Actual  : {}", act);

		assertEquals(exp, act);

	}

	@Test
	public void testParseMissingArray() throws IOException {
		// RelatedPerson.name is 0..* but this file has it as a 0..1 (no array around the object)

		// We're lenient so we accept it. Maybe this could change, or be a warning in future though

		String input = ClasspathUtil.loadResource("/missing_array.json");
		RelatedPerson rp = ourCtx.newJsonParser().parseResource(RelatedPerson.class, input);
		assertThat(rp.getName()).hasSize(1);
		assertEquals("Doe", rp.getName().get(0).getFamily());

	}

	/**
	 * See #484
	 */
	@Test
	public void testParseNarrativeWithEmptyDiv() {
		String input = "{\"resourceType\":\"Basic\",\"id\":\"1\",\"text\":{\"status\":\"generated\",\"div\":\"<div/>\"}}";
		Basic basic = ourCtx.newJsonParser().parseResource(Basic.class, input);
		assertNull(basic.getText().getDivAsString());

		input = "{\"resourceType\":\"Basic\",\"id\":\"1\",\"text\":{\"status\":\"generated\",\"div\":\"<div></div>\"}}";
		basic = ourCtx.newJsonParser().parseResource(Basic.class, input);
		assertNull(basic.getText().getDivAsString());

		input = "{\"resourceType\":\"Basic\",\"id\":\"1\",\"text\":{\"status\":\"generated\",\"div\":\"<div> </div>\"}}";
		basic = ourCtx.newJsonParser().parseResource(Basic.class, input);
		assertEquals("<div xmlns=\"http://www.w3.org/1999/xhtml\"> </div>", basic.getText().getDivAsString());

	}

	/**
	 * See #1658
	 */
	@Test
	public void testParseNarrativeWithLang() {
		String input = "{\"resourceType\":\"Basic\",\"id\":\"1\",\"text\":{\"status\":\"generated\",\"div\":\"<div xmlns=\\\"http://www.w3.org/1999/xhtml\\\" lang=\\\"en-US\\\">foo</div>\"}}";
		Basic basic = ourCtx.newJsonParser().parseResource(Basic.class, input);
		assertEquals("<div xmlns=\"http://www.w3.org/1999/xhtml\" lang=\"en-US\">foo</div>", basic.getText().getDivAsString());


	}

	/**
	 * See #163
	 */
	@Test
	public void testParseResourceType() {
		IParser jsonParser = ourCtx.newJsonParser().setPrettyPrint(true);

		// Patient
		Patient patient = new Patient();
		String patientId = UUID.randomUUID().toString();
		patient.setId(new IdType("Patient", patientId));
		patient.addName().addGiven("John").setFamily("Smith");
		patient.setGender(AdministrativeGender.MALE);
		patient.setBirthDateElement(new DateType("1987-04-16"));

		// Bundle
		Bundle bundle = new Bundle();
		bundle.setType(BundleType.COLLECTION);
		bundle.addEntry().setResource(patient);

		String bundleText = jsonParser.encodeResourceToString(bundle);
		ourLog.info(bundleText);

		Bundle reincarnatedBundle = jsonParser.parseResource(Bundle.class, bundleText);
		Patient reincarnatedPatient = (Patient) reincarnatedBundle.getEntry().get(0).getResource();

		assertEquals("Patient", patient.getIdElement().getResourceType());
		assertEquals("Patient", reincarnatedPatient.getIdElement().getResourceType());
	}

	/**
	 * See #207
	 */
	@Test
	public void testParseResourceWithInvalidType() {
		String input = "{" + "\"resourceType\":\"Patient\"," + "\"contained\":[" + "    {" + "       \"rezType\":\"Organization\"" + "    }" + "  ]" + "}";

		IParser jsonParser = ourCtx.newJsonParser().setPrettyPrint(true);
		try {
			jsonParser.parseResource(input);
			fail();		} catch (DataFormatException e) {
			assertEquals(Msg.code(1843) + "Missing required element 'resourceType' from JSON resource object, unable to parse", e.getMessage());
		}
	}

	@Test
	public void testParseWithPrecision() {

//		BigDecimal d0 = new BigDecimal("0.1");
//		BigDecimal d1 = new BigDecimal("0.1000");
//
//		ourLog.info("Value: {}", d0);
//		ourLog.info("Value: {}", d1);

		{
			String input = "{\"resourceType\":\"Observation\",\"valueQuantity\":{\"value\":0.0100}}";
			Observation obs = ourCtx.newJsonParser().parseResource(Observation.class, input);
			DecimalType valueElement = ((Quantity) obs.getValue()).getValueElement();
			assertEquals("0.0100", valueElement.getValueAsString());
			String str = ourCtx.newJsonParser().encodeResourceToString(obs);
			ourLog.info(str);
			assertEquals("{\"resourceType\":\"Observation\",\"valueQuantity\":{\"value\":0.0100}}", str);
		}
		{
			String input = "{\"resourceType\":\"Observation\",\"valueQuantity\":{\"value\":0.000000000000000100}}";
			Observation obs = ourCtx.newJsonParser().parseResource(Observation.class, input);
			DecimalType valueElement = ((Quantity) obs.getValue()).getValueElement();
			assertEquals("0.000000000000000100", valueElement.getValueAsString());
			String str = ourCtx.newJsonParser().encodeResourceToString(obs);
			ourLog.info(str);
			assertEquals("{\"resourceType\":\"Observation\",\"valueQuantity\":{\"value\":0.000000000000000100}}", str);
		}
	}

	@Test
	public void testParseWithTrailingContent() {
		String bundle = "{\n" +
			"  \"resourceType\": \"Bundle\",\n" +
			"  \"total\": 1\n" +
			"}}";

		try {
			ourCtx.newJsonParser().parseResource(Bundle.class, bundle);
			fail();		} catch (DataFormatException e) {
			// I'm hoping at some point we can get rid of the REDACTED message entirely.
			// Request filed with Jackson: https://github.com/FasterXML/jackson-core/issues/1158
<<<<<<< HEAD
			assertThat(e.getMessage()).isEqualTo(Msg.code(1861) + "Failed to parse JSON encoded FHIR content: Unexpected close marker '}': expected ']' (for root starting at [line: 1])\n" +
				" at [line: 4, column: 3]");
=======
			assertEquals(Msg.code(1861) + "Failed to parse JSON encoded FHIR content: Unexpected close marker '}': expected ']' (for root starting at [line: 1])\n" +
				" at [line: 4, column: 2]", e.getMessage());
>>>>>>> bdedd649
		}
	}

	@Test
	@Disabled
	public void testParseWithWrongTypeObjectShouldBeArray() throws Exception {
		String input = IOUtils.toString(getClass().getResourceAsStream("/invalid_metadata.json"), Charsets.UTF_8);
		try {
			ourCtx.newJsonParser().parseResource(CapabilityStatement.class, input);
			fail();		} catch (DataFormatException e) {
			assertEquals("Syntax error parsing JSON FHIR structure: Expected ARRAY at element 'modifierExtension', found 'OBJECT'", e.getMessage());
		}
	}

	/**
	 * See #344
	 */
	@Test
	public void testParserIsCaseSensitive() {
		Observation obs = new Observation();
		SampledData data = new SampledData();
		data.setData("1 2 3");
		data.setOrigin((SimpleQuantity) new SimpleQuantity().setValue(0L));
		data.setPeriod(1000L);
		obs.setValue(data);

		IParser p = ourCtx.newJsonParser().setPrettyPrint(true).setParserErrorHandler(new StrictErrorHandler());
		String encoded = p.encodeResourceToString(obs);
		ourLog.info(encoded);

		p.parseResource(encoded);

		try {
			p.parseResource(encoded.replace("Observation", "observation"));
			fail();		} catch (DataFormatException e) {
			assertEquals(Msg.code(1815) + "Unknown resource type 'observation': Resource names are case sensitive, found similar name: 'Observation'", e.getMessage());
		}

		try {
			p.parseResource(encoded.replace("valueSampledData", "valueSampleddata"));
			fail();		} catch (DataFormatException e) {
			assertEquals(Msg.code(1825) + "Unknown element 'valueSampleddata' found during parse", e.getMessage());
		}
	}

	/**
	 * See #144 and #146
	 */
	@Test
	public void testReportSerialize() {

		ReportObservationDstu3 obsv = new ReportObservationDstu3();
		obsv.getCode().addCoding().setCode("name");
		obsv.setValue(new StringType("value test"));
		obsv.setStatus(ObservationStatus.FINAL);
		obsv.addIdentifier().setSystem("System").setValue("id value");

		DiagnosticReport report = new DiagnosticReport();
		report.getContained().add(obsv);
		report.addResult().setResource(obsv);

		IParser parser = ourCtx.newXmlParser().setPrettyPrint(true);
		String message = parser.encodeResourceToString(report);
		ourLog.info(message);
		assertThat(message).contains("contained");
	}

	/**
	 * See #144 and #146
	 */
	@Test
	public void testReportSerializeWithMatchingId() {

		ReportObservationDstu3 obsv = new ReportObservationDstu3();
		obsv.getCode().addCoding().setCode("name");
		obsv.setValue(new StringType("value test"));
		obsv.setStatus(ObservationStatus.FINAL);
		obsv.addIdentifier().setSystem("System").setValue("id value");

		DiagnosticReport report = new DiagnosticReport();
		report.getContained().add(obsv);

		obsv.setId("#123");
		report.addResult().setReference("#123");

		IParser parser = ourCtx.newXmlParser().setPrettyPrint(true);
		String message = parser.encodeResourceToString(report);
		ourLog.info(message);
		assertThat(message).contains("contained");
	}

	/**
	 * See #477
	 */
	@Test
	public void testUnexpectedElementsWithUnderscoreAtStartOfName() throws Exception {
		String input = ClasspathUtil.loadResource("/bug477.json");

		IParserErrorHandler errorHandler = mock(IParserErrorHandler.class);

		// Do it once without the custom error handler just for the logging
		IParser p = ourCtx.newJsonParser();
		p.parseResource(Patient.class, input);

		p = ourCtx.newJsonParser();
		p.setParserErrorHandler(errorHandler);

		Patient parsed = p.parseResource(Patient.class, input);
		assertEquals("1", parsed.getIdElement().getIdPart());

		ArgumentCaptor<String> elementName = ArgumentCaptor.forClass(String.class);
		ArgumentCaptor<ValueType> expected = ArgumentCaptor.forClass(ValueType.class);
		ArgumentCaptor<ValueType> actual = ArgumentCaptor.forClass(ValueType.class);
		ArgumentCaptor<ScalarType> expectedScalar = ArgumentCaptor.forClass(ScalarType.class);
		ArgumentCaptor<ScalarType> actualScalar = ArgumentCaptor.forClass(ScalarType.class);
		verify(errorHandler, atLeastOnce()).incorrectJsonType(nullable(IParseLocation.class), elementName.capture(), expected.capture(), expectedScalar.capture(), actual.capture(),
			actualScalar.capture());
		verify(errorHandler, atLeastOnce()).incorrectJsonType(nullable(IParseLocation.class), eq("_id"), eq(ValueType.OBJECT), expectedScalar.capture(), eq(ValueType.SCALAR),
			actualScalar.capture());
		verify(errorHandler, atLeastOnce()).incorrectJsonType(nullable(IParseLocation.class), eq("__v"), eq(ValueType.OBJECT), expectedScalar.capture(), eq(ValueType.SCALAR),
			actualScalar.capture());
		verify(errorHandler, atLeastOnce()).incorrectJsonType(nullable(IParseLocation.class), eq("_status"), eq(ValueType.OBJECT), expectedScalar.capture(),
			eq(ValueType.SCALAR), actualScalar.capture());

		assertEquals("_id", elementName.getAllValues().get(0));
		assertEquals(ValueType.OBJECT, expected.getAllValues().get(0));
		assertEquals(ValueType.SCALAR, actual.getAllValues().get(0));
		assertNull(expectedScalar.getAllValues().get(0));
		assertNull(actualScalar.getAllValues().get(0));
	}

	@Test
	public void testValidateCustomStructure() {

		FooMessageHeader.FooMessageSourceComponent source = new FooMessageHeader.FooMessageSourceComponent();
		source.getMessageHeaderApplicationId().setValue("APPID");
		source.setName("NAME");
		source.setEndpoint("http://foo");

		FooMessageHeader header = new FooMessageHeader();
		header.setTimestamp(new Date());
		header.getEvent().setSystem("http://system").setCode("value");
		header.setSource(source);

		FhirValidator val = ourCtx.newValidator();
		val.setValidateAgainstStandardSchema(true);
		val.setValidateAgainstStandardSchematron(true);

		ValidationResult result = val.validateWithResult(header);

		ourLog.debug(ourCtx.newXmlParser().setPrettyPrint(true).encodeResourceToString(result.toOperationOutcome()));
		assertTrue(result.isSuccessful());
	}

	@Test
	public void encodeResourceToString_withEXCLUDE_ELEMENTS_IN_ENCODED_metaKeptInContainedResource() {
		// Arrange
		Organization containedOrganization = new Organization();
		containedOrganization.getMeta().addProfile(UUID.randomUUID().toString());
		containedOrganization.getMeta().setLastUpdated(new Date());
		containedOrganization.getMeta().setVersionId(UUID.randomUUID().toString());
		containedOrganization.getMeta().setSecurity(Collections.singletonList(new Coding(UUID.randomUUID().toString(), UUID.randomUUID().toString(), UUID.randomUUID().toString())));
		containedOrganization.getMeta().setTag(Collections.singletonList(new Coding(UUID.randomUUID().toString(), UUID.randomUUID().toString(), UUID.randomUUID().toString())));

		Patient patient = new Patient();
		patient.setId(UUID.randomUUID().toString());
		patient.getMeta().addProfile(UUID.randomUUID().toString());
		patient.setGeneralPractitioner(Collections.singletonList(new Reference(containedOrganization)));

		HashSet<String> excludeElementsInEncoded = new HashSet<>(); // ResourceMetaParams.EXCLUDE_ELEMENTS_IN_ENCODED
		excludeElementsInEncoded.add("id");
		excludeElementsInEncoded.add("*.meta");

		IParser parser = ourCtx.newJsonParser();
		parser.setDontEncodeElements(excludeElementsInEncoded);

		// Act
		String encodedPatient = parser.encodeResourceToString(patient);

		// Assert
		Patient parsedPatient = (Patient) parser.parseResource(encodedPatient);
		assertNull(parsedPatient.getId());
		assertTrue(parsedPatient.getMeta().isEmpty());

		Resource containedResource = parsedPatient.getContained().get(0);
		assertNotNull(containedResource.getMeta());
		assertNull(containedResource.getMeta().getVersionId());
		assertNull(containedResource.getMeta().getLastUpdated());
		assertThat(containedResource.getMeta().getSecurity()).isEmpty();
		assertThat(containedResource.getMeta().getProfile()).hasSize(1);
		assertThat(containedResource.getMeta().getTag()).hasSize(1);
	}

	@Test
	public void testPreCommentsToFhirComments() {
		final Patient patient = new Patient();

		final Identifier identifier = new Identifier();
		identifier.setValue("myId");
		identifier.getFormatCommentsPre().add("This is a comment");
		patient.getIdentifier().add(identifier);

		final HumanName humanName1 = new HumanName();
		humanName1.addGiven("given1");
		humanName1.getFormatCommentsPre().add("This is another comment");
		patient.getName().add(humanName1);

		final HumanName humanName2 = new HumanName();
		humanName2.addGiven("given1");
		humanName2.getFormatCommentsPre().add("This is yet another comment");
		patient.getName().add(humanName2);

		final String patientString = ourCtx.newJsonParser().encodeResourceToString(patient);
		assertThat(patientString).doesNotContain("fhir_comment");
	}

		@Test
	public void testObjectWithBothPrimitiverAndArrayAlternatives() {
		String resource = "{\n" +
			"    \"resourceType\": \"Practitioner\",\n" +
			"    \"id\": \"1\",\n" +
			"    \"name\": [{\n" +
			"            \"_family\": {\n" +
			"                \"extension\": [{\n" +
			"                        \"url\": \"http://hl7.org/fhir/StructureDefinition/data-absent-reason\",\n" +
			"                        \"valueString\": \"masked\"\n" +
			"                    }\n" +
			"                ]\n" +
			"            },\n" +
			"            \"given\": [\n" +
			"                null\n" +
			"            ],\n" +
			"            \"_given\": [{\n" +
			"                    \"extension\": [{\n" +
			"                            \"url\": \"http://hl7.org/fhir/StructureDefinition/data-absent-reason\",\n" +
			"                            \"valueString\": \"masked\"\n" +
			"                        }\n" +
			"                    ]\n" +
			"                }\n" +
			"            ]\n" +
			"        }\n" +
			"    ]\n" +
			"}\n";
		Practitioner practitioner = ourCtx.newJsonParser().parseResource(Practitioner.class, resource);
		HumanName humanName = practitioner.getName().get(0);
		StringType given = humanName.getGiven().get(0);
		assertTrue(given.getExtension().stream().allMatch(ext -> DataAbsentReason.MASKED.toCode().equals(ext.getValue().primitiveValue())));
		assertTrue(humanName.getFamilyElement().getExtension().stream().allMatch(ext -> DataAbsentReason.MASKED.toCode().equals(ext.getValue().primitiveValue())));
	}


	@AfterAll
	public static void afterClassClearContext() {
		TestUtil.randomizeLocaleAndTimezone();
	}
}<|MERGE_RESOLUTION|>--- conflicted
+++ resolved
@@ -148,16 +148,10 @@
 		p.setParserErrorHandler(new StrictErrorHandler());
 		try {
 			p.parseResource(input);
-<<<<<<< HEAD
-			fail();		} catch (DataFormatException e) {
-			assertThat(e.getMessage()).isEqualTo(Msg.code(1861) + "Failed to parse JSON encoded FHIR content: Unexpected character ('=' (code 61)): was expecting a colon to separate field name and value\n" +
-				" at [line: 4, column: 18]");
-=======
 			fail();
 		} catch (DataFormatException e) {
 			assertEquals(Msg.code(1861) + "Failed to parse JSON encoded FHIR content: Unexpected character ('=' (code 61)): was expecting a colon to separate field name and value\n" +
 				" at [line: 4, column: 17]", e.getMessage());
->>>>>>> bdedd649
 		}
 	}
 
@@ -1143,102 +1137,6 @@
 		assertThat(enc).contains("\"valueId\": \"1\"");
 	}
 
-<<<<<<< HEAD
-	@Test
-	public void testEncodeSummary() {
-		Patient patient = new Patient();
-		patient.setId("Patient/1/_history/1");
-		patient.getText().setDivAsString("<div>THE DIV</div>");
-		patient.addName().setFamily("FAMILY");
-		patient.addPhoto().setTitle("green");
-		patient.getMaritalStatus().addCoding().setCode("D");
-
-		ourLog.debug(ourCtx.newJsonParser().setPrettyPrint(true).encodeResourceToString(patient));
-
-		String encoded = ourCtx.newJsonParser().setPrettyPrint(true).setSummaryMode(true).encodeResourceToString(patient);
-		ourLog.info(encoded);
-
-		assertThat(encoded).contains("Patient");
-		assertThat(encoded).contains("\"tag\"", "\"system\": \"" + ca.uhn.fhir.rest.api.Constants.TAG_SUBSETTED_SYSTEM_DSTU3 + "\",", "\"code\": \"" + ca.uhn.fhir.rest.api.Constants.TAG_SUBSETTED_CODE + "\"");
-		assertThat(encoded).doesNotContain("THE DIV");
-		assertThat(encoded).contains("family");
-		assertThat(encoded).doesNotContain("maritalStatus");
-	}
-
-	/**
-	 * We specifically include extensions on CapabilityStatment even in
-	 * summary mode, since this is behaviour that people depend on
-	 */
-	@Test
-	public void testEncodeSummaryCapabilityStatementExtensions() {
-
-		CapabilityStatement cs = new CapabilityStatement();
-		CapabilityStatement.CapabilityStatementRestComponent rest = cs.addRest();
-		rest.setMode(CapabilityStatement.RestfulCapabilityMode.CLIENT);
-		rest.getSecurity()
-			.addExtension()
-			.setUrl("http://foo")
-			.setValue(new StringType("bar"));
-
-		cs.getVersionElement().addExtension()
-			.setUrl("http://goo")
-			.setValue(new StringType("ber"));
-
-		String encoded = ourCtx.newJsonParser().setSummaryMode(true).setPrettyPrint(true).setPrettyPrint(true).encodeResourceToString(cs);
-		ourLog.info(encoded);
-
-		assertThat(encoded).contains("http://foo");
-		assertThat(encoded).contains("bar");
-		assertThat(encoded).contains("http://goo");
-		assertThat(encoded).contains("ber");
-	}
-
-	@Test
-	public void testEncodeSummaryPatientExtensions() {
-
-		Patient cs = new Patient();
-		Address address = cs.addAddress();
-		address.setCity("CITY");
-		address
-			.addExtension()
-			.setUrl("http://foo")
-			.setValue(new StringType("bar"));
-		address.getCityElement().addExtension()
-			.setUrl("http://goo")
-			.setValue(new StringType("ber"));
-
-		String encoded = ourCtx.newJsonParser().setSummaryMode(true).setPrettyPrint(true).setPrettyPrint(true).encodeResourceToString(cs);
-		ourLog.info(encoded);
-
-		assertThat(encoded).doesNotContain("http://foo");
-		assertThat(encoded).doesNotContain("bar");
-		assertThat(encoded).doesNotContain("http://goo");
-		assertThat(encoded).doesNotContain("ber");
-	}
-
-	@Test
-	public void testEncodeSummary2() {
-		Patient patient = new Patient();
-		patient.setId("Patient/1/_history/1");
-		patient.getText().setDivAsString("<div>THE DIV</div>");
-		patient.addName().setFamily("FAMILY");
-		patient.getMaritalStatus().addCoding().setCode("D");
-
-		patient.getMeta().addTag().setSystem("foo").setCode("bar");
-
-		String encoded = ourCtx.newJsonParser().setPrettyPrint(true).setSummaryMode(true).encodeResourceToString(patient);
-		ourLog.info(encoded);
-
-		assertThat(encoded).contains("Patient");
-		assertThat(encoded).contains("\"tag\"", "\"system\": \"foo\",", "\"code\": \"bar\"", "\"system\": \"" + ca.uhn.fhir.rest.api.Constants.TAG_SUBSETTED_SYSTEM_DSTU3 + "\"",
-			 "\"code\": \"" + ca.uhn.fhir.rest.api.Constants.TAG_SUBSETTED_CODE + "\"");
-		assertThat(encoded).doesNotContain("THE DIV");
-		assertThat(encoded).contains("family");
-		assertThat(encoded).doesNotContain("maritalStatus");
-	}
-
-=======
->>>>>>> bdedd649
 	/**
 	 * See #205
 	 */
@@ -2308,13 +2206,8 @@
 			fail();		} catch (DataFormatException e) {
 			// I'm hoping at some point we can get rid of the REDACTED message entirely.
 			// Request filed with Jackson: https://github.com/FasterXML/jackson-core/issues/1158
-<<<<<<< HEAD
-			assertThat(e.getMessage()).isEqualTo(Msg.code(1861) + "Failed to parse JSON encoded FHIR content: Unexpected close marker '}': expected ']' (for root starting at [line: 1])\n" +
-				" at [line: 4, column: 3]");
-=======
 			assertEquals(Msg.code(1861) + "Failed to parse JSON encoded FHIR content: Unexpected close marker '}': expected ']' (for root starting at [line: 1])\n" +
 				" at [line: 4, column: 2]", e.getMessage());
->>>>>>> bdedd649
 		}
 	}
 
