--- conflicted
+++ resolved
@@ -5,11 +5,7 @@
 	<parent>
 		<groupId>ca.uhn.hapi.fhir</groupId>
 		<artifactId>hapi-deployable-pom</artifactId>
-<<<<<<< HEAD
-		<version>6.0.0-PRE14-SNAPSHOT</version>
-=======
 		<version>6.1.0-PRE2-SNAPSHOT</version>
->>>>>>> 10f49d86
 		<relativePath>../hapi-deployable-pom/pom.xml</relativePath>
 	</parent>
 
@@ -180,6 +176,17 @@
 		</dependency>
 
 		<!--
+		Android includes an old version of commons-codec, so
+		we compile against the old version to make sure we can compile
+		against it
+		-->
+		<dependency>
+			<groupId>commons-codec</groupId>
+			<artifactId>commons-codec</artifactId>
+			<version>1.1</version>
+		</dependency>
+
+		<!--
 		Gson is needed for some utility classes in org.hl7.fhir.dstu3, so
 		this is necessary for the JavaDocs to build
 		-->
