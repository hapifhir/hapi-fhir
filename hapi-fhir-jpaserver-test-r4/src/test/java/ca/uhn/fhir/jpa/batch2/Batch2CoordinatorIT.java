--- conflicted
+++ resolved
@@ -735,36 +735,6 @@
 	@Test
 	public void testUnknownException_KeepsInProgress_CanCancelManually() throws InterruptedException {
 		// setup
-<<<<<<< HEAD
-		IJobStepWorker<TestJobParameters, VoidModel, FirstStepOutput> firstStep = (step, sink) -> {
-			callLatch(myFirstStepLatch, step);
-			throw new RuntimeException("Expected Test Exception");
-		};
-		IJobStepWorker<TestJobParameters, FirstStepOutput, VoidModel> lastStep = (step, sink) -> fail("");
-
-		String jobDefId = new Exception().getStackTrace()[0].getMethodName();
-		JobDefinition<? extends IModelJson> definition = buildGatedJobDefinition(jobDefId, firstStep, lastStep);
-
-		myJobDefinitionRegistry.addJobDefinition(definition);
-
-		JobInstanceStartRequest request = buildRequest(jobDefId);
-
-		// execute
-		ourLog.info("Starting job");
-		myFirstStepLatch.setExpectedCount(1);
-		Batch2JobStartResponse startResponse = myJobCoordinator.startInstance(new SystemRequestDetails(), request);
-		String instanceId = startResponse.getInstanceId();
-		myFirstStepLatch.awaitExpected();
-
-		// validate
-		myBatch2JobHelper.awaitJobInProgress(instanceId);
-
-		// execute
-		ourLog.info("Cancel job {}", instanceId);
-		myJobCoordinator.cancelInstance(instanceId);
-		ourLog.info("Cancel job {} done", instanceId);
-=======
->>>>>>> ae67e7b5
 
 		// we want to control the maintenance runner ourselves in this case
 		// to prevent intermittent test failures
@@ -775,7 +745,7 @@
 				callLatch(myFirstStepLatch, step);
 				throw new RuntimeException("Expected Test Exception");
 			};
-			IJobStepWorker<TestJobParameters, FirstStepOutput, VoidModel> lastStep = (step, sink) -> fail();
+		IJobStepWorker<TestJobParameters, FirstStepOutput, VoidModel> lastStep = (step, sink) -> fail("");
 
 			String jobDefId = getMethodNameForJobId();
 			JobDefinition<? extends IModelJson> definition = buildGatedJobDefinition(jobDefId, firstStep, lastStep);
