package ca.uhn.fhir.jpa.batch2;

import ca.uhn.fhir.batch2.api.ChunkExecutionDetails;
import ca.uhn.fhir.batch2.api.IJobCompletionHandler;
import ca.uhn.fhir.batch2.api.IJobCoordinator;
import ca.uhn.fhir.batch2.api.IJobDataSink;
import ca.uhn.fhir.batch2.api.IJobMaintenanceService;
import ca.uhn.fhir.batch2.api.IJobPersistence;
import ca.uhn.fhir.batch2.api.IJobStepWorker;
import ca.uhn.fhir.batch2.api.ILastJobStepWorker;
import ca.uhn.fhir.batch2.api.IReductionStepWorker;
import ca.uhn.fhir.batch2.api.JobExecutionFailedException;
import ca.uhn.fhir.batch2.api.RunOutcome;
import ca.uhn.fhir.batch2.api.StepExecutionDetails;
import ca.uhn.fhir.batch2.api.VoidModel;
import ca.uhn.fhir.batch2.coordinator.JobDefinitionRegistry;
import ca.uhn.fhir.batch2.model.ChunkOutcome;
import ca.uhn.fhir.batch2.model.JobDefinition;
import ca.uhn.fhir.batch2.model.JobInstance;
import ca.uhn.fhir.batch2.model.JobInstanceStartRequest;
import ca.uhn.fhir.batch2.model.JobWorkNotificationJsonMessage;
import ca.uhn.fhir.batch2.model.StatusEnum;
import ca.uhn.fhir.batch2.models.JobInstanceFetchRequest;
import ca.uhn.fhir.jpa.batch.models.Batch2JobStartResponse;
import ca.uhn.fhir.jpa.subscription.channel.api.ChannelConsumerSettings;
import ca.uhn.fhir.jpa.subscription.channel.api.IChannelFactory;
import ca.uhn.fhir.jpa.subscription.channel.impl.LinkedBlockingChannel;
import ca.uhn.fhir.jpa.test.BaseJpaR4Test;
import ca.uhn.fhir.jpa.test.Batch2JobHelper;
import ca.uhn.fhir.model.api.IModelJson;
import ca.uhn.fhir.util.JsonUtil;
import ca.uhn.test.concurrency.PointcutLatch;
import com.fasterxml.jackson.annotation.JsonProperty;
import org.junit.jupiter.api.AfterEach;
import org.junit.jupiter.api.BeforeEach;
import org.junit.jupiter.api.Disabled;
import org.junit.jupiter.api.Test;
import org.junit.jupiter.params.ParameterizedTest;
import org.junit.jupiter.params.provider.ValueSource;
import org.slf4j.Logger;
import org.slf4j.LoggerFactory;
import org.springframework.beans.factory.annotation.Autowired;
import org.springframework.data.domain.Page;
import org.springframework.data.domain.Sort;

import javax.annotation.Nonnull;
import java.util.ArrayList;
import java.util.Iterator;
import java.util.List;
import java.util.Optional;
import java.util.concurrent.atomic.AtomicBoolean;
import java.util.concurrent.atomic.AtomicInteger;

import static ca.uhn.fhir.batch2.config.BaseBatch2Config.CHANNEL_NAME;
import static ca.uhn.fhir.batch2.coordinator.WorkChunkProcessor.MAX_CHUNK_ERROR_COUNT;
import static org.junit.jupiter.api.Assertions.assertEquals;
import static org.junit.jupiter.api.Assertions.assertFalse;
import static org.junit.jupiter.api.Assertions.assertNotNull;
import static org.junit.jupiter.api.Assertions.assertTrue;
import static org.junit.jupiter.api.Assertions.fail;

public class Batch2CoordinatorIT extends BaseJpaR4Test {
	private static final Logger ourLog = LoggerFactory.getLogger(Batch2CoordinatorIT.class);

	public static final int TEST_JOB_VERSION = 1;
	public static final String FIRST_STEP_ID = "first-step";
	public static final String LAST_STEP_ID = "last-step";
	@Autowired
	JobDefinitionRegistry myJobDefinitionRegistry;
	@Autowired
	IJobCoordinator myJobCoordinator;
	@Autowired
	IJobMaintenanceService myJobMaintenanceService;
	@Autowired
	Batch2JobHelper myBatch2JobHelper;
	@Autowired
	private IChannelFactory myChannelFactory;

	@Autowired
	IJobPersistence myJobPersistence;

	private final PointcutLatch myFirstStepLatch = new PointcutLatch("First Step");
	private final PointcutLatch myLastStepLatch = new PointcutLatch("Last Step");
	private IJobCompletionHandler<TestJobParameters> myCompletionHandler;
	private LinkedBlockingChannel myWorkChannel;

	private static RunOutcome callLatch(PointcutLatch theLatch, StepExecutionDetails<?, ?> theStep) {
		theLatch.call(theStep);
		return RunOutcome.SUCCESS;
	}

	@Override
	@BeforeEach
	public void before() throws Exception {
		super.before();

		myCompletionHandler = details -> {};
		myWorkChannel = (LinkedBlockingChannel) myChannelFactory.getOrCreateReceiver(CHANNEL_NAME, JobWorkNotificationJsonMessage.class, new ChannelConsumerSettings());
		myStorageSettings.setJobFastTrackingEnabled(true);
	}

	@AfterEach
	public void after() {
		myWorkChannel.clearInterceptorsForUnitTest();
	}

	@Test
	public void fetchAllJobInstances_withValidInput_returnsPage() {
		int maxJobsToSave = 10;

		// create a job
		// step 1
		IJobStepWorker<TestJobParameters, VoidModel, FirstStepOutput> first = (step, sink) -> {
			return RunOutcome.SUCCESS;
		};
		// final step
		ILastJobStepWorker<TestJobParameters, FirstStepOutput> last = (step, sink) -> {
			return RunOutcome.SUCCESS;
		};
		// job definition
		String jobId = new Exception().getStackTrace()[0].getMethodName();
		JobDefinition<? extends IModelJson> jd = JobDefinition.newBuilder()
			.setJobDefinitionId(jobId)
			.setJobDescription("test job")
			.setJobDefinitionVersion(TEST_JOB_VERSION)
			.setParametersType(TestJobParameters.class)
			.gatedExecution()
			.addFirstStep(
				FIRST_STEP_ID,
				"Test first step",
				FirstStepOutput.class,
				first
			)
			.addLastStep(
				LAST_STEP_ID,
				"Test last step",
				last
			)
			.build();
		myJobDefinitionRegistry.addJobDefinition(jd);

		// start a number of jobs
		List<String> jobIds = new ArrayList<>();
		for (int i = 0; i < maxJobsToSave; i++) {
			JobInstanceStartRequest request = buildRequest(jobId);
			Batch2JobStartResponse response = myJobCoordinator.startInstance(request);
			jobIds.add(response.getInstanceId());
		}

		// run the test
		// see if we can fetch jobs
		int index = 0;
		int size = 2;
		JobInstanceFetchRequest request = new JobInstanceFetchRequest();
		request.setPageStart(index);
		request.setBatchSize(size);
		request.setSort(Sort.unsorted());

		Page<JobInstance> page;
		Iterator<JobInstance> iterator;
		int pageIndex = 0;
		List<String> fetched = new ArrayList<>();
		do {
			// create / update our request
			request.setPageStart(pageIndex);
			page = myJobCoordinator.fetchAllJobInstances(request);
			iterator = page.iterator();

			while (iterator.hasNext()) {
				JobInstance next = iterator.next();
				assertTrue(jobIds.contains(next.getInstanceId()));
				fetched.add(next.getInstanceId());
			}

			pageIndex++;
		} while (page.hasNext());

		assertEquals(maxJobsToSave, fetched.size());
	}

	@Test
	public void testFirstStepNoSink() throws InterruptedException {
		IJobStepWorker<TestJobParameters, VoidModel, FirstStepOutput> firstStep = (step, sink) -> callLatch(myFirstStepLatch, step);
		IJobStepWorker<TestJobParameters, FirstStepOutput, VoidModel> lastStep = (step, sink) -> fail();

		String jobId = new Exception().getStackTrace()[0].getMethodName();
		JobDefinition<? extends IModelJson> definition = buildGatedJobDefinition(jobId, firstStep, lastStep);

		myJobDefinitionRegistry.addJobDefinition(definition);

		JobInstanceStartRequest request = buildRequest(jobId);

		myFirstStepLatch.setExpectedCount(1);
		Batch2JobStartResponse startResponse = myJobCoordinator.startInstance(request);
		myFirstStepLatch.awaitExpected();

		myBatch2JobHelper.awaitJobCompletion(startResponse.getInstanceId());
	}

	@Test
	public void testFirstStepToSecondStep_singleChunkFasttracks() throws InterruptedException {
		IJobStepWorker<TestJobParameters, VoidModel, FirstStepOutput> firstStep = (step, sink) -> {
			sink.accept(new FirstStepOutput());
			callLatch(myFirstStepLatch, step);
			return RunOutcome.SUCCESS;
		};
		IJobStepWorker<TestJobParameters, FirstStepOutput, VoidModel> lastStep = (step, sink) -> callLatch(myLastStepLatch, step);

		String jobDefId = "test-job-2";
		JobDefinition<? extends IModelJson> definition = buildGatedJobDefinition(jobDefId, firstStep, lastStep);

		myJobDefinitionRegistry.addJobDefinition(definition);

		JobInstanceStartRequest request = buildRequest(jobDefId);

		myFirstStepLatch.setExpectedCount(1);
		myLastStepLatch.setExpectedCount(1);
		String batchJobId = myJobCoordinator.startInstance(request).getInstanceId();
		myFirstStepLatch.awaitExpected();

		myBatch2JobHelper.assertFastTracking(batchJobId);

		// Since there was only one chunk, the job should proceed without requiring a maintenance pass
		myBatch2JobHelper.awaitJobCompletion(batchJobId);
		myLastStepLatch.awaitExpected();
	}

	private void createThreeStepReductionJob(
		String theJobId,
		IJobStepWorker<TestJobParameters, VoidModel, FirstStepOutput> theFirstStep,
		IJobStepWorker<TestJobParameters, FirstStepOutput, SecondStepOutput> theSecondStep,
		IReductionStepWorker<TestJobParameters, SecondStepOutput, ReductionStepOutput> theReductionsStep
	) {
		// create job definition (it's the test method's name)
		JobDefinition<? extends IModelJson> jd = JobDefinition.newBuilder()
			.setJobDefinitionId(theJobId)
			.setJobDescription("test job")
			.setJobDefinitionVersion(TEST_JOB_VERSION)
			.setParametersType(TestJobParameters.class)
			.gatedExecution()
			.addFirstStep(
				FIRST_STEP_ID,
				"Test first step",
				FirstStepOutput.class,
				theFirstStep
			)
			.addIntermediateStep("SECOND",
				"Second step",
				SecondStepOutput.class,
				theSecondStep)
			.addFinalReducerStep(
				LAST_STEP_ID,
				"Test last step",
				ReductionStepOutput.class,
				theReductionsStep
			)
			.build();
		myJobDefinitionRegistry.addJobDefinition(jd);
	}

	@ParameterizedTest
	@ValueSource(booleans = { true, false })
<<<<<<< HEAD
=======
	@Disabled("failing intermittently for latest rel_6_4 was not fulfilled within 2 minutes")
>>>>>>> 2e679ac5
	public void testJobDefinitionWithReductionStepIT(boolean theDelayReductionStepBool) throws InterruptedException {
		// setup
		String jobId = new Exception().getStackTrace()[0].getMethodName() + "_" + theDelayReductionStepBool;
		String testInfo = "test";
		AtomicInteger secondStepInt = new AtomicInteger();

		// step 1
		IJobStepWorker<TestJobParameters, VoidModel, FirstStepOutput> first = (step, sink) -> {
			sink.accept(new FirstStepOutput());
			sink.accept(new FirstStepOutput());
			callLatch(myFirstStepLatch, step);
			return RunOutcome.SUCCESS;
		};

		// step 2
		IJobStepWorker<TestJobParameters, FirstStepOutput, SecondStepOutput> second = (step, sink) -> {
			SecondStepOutput output = new SecondStepOutput();
			output.setValue(testInfo + secondStepInt.getAndIncrement());
			sink.accept(output);

			return RunOutcome.SUCCESS;
		};

		// step 3
		IReductionStepWorker<TestJobParameters, SecondStepOutput, ReductionStepOutput> last = new IReductionStepWorker<TestJobParameters, SecondStepOutput, ReductionStepOutput>() {

			private final ArrayList<SecondStepOutput> myOutput = new ArrayList<>();

			private final AtomicBoolean myBoolean = new AtomicBoolean();

			private final AtomicInteger mySecondGate = new AtomicInteger();

			@Override
			public ChunkOutcome consume(ChunkExecutionDetails<TestJobParameters, SecondStepOutput> theChunkDetails) {
				myOutput.add(theChunkDetails.getData());
				// 1 because we know 2 packets are coming.
				// we'll fire the second maintenance run on the second packet
				// which should cause multiple maintenance runs to run simultaneously
				if (theDelayReductionStepBool && mySecondGate.getAndIncrement() == 1) {
					ourLog.info("SECOND FORCED MAINTENANCE PASS FORCED");
					myBatch2JobHelper.forceRunMaintenancePass();
				}
				return ChunkOutcome.SUCCESS();
			}

			@Nonnull
			@Override
			public RunOutcome run(
				@Nonnull StepExecutionDetails<TestJobParameters, SecondStepOutput> theStepExecutionDetails,
				@Nonnull IJobDataSink<ReductionStepOutput> theDataSink
			) throws JobExecutionFailedException {
				boolean isRunAlready = myBoolean.getAndSet(true);
				assertFalse(isRunAlready, "Reduction step should only be called once!");

				complete(theStepExecutionDetails, theDataSink);
				return RunOutcome.SUCCESS;
			}

			private void complete(
				@Nonnull StepExecutionDetails<TestJobParameters, SecondStepOutput> theStepExecutionDetails,
				@Nonnull IJobDataSink<ReductionStepOutput> theDataSink
			) {
				assertTrue(myBoolean.get());
				theDataSink.accept(new ReductionStepOutput(myOutput));
				callLatch(myLastStepLatch, theStepExecutionDetails);
			}
		};
		createThreeStepReductionJob(jobId, first, second, last);

		// run test
		JobInstanceStartRequest request = buildRequest(jobId);
		myFirstStepLatch.setExpectedCount(1);
		Batch2JobStartResponse startResponse = myJobCoordinator.startInstance(request);

<<<<<<< HEAD
		String instanceId = startResponse.getInstanceId();
=======
		String instanceId = startResponse.getJobId();
>>>>>>> 2e679ac5
		myFirstStepLatch.awaitExpected();
		assertNotNull(instanceId);

		myBatch2JobHelper.awaitGatedStepId(FIRST_STEP_ID, instanceId);

		// wait for last step to finish
		ourLog.info("Setting last step latch");
		myLastStepLatch.setExpectedCount(1);

		// waiting
		myBatch2JobHelper.awaitJobCompletion(instanceId);
		myLastStepLatch.awaitExpected();
		ourLog.info("awaited the last step");

		// verify
		Optional<JobInstance> instanceOp = myJobPersistence.fetchInstance(instanceId);
		assertTrue(instanceOp.isPresent());
		int secondStepCalls = secondStepInt.get();
		assertEquals(2, secondStepCalls);
		JobInstance instance = instanceOp.get();
		ourLog.info(JsonUtil.serialize(instance, true));
		assertNotNull(instance.getReport());

		for (int i = 0; i < secondStepInt.get(); i++) {
			assertTrue(instance.getReport().contains(
				testInfo + i
			));
		}
	}

	@Test
	public void testFirstStepToSecondStep_doubleChunk_doesNotFastTrack() throws InterruptedException {
		IJobStepWorker<TestJobParameters, VoidModel, FirstStepOutput> firstStep = (step, sink) -> {
			sink.accept(new FirstStepOutput());
			sink.accept(new FirstStepOutput());
			return callLatch(myFirstStepLatch, step);
		};
		IJobStepWorker<TestJobParameters, FirstStepOutput, VoidModel> lastStep = (step, sink) -> callLatch(myLastStepLatch, step);

		String jobDefId = new Exception().getStackTrace()[0].getMethodName();
		JobDefinition<? extends IModelJson> definition = buildGatedJobDefinition(jobDefId, firstStep, lastStep);

		myJobDefinitionRegistry.addJobDefinition(definition);

		JobInstanceStartRequest request = buildRequest(jobDefId);

		myFirstStepLatch.setExpectedCount(1);
		Batch2JobStartResponse startResponse = myJobCoordinator.startInstance(request);
		String instanceId = startResponse.getInstanceId();
		myFirstStepLatch.awaitExpected();

		myLastStepLatch.setExpectedCount(2);
		myBatch2JobHelper.awaitJobCompletion(instanceId);
		myLastStepLatch.awaitExpected();

		// Now we've processed 2 chunks so we are no longer fast tracking
		myBatch2JobHelper.assertNotFastTracking(instanceId);
	}


	@Test
	public void JobExecutionFailedException_CausesInstanceFailure() {
		// setup
		IJobStepWorker<TestJobParameters, VoidModel, FirstStepOutput> firstStep = (step, sink) -> {
			throw new JobExecutionFailedException("Expected Test Exception");
		};
		IJobStepWorker<TestJobParameters, FirstStepOutput, VoidModel> lastStep = (step, sink) -> fail();

		String jobDefId = new Exception().getStackTrace()[0].getMethodName();
		JobDefinition<? extends IModelJson> definition = buildGatedJobDefinition(jobDefId, firstStep, lastStep);

		myJobDefinitionRegistry.addJobDefinition(definition);

		JobInstanceStartRequest request = buildRequest(jobDefId);

		// execute
		Batch2JobStartResponse startResponse = myJobCoordinator.startInstance(request);
		String instanceId = startResponse.getInstanceId();

		// validate
		myBatch2JobHelper.awaitJobFailure(instanceId);
	}

	@Test
	public void testUnknownException_KeepsInProgress_CanCancelManually() throws InterruptedException {
		// setup
		IJobStepWorker<TestJobParameters, VoidModel, FirstStepOutput> firstStep = (step, sink) -> {
			callLatch(myFirstStepLatch, step);
			throw new RuntimeException("Expected Test Exception");
		};
		IJobStepWorker<TestJobParameters, FirstStepOutput, VoidModel> lastStep = (step, sink) -> fail();

		String jobDefId = new Exception().getStackTrace()[0].getMethodName();
		JobDefinition<? extends IModelJson> definition = buildGatedJobDefinition(jobDefId, firstStep, lastStep);

		myJobDefinitionRegistry.addJobDefinition(definition);

		JobInstanceStartRequest request = buildRequest(jobDefId);

		// execute
		myFirstStepLatch.setExpectedCount(1);
		Batch2JobStartResponse startResponse = myJobCoordinator.startInstance(request);
		String instanceId = startResponse.getInstanceId();
		myFirstStepLatch.awaitExpected();

		// validate
		myBatch2JobHelper.awaitJobInProgress(instanceId);

		// execute
		myJobCoordinator.cancelInstance(instanceId);

		// validate
		myBatch2JobHelper.awaitJobCancelled(instanceId);
	}

	@Test
	public void testStepRunFailure_continuouslyThrows_marksJobFailed() {

		// setup
		AtomicInteger counter = new AtomicInteger();
		// step 1
		IJobStepWorker<TestJobParameters, VoidModel, FirstStepOutput> first = (step, sink) -> {
			counter.getAndIncrement();
			throw new RuntimeException("Exception");
		};
		// final step
		ILastJobStepWorker<TestJobParameters, FirstStepOutput> last = (step, sink) -> {
			fail("We should never hit this last step");
			return RunOutcome.SUCCESS;
		};
		// job definition
		String jobDefId = new Exception().getStackTrace()[0].getMethodName();
		JobDefinition<? extends IModelJson> jd = JobDefinition.newBuilder()
			.setJobDefinitionId(jobDefId)
			.setJobDescription("test job")
			.setJobDefinitionVersion(TEST_JOB_VERSION)
			.setParametersType(TestJobParameters.class)
			.gatedExecution()
			.addFirstStep(
				FIRST_STEP_ID,
				"Test first step",
				FirstStepOutput.class,
				first
			)
			.addLastStep(
				LAST_STEP_ID,
				"Test last step",
				last
			)
			.build();
		myJobDefinitionRegistry.addJobDefinition(jd);
		// test
		JobInstanceStartRequest request = buildRequest(jobDefId);
		myFirstStepLatch.setExpectedCount(1);
		Batch2JobStartResponse response = myJobCoordinator.startInstance(request);
		JobInstance instance = myBatch2JobHelper.awaitJobHasStatus(response.getInstanceId(),
			12, // we want to wait a long time (2 min here) cause backoff is incremental
			StatusEnum.FAILED
		);

		assertEquals(MAX_CHUNK_ERROR_COUNT + 1, counter.get());

		assertTrue(instance.getStatus() == StatusEnum.FAILED);
	}

	@Nonnull
	private JobInstanceStartRequest buildRequest(String jobId) {
		JobInstanceStartRequest request = new JobInstanceStartRequest();
		request.setJobDefinitionId(jobId);
		TestJobParameters parameters = new TestJobParameters();
		request.setParameters(parameters);
		return request;
	}

	@Nonnull
	private JobDefinition<? extends IModelJson> buildGatedJobDefinition(String theJobId, IJobStepWorker<TestJobParameters, VoidModel, FirstStepOutput> theFirstStep, IJobStepWorker<TestJobParameters, FirstStepOutput, VoidModel> theLastStep) {
		return JobDefinition.newBuilder()
			.setJobDefinitionId(theJobId)
			.setJobDescription("test job")
			.setJobDefinitionVersion(TEST_JOB_VERSION)
			.setParametersType(TestJobParameters.class)
			.gatedExecution()
			.addFirstStep(
				FIRST_STEP_ID,
				"Test first step",
				FirstStepOutput.class,
				theFirstStep
			)
			.addLastStep(
				LAST_STEP_ID,
				"Test last step",
				theLastStep
			)
			.completionHandler(myCompletionHandler)
			.build();
	}

	static class TestJobParameters implements IModelJson {
		TestJobParameters() {
		}
	}

	static class FirstStepOutput implements IModelJson {
		FirstStepOutput() {
		}
	}

	static class SecondStepOutput implements IModelJson {
		@JsonProperty("test")
		private String myTestValue;

		SecondStepOutput() {
		}

		public void setValue(String theV) {
			myTestValue = theV;
		}
	}

	static class ReductionStepOutput implements IModelJson {
		@JsonProperty("result")
		private List<?> myResult;

		ReductionStepOutput(List<?> theResult) {
			myResult = theResult;
		}
	}
}<|MERGE_RESOLUTION|>--- conflicted
+++ resolved
@@ -260,10 +260,6 @@
 
 	@ParameterizedTest
 	@ValueSource(booleans = { true, false })
-<<<<<<< HEAD
-=======
-	@Disabled("failing intermittently for latest rel_6_4 was not fulfilled within 2 minutes")
->>>>>>> 2e679ac5
 	public void testJobDefinitionWithReductionStepIT(boolean theDelayReductionStepBool) throws InterruptedException {
 		// setup
 		String jobId = new Exception().getStackTrace()[0].getMethodName() + "_" + theDelayReductionStepBool;
@@ -338,11 +334,7 @@
 		myFirstStepLatch.setExpectedCount(1);
 		Batch2JobStartResponse startResponse = myJobCoordinator.startInstance(request);
 
-<<<<<<< HEAD
 		String instanceId = startResponse.getInstanceId();
-=======
-		String instanceId = startResponse.getJobId();
->>>>>>> 2e679ac5
 		myFirstStepLatch.awaitExpected();
 		assertNotNull(instanceId);
 
