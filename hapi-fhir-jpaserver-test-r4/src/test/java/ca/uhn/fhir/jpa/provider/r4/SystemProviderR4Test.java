--- conflicted
+++ resolved
@@ -567,15 +567,9 @@
 		ourRestServer.getInterceptorService().registerInterceptor(interceptor2);
 		try {
 			myClient.transaction().withBundle(input).execute();
-<<<<<<< HEAD
-			assertThat(counter0.get()).isEqualTo(1);
-			assertThat(counter1.get()).isEqualTo(1);
-			assertThat(counter2.get()).isEqualTo(5);
-=======
 			assertEquals(1, counter0.get());
 			assertEquals(1, counter1.get());
 			assertEquals(1, counter2.get());
->>>>>>> a91490f1
 
 		} finally {
 			ourRestServer.getInterceptorService().unregisterInterceptor(interceptor1);
