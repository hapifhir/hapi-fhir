--- conflicted
+++ resolved
@@ -451,11 +451,7 @@
 			fail();
 		}catch (UnprocessableEntityException e){
 			// all is good
-<<<<<<< HEAD
-			assertTrue(e.getMessage().contains("2196"));
-=======
 			assertThat(e.getMessage(), containsString("2196"));
->>>>>>> 49cf912b
 		}
 	}
 
@@ -532,11 +528,7 @@
 			fail();
 		} catch (UnprocessableEntityException e){
 			// this is good
-<<<<<<< HEAD
-			assertTrue(e.getMessage().contains("2196"));
-=======
 			assertThat(e.getMessage(), containsString("2196"));
->>>>>>> 49cf912b
 		}
 
 	}
