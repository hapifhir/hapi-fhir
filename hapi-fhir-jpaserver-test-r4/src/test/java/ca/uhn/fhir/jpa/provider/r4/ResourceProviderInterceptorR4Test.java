--- conflicted
+++ resolved
@@ -456,11 +456,7 @@
 			fail();
 		}catch (UnprocessableEntityException e){
 			// all is good
-<<<<<<< HEAD
-			assertTrue(e.getMessage().contains("2196"));
-=======
 			assertThat(e.getMessage(), containsString("2196"));
->>>>>>> 758c8f12
 		}
 	}
 
@@ -537,11 +533,7 @@
 			fail();
 		} catch (UnprocessableEntityException e){
 			// this is good
-<<<<<<< HEAD
-			assertTrue(e.getMessage().contains("2196"));
-=======
 			assertThat(e.getMessage(), containsString("2196"));
->>>>>>> 758c8f12
 		}
 
 	}
