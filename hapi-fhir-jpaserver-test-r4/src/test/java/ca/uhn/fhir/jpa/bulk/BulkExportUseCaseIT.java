--- conflicted
+++ resolved
@@ -565,11 +565,7 @@
 		}
 
 		@Test
-<<<<<<< HEAD
-		@Disabled
-=======
 		@Disabled("failing intermittently for latest rel_6_4")
->>>>>>> 6915b852
 		public void testDifferentTypesDoNotUseCachedResults() {
 
 			Patient patient = new Patient();
