package ca.uhn.fhir.jpa.dao.r4;

import ca.uhn.fhir.batch2.api.IJobDataSink;
import ca.uhn.fhir.batch2.api.RunOutcome;
import ca.uhn.fhir.batch2.api.StepExecutionDetails;
import ca.uhn.fhir.batch2.api.VoidModel;
import ca.uhn.fhir.batch2.jobs.chunk.ResourceIdListWorkChunkJson;
import ca.uhn.fhir.batch2.jobs.chunk.TypedPidJson;
import ca.uhn.fhir.batch2.jobs.expunge.DeleteExpungeStep;
import ca.uhn.fhir.batch2.jobs.reindex.ReindexJobParameters;
import ca.uhn.fhir.batch2.jobs.reindex.models.ReindexResults;
import ca.uhn.fhir.batch2.jobs.reindex.v2.ReindexStepV2;
import ca.uhn.fhir.batch2.model.JobInstance;
import ca.uhn.fhir.batch2.model.WorkChunk;
import ca.uhn.fhir.context.FhirContext;
import ca.uhn.fhir.context.support.ConceptValidationOptions;
import ca.uhn.fhir.context.support.IValidationSupport;
import ca.uhn.fhir.context.support.ValidationSupportContext;
import ca.uhn.fhir.context.support.ValueSetExpansionOptions;
import ca.uhn.fhir.interceptor.model.RequestPartitionId;
import ca.uhn.fhir.jpa.api.config.JpaStorageSettings;
import ca.uhn.fhir.jpa.api.dao.IFhirResourceDao;
import ca.uhn.fhir.jpa.api.dao.ReindexParameters;
import ca.uhn.fhir.jpa.api.model.DeleteMethodOutcome;
import ca.uhn.fhir.jpa.api.model.ExpungeOptions;
import ca.uhn.fhir.jpa.api.model.HistoryCountModeEnum;
import ca.uhn.fhir.jpa.dao.TransactionProcessor;
import ca.uhn.fhir.jpa.dao.data.ISearchParamPresentDao;
import ca.uhn.fhir.jpa.entity.TermValueSet;
import ca.uhn.fhir.jpa.entity.TermValueSetPreExpansionStatusEnum;
import ca.uhn.fhir.jpa.interceptor.ForceOffsetSearchModeInterceptor;
import ca.uhn.fhir.jpa.model.dao.JpaPid;
import ca.uhn.fhir.jpa.model.entity.ResourceTable;
import ca.uhn.fhir.jpa.model.entity.StorageSettings;
import ca.uhn.fhir.jpa.model.util.JpaConstants;
import ca.uhn.fhir.jpa.provider.BaseResourceProviderR4Test;
import ca.uhn.fhir.jpa.reindex.ReindexTestHelper;
import ca.uhn.fhir.jpa.search.PersistedJpaSearchFirstPageBundleProvider;
import ca.uhn.fhir.jpa.searchparam.SearchParameterMap;
import ca.uhn.fhir.jpa.subscription.triggering.ISubscriptionTriggeringSvc;
import ca.uhn.fhir.jpa.subscription.triggering.SubscriptionTriggeringSvcImpl;
import ca.uhn.fhir.jpa.term.TermReadSvcImpl;
import ca.uhn.fhir.jpa.test.util.SubscriptionTestUtil;
import ca.uhn.fhir.jpa.util.SqlQuery;
import ca.uhn.fhir.rest.api.EncodingEnum;
import ca.uhn.fhir.rest.api.MethodOutcome;
import ca.uhn.fhir.rest.api.RestOperationTypeEnum;
import ca.uhn.fhir.rest.api.SortSpec;
import ca.uhn.fhir.rest.api.ValidationModeEnum;
import ca.uhn.fhir.rest.api.server.IBundleProvider;
import ca.uhn.fhir.rest.api.server.RequestDetails;
import ca.uhn.fhir.rest.api.server.SystemRequestDetails;
import ca.uhn.fhir.rest.api.server.storage.TransactionDetails;
import ca.uhn.fhir.rest.param.ReferenceParam;
import ca.uhn.fhir.rest.param.TokenOrListParam;
import ca.uhn.fhir.rest.param.TokenParam;
import ca.uhn.fhir.rest.server.SimpleBundleProvider;
import ca.uhn.fhir.rest.server.exceptions.PreconditionFailedException;
import ca.uhn.fhir.rest.server.interceptor.auth.AuthorizationInterceptor;
import ca.uhn.fhir.rest.server.interceptor.auth.IAuthRule;
import ca.uhn.fhir.rest.server.interceptor.auth.PolicyEnum;
import ca.uhn.fhir.rest.server.interceptor.auth.RuleBuilder;
import ca.uhn.fhir.rest.server.interceptor.consent.ConsentInterceptor;
import ca.uhn.fhir.rest.server.interceptor.consent.IConsentService;
import ca.uhn.fhir.rest.server.provider.ProviderConstants;
import ca.uhn.fhir.test.utilities.ProxyUtil;
import ca.uhn.fhir.test.utilities.server.HashMapResourceProviderExtension;
import ca.uhn.fhir.test.utilities.server.RestfulServerExtension;
import ca.uhn.fhir.util.BundleBuilder;
import jakarta.annotation.Nonnull;
import org.hl7.fhir.instance.model.api.IAnyResource;
import org.hl7.fhir.instance.model.api.IBaseResource;
import org.hl7.fhir.instance.model.api.IIdType;
import org.hl7.fhir.r4.model.BooleanType;
import org.hl7.fhir.r4.model.Bundle;
import org.hl7.fhir.r4.model.CareTeam;
import org.hl7.fhir.r4.model.CodeSystem;
import org.hl7.fhir.r4.model.CodeType;
import org.hl7.fhir.r4.model.CodeableConcept;
import org.hl7.fhir.r4.model.Coding;
import org.hl7.fhir.r4.model.Coverage;
import org.hl7.fhir.r4.model.DateTimeType;
import org.hl7.fhir.r4.model.Encounter;
import org.hl7.fhir.r4.model.Enumerations;
import org.hl7.fhir.r4.model.ExplanationOfBenefit;
import org.hl7.fhir.r4.model.Group;
import org.hl7.fhir.r4.model.IdType;
import org.hl7.fhir.r4.model.Location;
import org.hl7.fhir.r4.model.Narrative;
import org.hl7.fhir.r4.model.Observation;
import org.hl7.fhir.r4.model.OperationOutcome;
import org.hl7.fhir.r4.model.Organization;
import org.hl7.fhir.r4.model.Parameters;
import org.hl7.fhir.r4.model.Patient;
import org.hl7.fhir.r4.model.Practitioner;
import org.hl7.fhir.r4.model.Provenance;
import org.hl7.fhir.r4.model.Quantity;
import org.hl7.fhir.r4.model.Questionnaire;
import org.hl7.fhir.r4.model.QuestionnaireResponse;
import org.hl7.fhir.r4.model.Reference;
import org.hl7.fhir.r4.model.ServiceRequest;
import org.hl7.fhir.r4.model.StringType;
import org.hl7.fhir.r4.model.StructureDefinition;
import org.hl7.fhir.r4.model.Subscription;
import org.hl7.fhir.r4.model.ValueSet;
import org.junit.jupiter.api.AfterEach;
import org.junit.jupiter.api.BeforeEach;
import org.junit.jupiter.api.MethodOrderer;
import org.junit.jupiter.api.Order;
import org.junit.jupiter.api.Test;
import org.junit.jupiter.api.TestMethodOrder;
import org.junit.jupiter.api.extension.RegisterExtension;
import org.junit.jupiter.params.ParameterizedTest;
import org.junit.jupiter.params.provider.CsvSource;
import org.junit.jupiter.params.provider.ValueSource;
import org.mockito.Mock;
import org.slf4j.Logger;
import org.slf4j.LoggerFactory;
import org.springframework.beans.factory.annotation.Autowired;
import org.springframework.data.domain.PageRequest;
import org.springframework.data.domain.Slice;

import java.io.IOException;
import java.util.ArrayList;
import java.util.Collections;
import java.util.Comparator;
import java.util.Date;
import java.util.List;
import java.util.Set;
import java.util.UUID;
import java.util.concurrent.atomic.AtomicInteger;
import java.util.function.BiFunction;
import java.util.function.Supplier;
import java.util.stream.Collectors;
import java.util.stream.IntStream;

import static ca.uhn.fhir.jpa.subscription.FhirR4Util.createSubscription;
import static org.apache.commons.lang3.StringUtils.countMatches;
import static org.assertj.core.api.Assertions.assertThat;
import static org.awaitility.Awaitility.await;
import static org.junit.jupiter.api.Assertions.assertDoesNotThrow;
import static org.junit.jupiter.api.Assertions.assertEquals;
import static org.junit.jupiter.api.Assertions.assertFalse;
import static org.junit.jupiter.api.Assertions.assertNotNull;
import static org.junit.jupiter.api.Assertions.assertNull;
import static org.junit.jupiter.api.Assertions.assertTrue;
import static org.junit.jupiter.api.Assertions.fail;
import static org.mockito.ArgumentMatchers.eq;
import static org.mockito.Mockito.when;

/**
 * Note about this test class:
 * <p>
 * This entire test class is a regression test - The aim here is to make sure that
 * changes we make don't inadvertently add additional database operations. The
 * various test perform different kinds of actions and then check the numbers of
 * SQL selects, inserts, etc. The various numbers are arbitrary, but the point of
 * this test is that if you make a change and suddenly one of these tests shows
 * that a new SQL statement has been added, it is critical that you identify why
 * that change has happened and work out if it is absolutely necessary. Every
 * single individual SQL statement adds up when we're doing operations at scale,
 * so don't ever blindly adjust numbers in this test without figuring out why.
 */
@SuppressWarnings("JavadocBlankLines")
@TestMethodOrder(MethodOrderer.MethodName.class)
public class FhirResourceDaoR4QueryCountTest extends BaseResourceProviderR4Test {

	@RegisterExtension
	@Order(0)
	public static final RestfulServerExtension ourServer = new RestfulServerExtension(FhirContext.forR4Cached())
		.keepAliveBetweenTests();
	@RegisterExtension
	@Order(1)
	public static final HashMapResourceProviderExtension<Patient> ourPatientProvider = new HashMapResourceProviderExtension<>(ourServer, Patient.class);
	private static final Logger ourLog = LoggerFactory.getLogger(FhirResourceDaoR4QueryCountTest.class);
	@Autowired
	protected SubscriptionTestUtil mySubscriptionTestUtil;
	@Autowired
	private ISearchParamPresentDao mySearchParamPresentDao;
	@Autowired
	private ISubscriptionTriggeringSvc mySubscriptionTriggeringSvc;
	@Autowired
	private ReindexStepV2 myReindexStep;
	@Autowired
	private DeleteExpungeStep myDeleteExpungeStep;
	private ReindexTestHelper myReindexTestHelper;
	@Mock
	private IJobDataSink<VoidModel> myMockJobDataSinkVoid;
	@Mock
	private WorkChunk myMockWorkChunk;
	@Mock
	private IJobDataSink<ReindexResults> myMockJobDataSinkReindexResults;
	private AuthorizationInterceptor myAuthInterceptor;
	private ConsentInterceptor myConsentInterceptor;

	@AfterEach
	public void afterResetDao() {
		mySubscriptionSettings.clearSupportedSubscriptionTypesForUnitTest();
		myStorageSettings.setAllowMultipleDelete(new JpaStorageSettings().isAllowMultipleDelete());
		myStorageSettings.setAutoCreatePlaceholderReferenceTargets(new JpaStorageSettings().isAutoCreatePlaceholderReferenceTargets());
		myStorageSettings.setAutoVersionReferenceAtPaths(new JpaStorageSettings().getAutoVersionReferenceAtPaths());
		myStorageSettings.setDeleteEnabled(new JpaStorageSettings().isDeleteEnabled());
		myStorageSettings.setHistoryCountMode(JpaStorageSettings.DEFAULT_HISTORY_COUNT_MODE);
		myStorageSettings.setIndexMissingFields(new JpaStorageSettings().getIndexMissingFields());
		myStorageSettings.setMassIngestionMode(new JpaStorageSettings().isMassIngestionMode());
		myStorageSettings.setMatchUrlCacheEnabled(new JpaStorageSettings().isMatchUrlCacheEnabled());
		myStorageSettings.setPopulateIdentifierInAutoCreatedPlaceholderReferenceTargets(new JpaStorageSettings().isPopulateIdentifierInAutoCreatedPlaceholderReferenceTargets());
		myStorageSettings.setResourceClientIdStrategy(new JpaStorageSettings().getResourceClientIdStrategy());
		myStorageSettings.setResourceMetaCountHardLimit(new JpaStorageSettings().getResourceMetaCountHardLimit());
		myStorageSettings.setRespectVersionsForSearchIncludes(new JpaStorageSettings().isRespectVersionsForSearchIncludes());
		myStorageSettings.setTagStorageMode(new JpaStorageSettings().getTagStorageMode());
		myStorageSettings.setExpungeEnabled(false);
		myStorageSettings.setUniqueIndexesEnabled(new JpaStorageSettings().isUniqueIndexesEnabled());
		myStorageSettings.setUniqueIndexesCheckedBeforeSave(new JpaStorageSettings().isUniqueIndexesCheckedBeforeSave());

		myFhirContext.getParserOptions().setStripVersionsFromReferences(true);
		TermReadSvcImpl.setForceDisableHibernateSearchForUnitTest(false);

		mySubscriptionTestUtil.unregisterSubscriptionInterceptor();

		if (myAuthInterceptor != null) {
			myInterceptorRegistry.unregisterInterceptor(myAuthInterceptor);
		}
		if (myConsentInterceptor != null) {
			myInterceptorRegistry.unregisterInterceptor(myConsentInterceptor);
		}
	}

	@Override
	@BeforeEach
	public void before() throws Exception {
		super.before();

		// Pre-cache all StructureDefinitions so that query doesn't affect other counts
		myValidationSupport.invalidateCaches();
		myValidationSupport.fetchAllStructureDefinitions();

		myReindexTestHelper = new ReindexTestHelper(myFhirContext, myDaoRegistry, mySearchParamRegistry);
	}

	@ParameterizedTest
	@ValueSource(booleans = { true, false })
	public void syncDatabaseToCache_elasticSearchOrJPA_shouldNotFail(boolean theUseElasticSearch) throws Exception {
		// setup
		if (theUseElasticSearch) {
			myStorageSettings.setStoreResourceInHSearchIndex(true);
			myStorageSettings.setHibernateSearchIndexSearchParams(true);
		}
		// only 1 retry so this test doesn't take forever
		mySubscriptionLoader.setMaxRetries(1);

		// create a single subscription
		String payload = "application/fhir+json";
		Subscription subscription = createSubscription("Patient?", payload, ourServer.getBaseUrl(), null);
		mySubscriptionDao.create(subscription, mySrd);

		// test
		assertDoesNotThrow(() -> {
			mySubscriptionLoader.doSyncResourcesForUnitTest();
		});

		// reset
		mySubscriptionLoader.setMaxRetries(null);
	}

	/**
	 * See the class javadoc before changing the counts in this test!
	 */
	@Test
	public void testExpungeAllVersionsWithTagsDeletesRow() {
		// Setup
		// Create then delete
		for (int i = 0; i < 5; i++) {
			Patient p = new Patient();
			p.setId("TEST" + i);
			p.getMeta().addTag().setSystem("http://foo").setCode("bar");
			p.setActive(true);
			p.addName().setFamily("FOO");
			myPatientDao.update(p, mySrd);

			for (int j = 0; j < 5; j++) {
				p.setActive(!p.getActive());
				myPatientDao.update(p, mySrd);
			}

			myPatientDao.delete(new IdType("Patient/TEST" + i), mySrd);
		}

		myStorageSettings.setExpungeEnabled(true);

		runInTransaction(() -> assertThat(myResourceTableDao.findAll()).isNotEmpty());
		runInTransaction(() -> assertThat(myResourceHistoryTableDao.findAll()).isNotEmpty());

		logAllResources();

		// Test
		myCaptureQueriesListener.clear();
		myPatientDao.expunge(new ExpungeOptions()
			.setExpungeDeletedResources(true), null);

		// Verify
		/*
		 * Note: $expunge is still pretty inefficient. We load all the HFJ_RESOURCE entities
		 * in one shot, but we then load HFJ_RES_VER entities one by one and delete the FK
		 * constraints on both HFJ_RESOURCE and HFJ_RES_VER one by one. This could definitely
		 * stand to be optimized. The one gotcha is that we call an interceptor for each
		 * version being deleted (I think so that MDM can do cleanup?) so we need to be careful
		 * about any batch deletes.
		 */
		assertEquals(47, myCaptureQueriesListener.countSelectQueriesForCurrentThread());
		assertEquals(0, myCaptureQueriesListener.countUpdateQueriesForCurrentThread());
		assertEquals(0, myCaptureQueriesListener.countInsertQueriesForCurrentThread());
		assertEquals(80, myCaptureQueriesListener.countDeleteQueriesForCurrentThread());

		runInTransaction(() -> assertThat(myResourceTableDao.findAll()).isEmpty());
		runInTransaction(() -> assertThat(myResourceHistoryTableDao.findAll()).isEmpty());

	}

	@Test
	public void testTransactionWithManyResourceLinks() {
		// Setup
		List<IIdType> patientIds = new ArrayList<>();
		List<IIdType> orgIds = new ArrayList<>();
		List<IIdType> coverageIds = new ArrayList<>();
		AtomicInteger counter = new AtomicInteger(0);
		for (int i = 0; i < 10; i++) {
			// Server-assigned numeric ID
			coverageIds.add(createResource("Coverage", withStatus("active")));
			// Client-assigned string ID
			patientIds.add(createPatient(withId(UUID.randomUUID().toString()), withActiveTrue()));
			orgIds.add(createOrganization(withId(UUID.randomUUID().toString()), withName("FOO")));
		}

		Supplier<ExplanationOfBenefit> creator = () -> {
			int nextCount = counter.getAndIncrement();
			assert nextCount < coverageIds.size();

			ExplanationOfBenefit retVal = new ExplanationOfBenefit();
			retVal.getMeta().addTag().setSystem("http://foo").setCode(Integer.toString(nextCount % 3));
			retVal.setId(UUID.randomUUID().toString());
			retVal.setPatient(new Reference(patientIds.get(nextCount)));
			retVal.setInsurer(new Reference(orgIds.get(nextCount)));
			retVal.addInsurance().setCoverage(new Reference(coverageIds.get(nextCount)));
			return retVal;
		};

		Supplier<Bundle> transactionCreator = () -> {
			BundleBuilder bb = new BundleBuilder(myFhirContext);
			bb.addTransactionUpdateEntry(creator.get());
			bb.addTransactionUpdateEntry(creator.get());
			bb.addTransactionUpdateEntry(creator.get());
			bb.addTransactionUpdateEntry(creator.get());
			bb.addTransactionUpdateEntry(creator.get());
			return bb.getBundleTyped();
		};

		// Test
		myCaptureQueriesListener.clear();
		mySystemDao.transaction(mySrd, transactionCreator.get());
		myCaptureQueriesListener.logInsertQueries();
		myCaptureQueriesListener.logSelectQueries();

		// Verify
		assertEquals(0, myCaptureQueriesListener.countInsertQueriesRepeated());
		assertEquals(33, myCaptureQueriesListener.countInsertQueries());
		assertEquals(4, myCaptureQueriesListener.countSelectQueries());
		assertEquals(0, myCaptureQueriesListener.countUpdateQueries());
		assertEquals(0, myCaptureQueriesListener.countDeleteQueries());

		// Test again
		myCaptureQueriesListener.clear();
		mySystemDao.transaction(mySrd, transactionCreator.get());

		// Verify again
		assertEquals(0, myCaptureQueriesListener.countInsertQueriesRepeated());
		assertEquals(30, myCaptureQueriesListener.countInsertQueries());
		assertEquals(1, myCaptureQueriesListener.countSelectQueries());
		assertEquals(0, myCaptureQueriesListener.countUpdateQueries());
		assertEquals(0, myCaptureQueriesListener.countDeleteQueries());
	}

	/*
	 * See the class javadoc before changing the counts in this test!
	 */
	@Test
	public void testUpdateWithNoChanges() {
		IIdType orgId = createOrganization(withName("MY ORG"));

		IIdType id = runInTransaction(() -> {
			Patient p = new Patient();
			p.addIdentifier().setSystem("urn:system").setValue("2");
			p.setManagingOrganization(new Reference(orgId));
			return myPatientDao.create(p, mySrd).getId().toUnqualified();
		});

		myCaptureQueriesListener.clear();
		runInTransaction(() -> {
			Patient p = new Patient();
			p.setId(id.getIdPart());
			p.addIdentifier().setSystem("urn:system").setValue("2");
			p.setManagingOrganization(new Reference(orgId));
			myPatientDao.update(p, mySrd);
		});
		myCaptureQueriesListener.logSelectQueriesForCurrentThread();
		assertThat(myCaptureQueriesListener.getSelectQueriesForCurrentThread()).hasSize(4);
		myCaptureQueriesListener.logUpdateQueriesForCurrentThread();
		assertThat(myCaptureQueriesListener.getUpdateQueriesForCurrentThread()).isEmpty();
		assertThat(myCaptureQueriesListener.getInsertQueriesForCurrentThread()).isEmpty();
		assertThat(myCaptureQueriesListener.getDeleteQueriesForCurrentThread()).isEmpty();
	}

	/**
	 * See the class javadoc before changing the counts in this test!
	 */
	@Test
	public void testUpdateWithChanges() {
		IIdType orgId = createOrganization(withName("MY ORG"));
		IIdType orgId2 = createOrganization(withName("MY ORG 2"));

		IIdType id = runInTransaction(() -> {
			Patient p = new Patient();
			p.addIdentifier().setSystem("urn:system").setValue("2");
			p.setManagingOrganization(new Reference(orgId));
			return myPatientDao.create(p, mySrd).getId().toUnqualified();
		});

		myCaptureQueriesListener.clear();
		runInTransaction(() -> {
			Patient p = new Patient();
			p.setId(id.getIdPart());
			p.addIdentifier().setSystem("urn:system").setValue("3");
			p.setManagingOrganization(new Reference(orgId2));
			assertNotNull(myPatientDao.update(p, mySrd).getResource());
		});
		myCaptureQueriesListener.logSelectQueriesForCurrentThread();
		assertThat(myCaptureQueriesListener.getSelectQueriesForCurrentThread()).hasSize(5);
		myCaptureQueriesListener.logUpdateQueriesForCurrentThread();
		assertThat(myCaptureQueriesListener.getUpdateQueriesForCurrentThread()).hasSize(3);
		myCaptureQueriesListener.logInsertQueriesForCurrentThread();
		assertThat(myCaptureQueriesListener.getInsertQueriesForCurrentThread()).hasSize(1);
		myCaptureQueriesListener.logDeleteQueriesForCurrentThread();
		assertThat(myCaptureQueriesListener.getDeleteQueriesForCurrentThread()).isEmpty();
	}

	/**
	 * See the class javadoc before changing the counts in this test!
	 */
	@Test
	public void testUpdateGroup_withAddedReferences_willSucceed() {
		int initialPatientsCount = 30;
		int newPatientsCount = 5;
		int allPatientsCount = initialPatientsCount + newPatientsCount;

		List<IIdType> patientList = createPatients(allPatientsCount);

		myCaptureQueriesListener.clear();
		Group group = createGroup(patientList.subList(0, initialPatientsCount));

		assertQueryCount(31, 0, 3, 0);

		myCaptureQueriesListener.clear();
		group = updateGroup(group, patientList.subList(initialPatientsCount, allPatientsCount));

		assertQueryCount(9, 1, 2, 0);

		assertThat(group.getMember()).hasSize(allPatientsCount);


	}

	/**
	 * See the class javadoc before changing the counts in this test!
	 */
	@Test
	public void testUpdateGroup_NoChangesToReferences() {
		List<IIdType> patientList = createPatients(30);

		myCaptureQueriesListener.clear();
		Group group = createGroup(patientList);

		assertQueryCount(31, 0, 3, 0);

		// Make a change to the group, but don't touch any references in it
		myCaptureQueriesListener.clear();
		group.addIdentifier().setValue("foo");
		group = updateGroup(group, Collections.emptyList());

		myCaptureQueriesListener.logSelectQueries();
		assertQueryCount(4, 1, 2, 0);

		assertThat(group.getMember()).hasSize(30);


	}

	/**
	 * See the class javadoc before changing the counts in this test!
	 */
	@Test
	public void testUpdateWithChangesAndTags() {
		myStorageSettings.setTagStorageMode(JpaStorageSettings.TagStorageModeEnum.NON_VERSIONED);

		IIdType id = runInTransaction(() -> {
			Patient p = new Patient();
			p.getMeta().addTag("http://system", "foo", "display");
			p.addIdentifier().setSystem("urn:system").setValue("2");
			return myPatientDao.create(p, mySrd).getId().toUnqualified();
		});

		runInTransaction(() -> assertEquals(1, myResourceTagDao.count()));

		myCaptureQueriesListener.clear();
		runInTransaction(() -> {
			Patient p = new Patient();
			p.setId(id.getIdPart());
			p.addIdentifier().setSystem("urn:system").setValue("3");
			IBaseResource newRes = myPatientDao.update(p, mySrd).getResource();
			assertEquals(1, newRes.getMeta().getTag().size());
		});
		myCaptureQueriesListener.logSelectQueriesForCurrentThread();
		assertThat(myCaptureQueriesListener.getSelectQueriesForCurrentThread()).hasSize(4);
		myCaptureQueriesListener.logUpdateQueriesForCurrentThread();
		assertThat(myCaptureQueriesListener.getUpdateQueriesForCurrentThread()).hasSize(2);
		myCaptureQueriesListener.logInsertQueriesForCurrentThread();
		assertThat(myCaptureQueriesListener.getInsertQueriesForCurrentThread()).hasSize(1);
		myCaptureQueriesListener.logDeleteQueriesForCurrentThread();
		assertThat(myCaptureQueriesListener.getDeleteQueriesForCurrentThread()).isEmpty();
	}

	/**
	 * See the class javadoc before changing the counts in this test!
	 */
	@Test
	public void testUpdateWithIndexMissingFieldsEnabled() {
		myStorageSettings.setIndexMissingFields(JpaStorageSettings.IndexEnabledEnum.ENABLED);

		IIdType id = runInTransaction(() -> {
			Patient p = new Patient();
			p.addIdentifier().setSystem("urn:system").setValue("2");
			p.addName().setFamily("FAMILY");
			myCaptureQueriesListener.clear();
			return myPatientDao.create(p, mySrd).getId().toUnqualifiedVersionless();
		});
		assertThat(myCaptureQueriesListener.getSelectQueriesForCurrentThread()).isEmpty();
		assertThat(myCaptureQueriesListener.getUpdateQueriesForCurrentThread()).isEmpty();
		assertThat(myCaptureQueriesListener.getInsertQueriesForCurrentThread()).hasSize(6);
		assertThat(myCaptureQueriesListener.getDeleteQueriesForCurrentThread()).isEmpty();
		assertEquals(1, myCaptureQueriesListener.countCommits());
		assertEquals(0, myCaptureQueriesListener.countRollbacks());

		runInTransaction(() -> {
			assertEquals(9, myResourceIndexedSearchParamStringDao.count());
			assertEquals(9, myResourceIndexedSearchParamTokenDao.count());
			assertEquals(3, mySearchParamPresentDao.count());
		});

		// Now update with one additional string index

		runInTransaction(() -> {
			Patient p = new Patient();
			p.setId(id);
			p.addIdentifier().setSystem("urn:system").setValue("2");
			p.addName().setFamily("FAMILY").addGiven("GIVEN");
			myCaptureQueriesListener.clear();
			myPatientDao.update(p, mySrd);
		});
		assertThat(myCaptureQueriesListener.getSelectQueriesForCurrentThread()).hasSize(6);
		assertThat(myCaptureQueriesListener.getUpdateQueriesForCurrentThread()).hasSize(2);
		assertThat(myCaptureQueriesListener.getInsertQueriesForCurrentThread()).hasSize(2);
		assertThat(myCaptureQueriesListener.getDeleteQueriesForCurrentThread()).isEmpty();
		assertEquals(1, myCaptureQueriesListener.countCommits());
		assertEquals(0, myCaptureQueriesListener.countRollbacks());

		runInTransaction(() -> {
			assertEquals(11, myResourceIndexedSearchParamStringDao.count());
			assertEquals(9, myResourceIndexedSearchParamTokenDao.count());
			assertEquals(3, mySearchParamPresentDao.count());
		});

		// Now update with no changes

		runInTransaction(() -> {
			Patient p = new Patient();
			p.setId(id);
			p.addIdentifier().setSystem("urn:system").setValue("2");
			p.addName().setFamily("FAMILY").addGiven("GIVEN");
			myCaptureQueriesListener.clear();
			myPatientDao.update(p, mySrd);
		});
		assertThat(myCaptureQueriesListener.getSelectQueriesForCurrentThread()).hasSize(5);
		assertThat(myCaptureQueriesListener.getUpdateQueriesForCurrentThread()).isEmpty();
		assertThat(myCaptureQueriesListener.getInsertQueriesForCurrentThread()).isEmpty();
		assertThat(myCaptureQueriesListener.getDeleteQueriesForCurrentThread()).isEmpty();
		assertEquals(1, myCaptureQueriesListener.countCommits());
		assertEquals(0, myCaptureQueriesListener.countRollbacks());

		runInTransaction(() -> {
			assertEquals(11, myResourceIndexedSearchParamStringDao.count());
			assertEquals(9, myResourceIndexedSearchParamTokenDao.count());
			assertEquals(3, mySearchParamPresentDao.count());
		});
	}

	/**
	 * See the class javadoc before changing the counts in this test!
	 */
	@Test
	public void testUpdate_DeletesSearchUrlOnlyWhenPresent() {

		Patient p = new Patient();
		p.setActive(false);
		p.addIdentifier().setSystem("http://foo").setValue("123");

		myCaptureQueriesListener.clear();
		IIdType id = myPatientDao.create(p, "Patient?identifier=http://foo|123", mySrd).getId();
		assertEquals(0, myCaptureQueriesListener.countDeleteQueries());
		assertEquals(1L, id.getVersionIdPartAsLong());

		// Update 1 - Should delete search URL
		p.setActive(true);
		myCaptureQueriesListener.clear();
		id = myPatientDao.update(p, "Patient?identifier=http://foo|123", mySrd).getId();
		assertEquals(1, myCaptureQueriesListener.countDeleteQueries());
		assertEquals(2L, id.getVersionIdPartAsLong());

		// Update 2 - Should not try to delete search URL
		p.setActive(false);
		myCaptureQueriesListener.clear();
		id = myPatientDao.update(p, "Patient?identifier=http://foo|123", mySrd).getId();
		assertEquals(0, myCaptureQueriesListener.countDeleteQueries());
		assertEquals(3L, id.getVersionIdPartAsLong());
	}

	/**
	 * See the class javadoc before changing the counts in this test!
	 */
	@Test
	public void testUpdate_DeletesSearchUrlOnlyWhenPresent_NonConditional() {

		Patient p = new Patient();
		p.setActive(false);
		p.addIdentifier().setSystem("http://foo").setValue("123");

		myCaptureQueriesListener.clear();
		IIdType id = myPatientDao.create(p, mySrd).getId();
		assertEquals(0, myCaptureQueriesListener.countDeleteQueries());
		assertEquals(1L, id.getVersionIdPartAsLong());

		// Update 1 - Should not try to delete search URL since none should exist

		p.setActive(true);
		myCaptureQueriesListener.clear();
		id = myPatientDao.update(p, "Patient?identifier=http://foo|123", mySrd).getId();
		assertEquals(0, myCaptureQueriesListener.countDeleteQueries());
		assertEquals(2L, id.getVersionIdPartAsLong());

		// Update 2 - Should not try to delete search URL

		p.setActive(false);
		myCaptureQueriesListener.clear();
		id = myPatientDao.update(p, "Patient?identifier=http://foo|123", mySrd).getId();
		assertEquals(0, myCaptureQueriesListener.countDeleteQueries());
		assertEquals(3L, id.getVersionIdPartAsLong());

	}

	/**
	 * See the class javadoc before changing the counts in this test!
	 */
	@Test
	public void testRead() {
		IIdType id = runInTransaction(() -> {
			Patient p = new Patient();
			p.addIdentifier().setSystem("urn:system").setValue("2");
			return myPatientDao.create(p, mySrd).getId().toUnqualified();
		});

		myCaptureQueriesListener.clear();
		runInTransaction(() -> {
			myPatientDao.read(id.toVersionless(), mySrd);
		});
		myCaptureQueriesListener.logSelectQueriesForCurrentThread();
		assertThat(myCaptureQueriesListener.getSelectQueriesForCurrentThread()).hasSize(2);
		myCaptureQueriesListener.logUpdateQueriesForCurrentThread();
		assertThat(myCaptureQueriesListener.getUpdateQueriesForCurrentThread()).isEmpty();
		myCaptureQueriesListener.logInsertQueriesForCurrentThread();
		assertThat(myCaptureQueriesListener.getInsertQueriesForCurrentThread()).isEmpty();
		myCaptureQueriesListener.logDeleteQueriesForCurrentThread();
		assertThat(myCaptureQueriesListener.getDeleteQueriesForCurrentThread()).isEmpty();
	}

	/**
	 * See the class javadoc before changing the counts in this test!
	 */
	@Test
	public void testValidate() {

		CodeSystem cs = new CodeSystem();
		cs.setUrl("http://foo/cs");
		cs.setContent(CodeSystem.CodeSystemContentMode.COMPLETE);
		cs.addConcept().setCode("bar-1").setDisplay("Bar 1");
		cs.addConcept().setCode("bar-2").setDisplay("Bar 2");
		myCodeSystemDao.create(cs, mySrd);
		ourLog.debug(myFhirContext.newJsonParser().setPrettyPrint(true).encodeResourceToString(cs));

		Observation obs = new Observation();
//		obs.getMeta().addProfile("http://example.com/fhir/StructureDefinition/vitalsigns-2");
		obs.getText().setStatus(Narrative.NarrativeStatus.GENERATED).setDivAsString("<div>Hello</div>");
		obs.getCategoryFirstRep().addCoding().setSystem("http://terminology.hl7.org/CodeSystem/observation-category").setCode("vital-signs");
		obs.setSubject(new Reference("Patient/123"));
		obs.addPerformer(new Reference("Practitioner/123"));
		obs.setEffective(DateTimeType.now());
		obs.setStatus(Observation.ObservationStatus.FINAL);
		obs.setValue(new StringType("This is the value"));
		obs.getCode().addCoding().setSystem("http://foo/cs").setCode("bar-1");
		ourLog.debug(myFhirContext.newJsonParser().setPrettyPrint(true).encodeResourceToString(obs));

		// Validate once
		myCaptureQueriesListener.clear();
		try {
			myObservationDao.validate(obs, null, null, null, null, null, null);
		} catch (PreconditionFailedException e) {
			fail(myFhirContext.newJsonParser().setPrettyPrint(true).encodeResourceToString(e.getOperationOutcome()));
		}
		myCaptureQueriesListener.logSelectQueriesForCurrentThread();
		assertEquals(11, myCaptureQueriesListener.getSelectQueriesForCurrentThread().size());
		assertEquals(0, myCaptureQueriesListener.getUpdateQueriesForCurrentThread().size());
		assertEquals(0, myCaptureQueriesListener.getInsertQueriesForCurrentThread().size());
		assertEquals(0, myCaptureQueriesListener.getDeleteQueriesForCurrentThread().size());
		assertEquals(9, myCaptureQueriesListener.countCommits());

		// Validate again (should rely only on caches)
		myCaptureQueriesListener.clear();
		myObservationDao.validate(obs, null, null, null, null, null, null);
		myCaptureQueriesListener.logSelectQueriesForCurrentThread();
		assertEquals(0, myCaptureQueriesListener.getSelectQueriesForCurrentThread().size());
		myCaptureQueriesListener.logUpdateQueriesForCurrentThread();
		assertThat(myCaptureQueriesListener.getUpdateQueriesForCurrentThread()).isEmpty();
		myCaptureQueriesListener.logInsertQueriesForCurrentThread();
		assertThat(myCaptureQueriesListener.getInsertQueriesForCurrentThread()).isEmpty();
		myCaptureQueriesListener.logDeleteQueriesForCurrentThread();
		assertEquals(0, myCaptureQueriesListener.getDeleteQueriesForCurrentThread().size());
		assertEquals(0, myCaptureQueriesListener.countCommits());
	}

	/**
	 * See the class javadoc before changing the counts in this test!
	 */
	@Test
	public void testVRead() {
		IIdType id = runInTransaction(() -> {
			Patient p = new Patient();
			p.addIdentifier().setSystem("urn:system").setValue("2");
			return myPatientDao.create(p, mySrd).getId().toUnqualified();
		});

		myCaptureQueriesListener.clear();
		runInTransaction(() -> {
			myPatientDao.read(id.withVersion("1"), mySrd);
		});
		myCaptureQueriesListener.logSelectQueriesForCurrentThread();
		assertThat(myCaptureQueriesListener.getSelectQueriesForCurrentThread()).hasSize(2);
		myCaptureQueriesListener.logUpdateQueriesForCurrentThread();
		assertThat(myCaptureQueriesListener.getUpdateQueriesForCurrentThread()).isEmpty();
		myCaptureQueriesListener.logInsertQueriesForCurrentThread();
		assertThat(myCaptureQueriesListener.getInsertQueriesForCurrentThread()).isEmpty();
		myCaptureQueriesListener.logDeleteQueriesForCurrentThread();
		assertThat(myCaptureQueriesListener.getDeleteQueriesForCurrentThread()).isEmpty();
	}

	/**
	 * See the class javadoc before changing the counts in this test!
	 */
	@Test
	public void testCreateWithClientAssignedId() {
		myStorageSettings.setIndexMissingFields(JpaStorageSettings.IndexEnabledEnum.DISABLED);

		runInTransaction(() -> {
			Patient p = new Patient();
			p.getMaritalStatus().setText("123");
			return myPatientDao.create(p, mySrd).getId().toUnqualified();
		});

		myCaptureQueriesListener.clear();

		runInTransaction(() -> {
			Patient p = new Patient();
			p.setId("AAA");
			p.getMaritalStatus().setText("123");
			return myPatientDao.update(p, mySrd).getId().toUnqualified();
		});

		myCaptureQueriesListener.logSelectQueriesForCurrentThread();
		assertThat(myCaptureQueriesListener.getSelectQueriesForCurrentThread()).hasSize(1);
		myCaptureQueriesListener.logUpdateQueriesForCurrentThread();
		assertThat(myCaptureQueriesListener.getUpdateQueriesForCurrentThread()).isEmpty();
		myCaptureQueriesListener.logInsertQueriesForCurrentThread();
		assertEquals(3, myCaptureQueriesListener.getInsertQueriesForCurrentThread().size());
		myCaptureQueriesListener.logDeleteQueriesForCurrentThread();
		assertThat(myCaptureQueriesListener.getDeleteQueriesForCurrentThread()).isEmpty();

		runInTransaction(() -> {
			List<ResourceTable> resources = myResourceTableDao.findAll();
			assertEquals(2, resources.size());
			assertEquals(1, resources.get(0).getVersion());
			assertEquals(1, resources.get(1).getVersion());
		});

	}

	/**
	 * See the class javadoc before changing the counts in this test!
	 */
	@Test
	public void testCreateWithServerAssignedId_AnyClientAssignedIdStrategy() {
		myStorageSettings.setResourceClientIdStrategy(JpaStorageSettings.ClientIdStrategyEnum.ANY);
		myStorageSettings.setIndexMissingFields(JpaStorageSettings.IndexEnabledEnum.DISABLED);

		myCaptureQueriesListener.clear();

		IIdType resourceId = runInTransaction(() -> {
			Patient p = new Patient();
			p.setUserData("ABAB", "ABAB");
			p.getMaritalStatus().setText("123");
			return myPatientDao.create(p, mySrd).getId().toUnqualifiedVersionless();
		});

		myCaptureQueriesListener.logSelectQueriesForCurrentThread();
		assertThat(myCaptureQueriesListener.getSelectQueriesForCurrentThread()).isEmpty();
		myCaptureQueriesListener.logUpdateQueriesForCurrentThread();
		assertEquals(3, myCaptureQueriesListener.getInsertQueriesForCurrentThread().size());
		myCaptureQueriesListener.logDeleteQueriesForCurrentThread();
		assertThat(myCaptureQueriesListener.getUpdateQueriesForCurrentThread()).isEmpty();
		myCaptureQueriesListener.logInsertQueriesForCurrentThread();
		assertThat(myCaptureQueriesListener.getDeleteQueriesForCurrentThread()).isEmpty();

		runInTransaction(() -> {
			List<ResourceTable> resources = myResourceTableDao.findAll();
			String versions = "Resource Versions:\n * " + resources.stream().map(t -> "Resource " + t.getIdDt() + " has version: " + t.getVersion()).collect(Collectors.joining("\n * "));

			for (ResourceTable next : resources) {
				assertEquals(1, next.getVersion(), versions);
				assertNotNull(next.getResourceId());
				assertNotNull(next.getFhirId());
			}
		});

		runInTransaction(() -> {
			Patient patient = myPatientDao.read(resourceId, mySrd);
			assertEquals(resourceId.getIdPart(), patient.getIdElement().getIdPart());
			assertEquals("123", patient.getMaritalStatus().getText());
			assertEquals("1", patient.getIdElement().getVersionIdPart());
		});

	}

	/**
	 * See the class javadoc before changing the counts in this test!
	 */
	@Test
	public void testCreateWithClientAssignedId_AnyClientAssignedIdStrategy() {
		myStorageSettings.setResourceClientIdStrategy(JpaStorageSettings.ClientIdStrategyEnum.ANY);
		myStorageSettings.setIndexMissingFields(JpaStorageSettings.IndexEnabledEnum.DISABLED);

		runInTransaction(() -> {
			Patient p = new Patient();
			p.setUserData("ABAB", "ABAB");
			p.getMaritalStatus().setText("123");
			return myPatientDao.create(p, mySrd).getId().toUnqualified();
		});

		runInTransaction(() -> {
			Patient p = new Patient();
			p.setId("BBB");
			p.getMaritalStatus().setText("123");
			myPatientDao.update(p, mySrd);
		});

		myCaptureQueriesListener.clear();

		runInTransaction(() -> {
			Patient p = new Patient();
			p.setId("AAA");
			p.getMaritalStatus().setText("123");
			myPatientDao.update(p, mySrd);
		});

		myCaptureQueriesListener.logSelectQueriesForCurrentThread();
		assertThat(myCaptureQueriesListener.getSelectQueriesForCurrentThread()).hasSize(1);
		myCaptureQueriesListener.logUpdateQueriesForCurrentThread();
		assertThat(myCaptureQueriesListener.getUpdateQueriesForCurrentThread()).isEmpty();
		myCaptureQueriesListener.logInsertQueriesForCurrentThread();
		assertEquals(3, myCaptureQueriesListener.getInsertQueriesForCurrentThread().size());
		myCaptureQueriesListener.logDeleteQueriesForCurrentThread();
		assertThat(myCaptureQueriesListener.getDeleteQueriesForCurrentThread()).isEmpty();

		runInTransaction(() -> {
			List<ResourceTable> resources = myResourceTableDao.findAll();
			String versions = "Resource Versions:\n * " + resources.stream().map(t -> "Resource " + t.getIdDt() + " has version: " + t.getVersion()).collect(Collectors.joining("\n * "));

			for (ResourceTable next : resources) {
				assertEquals(1, next.getVersion(), versions);
				assertNotNull(next.getResourceId());
				assertNotNull(next.getFhirId());
			}
		});

		runInTransaction(() -> {
			Patient patient = myPatientDao.read(new IdType("Patient/AAA"), mySrd);
			assertEquals("AAA", patient.getIdElement().getIdPart());
			assertEquals("123", patient.getMaritalStatus().getText());
			assertEquals("1", patient.getIdElement().getVersionIdPart());
		});

	}

	/**
	 * See the class javadoc before changing the counts in this test!
	 */
	@Test
	public void testCreateWithClientAssignedId_CheckDisabledMode() {
		when(mySrd.getHeader(eq(JpaConstants.HEADER_UPSERT_EXISTENCE_CHECK))).thenReturn(JpaConstants.HEADER_UPSERT_EXISTENCE_CHECK_DISABLED);

		myCaptureQueriesListener.clear();
		runInTransaction(() -> {
			Patient p = new Patient();
			p.setId("AAA");
			p.getMaritalStatus().setText("123");
			return myPatientDao.update(p, mySrd).getId().toUnqualified();
		});

		myCaptureQueriesListener.logSelectQueriesForCurrentThread();
		assertThat(myCaptureQueriesListener.getSelectQueriesForCurrentThread()).isEmpty();
		myCaptureQueriesListener.logUpdateQueriesForCurrentThread();
		assertThat(myCaptureQueriesListener.getUpdateQueriesForCurrentThread()).isEmpty();
		myCaptureQueriesListener.logInsertQueriesForCurrentThread();
		assertEquals(3, myCaptureQueriesListener.getInsertQueriesForCurrentThread().size());
		myCaptureQueriesListener.logDeleteQueriesForCurrentThread();
		assertThat(myCaptureQueriesListener.getDeleteQueriesForCurrentThread()).isEmpty();
	}

	@Test
	public void testDeleteMultiple() {
		for (int i = 0; i < 10; i++) {
			createPatient(withId("PT" + i), withActiveTrue(), withIdentifier("http://foo", "id" + i), withFamily("Family" + i));
		}

		myStorageSettings.setAllowMultipleDelete(true);

		// Test

		myCaptureQueriesListener.clear();
		DeleteMethodOutcome outcome = myPatientDao.deleteByUrl("Patient?active=true", new SystemRequestDetails());

		// Validate
		assertEquals(12, myCaptureQueriesListener.countSelectQueriesForCurrentThread());
		assertEquals(10, myCaptureQueriesListener.countUpdateQueriesForCurrentThread());
		assertEquals(10, myCaptureQueriesListener.countInsertQueriesForCurrentThread());
		assertEquals(30, myCaptureQueriesListener.countDeleteQueriesForCurrentThread());
		assertEquals(10, outcome.getDeletedEntities().size());
	}

	@SuppressWarnings("unchecked")
	@Test
	public void testDeleteExpungeStep() {
		// Setup
		for (int i = 0; i < 10; i++) {
			createPatient(
				withId("PT" + i),
				withActiveTrue(),
				withIdentifier("http://foo", "id" + i),
				withFamily("Family" + i),
				withTag("http://foo", "blah"));
		}
		List<TypedPidJson> pids = runInTransaction(() -> myResourceTableDao
			.findAll()
			.stream()
			.map(t -> new TypedPidJson(t.getResourceType(), t.getResourceId()))
			.collect(Collectors.toList()));

		runInTransaction(() -> assertEquals(10, myResourceTableDao.count()));

		// Test
		myCaptureQueriesListener.clear();
		RunOutcome outcome = myDeleteExpungeStep.doDeleteExpunge(new ResourceIdListWorkChunkJson(pids, null), myMockJobDataSinkVoid, "instance-id", "chunk-id", false, null);

		// Verify
		assertEquals(1, myCaptureQueriesListener.countSelectQueriesForCurrentThread());
		assertEquals(0, myCaptureQueriesListener.countUpdateQueriesForCurrentThread());
		assertEquals(0, myCaptureQueriesListener.countInsertQueriesForCurrentThread());
		assertEquals(28, myCaptureQueriesListener.countDeleteQueriesForCurrentThread());
		assertEquals(10, outcome.getRecordsProcessed());
		runInTransaction(() -> assertEquals(0, myResourceTableDao.count()));
	}


	/**
	 * See the class javadoc before changing the counts in this test!
	 */
	@Test
	public void testUpdateWithClientAssignedId_DeletesDisabled() {
		myStorageSettings.setIndexMissingFields(JpaStorageSettings.IndexEnabledEnum.DISABLED);
		myStorageSettings.setDeleteEnabled(false);

		runInTransaction(() -> {
			Patient p = new Patient();
			p.setId("AAA");
			p.getMaritalStatus().setText("123");
			myPatientDao.update(p, mySrd).getId().toUnqualified();
		});


		// Second time

		myCaptureQueriesListener.clear();
		runInTransaction(() -> {
			Patient p = new Patient();
			p.setId("AAA");
			p.getMaritalStatus().setText("456");
			myPatientDao.update(p, mySrd).getId().toUnqualified();
		});

		myCaptureQueriesListener.logSelectQueriesForCurrentThread();
		assertThat(myCaptureQueriesListener.getSelectQueriesForCurrentThread()).hasSize(3);
		myCaptureQueriesListener.logUpdateQueriesForCurrentThread();
		assertThat(myCaptureQueriesListener.getUpdateQueriesForCurrentThread()).hasSize(1);
		myCaptureQueriesListener.logInsertQueriesForCurrentThread();
		assertThat(myCaptureQueriesListener.getInsertQueriesForCurrentThread()).hasSize(1);
		myCaptureQueriesListener.logDeleteQueriesForCurrentThread();
		assertThat(myCaptureQueriesListener.getDeleteQueriesForCurrentThread()).isEmpty();

		// Third time (caches all loaded by now)

		myCaptureQueriesListener.clear();
		runInTransaction(() -> {
			Patient p = new Patient();
			p.setId("AAA");
			p.getMaritalStatus().setText("789");
			myPatientDao.update(p, mySrd).getId().toUnqualified();
		});

		myCaptureQueriesListener.logSelectQueriesForCurrentThread();
		assertThat(myCaptureQueriesListener.getSelectQueriesForCurrentThread()).hasSize(3);
		myCaptureQueriesListener.logUpdateQueriesForCurrentThread();
		assertThat(myCaptureQueriesListener.getUpdateQueriesForCurrentThread()).hasSize(1);
		myCaptureQueriesListener.logInsertQueriesForCurrentThread();
		assertThat(myCaptureQueriesListener.getInsertQueriesForCurrentThread()).hasSize(1);
		myCaptureQueriesListener.logDeleteQueriesForCurrentThread();
		assertThat(myCaptureQueriesListener.getDeleteQueriesForCurrentThread()).isEmpty();
	}


	/**
	 * See the class javadoc before changing the counts in this test!
	 */
	@Test
	public void testReferenceToForcedId() {
		myStorageSettings.setIndexMissingFields(JpaStorageSettings.IndexEnabledEnum.DISABLED);

		Patient patient = new Patient();
		patient.setId("P");
		patient.setActive(true);

		myCaptureQueriesListener.clear();
		myPatientDao.update(patient, mySrd);

		/*
		 * Add a resource with a forced ID target link
		 */

		myCaptureQueriesListener.clear();
		Observation observation = new Observation();
		observation.getSubject().setReference("Patient/P");
		myObservationDao.create(observation, mySrd);
		myCaptureQueriesListener.logAllQueriesForCurrentThread();
		// select: lookup forced ID
		assertEquals(1, myCaptureQueriesListener.countSelectQueriesForCurrentThread());
		assertEquals(0, myCaptureQueriesListener.countDeleteQueriesForCurrentThread());
		// insert to: HFJ_RESOURCE, HFJ_RES_VER, HFJ_RES_LINK (subject/patient)
		myCaptureQueriesListener.logInsertQueries();
		assertEquals(4, myCaptureQueriesListener.countInsertQueriesForCurrentThread());
		assertEquals(0, myCaptureQueriesListener.countUpdateQueriesForCurrentThread());

		/*
		 * Add another
		 */

		myCaptureQueriesListener.clear();
		observation = new Observation();
		observation.getSubject().setReference("Patient/P");
		myObservationDao.create(observation, mySrd);
		// select: lookup forced ID
		assertEquals(1, myCaptureQueriesListener.countSelectQueriesForCurrentThread());
		assertEquals(0, myCaptureQueriesListener.countDeleteQueriesForCurrentThread());
		// insert to: HFJ_RESOURCE, HFJ_RES_VER, HFJ_RES_LINK (subject/patient)
		assertEquals(4, myCaptureQueriesListener.countInsertQueriesForCurrentThread());
		assertEquals(0, myCaptureQueriesListener.countUpdateQueriesForCurrentThread());

	}


	/**
	 * See the class javadoc before changing the counts in this test!
	 */
	@Test
	public void testReferenceToForcedId_DeletesDisabled() {
		myStorageSettings.setIndexMissingFields(JpaStorageSettings.IndexEnabledEnum.DISABLED);
		myStorageSettings.setDeleteEnabled(false);

		Patient patient = new Patient();
		patient.setId("P");
		patient.setActive(true);

		myCaptureQueriesListener.clear();
		myPatientDao.update(patient, mySrd);

		/*
		 * Add a resource with a forced ID target link
		 */

		myCaptureQueriesListener.clear();
		Observation observation = new Observation();
		observation.getSubject().setReference("Patient/P");
		myObservationDao.create(observation, mySrd);
		myCaptureQueriesListener.logSelectQueries();
		assertEquals(0, myCaptureQueriesListener.countSelectQueriesForCurrentThread());
		assertEquals(0, myCaptureQueriesListener.countDeleteQueriesForCurrentThread());
		// insert to: HFJ_RESOURCE, HFJ_RES_VER, HFJ_RES_LINK
		assertEquals(4, myCaptureQueriesListener.countInsertQueriesForCurrentThread());
		assertEquals(0, myCaptureQueriesListener.countUpdateQueriesForCurrentThread());
		assertNoPartitionSelectors();

		/*
		 * Add another
		 */

		myCaptureQueriesListener.clear();
		observation = new Observation();
		observation.getSubject().setReference("Patient/P");
		myObservationDao.create(observation, mySrd);
		// select: no lookups needed because of cache
		assertEquals(0, myCaptureQueriesListener.countSelectQueriesForCurrentThread());
		assertEquals(0, myCaptureQueriesListener.countDeleteQueriesForCurrentThread());
		// insert to: HFJ_RESOURCE, HFJ_RES_VER, HFJ_RES_LINK
		assertEquals(4, myCaptureQueriesListener.countInsertQueriesForCurrentThread());
		assertEquals(0, myCaptureQueriesListener.countUpdateQueriesForCurrentThread());
	}

	@ParameterizedTest
	@CsvSource({
		// OptimisticLock  OptimizeMode      ExpectedSelect  ExpectedUpdate
		"  false,          CURRENT_VERSION,  1,              0",
		"  true,           CURRENT_VERSION,  11,             0",
		"  false,          ALL_VERSIONS,     11,             0",
		"  true,           ALL_VERSIONS,     21,             0",
	})
	public void testReindexJob_OptimizeStorage(boolean theOptimisticLock, ReindexParameters.OptimizeStorageModeEnum theOptimizeStorageModeEnum, int theExpectedSelectCount, int theExpectedUpdateCount) {
		// Setup
		ResourceIdListWorkChunkJson data = new ResourceIdListWorkChunkJson();
		IIdType patientId = createPatient(withActiveTrue());
		IIdType orgId = createOrganization(withName("MY ORG"));
		for (int i = 0; i < 10; i++) {
			Patient p = new Patient();
			p.setId(patientId.toUnqualifiedVersionless());
			p.setActive(true);
			p.addIdentifier().setValue("" + i);
			p.setManagingOrganization(new Reference(orgId));
			myPatientDao.update(p, mySrd);
		}
		data.addTypedPidWithNullPartitionForUnitTest("Patient", patientId.getIdPartAsLong());
		for (int i = 0; i < 9; i++) {
			IIdType nextPatientId = createPatient(withActiveTrue());
			data.addTypedPidWithNullPartitionForUnitTest("Patient", nextPatientId.getIdPartAsLong());
		}

		ReindexJobParameters params = new ReindexJobParameters()
			.setOptimizeStorage(theOptimizeStorageModeEnum)
			.setReindexSearchParameters(ReindexParameters.ReindexSearchParametersEnum.NONE)
			.setOptimisticLock(theOptimisticLock);

		// execute
		myCaptureQueriesListener.clear();
		JobInstance instance = new JobInstance();
		StepExecutionDetails<ReindexJobParameters, ResourceIdListWorkChunkJson> stepExecutionDetails = new StepExecutionDetails<>(
			params,
			data,
			instance,
			myMockWorkChunk
		);
		RunOutcome outcome = myReindexStep.run(stepExecutionDetails, myMockJobDataSinkReindexResults);

		// validate
		assertThat(myCaptureQueriesListener.getSelectQueriesForCurrentThread()).hasSize(theExpectedSelectCount);
		assertThat(myCaptureQueriesListener.getUpdateQueriesForCurrentThread()).hasSize(theExpectedUpdateCount);
		assertThat(myCaptureQueriesListener.getInsertQueriesForCurrentThread()).isEmpty();
		assertThat(myCaptureQueriesListener.getDeleteQueriesForCurrentThread()).isEmpty();
		assertEquals(10, outcome.getRecordsProcessed());
	}

	@Test
	public void testReindexJob_ComboParamIndexesInUse() {
		myStorageSettings.setUniqueIndexesEnabled(true);
		myReindexTestHelper.createUniqueCodeSearchParameter();
		myReindexTestHelper.createNonUniqueStatusAndCodeSearchParameter();

		Bundle inputBundle = myReindexTestHelper.createTransactionBundleWith20Observation(false);
		Bundle transactionResonse = mySystemDao.transaction(mySrd, inputBundle);
		ResourceIdListWorkChunkJson data = new ResourceIdListWorkChunkJson();
		transactionResonse
			.getEntry()
			.stream()
			.map(t->new IdType(t.getResponse().getLocation()))
			.forEach(t->data.addTypedPidWithNullPartitionForUnitTest("Observation", t.getIdPartAsLong()));

        runInTransaction(() -> {
            assertEquals(24L, myResourceTableDao.count());
            assertEquals(20L, myResourceIndexedComboStringUniqueDao.count());
            assertEquals(20L, myResourceIndexedComboTokensNonUniqueDao.count());
        });

		logAllUniqueIndexes();

        ReindexJobParameters params = new ReindexJobParameters()
                .setOptimizeStorage(ReindexParameters.OptimizeStorageModeEnum.NONE)
                .setReindexSearchParameters(ReindexParameters.ReindexSearchParametersEnum.ALL)
                .setOptimisticLock(false);

        // execute
        myCaptureQueriesListener.clear();
		JobInstance instance = new JobInstance();
		StepExecutionDetails<ReindexJobParameters, ResourceIdListWorkChunkJson> stepExecutionDetails = new StepExecutionDetails<>(
			params,
			data,
			instance,
			myMockWorkChunk
		);
		RunOutcome outcome = myReindexStep.run(stepExecutionDetails, myMockJobDataSinkReindexResults);
		assertEquals(20, outcome.getRecordsProcessed());

		// validate
		assertEquals(4, myCaptureQueriesListener.getSelectQueriesForCurrentThread().size());
		assertEquals(0, myCaptureQueriesListener.getUpdateQueriesForCurrentThread().size());
		assertEquals(0, myCaptureQueriesListener.getInsertQueriesForCurrentThread().size());
		assertEquals(0, myCaptureQueriesListener.getDeleteQueriesForCurrentThread().size());
	}

	public void assertNoPartitionSelectors() {
		List<SqlQuery> selectQueries = myCaptureQueriesListener.getSelectQueriesForCurrentThread();
		for (SqlQuery next : selectQueries) {
			assertThat(countMatches(next.getSql(true, true).toLowerCase(), "partition_id is null")).as(() -> next.getSql(true, true)).isEqualTo(0);
			assertThat(countMatches(next.getSql(true, true).toLowerCase(), "partition_id=")).as(() -> next.getSql(true, true)).isEqualTo(0);
			assertThat(countMatches(next.getSql(true, true).toLowerCase(), "partition_id =")).as(() -> next.getSql(true, true)).isEqualTo(0);
		}
	}

	/**
	 * See the class javadoc before changing the counts in this test!
	 */
	@Test
	public void testHistory_Server() {
		myStorageSettings.setHistoryCountMode(HistoryCountModeEnum.COUNT_ACCURATE);

		runInTransaction(() -> {
			Patient p = new Patient();
			p.setId("A");
			p.addIdentifier().setSystem("urn:system").setValue("1");
			myPatientDao.update(p, mySrd).getId().toUnqualified();

			p = new Patient();
			p.setId("B");
			p.addIdentifier().setSystem("urn:system").setValue("2");
			myPatientDao.update(p, mySrd).getId().toUnqualified();

			p = new Patient();
			p.addIdentifier().setSystem("urn:system").setValue("2");
			myPatientDao.create(p, mySrd).getId().toUnqualified();
		});

		myCaptureQueriesListener.clear();
		runInTransaction(() -> {
			IBundleProvider history = mySystemDao.history(null, null, null, null);
			assertEquals(3, history.getResources(0, 99).size());
		});
		myCaptureQueriesListener.logSelectQueriesForCurrentThread();
		// Perform count, Search history table, resolve forced IDs
		assertThat(myCaptureQueriesListener.getSelectQueriesForCurrentThread()).hasSize(2);
		assertNoPartitionSelectors();
		myCaptureQueriesListener.logUpdateQueriesForCurrentThread();
		assertThat(myCaptureQueriesListener.getUpdateQueriesForCurrentThread()).isEmpty();
		myCaptureQueriesListener.logInsertQueriesForCurrentThread();
		assertThat(myCaptureQueriesListener.getInsertQueriesForCurrentThread()).isEmpty();
		myCaptureQueriesListener.logDeleteQueriesForCurrentThread();
		assertThat(myCaptureQueriesListener.getDeleteQueriesForCurrentThread()).isEmpty();

		// Second time should leverage forced ID cache
		myCaptureQueriesListener.clear();
		runInTransaction(() -> {
			IBundleProvider history = mySystemDao.history(null, null, null, null);
			assertEquals(3, history.getResources(0, 99).size());
		});
		myCaptureQueriesListener.logSelectQueriesForCurrentThread();
		// Perform count, Search history table
		assertThat(myCaptureQueriesListener.getSelectQueriesForCurrentThread()).hasSize(2);
		myCaptureQueriesListener.logUpdateQueriesForCurrentThread();
		assertThat(myCaptureQueriesListener.getUpdateQueriesForCurrentThread()).isEmpty();
		myCaptureQueriesListener.logInsertQueriesForCurrentThread();
		assertThat(myCaptureQueriesListener.getInsertQueriesForCurrentThread()).isEmpty();
		myCaptureQueriesListener.logDeleteQueriesForCurrentThread();
		assertThat(myCaptureQueriesListener.getDeleteQueriesForCurrentThread()).isEmpty();
	}


	/**
	 * This could definitely stand to be optimized some, since we load tags individually
	 * for each resource
	 *
	 * See the class javadoc before changing the counts in this test!
	 */
	@Test
	public void testHistory_Server_WithTags() {
		myStorageSettings.setHistoryCountMode(HistoryCountModeEnum.COUNT_ACCURATE);

		runInTransaction(() -> {
			Patient p = new Patient();
			p.getMeta().addTag("system", "code1", "displaY1");
			p.getMeta().addTag("system", "code2", "displaY2");
			p.setId("A");
			p.addIdentifier().setSystem("urn:system").setValue("1");
			myPatientDao.update(p, mySrd).getId().toUnqualified();

			p = new Patient();
			p.getMeta().addTag("system", "code1", "displaY1");
			p.getMeta().addTag("system", "code2", "displaY2");
			p.setId("B");
			p.addIdentifier().setSystem("urn:system").setValue("2");
			myPatientDao.update(p, mySrd).getId().toUnqualified();

			p = new Patient();
			p.getMeta().addTag("system", "code1", "displaY1");
			p.getMeta().addTag("system", "code2", "displaY2");
			p.addIdentifier().setSystem("urn:system").setValue("2");
			myPatientDao.create(p, mySrd).getId().toUnqualified();
		});

		myCaptureQueriesListener.clear();
		runInTransaction(() -> {
			IBundleProvider history = mySystemDao.history(null, null, null, null);
			assertEquals(3, history.getResources(0, 3).size());
		});
		myCaptureQueriesListener.logSelectQueriesForCurrentThread();
		// Perform count, Search history table, resolve forced IDs, load tags (x3)
		assertThat(myCaptureQueriesListener.getSelectQueriesForCurrentThread()).hasSize(5);
		myCaptureQueriesListener.logUpdateQueriesForCurrentThread();
		assertThat(myCaptureQueriesListener.getUpdateQueriesForCurrentThread()).isEmpty();
		myCaptureQueriesListener.logInsertQueriesForCurrentThread();
		assertThat(myCaptureQueriesListener.getInsertQueriesForCurrentThread()).isEmpty();
		myCaptureQueriesListener.logDeleteQueriesForCurrentThread();
		assertThat(myCaptureQueriesListener.getDeleteQueriesForCurrentThread()).isEmpty();

		// Second time should leverage forced ID cache
		myCaptureQueriesListener.clear();
		runInTransaction(() -> {
			IBundleProvider history = mySystemDao.history(null, null, null, null);
			assertEquals(3, history.getResources(0, 3).size());
		});
		myCaptureQueriesListener.logSelectQueriesForCurrentThread();
		// Perform count, Search history table, load tags (x3)
		assertThat(myCaptureQueriesListener.getSelectQueriesForCurrentThread()).hasSize(5);
		myCaptureQueriesListener.logUpdateQueriesForCurrentThread();
		assertThat(myCaptureQueriesListener.getUpdateQueriesForCurrentThread()).isEmpty();
		myCaptureQueriesListener.logInsertQueriesForCurrentThread();
		assertThat(myCaptureQueriesListener.getInsertQueriesForCurrentThread()).isEmpty();
		myCaptureQueriesListener.logDeleteQueriesForCurrentThread();
		assertThat(myCaptureQueriesListener.getDeleteQueriesForCurrentThread()).isEmpty();
	}


	/**
	 * See the class javadoc before changing the counts in this test!
	 */
	@Test
	public void testSearchAndPageThroughResults_SmallChunksOnSameBundleProvider() {
		List<String> ids = create150Patients();

		myCaptureQueriesListener.clear();
		IBundleProvider search = myPatientDao.search(new SearchParameterMap(), mySrd);
		List<String> foundIds = new ArrayList<>();
		for (int i = 0; i < 170; i += 10) {
			List<IBaseResource> nextChunk = search.getResources(i, i + 10);
			nextChunk.forEach(t -> foundIds.add(t.getIdElement().toUnqualifiedVersionless().getValue()));
		}

		assertThat(foundIds).hasSize(ids.size());
		ids.sort(Comparator.naturalOrder());
		foundIds.sort(Comparator.naturalOrder());
		assertEquals(ids, foundIds);

		// This really generates a surprising number of selects and commits. We
		// could stand to reduce this!
		myCaptureQueriesListener.logSelectQueries();
		assertEquals(56, myCaptureQueriesListener.countSelectQueries());
		assertEquals(71, myCaptureQueriesListener.countCommits());
		assertEquals(0, myCaptureQueriesListener.countRollbacks());
	}

	/**
	 * See the class javadoc before changing the counts in this test!
	 */
	@Test
	public void testSearchAndPageThroughResults_LargeChunksOnIndependentBundleProvider() {
		List<String> ids = create150Patients();

		myCaptureQueriesListener.clear();
		IBundleProvider search = myPatientDao.search(new SearchParameterMap(), mySrd);
		List<String> foundIds = new ArrayList<>();
		for (int i = 0; i < 170; i += 60) {
			List<IBaseResource> nextChunk = search.getResources(i, i + 60);
			nextChunk.forEach(t -> foundIds.add(t.getIdElement().toUnqualifiedVersionless().getValue()));
			search = myPagingProvider.retrieveResultList(mySrd, search.getUuid());
		}

		ids.sort(Comparator.naturalOrder());
		foundIds.sort(Comparator.naturalOrder());
		assertEquals(ids, foundIds);

		assertEquals(22, myCaptureQueriesListener.countSelectQueries());
		assertEquals(21, myCaptureQueriesListener.countCommits());
		assertEquals(0, myCaptureQueriesListener.countRollbacks());
	}

	/**
	 * See the class javadoc before changing the counts in this test!
	 */
	@Test
	public void testSearchAndPageThroughResults_LargeChunksOnSameBundleProvider_Synchronous() {
		List<String> ids = create150Patients();

		myCaptureQueriesListener.clear();
		IBundleProvider search = myPatientDao.search(SearchParameterMap.newSynchronous(), mySrd);
		List<String> foundIds = new ArrayList<>();
		for (int i = 0; i < 170; i += 60) {
			List<IBaseResource> nextChunk = search.getResources(i, i + 60);
			nextChunk.forEach(t -> foundIds.add(t.getIdElement().toUnqualifiedVersionless().getValue()));
		}

		ids.sort(Comparator.naturalOrder());
		foundIds.sort(Comparator.naturalOrder());
		assertEquals(ids, foundIds);

		assertEquals(2, myCaptureQueriesListener.countSelectQueries());
		assertEquals(1, myCaptureQueriesListener.countCommits());
		assertEquals(0, myCaptureQueriesListener.countRollbacks());
	}

	@Nonnull
	private List<String> create150Patients() {
		BundleBuilder b = new BundleBuilder(myFhirContext);
		List<String> ids = new ArrayList<>();
		for (int i = 0; i < 150; i++) {
			Patient p = new Patient();
			String nextId = "Patient/A" + i;
			ids.add(nextId);
			p.setId(nextId);
			b.addTransactionUpdateEntry(p);
		}
		mySystemDao.transaction(mySrd, b.getBundleTyped());
		return ids;
	}

	@Test
	public void testSearchByMultipleIds() {
		// Setup
		List<String> idValues = new ArrayList<>();
		for (int i = 0; i < 5; i++) {
			// Client assigned and server assigned IDs
			idValues.add(createPatient(withId(UUID.randomUUID().toString()), withActiveTrue()).toUnqualifiedVersionless().getValue());
			idValues.add(createPatient(withActiveTrue()).toUnqualifiedVersionless().getValue());
		}
		String[] idValueArray = idValues.toArray(new String[0]);

		// Test
		SearchParameterMap map = SearchParameterMap.newSynchronous();
		map.add(IAnyResource.SP_RES_ID, new TokenOrListParam(null, idValueArray));
		myCaptureQueriesListener.clear();
		IBundleProvider outcome = myPatientDao.search(map, mySrd);
		List<String> values = toUnqualifiedVersionlessIdValues(outcome);

		// Verify
		myCaptureQueriesListener.logSelectQueries();
		assertEquals(2, myCaptureQueriesListener.countSelectQueries());
		assertThat(values).asList().containsExactlyInAnyOrder(idValueArray);

		// Now invalidate the caches, should add one more query
		myMemoryCacheService.invalidateAllCaches();
		map = SearchParameterMap.newSynchronous();
		map.add(IAnyResource.SP_RES_ID, new TokenOrListParam(null, idValueArray));
		myCaptureQueriesListener.clear();
		outcome = myPatientDao.search(map, mySrd);
		values = toUnqualifiedVersionlessIdValues(outcome);

		// Verify
		myCaptureQueriesListener.logSelectQueries();
		assertEquals(3, myCaptureQueriesListener.countSelectQueries());
		assertThat(values).asList().containsExactlyInAnyOrder(idValueArray);

		// And again, should be cached once more
		map = SearchParameterMap.newSynchronous();
		map.add(IAnyResource.SP_RES_ID, new TokenOrListParam(null, idValueArray));
		myCaptureQueriesListener.clear();
		outcome = myPatientDao.search(map, mySrd);
		values = toUnqualifiedVersionlessIdValues(outcome);

		// Verify
		myCaptureQueriesListener.logSelectQueries();
		assertEquals(2, myCaptureQueriesListener.countSelectQueries());
		assertThat(values).asList().containsExactlyInAnyOrder(idValueArray);

	}


	/**
	 * See the class javadoc before changing the counts in this test!
	 */
	@Test
	public void testSearchUsingOffsetMode_Explicit() {
		for (int i = 0; i < 10; i++) {
			createPatient(withId("A" + i), withActiveTrue());
		}

		SearchParameterMap map = new SearchParameterMap();
		map.setLoadSynchronousUpTo(5);
		map.setOffset(0);
		map.add("active", new TokenParam("true"));

		// First page
		myCaptureQueriesListener.clear();
		Bundle outcome = myClient.search().forResource("Patient").where(Patient.ACTIVE.exactly().code("true")).offset(0).count(5).returnBundle(Bundle.class).execute();
		assertThat(toUnqualifiedVersionlessIdValues(outcome)).as(toUnqualifiedVersionlessIdValues(outcome).toString()).containsExactlyInAnyOrder("Patient/A0", "Patient/A1", "Patient/A2", "Patient/A3", "Patient/A4");
		myCaptureQueriesListener.logSelectQueries();
		assertEquals(2, myCaptureQueriesListener.countSelectQueries());
		assertThat(myCaptureQueriesListener.getSelectQueries().get(0).getSql(true, false)).contains("SELECT t0.RES_ID FROM HFJ_SPIDX_TOKEN t0");
		assertThat(myCaptureQueriesListener.getSelectQueries().get(0).getSql(true, false)).contains("fetch first '6'");
		assertEquals(0, myCaptureQueriesListener.countInsertQueries());
		assertEquals(0, myCaptureQueriesListener.countUpdateQueries());
		assertEquals(0, myCaptureQueriesListener.countDeleteQueries());
		assertEquals(1, myCaptureQueriesListener.countCommits());
		assertEquals(0, myCaptureQueriesListener.countRollbacks());

		assertThat(outcome.getLink("next").getUrl()).contains("Patient?_count=5&_offset=5&active=true");

		// Second page
		myCaptureQueriesListener.clear();
		outcome = myClient.search().forResource("Patient").where(Patient.ACTIVE.exactly().code("true")).offset(5).count(5).returnBundle(Bundle.class).execute();
		assertThat(toUnqualifiedVersionlessIdValues(outcome)).as(toUnqualifiedVersionlessIdValues(outcome).toString()).containsExactlyInAnyOrder("Patient/A5", "Patient/A6", "Patient/A7", "Patient/A8", "Patient/A9");
		myCaptureQueriesListener.logSelectQueries();
		assertEquals(2, myCaptureQueriesListener.countSelectQueries());
		assertThat(myCaptureQueriesListener.getSelectQueries().get(0).getSql(true, false)).contains("SELECT t0.RES_ID FROM HFJ_SPIDX_TOKEN t0");
		assertThat(myCaptureQueriesListener.getSelectQueries().get(0).getSql(true, false)).contains("fetch next '11'");
		assertThat(myCaptureQueriesListener.getSelectQueries().get(0).getSql(true, false)).contains("offset '5'");
		assertEquals(0, myCaptureQueriesListener.countInsertQueries());
		assertEquals(0, myCaptureQueriesListener.countUpdateQueries());
		assertEquals(0, myCaptureQueriesListener.countDeleteQueries());
		assertEquals(1, myCaptureQueriesListener.countCommits());
		assertEquals(0, myCaptureQueriesListener.countRollbacks());

		assertNull(outcome.getLink("next"));
	}


	/**
	 * See the class javadoc before changing the counts in this test!
	 */
	@Test
	public void testSearchUsingForcedIdReference() {

		Patient patient = new Patient();
		patient.setId("P");
		patient.setActive(true);
		myPatientDao.update(patient, mySrd);

		Observation obs = new Observation();
		obs.getSubject().setReference("Patient/P");
		myObservationDao.create(obs, mySrd);

		SearchParameterMap map = new SearchParameterMap();
		map.setLoadSynchronous(true);
		map.add("subject", new ReferenceParam("Patient/P"));

		myCaptureQueriesListener.clear();
		assertEquals(1, myObservationDao.search(map, mySrd).sizeOrThrowNpe());
		// (not resolve forced ID), Perform search, load result
		assertEquals(2, myCaptureQueriesListener.countSelectQueriesForCurrentThread());
		assertNoPartitionSelectors();
		assertEquals(0, myCaptureQueriesListener.countInsertQueriesForCurrentThread());
		assertEquals(0, myCaptureQueriesListener.countUpdateQueriesForCurrentThread());
		assertEquals(0, myCaptureQueriesListener.countDeleteQueriesForCurrentThread());

		/*
		 * Again
		 */

		myCaptureQueriesListener.clear();
		assertEquals(1, myObservationDao.search(map, mySrd).sizeOrThrowNpe());
		myCaptureQueriesListener.logAllQueriesForCurrentThread();
		// (not resolve forced ID), Perform search, load result (this time we reuse the cached forced-id resolution)
		assertEquals(2, myCaptureQueriesListener.countSelectQueriesForCurrentThread());
		assertEquals(0, myCaptureQueriesListener.countInsertQueriesForCurrentThread());
		assertEquals(0, myCaptureQueriesListener.countUpdateQueriesForCurrentThread());
		assertEquals(0, myCaptureQueriesListener.countDeleteQueriesForCurrentThread());
	}


	/**
	 * See the class javadoc before changing the counts in this test!
	 */
	@Test
	public void testSearchUsingForcedIdReference_DeletedDisabled() {
		myStorageSettings.setDeleteEnabled(false);

		Patient patient = new Patient();
		patient.setId("P");
		patient.setActive(true);
		myPatientDao.update(patient, mySrd);

		Observation obs = new Observation();
		obs.getSubject().setReference("Patient/P");
		myObservationDao.create(obs, mySrd);

		SearchParameterMap map = new SearchParameterMap();
		map.setLoadSynchronous(true);
		map.add("subject", new ReferenceParam("Patient/P"));

		myCaptureQueriesListener.clear();
		assertEquals(1, myObservationDao.search(map, mySrd).sizeOrThrowNpe());
		myCaptureQueriesListener.logAllQueriesForCurrentThread();
		// (not Resolve forced ID), Perform search, load result
		assertEquals(2, myCaptureQueriesListener.countSelectQueriesForCurrentThread());
		assertEquals(0, myCaptureQueriesListener.countInsertQueriesForCurrentThread());
		assertEquals(0, myCaptureQueriesListener.countUpdateQueriesForCurrentThread());
		assertEquals(0, myCaptureQueriesListener.countDeleteQueriesForCurrentThread());

		/*
		 * Again
		 */

		myCaptureQueriesListener.clear();
		assertEquals(1, myObservationDao.search(map, mySrd).sizeOrThrowNpe());
		myCaptureQueriesListener.logAllQueriesForCurrentThread();
		// (NO resolve forced ID), Perform search, load result
		assertEquals(2, myCaptureQueriesListener.countSelectQueriesForCurrentThread());
		assertEquals(0, myCaptureQueriesListener.countInsertQueriesForCurrentThread());
		assertEquals(0, myCaptureQueriesListener.countUpdateQueriesForCurrentThread());
		assertEquals(0, myCaptureQueriesListener.countDeleteQueriesForCurrentThread());
	}


	/**
	 * See the class javadoc before changing the counts in this test!
	 */
	@Test
	public void testSearchOnChainedToken() {
		Patient patient = new Patient();
		patient.setId("P");
		patient.addIdentifier().setSystem("sys").setValue("val");
		myPatientDao.update(patient, mySrd);

		Observation obs = new Observation();
		obs.setId("O");
		obs.getSubject().setReference("Patient/P");
		myObservationDao.update(obs, mySrd);

		SearchParameterMap map = SearchParameterMap.newSynchronous(Observation.SP_SUBJECT, new ReferenceParam("identifier", "sys|val"));
		myCaptureQueriesListener.clear();
		IBundleProvider outcome = myObservationDao.search(map, mySrd);
		assertThat(toUnqualifiedVersionlessIdValues(outcome)).containsExactlyInAnyOrder("Observation/O");

		assertEquals(2, myCaptureQueriesListener.countSelectQueriesForCurrentThread());
		assertEquals(0, myCaptureQueriesListener.countInsertQueriesForCurrentThread());
		assertEquals(0, myCaptureQueriesListener.countUpdateQueriesForCurrentThread());
		assertEquals(0, myCaptureQueriesListener.countDeleteQueriesForCurrentThread());

		myCaptureQueriesListener.logSelectQueriesForCurrentThread();
		String sql = myCaptureQueriesListener.getSelectQueriesForCurrentThread().get(0).getSql(true, true).toLowerCase();
		assertThat(countMatches(sql, "join")).as(sql).isEqualTo(1);
	}


	/**
	 * See the class javadoc before changing the counts in this test!
	 */
	@Test
	public void testSearchOnReverseInclude() {
		Patient patient = new Patient();
		patient.getMeta().addTag("http://system", "value1", "display");
		patient.setId("P1");
		patient.getNameFirstRep().setFamily("FAM1");
		myPatientDao.update(patient, mySrd);

		patient = new Patient();
		patient.setId("P2");
		patient.getMeta().addTag("http://system", "value1", "display");
		patient.getNameFirstRep().setFamily("FAM2");
		myPatientDao.update(patient, mySrd);

		for (int i = 0; i < 3; i++) {
			CareTeam ct = new CareTeam();
			ct.setId("CT1-" + i);
			ct.getMeta().addTag("http://system", "value11", "display");
			ct.getSubject().setReference("Patient/P1");
			myCareTeamDao.update(ct, mySrd);

			ct = new CareTeam();
			ct.setId("CT2-" + i);
			ct.getMeta().addTag("http://system", "value22", "display");
			ct.getSubject().setReference("Patient/P2");
			myCareTeamDao.update(ct, mySrd);
		}

		SearchParameterMap map = SearchParameterMap.newSynchronous().addRevInclude(CareTeam.INCLUDE_SUBJECT).setSort(new SortSpec(Patient.SP_NAME));

		myCaptureQueriesListener.clear();
		IBundleProvider outcome = myPatientDao.search(map, mySrd);
		assertEquals(SimpleBundleProvider.class, outcome.getClass());
		assertThat(toUnqualifiedVersionlessIdValues(outcome)).containsExactlyInAnyOrder("Patient/P1", "CareTeam/CT1-0", "CareTeam/CT1-1", "CareTeam/CT1-2", "Patient/P2", "CareTeam/CT2-0", "CareTeam/CT2-1", "CareTeam/CT2-2");

		myCaptureQueriesListener.logSelectQueriesForCurrentThread();
		assertThat(myCaptureQueriesListener.getSelectQueriesForCurrentThread()).hasSize(4);
		assertThat(myCaptureQueriesListener.getInsertQueriesForCurrentThread()).isEmpty();
		assertThat(myCaptureQueriesListener.getUpdateQueriesForCurrentThread()).isEmpty();
		assertThat(myCaptureQueriesListener.getDeleteQueriesForCurrentThread()).isEmpty();
	}


	@Test
	public void testSearchWithRevInclude() {
		Questionnaire q = new Questionnaire();
		q.setId("q");
		q.setUrl("http://foo");
		q.setVersion("1.0");
		myQuestionnaireDao.update(q, mySrd);

		QuestionnaireResponse qr = new QuestionnaireResponse();
		qr.setId("qr");
		qr.setQuestionnaire("http://foo");
		myQuestionnaireResponseDao.update(qr, mySrd);

		logAllResourceLinks();

		SearchParameterMap map = new SearchParameterMap();
		map.setLoadSynchronous(true);
		map.add("_id", new ReferenceParam("Questionnaire/q"));
		map.addRevInclude(QuestionnaireResponse.INCLUDE_QUESTIONNAIRE);
		IFhirResourceDao<?> dao = myQuestionnaireDao;
		dao.search(map, mySrd);

		myCaptureQueriesListener.clear();
		IBundleProvider outcome = dao.search(map, mySrd);
		toUnqualifiedVersionlessIdValues(outcome);
		myCaptureQueriesListener.logSelectQueries();
		assertEquals(3, myCaptureQueriesListener.countSelectQueries());

		myCaptureQueriesListener.clear();
		outcome = dao.search(map, mySrd);
		toUnqualifiedVersionlessIdValues(outcome);
		assertEquals(3, myCaptureQueriesListener.countSelectQueries());
	}


	/**
	 * See the class javadoc before changing the counts in this test!
	 */
	@Test
	public void testSearchWithMultipleIncludes_Async() {
		// Setup
		createPatient(withId("A"), withFamily("Hello"));
		createEncounter(withId("E"), withIdentifier("http://foo", "bar"));
		createObservation(withId("O"), withSubject("Patient/A"), withEncounter("Encounter/E"));
		List<String> ids;

		// Test
		myCaptureQueriesListener.clear();
		SearchParameterMap map = new SearchParameterMap();
		map.addInclude(Observation.INCLUDE_ENCOUNTER);
		map.addInclude(Observation.INCLUDE_PATIENT);
		map.addInclude(Observation.INCLUDE_SUBJECT);
		IBundleProvider results = myObservationDao.search(map, mySrd);
		assertEquals(PersistedJpaSearchFirstPageBundleProvider.class, results.getClass());
		ids = toUnqualifiedVersionlessIdValues(results);
		assertThat(ids).containsExactlyInAnyOrder("Patient/A", "Encounter/E", "Observation/O");

		// Verify
		myCaptureQueriesListener.logSelectQueriesForCurrentThread();
		assertThat(myCaptureQueriesListener.getSelectQueriesForCurrentThread()).hasSize(7);
		assertThat(myCaptureQueriesListener.getInsertQueriesForCurrentThread()).hasSize(3);
		assertThat(myCaptureQueriesListener.getUpdateQueriesForCurrentThread()).hasSize(1);
		assertThat(myCaptureQueriesListener.getDeleteQueriesForCurrentThread()).isEmpty();
		runInTransaction(() -> {
			assertEquals(1, mySearchEntityDao.count());
			assertEquals(3, mySearchIncludeEntityDao.count());
		});
	}

	/**
	 * See the class javadoc before changing the counts in this test!
	 */
	@Test
	public void testSearchWithMultipleIncludesRecurse_Async() {
		// Setup
		createPatient(withId("A"), withFamily("Hello"));
		createEncounter(withId("E"), withIdentifier("http://foo", "bar"));
		createObservation(withId("O"), withSubject("Patient/A"), withEncounter("Encounter/E"));
		List<String> ids;

		// Test
		myCaptureQueriesListener.clear();
		SearchParameterMap map = new SearchParameterMap();
		map.addInclude(Observation.INCLUDE_ENCOUNTER.asRecursive());
		map.addInclude(Observation.INCLUDE_PATIENT.asRecursive());
		map.addInclude(Observation.INCLUDE_SUBJECT.asRecursive());
		ids = toUnqualifiedVersionlessIdValues(myObservationDao.search(map, mySrd));
		assertThat(ids).containsExactlyInAnyOrder("Patient/A", "Encounter/E", "Observation/O");

		// Verify
		myCaptureQueriesListener.logSelectQueriesForCurrentThread();
		assertThat(myCaptureQueriesListener.getSelectQueriesForCurrentThread()).hasSize(10);
		assertThat(myCaptureQueriesListener.getInsertQueriesForCurrentThread()).hasSize(3);
		assertThat(myCaptureQueriesListener.getUpdateQueriesForCurrentThread()).hasSize(1);
		assertThat(myCaptureQueriesListener.getDeleteQueriesForCurrentThread()).isEmpty();
	}

	/**
	 * See the class javadoc before changing the counts in this test!
	 */
	@Test
	public void testSearchWithMultipleIncludes_Sync() {
		// Setup
		createPatient(withId("A"), withFamily("Hello"));
		createEncounter(withId("E"), withIdentifier("http://foo", "bar"));
		createObservation(withId("O"), withSubject("Patient/A"), withEncounter("Encounter/E"));
		List<String> ids;

		// Test
		myCaptureQueriesListener.clear();
		SearchParameterMap map = new SearchParameterMap();
		map.setLoadSynchronous(true);
		map.addInclude(Observation.INCLUDE_ENCOUNTER);
		map.addInclude(Observation.INCLUDE_PATIENT);
		map.addInclude(Observation.INCLUDE_SUBJECT);
		ids = toUnqualifiedVersionlessIdValues(myObservationDao.search(map, mySrd));
		assertThat(ids).containsExactlyInAnyOrder("Patient/A", "Encounter/E", "Observation/O");

		// Verify
		myCaptureQueriesListener.logSelectQueriesForCurrentThread();
		assertThat(myCaptureQueriesListener.getSelectQueriesForCurrentThread()).hasSize(5);
		assertThat(myCaptureQueriesListener.getInsertQueriesForCurrentThread()).isEmpty();
		assertThat(myCaptureQueriesListener.getUpdateQueriesForCurrentThread()).isEmpty();
		assertThat(myCaptureQueriesListener.getDeleteQueriesForCurrentThread()).isEmpty();
	}

	/**
	 * See the class javadoc before changing the counts in this test!
	 */
	@Test
	public void testSearchWithMultipleIncludesRecurse_Sync() {
		// Setup
		createPatient(withId("A"), withFamily("Hello"));
		createEncounter(withId("E"), withIdentifier("http://foo", "bar"));
		createObservation(withId("O"), withSubject("Patient/A"), withEncounter("Encounter/E"));
		List<String> ids;

		// Test
		myCaptureQueriesListener.clear();
		SearchParameterMap map = new SearchParameterMap();
		map.setLoadSynchronous(true);
		map.addInclude(Observation.INCLUDE_ENCOUNTER.asRecursive());
		map.addInclude(Observation.INCLUDE_PATIENT.asRecursive());
		map.addInclude(Observation.INCLUDE_SUBJECT.asRecursive());
		ids = toUnqualifiedVersionlessIdValues(myObservationDao.search(map, mySrd));
		assertThat(ids).containsExactlyInAnyOrder("Patient/A", "Encounter/E", "Observation/O");

		// Verify
		myCaptureQueriesListener.logSelectQueriesForCurrentThread();
		assertThat(myCaptureQueriesListener.getSelectQueriesForCurrentThread()).hasSize(8);
		assertThat(myCaptureQueriesListener.getInsertQueriesForCurrentThread()).isEmpty();
		assertThat(myCaptureQueriesListener.getUpdateQueriesForCurrentThread()).isEmpty();
		assertThat(myCaptureQueriesListener.getDeleteQueriesForCurrentThread()).isEmpty();
	}

	/**
	 * See the class javadoc before changing the counts in this test!
	 */
	@Test
	public void testTransactionWithMultipleCreates() {
		myStorageSettings.setMassIngestionMode(true);
		myStorageSettings.setMatchUrlCacheEnabled(true);
		myStorageSettings.setDeleteEnabled(false);
		myStorageSettings.setAutoCreatePlaceholderReferenceTargets(true);
		myStorageSettings.setPopulateIdentifierInAutoCreatedPlaceholderReferenceTargets(true);

		// First pass

		myCaptureQueriesListener.clear();
		mySystemDao.transaction(mySrd, createTransactionWithCreatesAndOneMatchUrl());
		// 1 lookup for the match URL only
		assertEquals(1, myCaptureQueriesListener.countSelectQueries());
		assertEquals(19, myCaptureQueriesListener.countInsertQueries());
		assertEquals(2, myCaptureQueriesListener.countUpdateQueries());
		assertEquals(0, myCaptureQueriesListener.countDeleteQueries());
		runInTransaction(() -> assertEquals(4, myResourceTableDao.count()));
		logAllResources();

		// Run it again - This time even the match URL should be cached

		myCaptureQueriesListener.clear();
		mySystemDao.transaction(mySrd, createTransactionWithCreatesAndOneMatchUrl());
		myCaptureQueriesListener.logSelectQueriesForCurrentThread();
		assertEquals(0, myCaptureQueriesListener.countSelectQueries());
		assertEquals(16, myCaptureQueriesListener.countInsertQueries());
		assertEquals(2, myCaptureQueriesListener.countUpdateQueries());
		assertEquals(0, myCaptureQueriesListener.countDeleteQueries());
		runInTransaction(() -> assertEquals(7, myResourceTableDao.count()));

		// Once more for good measure

		myCaptureQueriesListener.clear();
		mySystemDao.transaction(mySrd, createTransactionWithCreatesAndOneMatchUrl());
		myCaptureQueriesListener.logSelectQueriesForCurrentThread();
		assertEquals(0, myCaptureQueriesListener.countSelectQueries());
		assertEquals(16, myCaptureQueriesListener.countInsertQueries());
		assertEquals(2, myCaptureQueriesListener.countUpdateQueries());
		assertEquals(0, myCaptureQueriesListener.countDeleteQueries());
		runInTransaction(() -> assertEquals(10, myResourceTableDao.count()));

	}

	@Nonnull
	private Bundle createTransactionWithCreatesAndOneMatchUrl() {
		BundleBuilder bb = new BundleBuilder(myFhirContext);

		Patient p = new Patient();
		p.setId(IdType.newRandomUuid());
		p.setActive(true);
		bb.addTransactionCreateEntry(p);

		Encounter enc = new Encounter();
		enc.setSubject(new Reference(p.getId()));
		enc.addParticipant().setIndividual(new Reference("Practitioner?identifier=foo|bar"));
		bb.addTransactionCreateEntry(enc);

		enc = new Encounter();
		enc.setSubject(new Reference(p.getId()));
		enc.addParticipant().setIndividual(new Reference("Practitioner?identifier=foo|bar"));
		bb.addTransactionCreateEntry(enc);

		return (Bundle) bb.getBundle();
	}

	/**
	 * See the class javadoc before changing the counts in this test!
	 */
	@Test
	public void testTransactionWithMultipleCreates_PreExistingMatchUrl() {
		myStorageSettings.setMassIngestionMode(true);
		myStorageSettings.setMatchUrlCacheEnabled(true);
		myStorageSettings.setDeleteEnabled(false);
		myStorageSettings.setAutoCreatePlaceholderReferenceTargets(true);
		myStorageSettings.setPopulateIdentifierInAutoCreatedPlaceholderReferenceTargets(true);

		Practitioner pract = new Practitioner();
		pract.addIdentifier().setSystem("foo").setValue("bar");
		myPractitionerDao.create(pract, mySrd);
		runInTransaction(() -> assertEquals(1, myResourceTableDao.count(), () -> myResourceTableDao.findAll().stream().map(t -> t.getIdDt().toUnqualifiedVersionless().getValue()).collect(Collectors.joining(","))));

		// First pass

		myCaptureQueriesListener.clear();
		mySystemDao.transaction(mySrd, createTransactionWithCreatesAndOneMatchUrl());
		myCaptureQueriesListener.logSelectQueriesForCurrentThread();
		// 1 lookup for the match URL only
		assertEquals(1, myCaptureQueriesListener.countSelectQueries());
		assertEquals(16, myCaptureQueriesListener.countInsertQueries());
		assertEquals(2, myCaptureQueriesListener.countUpdateQueries());
		assertEquals(0, myCaptureQueriesListener.countDeleteQueries());
		runInTransaction(() -> assertEquals(4, myResourceTableDao.count(), () -> myResourceTableDao.findAll().stream().map(t -> t.getIdDt().toUnqualifiedVersionless().getValue()).collect(Collectors.joining(","))));

		// Run it again - This time even the match URL should be cached

		myCaptureQueriesListener.clear();
		mySystemDao.transaction(mySrd, createTransactionWithCreatesAndOneMatchUrl());
		myCaptureQueriesListener.logSelectQueriesForCurrentThread();
		assertEquals(0, myCaptureQueriesListener.countSelectQueries());
		assertEquals(16, myCaptureQueriesListener.countInsertQueries());
		assertEquals(2, myCaptureQueriesListener.countUpdateQueries());
		assertEquals(0, myCaptureQueriesListener.countDeleteQueries());
		runInTransaction(() -> assertEquals(7, myResourceTableDao.count()));

		// Once more for good measure

		myCaptureQueriesListener.clear();
		mySystemDao.transaction(mySrd, createTransactionWithCreatesAndOneMatchUrl());
		myCaptureQueriesListener.logSelectQueriesForCurrentThread();
		assertEquals(0, myCaptureQueriesListener.countSelectQueries());
		assertEquals(16, myCaptureQueriesListener.countInsertQueries());
		assertEquals(2, myCaptureQueriesListener.countUpdateQueries());
		assertEquals(0, myCaptureQueriesListener.countDeleteQueries());
		runInTransaction(() -> assertEquals(10, myResourceTableDao.count()));

	}


	/**
	 * See the class javadoc before changing the counts in this test!
	 */
	@Test
	public void testTransactionWithTwoCreates() {

		BundleBuilder bb = new BundleBuilder(myFhirContext);

		Patient pt = new Patient();
		pt.setId(IdType.newRandomUuid());
		pt.addIdentifier().setSystem("http://foo").setValue("123");
		bb.addTransactionCreateEntry(pt);

		Patient pt2 = new Patient();
		pt2.setId(IdType.newRandomUuid());
		pt2.addIdentifier().setSystem("http://foo").setValue("456");
		bb.addTransactionCreateEntry(pt2);

		runInTransaction(() -> assertEquals(0, myResourceTableDao.count()));

		ourLog.info("About to start transaction");

		myCaptureQueriesListener.clear();
		Bundle outcome = mySystemDao.transaction(mySrd, (Bundle) bb.getBundle());
		ourLog.debug("Resp: {}", myFhirContext.newJsonParser().setPrettyPrint(true).encodeResourceToString(outcome));
		myCaptureQueriesListener.logSelectQueries();
		assertEquals(0, myCaptureQueriesListener.countSelectQueries());
		myCaptureQueriesListener.logInsertQueries();
		assertEquals(8, myCaptureQueriesListener.countInsertQueries());
		myCaptureQueriesListener.logUpdateQueries();
		assertEquals(0, myCaptureQueriesListener.countUpdateQueries());
		assertEquals(0, myCaptureQueriesListener.countDeleteQueries());

		runInTransaction(() -> assertEquals(2, myResourceTableDao.count()));
	}

	/**
	 * Make sure that even if we're using versioned references, we still take
	 * advantage of query pre-fetching.
	 */
	@Test
	public void testTransactionPreFetchFullyQualifiedVersionedIds() {
		// Setup
		myStorageSettings.getTreatBaseUrlsAsLocal().add("http://localhost");
		myFhirContext.getParserOptions().setStripVersionsFromReferences(false);

		createPatient(withId("P0"), withActiveTrue());
		createPatient(withId("P1"), withActiveTrue());
		createEncounter(withId("E0"), withSubject("Patient/P0"), withStatus("planned"));
		createObservation(withId("O0"), withSubject("Patient/P0"));

		Bundle input = new Bundle();
		input.setType(Bundle.BundleType.TRANSACTION);

		Patient patient = new Patient();
		patient.setId("Patient/P1");
		patient.setActive(false);
		input.addEntry()
			.setResource(patient)
			.setFullUrl("http://localhost/Patient/P1/_history/1")
			.getRequest()
			.setUrl("Patient/P1/_history/1")
			.setMethod(Bundle.HTTPVerb.PUT);

		Observation observation = new Observation();
		observation.setId("Observation/O0");
		observation.setSubject(new Reference("http://localhost/Patient/P0/_history/1"));
		observation.setEncounter(new Reference("http://localhost/Encounter/E0/_history/1"));
		input.addEntry()
			.setResource(observation)
			.setFullUrl("http://localhost/Observation/O0/_history/1")
			.getRequest()
			.setUrl("Observation/O0/_history/1")
			.setMethod(Bundle.HTTPVerb.PUT);

		myCaptureQueriesListener.clear();
		mySystemDao.transaction(mySrd, input);

		// Verify
		myCaptureQueriesListener.logSelectQueries();
		assertEquals(4, myCaptureQueriesListener.countSelectQueries());
		assertEquals(5, myCaptureQueriesListener.countUpdateQueries());
		assertEquals(3, myCaptureQueriesListener.countInsertQueries());
		assertEquals(0, myCaptureQueriesListener.countDeleteQueries());
		assertEquals(1, myCaptureQueriesListener.countCommits());

		observation = myObservationDao.read(new IdType("Observation/O0"), mySrd);
		ourLog.info("Observation:{}", myFhirContext.newJsonParser().setPrettyPrint(true).encodeResourceToString(observation));
		assertEquals("Patient/P0/_history/1", observation.getSubject().getReference());
		assertEquals("Encounter/E0/_history/1", observation.getEncounter().getReference());
	}

	/**
	 * See the class javadoc before changing the counts in this test!
	 */
	@Test
	public void testTransactionWithMultipleUpdates() {

		AtomicInteger counter = new AtomicInteger(0);
		Supplier<Bundle> input = () -> {
			BundleBuilder bb = new BundleBuilder(myFhirContext);

			Patient pt = new Patient();
			pt.setId("Patient/A");
			pt.addIdentifier().setSystem("http://foo").setValue("123");
			bb.addTransactionUpdateEntry(pt);

			Observation obsA = new Observation();
			obsA.setId("Observation/A");
			obsA.getCode().addCoding().setSystem("http://foo").setCode("bar");
			obsA.setValue(new Quantity(null, 1, "http://unitsofmeasure.org", "kg", "kg"));
			obsA.setEffective(new DateTimeType(new Date()));
			obsA.addNote().setText("Foo " + counter.incrementAndGet()); // changes every time
			bb.addTransactionUpdateEntry(obsA);

			Observation obsB = new Observation();
			obsB.setId("Observation/B");
			obsB.getCode().addCoding().setSystem("http://foo").setCode("bar");
			obsB.setValue(new Quantity(null, 1, "http://unitsofmeasure.org", "kg", "kg"));
			obsB.setEffective(new DateTimeType(new Date()));
			obsB.addNote().setText("Foo " + counter.incrementAndGet()); // changes every time
			bb.addTransactionUpdateEntry(obsB);

			return (Bundle) bb.getBundle();
		};

		ourLog.info("About to start transaction");

		myCaptureQueriesListener.clear();
		Bundle outcome = mySystemDao.transaction(mySrd, input.get());
		ourLog.debug("Resp: {}", myFhirContext.newJsonParser().setPrettyPrint(true).encodeResourceToString(outcome));
		myCaptureQueriesListener.logSelectQueries();
		assertEquals(1, myCaptureQueriesListener.countSelectQueries());
		myCaptureQueriesListener.logInsertQueries();
		assertEquals(18, myCaptureQueriesListener.countInsertQueries());
		myCaptureQueriesListener.logUpdateQueries();
		assertEquals(0, myCaptureQueriesListener.countUpdateQueries());
		assertEquals(0, myCaptureQueriesListener.countDeleteQueries());

		/*
		 * Run a second time
		 */

		myCaptureQueriesListener.clear();
		outcome = mySystemDao.transaction(mySrd, input.get());
		ourLog.debug("Resp: {}", myFhirContext.newJsonParser().setPrettyPrint(true).encodeResourceToString(outcome));
		myCaptureQueriesListener.logSelectQueries();
		assertEquals(4, myCaptureQueriesListener.countSelectQueries());
		myCaptureQueriesListener.logInsertQueries();
		assertEquals(2, myCaptureQueriesListener.countInsertQueries());
		myCaptureQueriesListener.logUpdateQueries();
		assertEquals(4, myCaptureQueriesListener.countUpdateQueries());
		assertEquals(0, myCaptureQueriesListener.countDeleteQueries());

		/*
		 * Third time with mass ingestion mode enabled
		 */
		myStorageSettings.setMassIngestionMode(true);

		myCaptureQueriesListener.clear();
		outcome = mySystemDao.transaction(mySrd, input.get());
		ourLog.debug("Resp: {}", myFhirContext.newJsonParser().setPrettyPrint(true).encodeResourceToString(outcome));
		myCaptureQueriesListener.logSelectQueries();
		assertEquals(3, myCaptureQueriesListener.countSelectQueries());
		myCaptureQueriesListener.logInsertQueries();
		assertEquals(2, myCaptureQueriesListener.countInsertQueries());
		myCaptureQueriesListener.logUpdateQueries();
		assertEquals(4, myCaptureQueriesListener.countUpdateQueries());
		assertEquals(0, myCaptureQueriesListener.countDeleteQueries());

	}

	/**
	 * See the class javadoc before changing the counts in this test!
	 */
	@Test
	public void testTransactionWithMultipleUpdates_ResourcesHaveTags() {
		registerNoOpAuthorizationAndConsentInterceptors();

		AtomicInteger counter = new AtomicInteger(0);
		Supplier<Bundle> input = () -> {
			BundleBuilder bb = new BundleBuilder(myFhirContext);

			Patient pt = new Patient();
			pt.setId("Patient/A");
			pt.getMeta().addTag("http://foo", "bar", "baz");
			pt.addIdentifier().setSystem("http://foo").setValue("123");
			bb.addTransactionUpdateEntry(pt);

			int i = counter.incrementAndGet();

			Observation obsA = new Observation();
			obsA.getMeta().addTag("http://foo", "bar" + i, "baz"); // changes every time
			obsA.setId("Observation/A");
			obsA.getCode().addCoding().setSystem("http://foo").setCode("bar");
			obsA.setValue(new Quantity(null, 1, "http://unitsofmeasure.org", "kg", "kg"));
			obsA.setEffective(new DateTimeType(new Date()));
			obsA.addNote().setText("Foo " + i); // changes every time
			bb.addTransactionUpdateEntry(obsA);

			Observation obsB = new Observation();
			obsB.getMeta().addTag("http://foo", "bar", "baz" + i); // changes every time
			obsB.setId("Observation/B");
			obsB.getCode().addCoding().setSystem("http://foo").setCode("bar");
			obsB.setValue(new Quantity(null, 1, "http://unitsofmeasure.org", "kg", "kg"));
			obsB.setEffective(new DateTimeType(new Date()));
			obsB.addNote().setText("Foo " + i); // changes every time
			bb.addTransactionUpdateEntry(obsB);

			return (Bundle) bb.getBundle();
		};

		ourLog.info("About to start transaction");

		myCaptureQueriesListener.clear();
		Bundle outcome = mySystemDao.transaction(mySrd, input.get());
		ourLog.debug("Resp: {}", myFhirContext.newJsonParser().setPrettyPrint(true).encodeResourceToString(outcome));
		// Search for IDs and Search for tag definition
		assertEquals(3, myCaptureQueriesListener.countSelectQueries());
		assertEquals(26, myCaptureQueriesListener.countInsertQueries());
		assertEquals(0, myCaptureQueriesListener.countUpdateQueries());
		assertEquals(0, myCaptureQueriesListener.countDeleteQueries());

		/*
		 * Run a second time
		 */

		myCaptureQueriesListener.clear();
		outcome = mySystemDao.transaction(mySrd, input.get());
		ourLog.debug("Resp: {}", myFhirContext.newJsonParser().setPrettyPrint(true).encodeResourceToString(outcome));
		myCaptureQueriesListener.logSelectQueries();
		assertEquals(7, myCaptureQueriesListener.countSelectQueries());
		myCaptureQueriesListener.logInsertQueries();
		assertEquals(7, myCaptureQueriesListener.countInsertQueries());
		myCaptureQueriesListener.logUpdateQueries();
		assertEquals(4, myCaptureQueriesListener.countUpdateQueries());
		assertEquals(0, myCaptureQueriesListener.countDeleteQueries());

		/*
		 * Third time with mass ingestion mode enabled
		 */
		myStorageSettings.setMassIngestionMode(true);

		myCaptureQueriesListener.clear();
		outcome = mySystemDao.transaction(mySrd, input.get());
		ourLog.debug("Resp: {}", myFhirContext.newJsonParser().setPrettyPrint(true).encodeResourceToString(outcome));
		myCaptureQueriesListener.logSelectQueries();
		assertEquals(4, myCaptureQueriesListener.countSelectQueries());
		myCaptureQueriesListener.logInsertQueries();
		assertEquals(5, myCaptureQueriesListener.countInsertQueries());
		myCaptureQueriesListener.logUpdateQueries();
		assertEquals(4, myCaptureQueriesListener.countUpdateQueries());
		assertEquals(0, myCaptureQueriesListener.countDeleteQueries());

	}

	/**
<<<<<<< HEAD
	 * See {@link ca.uhn.fhir.jpa.dao.TransactionProcessor#preFetchSearchParameterMapsToken(String, Set, TransactionDetails, RequestPartitionId, List, List, Set)}
=======
	 * See {@link ca.uhn.fhir.jpa.dao.TransactionProcessor#preFetchSearchParameterMapsToken(String, Set, TransactionDetails, RequestPartitionId, List, Set, Set)}
>>>>>>> eccedb53
	 * for an explanation of why only SINGLE_TOKEN has a small number of SELECTS.
	 * Others could potentially be optimized in the future so that they have a small number
	 * of selects too, but this is tricky and may not be worth the effort.
	 */
	@ParameterizedTest
	@CsvSource({
		"SINGLE_TOKEN   , false, 1  2  1",
		"SINGLE_TOKEN   , true,  1  0  0",
		"MULTIPLE_TOKEN , false, 10 31 30",
		"MULTIPLE_TOKEN , true,  10 0  0",
		"STRING         , false, 10 31 30",
		"STRING         , true,  10 0  0",
	})
	public void testTransactionWithMultipleConditionalCreateUrls(String theMatchMode, boolean theMatchUrlCacheEnabled, String theExpectedCounts) {
		registerNoOpAuthorizationAndConsentInterceptors();

		myStorageSettings.setMatchUrlCacheEnabled(theMatchUrlCacheEnabled);

		when(mySrd.getRestOperationType()).thenReturn(RestOperationTypeEnum.TRANSACTION);
		when(mySrd.getFhirContext()).thenReturn(myFhirContext);

		Supplier<Bundle> input = () ->{
			BundleBuilder bb = new BundleBuilder(myFhirContext);
			for (int i = 0; i < 10; i++) {
				String identifier = Integer.toString(i);

				Patient p = new Patient();
				p.setActive(true);
				p.addName().setFamily("FAM" + identifier);
				p.addIdentifier().setSystem("http://foo").setValue(identifier);
				p.addIdentifier().setSystem("http://bar").setValue(identifier);

				String conditionalUrl = switch(theMatchMode) {
					case "SINGLE_TOKEN" -> "Patient?identifier=http://foo|" + identifier;
					case "MULTIPLE_TOKEN" -> "Patient?identifier=http://bar|" + identifier + "&active=true";
					case "STRING" -> "Patient?name=FAM" + identifier;
					default -> throw new IllegalStateException("Unexpected value: " + theMatchMode);
				};
				bb.addTransactionCreateEntry(p).conditional(conditionalUrl);
			}

			return bb.getBundleTyped();
		};

		String selectCounts = "";

		// Run the first time
		myCaptureQueriesListener.clear();
		mySystemDao.transaction(mySrd, input.get());
		myCaptureQueriesListener.logSelectQueries();
		selectCounts += myCaptureQueriesListener.countSelectQueries();

		// Run the second time
		myCaptureQueriesListener.clear();
		mySystemDao.transaction(mySrd, input.get());
		myCaptureQueriesListener.logSelectQueries();
		selectCounts += " " + myCaptureQueriesListener.countSelectQueries();

		// Run the third time
		myCaptureQueriesListener.clear();
		mySystemDao.transaction(mySrd, input.get());
		myCaptureQueriesListener.logSelectQueries();
		selectCounts += " " + myCaptureQueriesListener.countSelectQueries();

		assertEquals(theExpectedCounts.replaceAll("  +", " ").trim(), selectCounts);
	}

	/**
<<<<<<< HEAD
	 * See {@link ca.uhn.fhir.jpa.dao.TransactionProcessor#preFetchSearchParameterMaps(RequestDetails, TransactionDetails, RequestPartitionId, List, List, Set)}
=======
	 * See {@link ca.uhn.fhir.jpa.dao.TransactionProcessor#preFetchSearchParameterMaps(RequestDetails, TransactionDetails, RequestPartitionId, List, Set, Set)}
>>>>>>> eccedb53
	 * for an explanation of why only SINGLE_TOKEN has a small number of SELECTS.
	 * Others could potentially be optimized in the future so that they have a small number
	 * of selects too, but this is tricky and may not be worth the effort.
	 */
	@ParameterizedTest
	@CsvSource({
		"SINGLE_TOKEN   , false, 1  4  4",
		"SINGLE_TOKEN   , true,  1  3  3",
		"MULTIPLE_TOKEN , false, 10 13 13",
		"MULTIPLE_TOKEN , true,  10 3  3",
		"STRING         , false, 10 13 13",
		"STRING         , true,  10 3  3",
	})
	public void testTransactionWithMultipleConditionalUpdateUrls(String theMatchMode, boolean theMatchUrlCacheEnabled, String theExpectedCounts) {
		myStorageSettings.setMatchUrlCacheEnabled(theMatchUrlCacheEnabled);

		Supplier<Bundle> input = () ->{
			BundleBuilder bb = new BundleBuilder(myFhirContext);
			for (int i = 0; i < 10; i++) {
				String identifier = Integer.toString(i);

				Patient p = new Patient();
				p.setActive(true);
				p.addName().setFamily(UUID.randomUUID().toString());
				p.addName().setFamily("FAM" + identifier);
				p.addIdentifier().setSystem("http://foo").setValue(identifier);
				p.addIdentifier().setSystem("http://bar").setValue(identifier);

				String conditionalUrl = switch(theMatchMode) {
					case "SINGLE_TOKEN" -> "Patient?identifier=http://foo|" + identifier;
					case "MULTIPLE_TOKEN" -> "Patient?identifier=http://bar|" + identifier + "&active=true";
					case "STRING" -> "Patient?name=FAM" + identifier;
					default -> throw new IllegalStateException("Unexpected value: " + theMatchMode);
				};
				bb.addTransactionUpdateEntry(p).conditional(conditionalUrl);
			}

			return bb.getBundleTyped();
		};

		String selectCounts = "";

		// Run the first time
		myCaptureQueriesListener.clear();
		mySystemDao.transaction(mySrd, input.get());
		myCaptureQueriesListener.logSelectQueries();
		selectCounts += myCaptureQueriesListener.countSelectQueries();

		// Run the second time
		myCaptureQueriesListener.clear();
		mySystemDao.transaction(mySrd, input.get());
		myCaptureQueriesListener.logSelectQueries();
		selectCounts += " " + myCaptureQueriesListener.countSelectQueries();

		// Run the third time
		myCaptureQueriesListener.clear();
		mySystemDao.transaction(mySrd, input.get());
		myCaptureQueriesListener.logSelectQueries();
		selectCounts += " " + myCaptureQueriesListener.countSelectQueries();

		assertEquals(theExpectedCounts.replaceAll("  +", " ").trim(), selectCounts);
	}

	/**
	 * See the class javadoc before changing the counts in this test!
	 */
	@Test
	public void testTransactionWithMultipleInlineMatchUrls() {
		myStorageSettings.setDeleteEnabled(false);
		myStorageSettings.setMassIngestionMode(true);
		myStorageSettings.setAllowInlineMatchUrlReferences(true);
		myStorageSettings.setMatchUrlCacheEnabled(true);

		Location loc = new Location();
		loc.setId("LOC");
		loc.addIdentifier().setSystem("http://foo").setValue("123");
		myLocationDao.update(loc, mySrd);

		BundleBuilder bb = new BundleBuilder(myFhirContext);
		for (int i = 0; i < 5; i++) {
			Encounter enc = new Encounter();
			enc.addLocation().setLocation(new Reference("Location?identifier=http://foo|123"));
			bb.addTransactionCreateEntry(enc);
		}
		Bundle input = (Bundle) bb.getBundle();

		myCaptureQueriesListener.clear();
		mySystemDao.transaction(mySrd, input);
		myCaptureQueriesListener.logSelectQueriesForCurrentThread();
		assertEquals(1, myCaptureQueriesListener.countSelectQueriesForCurrentThread());
		assertEquals(1, countMatches(myCaptureQueriesListener.getSelectQueries().get(0).getSql(true, false), "'6445233466262474106'"));
		assertEquals(6, runInTransaction(() -> myResourceTableDao.count()));

		// Second identical pass

		bb = new BundleBuilder(myFhirContext);
		for (int i = 0; i < 5; i++) {
			Encounter enc = new Encounter();
			enc.addLocation().setLocation(new Reference("Location?identifier=http://foo|123"));
			bb.addTransactionCreateEntry(enc);
		}
		input = (Bundle) bb.getBundle();

		myCaptureQueriesListener.clear();
		mySystemDao.transaction(mySrd, input);
		myCaptureQueriesListener.logSelectQueriesForCurrentThread();
		assertEquals(0, myCaptureQueriesListener.countSelectQueriesForCurrentThread());
		assertEquals(11, runInTransaction(() -> myResourceTableDao.count()));

	}

	/**
	 * See the class javadoc before changing the counts in this test!
	 */
	@Test
	public void testTransactionWithMultipleInlineMatchUrlsWithAuthentication() {
		myStorageSettings.setDeleteEnabled(false);
		myStorageSettings.setMassIngestionMode(true);
		myStorageSettings.setAllowInlineMatchUrlReferences(true);
		myStorageSettings.setMatchUrlCacheEnabled(true);

		Location loc = new Location();
		loc.setId("LOC");
		loc.addIdentifier().setSystem("http://foo").setValue("123");
		myLocationDao.update(loc, mySrd);

		BundleBuilder bb = new BundleBuilder(myFhirContext);
		for (int i = 0; i < 5; i++) {
			Encounter enc = new Encounter();
			enc.addLocation().setLocation(new Reference("Location?identifier=http://foo|123"));
			bb.addTransactionCreateEntry(enc);
		}
		Bundle input = (Bundle) bb.getBundle();

		when(mySrd.getRestOperationType()).thenReturn(RestOperationTypeEnum.TRANSACTION);
		AuthorizationInterceptor authorizationInterceptor = new AuthorizationInterceptor(PolicyEnum.ALLOW);
		myInterceptorRegistry.registerInterceptor(authorizationInterceptor);
		try {
			myCaptureQueriesListener.clear();
			mySystemDao.transaction(mySrd, input);
			myCaptureQueriesListener.logSelectQueriesForCurrentThread();
			assertEquals(1, myCaptureQueriesListener.countSelectQueriesForCurrentThread());
			assertEquals(6, runInTransaction(() -> myResourceTableDao.count()));

			// Second identical pass

			bb = new BundleBuilder(myFhirContext);
			for (int i = 0; i < 5; i++) {
				Encounter enc = new Encounter();
				enc.addLocation().setLocation(new Reference("Location?identifier=http://foo|123"));
				bb.addTransactionCreateEntry(enc);
			}
			input = (Bundle) bb.getBundle();

			myCaptureQueriesListener.clear();
			mySystemDao.transaction(mySrd, input);
			myCaptureQueriesListener.logSelectQueriesForCurrentThread();
			assertEquals(0, myCaptureQueriesListener.countSelectQueriesForCurrentThread());
			assertEquals(11, runInTransaction(() -> myResourceTableDao.count()));
		} finally {
			myInterceptorRegistry.unregisterInterceptor(authorizationInterceptor);
		}
	}


	/**
	 * See the class javadoc before changing the counts in this test!
	 */
	@Test
	public void testTransactionWithMultipleForcedIdReferences() {
		myStorageSettings.setDeleteEnabled(false);
		myStorageSettings.setMassIngestionMode(true);
		myStorageSettings.setAllowInlineMatchUrlReferences(true);
		myStorageSettings.setMatchUrlCacheEnabled(true);

		Patient pt = new Patient();
		pt.setId("ABC");
		pt.setActive(true);
		myPatientDao.update(pt, mySrd);

		Location loc = new Location();
		loc.setId("LOC");
		loc.addIdentifier().setSystem("http://foo").setValue("123");
		myLocationDao.update(loc, mySrd);

		myMemoryCacheService.invalidateAllCaches();

		BundleBuilder bb = new BundleBuilder(myFhirContext);
		for (int i = 0; i < 5; i++) {
			Encounter enc = new Encounter();
			enc.setSubject(new Reference(pt.getId()));
			enc.addLocation().setLocation(new Reference(loc.getId()));
			bb.addTransactionCreateEntry(enc);
		}
		Bundle input = (Bundle) bb.getBundle();

		myCaptureQueriesListener.clear();
		mySystemDao.transaction(mySrd, input);
		myCaptureQueriesListener.logSelectQueriesForCurrentThread();
		assertEquals(1, myCaptureQueriesListener.countSelectQueriesForCurrentThread());
		assertEquals(7, runInTransaction(() -> myResourceTableDao.count()));

		// Second identical pass

		bb = new BundleBuilder(myFhirContext);
		for (int i = 0; i < 5; i++) {
			Encounter enc = new Encounter();
			enc.setSubject(new Reference(pt.getId()));
			enc.addLocation().setLocation(new Reference(loc.getId()));
			bb.addTransactionCreateEntry(enc);
		}
		input = (Bundle) bb.getBundle();

		myCaptureQueriesListener.clear();
		mySystemDao.transaction(mySrd, input);
		myCaptureQueriesListener.logSelectQueriesForCurrentThread();
		assertEquals(0, myCaptureQueriesListener.countSelectQueriesForCurrentThread());
		assertEquals(12, runInTransaction(() -> myResourceTableDao.count()));

	}


	/**
	 * See the class javadoc before changing the counts in this test!
	 */
	@Test
	public void testTransactionWithMultipleNumericIdReferences() {
		myStorageSettings.setDeleteEnabled(false);
		myStorageSettings.setMassIngestionMode(true);
		myStorageSettings.setAllowInlineMatchUrlReferences(true);
		myStorageSettings.setMatchUrlCacheEnabled(true);

		Patient pt = new Patient();
		pt.setActive(true);
		myPatientDao.create(pt, mySrd);

		Location loc = new Location();
		loc.addIdentifier().setSystem("http://foo").setValue("123");
		myLocationDao.create(loc, mySrd);

		myMemoryCacheService.invalidateAllCaches();

		BundleBuilder bb = new BundleBuilder(myFhirContext);
		for (int i = 0; i < 5; i++) {
			Encounter enc = new Encounter();
			enc.setSubject(new Reference(pt.getId()));
			enc.addLocation().setLocation(new Reference(loc.getId()));
			bb.addTransactionCreateEntry(enc);
		}
		Bundle input = (Bundle) bb.getBundle();

		myCaptureQueriesListener.clear();
		mySystemDao.transaction(mySrd, input);
		myCaptureQueriesListener.logSelectQueriesForCurrentThread();
		assertEquals(1, myCaptureQueriesListener.countSelectQueriesForCurrentThread());
		assertEquals(7, runInTransaction(() -> myResourceTableDao.count()));

		// Second identical pass

		bb = new BundleBuilder(myFhirContext);
		for (int i = 0; i < 5; i++) {
			Encounter enc = new Encounter();
			enc.setSubject(new Reference(pt.getId()));
			enc.addLocation().setLocation(new Reference(loc.getId()));
			bb.addTransactionCreateEntry(enc);
		}
		input = (Bundle) bb.getBundle();

		myCaptureQueriesListener.clear();
		mySystemDao.transaction(mySrd, input);
		myCaptureQueriesListener.logSelectQueriesForCurrentThread();
		assertEquals(0, myCaptureQueriesListener.countSelectQueriesForCurrentThread());
		assertEquals(12, runInTransaction(() -> myResourceTableDao.count()));

	}


	/**
	 * See the class javadoc before changing the counts in this test!
	 */
	@Test
	public void testTransactionWithMultipleConditionalUpdates() {

		AtomicInteger counter = new AtomicInteger(0);
		Supplier<Bundle> input = () -> {
			BundleBuilder bb = new BundleBuilder(myFhirContext);

			Patient pt = new Patient();
			pt.setId(IdType.newRandomUuid());
			pt.addIdentifier().setSystem("http://foo").setValue("123");
			bb.addTransactionCreateEntry(pt).conditional("Patient?identifier=http://foo|123");

			Observation obsA = new Observation();
			obsA.getSubject().setReference(pt.getId());
			obsA.getCode().addCoding().setSystem("http://foo").setCode("bar1");
			obsA.setValue(new Quantity(null, 1, "http://unitsofmeasure.org", "kg", "kg"));
			obsA.setEffective(new DateTimeType(new Date()));
			obsA.addNote().setText("Foo " + counter.incrementAndGet()); // changes every time
			bb.addTransactionUpdateEntry(obsA).conditional("Observation?code=http://foo|bar1");

			Observation obsB = new Observation();
			obsB.getSubject().setReference(pt.getId());
			obsB.getCode().addCoding().setSystem("http://foo").setCode("bar2");
			obsB.setValue(new Quantity(null, 1, "http://unitsofmeasure.org", "kg", "kg"));
			obsB.setEffective(new DateTimeType(new Date()));
			obsB.addNote().setText("Foo " + counter.incrementAndGet()); // changes every time
			bb.addTransactionUpdateEntry(obsB).conditional("Observation?code=http://foo|bar2");

			Observation obsC = new Observation();
			obsC.getSubject().setReference(pt.getId());
			obsC.getCode().addCoding().setSystem("http://foo").setCode("bar3");
			obsC.setValue(new Quantity(null, 1, "http://unitsofmeasure.org", "kg", "kg"));
			obsC.setEffective(new DateTimeType(new Date()));
			obsC.addNote().setText("Foo " + counter.incrementAndGet()); // changes every time
			bb.addTransactionUpdateEntry(obsC).conditional("Observation?code=bar3");

			Observation obsD = new Observation();
			obsD.getSubject().setReference(pt.getId());
			obsD.getCode().addCoding().setSystem("http://foo").setCode("bar4");
			obsD.setValue(new Quantity(null, 1, "http://unitsofmeasure.org", "kg", "kg"));
			obsD.setEffective(new DateTimeType(new Date()));
			obsD.addNote().setText("Foo " + counter.incrementAndGet()); // changes every time
			bb.addTransactionUpdateEntry(obsD).conditional("Observation?code=bar4");

			return (Bundle) bb.getBundle();
		};

		ourLog.info("About to start transaction");

		myCaptureQueriesListener.clear();
		Bundle outcome = mySystemDao.transaction(mySrd, input.get());
		ourLog.debug("Resp: {}", myFhirContext.newJsonParser().setPrettyPrint(true).encodeResourceToString(outcome));
		myCaptureQueriesListener.logSelectQueries();
		// One to prefetch sys+val, one to prefetch val
		assertEquals(2, myCaptureQueriesListener.countSelectQueries());
		myCaptureQueriesListener.logInsertQueries();
		assertEquals(45, myCaptureQueriesListener.countInsertQueries());
		myCaptureQueriesListener.logUpdateQueries();
		assertEquals(4, myCaptureQueriesListener.countUpdateQueries());
		assertEquals(0, myCaptureQueriesListener.countDeleteQueries());

		/*
		 * Run a second time
		 */

		myCaptureQueriesListener.clear();
		outcome = mySystemDao.transaction(mySrd, input.get());
		ourLog.debug("Resp: {}", myFhirContext.newJsonParser().setPrettyPrint(true).encodeResourceToString(outcome));
		myCaptureQueriesListener.logSelectQueries();
		assertEquals(8, myCaptureQueriesListener.countSelectQueries());
		myCaptureQueriesListener.logInsertQueries();
		assertEquals(4, myCaptureQueriesListener.countInsertQueries());
		myCaptureQueriesListener.logUpdateQueries();
		assertEquals(8, myCaptureQueriesListener.countUpdateQueries());
		assertEquals(1, myCaptureQueriesListener.countDeleteQueries());

		/*
		 * Third time with mass ingestion mode enabled
		 */
		myStorageSettings.setMassIngestionMode(true);
		myStorageSettings.setMatchUrlCacheEnabled(true);

		myCaptureQueriesListener.clear();
		outcome = mySystemDao.transaction(mySrd, input.get());
		ourLog.debug("Resp: {}", myFhirContext.newJsonParser().setPrettyPrint(true).encodeResourceToString(outcome));
		myCaptureQueriesListener.logSelectQueries();
		assertEquals(6, myCaptureQueriesListener.countSelectQueries());
		myCaptureQueriesListener.logInsertQueries();
		assertEquals(4, myCaptureQueriesListener.countInsertQueries());
		myCaptureQueriesListener.logUpdateQueries();
		assertEquals(8, myCaptureQueriesListener.countUpdateQueries());
		assertEquals(0, myCaptureQueriesListener.countDeleteQueries());

		/*
		 * Fourth time with mass ingestion mode enabled
		 */

		myCaptureQueriesListener.clear();
		outcome = mySystemDao.transaction(mySrd, input.get());
		ourLog.debug("Resp: {}", myFhirContext.newJsonParser().setPrettyPrint(true).encodeResourceToString(outcome));
		myCaptureQueriesListener.logSelectQueries();
		assertEquals(4, myCaptureQueriesListener.countSelectQueries());
		myCaptureQueriesListener.logInsertQueries();
		assertEquals(4, myCaptureQueriesListener.countInsertQueries());
		myCaptureQueriesListener.logUpdateQueries();
		assertEquals(8, myCaptureQueriesListener.countUpdateQueries());
		assertEquals(0, myCaptureQueriesListener.countDeleteQueries());
	}


	/**
	 * See the class javadoc before changing the counts in this test!
	 */
	@Test
	public void testTransactionWithConditionalCreate_MatchUrlCacheEnabled() {
		myStorageSettings.setMatchUrlCacheEnabled(true);

		Supplier<Bundle> bundleCreator = () -> {
			BundleBuilder bb = new BundleBuilder(myFhirContext);

			Patient pt = new Patient();
			pt.setId(IdType.newRandomUuid());
			pt.addIdentifier().setSystem("http://foo").setValue("123");
			bb.addTransactionCreateEntry(pt).conditional("Patient?identifier=http://foo|123");

			Observation obs = new Observation();
			obs.setId(IdType.newRandomUuid());
			obs.setSubject(new Reference(pt.getId()));
			bb.addTransactionCreateEntry(obs);

			return (Bundle) bb.getBundle();
		};

		// Run once (creates both)

		myCaptureQueriesListener.clear();
		mySystemDao.transaction(mySrd, bundleCreator.get());
		myCaptureQueriesListener.logSelectQueries();
		assertEquals(1, myCaptureQueriesListener.countSelectQueries());
		assertEquals(9, myCaptureQueriesListener.countInsertQueries());
		assertEquals(0, myCaptureQueriesListener.countDeleteQueries());

		runInTransaction(() -> {
			List<String> types = myResourceTableDao.findAll().stream().map(ResourceTable::getResourceType).collect(Collectors.toList());
			assertThat(types).containsExactlyInAnyOrder("Patient", "Observation");
		});

		// Run a second time (creates a new observation, reuses the patient, should use cache)

		myCaptureQueriesListener.clear();
		mySystemDao.transaction(mySrd, bundleCreator.get());
		myCaptureQueriesListener.logSelectQueries();
		assertEquals(0, myCaptureQueriesListener.countSelectQueries());
		assertEquals(4, myCaptureQueriesListener.countInsertQueries());
		assertEquals(0, myCaptureQueriesListener.countDeleteQueries());

		runInTransaction(() -> {
			List<String> types = myResourceTableDao.findAll().stream().map(ResourceTable::getResourceType).collect(Collectors.toList());
			assertThat(types).containsExactlyInAnyOrder("Patient", "Observation", "Observation");
		});

		// Run a third time (creates a new observation, reuses the patient, should use cache)

		myCaptureQueriesListener.clear();
		mySystemDao.transaction(mySrd, bundleCreator.get());
		assertEquals(0, myCaptureQueriesListener.countSelectQueries());
		assertEquals(4, myCaptureQueriesListener.countInsertQueries());
		assertEquals(0, myCaptureQueriesListener.countDeleteQueries());

		runInTransaction(() -> {
			List<String> types = myResourceTableDao.findAll().stream().map(ResourceTable::getResourceType).collect(Collectors.toList());
			assertThat(types).containsExactlyInAnyOrder("Patient", "Observation", "Observation", "Observation");
		});

	}

	/**
	 * See the class javadoc before changing the counts in this test!
	 */
	@Test
	public void testTransactionWithConditionalCreate_MatchUrlCacheNotEnabled() {

		Supplier<Bundle> bundleCreator = () -> {
			BundleBuilder bb = new BundleBuilder(myFhirContext);

			Patient pt = new Patient();
			pt.setId(IdType.newRandomUuid());
			pt.addIdentifier().setSystem("http://foo").setValue("123");
			bb.addTransactionCreateEntry(pt).conditional("Patient?identifier=http://foo|123");

			Observation obs = new Observation();
			obs.setId(IdType.newRandomUuid());
			obs.setSubject(new Reference(pt.getId()));
			bb.addTransactionCreateEntry(obs);

			return (Bundle) bb.getBundle();
		};

		// Run once (creates both)

		myCaptureQueriesListener.clear();
		mySystemDao.transaction(mySrd, bundleCreator.get());
		myCaptureQueriesListener.logSelectQueries();
		assertEquals(1, myCaptureQueriesListener.countSelectQueries());
		assertEquals(9, myCaptureQueriesListener.countInsertQueries());
		assertEquals(0, myCaptureQueriesListener.countDeleteQueries());

		runInTransaction(() -> {
			List<String> types = myResourceTableDao.findAll().stream().map(ResourceTable::getResourceType).collect(Collectors.toList());
			assertThat(types).containsExactlyInAnyOrder("Patient", "Observation");
		});

		// Run a second time (creates a new observation, reuses the patient, should use cache)

		myCaptureQueriesListener.clear();
		Bundle outcome = mySystemDao.transaction(mySrd, bundleCreator.get());
		ourLog.info("Response: {}", myFhirContext.newJsonParser().setPrettyPrint(true).encodeResourceToString(outcome));
		myCaptureQueriesListener.logSelectQueries();
		assertEquals(2, myCaptureQueriesListener.countSelectQueries());
		assertEquals(4, myCaptureQueriesListener.countInsertQueries());
		assertEquals(0, myCaptureQueriesListener.countDeleteQueries());

		// Make sure the match URL query uses a small limit
		String matchUrlQuery = myCaptureQueriesListener.getSelectQueries().get(0).getSql(true, false);
		assertThat(matchUrlQuery).contains("rispt1_0.HASH_SYS_AND_VALUE='-4132452001562191669'");
		assertThat(matchUrlQuery).contains("fetch first '2'");

		runInTransaction(() -> {
			List<String> types = myResourceTableDao.findAll().stream().map(ResourceTable::getResourceType).collect(Collectors.toList());
			assertThat(types).containsExactlyInAnyOrder("Patient", "Observation", "Observation");
		});

		// Run a third time (creates a new observation, reuses the patient, should use cache)

		myCaptureQueriesListener.clear();
		mySystemDao.transaction(mySrd, bundleCreator.get());
		assertEquals(1, myCaptureQueriesListener.countSelectQueries());
		assertEquals(4, myCaptureQueriesListener.countInsertQueries());
		assertEquals(0, myCaptureQueriesListener.countDeleteQueries());

		runInTransaction(() -> {
			List<String> types = myResourceTableDao.findAll().stream().map(ResourceTable::getResourceType).collect(Collectors.toList());
			assertThat(types).containsExactlyInAnyOrder("Patient", "Observation", "Observation", "Observation");
		});

	}

	/**
	 * See the class javadoc before changing the counts in this test!
	 */
	@Test
	public void testTransactionWithCreateClientAssignedIdAndReference() {
		myStorageSettings.setDeleteEnabled(false);

		Bundle input = new Bundle();

		Patient patient = new Patient();
		patient.setId("Patient/A");
		patient.setActive(true);
		input.addEntry().setFullUrl(patient.getId()).setResource(patient).getRequest().setMethod(Bundle.HTTPVerb.PUT).setUrl("Patient/A");

		Observation observation = new Observation();
		observation.setId(IdType.newRandomUuid());
		observation.addReferenceRange().setText("A");
		input.addEntry().setFullUrl(observation.getId()).setResource(observation).getRequest().setMethod(Bundle.HTTPVerb.POST).setUrl("Observation");

		myCaptureQueriesListener.clear();
		Bundle output = mySystemDao.transaction(mySrd, input);
		ourLog.debug(myFhirContext.newJsonParser().setPrettyPrint(true).encodeResourceToString(output));

		myCaptureQueriesListener.logSelectQueriesForCurrentThread();
		assertEquals(1, myCaptureQueriesListener.countSelectQueriesForCurrentThread());
		myCaptureQueriesListener.logInsertQueriesForCurrentThread();
		assertEquals(6, myCaptureQueriesListener.countInsertQueriesForCurrentThread());
		myCaptureQueriesListener.logUpdateQueriesForCurrentThread();
		assertEquals(0, myCaptureQueriesListener.countUpdateQueriesForCurrentThread());
		assertEquals(0, myCaptureQueriesListener.countDeleteQueriesForCurrentThread());

		// Pass 2

		input = new Bundle();

		patient = new Patient();
		patient.setId("Patient/A");
		patient.setActive(true);
		input.addEntry().setFullUrl(patient.getId()).setResource(patient).getRequest().setMethod(Bundle.HTTPVerb.PUT).setUrl("Patient/A");

		observation = new Observation();
		observation.setId(IdType.newRandomUuid());
		observation.addReferenceRange().setText("A");
		input.addEntry().setFullUrl(observation.getId()).setResource(observation).getRequest().setMethod(Bundle.HTTPVerb.POST).setUrl("Observation");

		myCaptureQueriesListener.clear();
		output = mySystemDao.transaction(mySrd, input);
		ourLog.debug(myFhirContext.newJsonParser().setPrettyPrint(true).encodeResourceToString(output));

		myCaptureQueriesListener.logSelectQueriesForCurrentThread();
		assertEquals(2, myCaptureQueriesListener.countSelectQueriesForCurrentThread());
		myCaptureQueriesListener.logInsertQueriesForCurrentThread();
		assertEquals(2, myCaptureQueriesListener.countInsertQueriesForCurrentThread());
		myCaptureQueriesListener.logUpdateQueriesForCurrentThread();
		assertEquals(0, myCaptureQueriesListener.countUpdateQueriesForCurrentThread());
		assertEquals(0, myCaptureQueriesListener.countDeleteQueriesForCurrentThread());


	}

	@Test
	public void testTransactionWithCreatePlaceholders() {
		// Setup
		myStorageSettings.setAutoCreatePlaceholderReferenceTargets(true);

		BiFunction<String, String, Patient> supplier = (patientId, orgRef) -> {
			Patient patient = new Patient();
			patient.setId(patientId);
			patient.setManagingOrganization(new Reference(orgRef));
			return patient;
		};
		BundleBuilder bb = new BundleBuilder(myFhirContext);
		bb.addTransactionUpdateEntry(supplier.apply("Patient/P0", "Organization/O0"));
		bb.addTransactionUpdateEntry(supplier.apply("Patient/P1", "Organization/O0"));
		bb.addTransactionUpdateEntry(supplier.apply("Patient/P2", "Organization/O1"));
		bb.addTransactionUpdateEntry(supplier.apply("Patient/P3", "Organization/O1"));
		bb.addTransactionUpdateEntry(supplier.apply("Patient/P4", "Organization/O2"));
		bb.addTransactionUpdateEntry(supplier.apply("Patient/P5", "Organization/O2"));
		Bundle input = bb.getBundleTyped();

		// Test
		myCaptureQueriesListener.clear();
		Bundle output = mySystemDao.transaction(mySrd, input);
		ourLog.info(myFhirContext.newJsonParser().setPrettyPrint(true).encodeResourceToString(output));

		// Verify
		assertEquals(1, myCaptureQueriesListener.countSelectQueries());
		assertEquals(30, myCaptureQueriesListener.countInsertQueries());
		assertEquals(0, myCaptureQueriesListener.countUpdateQueries());
		assertEquals(0, myCaptureQueriesListener.countDeleteQueries());
		assertEquals(0, myCaptureQueriesListener.countInsertQueriesRepeated());
		assertEquals(1, myCaptureQueriesListener.countGetConnections());

		myCaptureQueriesListener.logSelectQueries();

		for (int i = 0; i < 5; i++) {
			assertNotGone(new IdType("Patient/P" + i));
		}
		for (int i = 0; i < 3; i++) {
			assertNotGone(new IdType("Organization/O" + i));
		}
	}




	/**
	 * See the class javadoc before changing the counts in this test!
	 */
	@Test
	public void testTransactionWithMultipleReferences() {
		Bundle input = new Bundle();

		Patient patient = new Patient();
		patient.setId(IdType.newRandomUuid());
		patient.setActive(true);
		input.addEntry().setFullUrl(patient.getId()).setResource(patient).getRequest().setMethod(Bundle.HTTPVerb.POST).setUrl("Patient");

		Practitioner practitioner = new Practitioner();
		practitioner.setId(IdType.newRandomUuid());
		practitioner.setActive(true);
		input.addEntry().setFullUrl(practitioner.getId()).setResource(practitioner).getRequest().setMethod(Bundle.HTTPVerb.POST).setUrl("Practitioner");

		ServiceRequest sr = new ServiceRequest();
		sr.getSubject().setReference(patient.getId());
		sr.addPerformer().setReference(practitioner.getId());
		sr.addPerformer().setReference(practitioner.getId());
		sr.addPerformer().setReference(practitioner.getId());
		sr.addPerformer().setReference(practitioner.getId());
		sr.addPerformer().setReference(practitioner.getId());
		input.addEntry().setFullUrl(sr.getId()).setResource(sr).getRequest().setMethod(Bundle.HTTPVerb.POST).setUrl("ServiceRequest");

		sr = new ServiceRequest();
		sr.getSubject().setReference(patient.getId());
		sr.addPerformer().setReference(practitioner.getId());
		sr.addPerformer().setReference(practitioner.getId());
		sr.addPerformer().setReference(practitioner.getId());
		sr.addPerformer().setReference(practitioner.getId());
		sr.addPerformer().setReference(practitioner.getId());
		input.addEntry().setFullUrl(sr.getId()).setResource(sr).getRequest().setMethod(Bundle.HTTPVerb.POST).setUrl("ServiceRequest");

		myCaptureQueriesListener.clear();
		Bundle output = mySystemDao.transaction(mySrd, input);
		ourLog.debug(myFhirContext.newJsonParser().setPrettyPrint(true).encodeResourceToString(output));

		myCaptureQueriesListener.logSelectQueriesForCurrentThread();
		assertEquals(0, myCaptureQueriesListener.countSelectQueriesForCurrentThread());
		myCaptureQueriesListener.logInsertQueriesForCurrentThread();
		assertEquals(17, myCaptureQueriesListener.countInsertQueriesForCurrentThread());
		myCaptureQueriesListener.logUpdateQueriesForCurrentThread();
		assertEquals(2, myCaptureQueriesListener.countUpdateQueriesForCurrentThread());
		assertEquals(0, myCaptureQueriesListener.countDeleteQueriesForCurrentThread());

	}


	/**
	 * See the class javadoc before changing the counts in this test!
	 */
	@Test
	public void testTransactionWithMultiplePreExistingReferences_ForcedId() {
		myStorageSettings.setDeleteEnabled(true);

		Patient patient = new Patient();
		patient.setId("Patient/A");
		patient.setActive(true);
		myPatientDao.update(patient, mySrd);

		Practitioner practitioner = new Practitioner();
		practitioner.setId("Practitioner/B");
		practitioner.setActive(true);
		myPractitionerDao.update(practitioner, mySrd);

		// Create transaction

		Bundle input = new Bundle();

		ServiceRequest sr = new ServiceRequest();
		sr.getSubject().setReference(patient.getId());
		sr.addPerformer().setReference(practitioner.getId());
		sr.addPerformer().setReference(practitioner.getId());
		input.addEntry().setFullUrl(sr.getId()).setResource(sr).getRequest().setMethod(Bundle.HTTPVerb.POST).setUrl("ServiceRequest");

		sr = new ServiceRequest();
		sr.getSubject().setReference(patient.getId());
		sr.addPerformer().setReference(practitioner.getId());
		sr.addPerformer().setReference(practitioner.getId());
		input.addEntry().setFullUrl(sr.getId()).setResource(sr).getRequest().setMethod(Bundle.HTTPVerb.POST).setUrl("ServiceRequest");

		myCaptureQueriesListener.clear();
		Bundle output = mySystemDao.transaction(mySrd, input);
		ourLog.debug(myFhirContext.newJsonParser().setPrettyPrint(true).encodeResourceToString(output));

		// Lookup the two existing IDs to make sure they are legit
		myCaptureQueriesListener.logSelectQueriesForCurrentThread();
		assertEquals(1, myCaptureQueriesListener.countSelectQueriesForCurrentThread());
		assertEquals(10, myCaptureQueriesListener.countInsertQueriesForCurrentThread());
		assertEquals(0, myCaptureQueriesListener.countUpdateQueriesForCurrentThread());
		assertEquals(0, myCaptureQueriesListener.countDeleteQueriesForCurrentThread());

		// Do the same a second time - Deletes are enabled so we expect to have to resolve the
		// targets again to make sure they weren't deleted

		input = new Bundle();

		sr = new ServiceRequest();
		sr.getSubject().setReference(patient.getId());
		sr.addPerformer().setReference(practitioner.getId());
		sr.addPerformer().setReference(practitioner.getId());
		input.addEntry().setFullUrl(sr.getId()).setResource(sr).getRequest().setMethod(Bundle.HTTPVerb.POST).setUrl("ServiceRequest");

		sr = new ServiceRequest();
		sr.getSubject().setReference(patient.getId());
		sr.addPerformer().setReference(practitioner.getId());
		sr.addPerformer().setReference(practitioner.getId());
		input.addEntry().setFullUrl(sr.getId()).setResource(sr).getRequest().setMethod(Bundle.HTTPVerb.POST).setUrl("ServiceRequest");

		myCaptureQueriesListener.clear();
		output = mySystemDao.transaction(mySrd, input);
		ourLog.debug(myFhirContext.newJsonParser().setPrettyPrint(true).encodeResourceToString(output));

		// Lookup the two existing IDs to make sure they are legit
		myCaptureQueriesListener.logSelectQueriesForCurrentThread();
		assertEquals(1, myCaptureQueriesListener.countSelectQueriesForCurrentThread());
		assertEquals(10, myCaptureQueriesListener.countInsertQueriesForCurrentThread());
		assertEquals(0, myCaptureQueriesListener.countUpdateQueriesForCurrentThread());
		assertEquals(0, myCaptureQueriesListener.countDeleteQueriesForCurrentThread());

	}

	/**
	 * See the class javadoc before changing the counts in this test!
	 */
	@Test
	public void testTransactionWithMultiplePreExistingReferences_Numeric() {
		myStorageSettings.setDeleteEnabled(true);

		Patient patient = new Patient();
		patient.setActive(true);
		IIdType patientId = myPatientDao.create(patient, mySrd).getId().toUnqualifiedVersionless();

		Practitioner practitioner = new Practitioner();
		practitioner.setActive(true);
		IIdType practitionerId = myPractitionerDao.create(practitioner, mySrd).getId().toUnqualifiedVersionless();

		// Create transaction
		Bundle input = new Bundle();

		ServiceRequest sr = new ServiceRequest();
		sr.getSubject().setReferenceElement(patientId);
		sr.addPerformer().setReferenceElement(practitionerId);
		sr.addPerformer().setReferenceElement(practitionerId);
		input.addEntry().setFullUrl(sr.getId()).setResource(sr).getRequest().setMethod(Bundle.HTTPVerb.POST).setUrl("ServiceRequest");

		sr = new ServiceRequest();
		sr.getSubject().setReferenceElement(patientId);
		sr.addPerformer().setReferenceElement(practitionerId);
		sr.addPerformer().setReferenceElement(practitionerId);
		input.addEntry().setFullUrl(sr.getId()).setResource(sr).getRequest().setMethod(Bundle.HTTPVerb.POST).setUrl("ServiceRequest");

		myCaptureQueriesListener.clear();
		Bundle output = mySystemDao.transaction(mySrd, input);
		ourLog.debug(myFhirContext.newJsonParser().setPrettyPrint(true).encodeResourceToString(output));

		// Lookup the two existing IDs to make sure they are legit
		myCaptureQueriesListener.logInsertQueriesForCurrentThread();
		myCaptureQueriesListener.logUpdateQueriesForCurrentThread();
		assertEquals(1, myCaptureQueriesListener.countSelectQueriesForCurrentThread());
		assertEquals(10, myCaptureQueriesListener.countInsertQueriesForCurrentThread());
		assertEquals(0, myCaptureQueriesListener.countUpdateQueriesForCurrentThread());
		assertEquals(0, myCaptureQueriesListener.countDeleteQueriesForCurrentThread());

		// Do the same a second time - Deletes are enabled so we expect to have to resolve the
		// targets again to make sure they weren't deleted

		input = new Bundle();

		sr = new ServiceRequest();
		sr.getSubject().setReferenceElement(patientId);
		sr.addPerformer().setReferenceElement(practitionerId);
		sr.addPerformer().setReferenceElement(practitionerId);
		input.addEntry().setFullUrl(sr.getId()).setResource(sr).getRequest().setMethod(Bundle.HTTPVerb.POST).setUrl("ServiceRequest");

		sr = new ServiceRequest();
		sr.getSubject().setReferenceElement(patientId);
		sr.addPerformer().setReferenceElement(practitionerId);
		sr.addPerformer().setReferenceElement(practitionerId);
		input.addEntry().setFullUrl(sr.getId()).setResource(sr).getRequest().setMethod(Bundle.HTTPVerb.POST).setUrl("ServiceRequest");

		myCaptureQueriesListener.clear();
		output = mySystemDao.transaction(mySrd, input);
		ourLog.debug(myFhirContext.newJsonParser().setPrettyPrint(true).encodeResourceToString(output));

		// Lookup the two existing IDs to make sure they are legit
		myCaptureQueriesListener.logSelectQueriesForCurrentThread();
		assertEquals(1, myCaptureQueriesListener.countSelectQueriesForCurrentThread());
		assertEquals(10, myCaptureQueriesListener.countInsertQueriesForCurrentThread());
		assertEquals(0, myCaptureQueriesListener.countUpdateQueriesForCurrentThread());
		assertEquals(0, myCaptureQueriesListener.countDeleteQueriesForCurrentThread());

	}

	/**
	 * See the class javadoc before changing the counts in this test!
	 */
	@Test
	public void testTransactionWithMultiplePreExistingReferences_ForcedId_DeletesDisabled() {
		myStorageSettings.setDeleteEnabled(false);

		Patient patient = new Patient();
		patient.setId("Patient/A");
		patient.setActive(true);
		myPatientDao.update(patient, mySrd);

		Practitioner practitioner = new Practitioner();
		practitioner.setId("Practitioner/B");
		practitioner.setActive(true);
		myPractitionerDao.update(practitioner, mySrd);

		// Create transaction

		Bundle input = new Bundle();

		ServiceRequest sr = new ServiceRequest();
		sr.getSubject().setReference(patient.getId());
		sr.addPerformer().setReference(practitioner.getId());
		sr.addPerformer().setReference(practitioner.getId());
		input.addEntry().setFullUrl(sr.getId()).setResource(sr).getRequest().setMethod(Bundle.HTTPVerb.POST).setUrl("ServiceRequest");

		sr = new ServiceRequest();
		sr.getSubject().setReference(patient.getId());
		sr.addPerformer().setReference(practitioner.getId());
		sr.addPerformer().setReference(practitioner.getId());
		input.addEntry().setFullUrl(sr.getId()).setResource(sr).getRequest().setMethod(Bundle.HTTPVerb.POST).setUrl("ServiceRequest");

		myCaptureQueriesListener.clear();
		Bundle output = mySystemDao.transaction(mySrd, input);
		ourLog.debug(myFhirContext.newJsonParser().setPrettyPrint(true).encodeResourceToString(output));

		// Lookup the two existing IDs to make sure they are legit
		myCaptureQueriesListener.logSelectQueriesForCurrentThread();
		assertEquals(0, myCaptureQueriesListener.countSelectQueriesForCurrentThread());
		assertEquals(10, myCaptureQueriesListener.countInsertQueriesForCurrentThread());
		assertEquals(0, myCaptureQueriesListener.countUpdateQueriesForCurrentThread());
		assertEquals(0, myCaptureQueriesListener.countDeleteQueriesForCurrentThread());

		// Do the same a second time - Deletes are enabled so we expect to have to resolve the
		// targets again to make sure they weren't deleted

		input = new Bundle();

		sr = new ServiceRequest();
		sr.getSubject().setReference(patient.getId());
		sr.addPerformer().setReference(practitioner.getId());
		sr.addPerformer().setReference(practitioner.getId());
		input.addEntry().setFullUrl(sr.getId()).setResource(sr).getRequest().setMethod(Bundle.HTTPVerb.POST).setUrl("ServiceRequest");

		sr = new ServiceRequest();
		sr.getSubject().setReference(patient.getId());
		sr.addPerformer().setReference(practitioner.getId());
		sr.addPerformer().setReference(practitioner.getId());
		input.addEntry().setFullUrl(sr.getId()).setResource(sr).getRequest().setMethod(Bundle.HTTPVerb.POST).setUrl("ServiceRequest");

		myCaptureQueriesListener.clear();
		output = mySystemDao.transaction(mySrd, input);
		ourLog.debug(myFhirContext.newJsonParser().setPrettyPrint(true).encodeResourceToString(output));

		// We do not need to resolve the target IDs a second time
		assertEquals(0, myCaptureQueriesListener.countSelectQueriesForCurrentThread());
		assertEquals(10, myCaptureQueriesListener.countInsertQueriesForCurrentThread());
		myCaptureQueriesListener.logUpdateQueriesForCurrentThread();
		assertEquals(0, myCaptureQueriesListener.countUpdateQueriesForCurrentThread());
		assertEquals(0, myCaptureQueriesListener.countDeleteQueriesForCurrentThread());

	}

	/**
	 * See the class javadoc before changing the counts in this test!
	 */
	@Test
	public void testTransactionWithMultiplePreExistingReferences_Numeric_DeletesDisabled() {
		myStorageSettings.setDeleteEnabled(false);

		Patient patient = new Patient();
		patient.setActive(true);
		IIdType patientId = myPatientDao.create(patient, mySrd).getId().toUnqualifiedVersionless();

		Practitioner practitioner = new Practitioner();
		practitioner.setActive(true);
		IIdType practitionerId = myPractitionerDao.create(practitioner, mySrd).getId().toUnqualifiedVersionless();

		// Create transaction
		Bundle input = new Bundle();

		ServiceRequest sr = new ServiceRequest();
		sr.getSubject().setReferenceElement(patientId);
		sr.addPerformer().setReferenceElement(practitionerId);
		sr.addPerformer().setReferenceElement(practitionerId);
		input.addEntry().setFullUrl(sr.getId()).setResource(sr).getRequest().setMethod(Bundle.HTTPVerb.POST).setUrl("ServiceRequest");

		sr = new ServiceRequest();
		sr.getSubject().setReferenceElement(patientId);
		sr.addPerformer().setReferenceElement(practitionerId);
		sr.addPerformer().setReferenceElement(practitionerId);
		input.addEntry().setFullUrl(sr.getId()).setResource(sr).getRequest().setMethod(Bundle.HTTPVerb.POST).setUrl("ServiceRequest");

		myCaptureQueriesListener.clear();
		Bundle output = mySystemDao.transaction(mySrd, input);
		ourLog.debug(myFhirContext.newJsonParser().setPrettyPrint(true).encodeResourceToString(output));

		// Lookup the two existing IDs to make sure they are legit
		myCaptureQueriesListener.logSelectQueriesForCurrentThread();
		assertEquals(0, myCaptureQueriesListener.countSelectQueriesForCurrentThread());
		assertEquals(10, myCaptureQueriesListener.countInsertQueriesForCurrentThread());
		assertEquals(0, myCaptureQueriesListener.countUpdateQueriesForCurrentThread());
		assertEquals(0, myCaptureQueriesListener.countDeleteQueriesForCurrentThread());

		// Do the same a second time - Deletes are enabled so we expect to have to resolve the
		// targets again to make sure they weren't deleted

		input = new Bundle();

		sr = new ServiceRequest();
		sr.getSubject().setReferenceElement(patientId);
		sr.addPerformer().setReferenceElement(practitionerId);
		sr.addPerformer().setReferenceElement(practitionerId);
		input.addEntry().setFullUrl(sr.getId()).setResource(sr).getRequest().setMethod(Bundle.HTTPVerb.POST).setUrl("ServiceRequest");

		sr = new ServiceRequest();
		sr.getSubject().setReferenceElement(patientId);
		sr.addPerformer().setReferenceElement(practitionerId);
		sr.addPerformer().setReferenceElement(practitionerId);
		input.addEntry().setFullUrl(sr.getId()).setResource(sr).getRequest().setMethod(Bundle.HTTPVerb.POST).setUrl("ServiceRequest");

		myCaptureQueriesListener.clear();
		output = mySystemDao.transaction(mySrd, input);
		ourLog.debug(myFhirContext.newJsonParser().setPrettyPrint(true).encodeResourceToString(output));

		// We do not need to resolve the target IDs a second time
		myCaptureQueriesListener.logSelectQueriesForCurrentThread();
		assertEquals(0, myCaptureQueriesListener.countSelectQueriesForCurrentThread());
		assertEquals(10, myCaptureQueriesListener.countInsertQueriesForCurrentThread());
		assertEquals(0, myCaptureQueriesListener.countUpdateQueriesForCurrentThread());
		assertEquals(0, myCaptureQueriesListener.countDeleteQueriesForCurrentThread());

	}

	/**
	 * See the class javadoc before changing the counts in this test!
	 */
	@Test
	public void testTransactionWithMultiplePreExistingReferences_IfNoneExist() {
		myStorageSettings.setDeleteEnabled(true);

		Patient patient = new Patient();
		patient.setId("Patient/A");
		patient.setActive(true);
		myPatientDao.update(patient, mySrd);

		Practitioner practitioner = new Practitioner();
		practitioner.setId("Practitioner/B");
		practitioner.setActive(true);
		myPractitionerDao.update(practitioner, mySrd);

		// Create transaction

		Bundle input = new Bundle();

		patient = new Patient();
		patient.setId(IdType.newRandomUuid());
		patient.setActive(true);
		input.addEntry().setFullUrl(patient.getId()).setResource(patient).getRequest().setMethod(Bundle.HTTPVerb.POST).setUrl("Patient").setIfNoneExist("Patient?active=true");

		practitioner = new Practitioner();
		practitioner.setId(IdType.newRandomUuid());
		practitioner.setActive(true);
		input.addEntry().setFullUrl(practitioner.getId()).setResource(practitioner).getRequest().setMethod(Bundle.HTTPVerb.POST).setUrl("Practitioner").setIfNoneExist("Practitioner?active=true");

		ServiceRequest sr = new ServiceRequest();
		sr.getSubject().setReference(patient.getId());
		sr.addPerformer().setReference(practitioner.getId());
		sr.addPerformer().setReference(practitioner.getId());
		input.addEntry().setFullUrl(sr.getId()).setResource(sr).getRequest().setMethod(Bundle.HTTPVerb.POST).setUrl("ServiceRequest");

		sr = new ServiceRequest();
		sr.getSubject().setReference(patient.getId());
		sr.addPerformer().setReference(practitioner.getId());
		sr.addPerformer().setReference(practitioner.getId());
		input.addEntry().setFullUrl(sr.getId()).setResource(sr).getRequest().setMethod(Bundle.HTTPVerb.POST).setUrl("ServiceRequest");

		myCaptureQueriesListener.clear();
		Bundle output = mySystemDao.transaction(mySrd, input);
		ourLog.debug(myFhirContext.newJsonParser().setPrettyPrint(true).encodeResourceToString(output));

		// Lookup the two existing IDs to make sure they are legit
		myCaptureQueriesListener.logSelectQueriesForCurrentThread();
		assertEquals(2, myCaptureQueriesListener.countSelectQueriesForCurrentThread());
		assertEquals(10, myCaptureQueriesListener.countInsertQueriesForCurrentThread());
		assertEquals(2, myCaptureQueriesListener.countUpdateQueriesForCurrentThread());
		assertEquals(0, myCaptureQueriesListener.countDeleteQueriesForCurrentThread());

		// Do the same a second time

		input = new Bundle();

		patient = new Patient();
		patient.setId(IdType.newRandomUuid());
		patient.setActive(true);
		input.addEntry().setFullUrl(patient.getId()).setResource(patient).getRequest().setMethod(Bundle.HTTPVerb.POST).setUrl("Patient").setIfNoneExist("Patient?active=true");

		practitioner = new Practitioner();
		practitioner.setId(IdType.newRandomUuid());
		practitioner.setActive(true);
		input.addEntry().setFullUrl(practitioner.getId()).setResource(practitioner).getRequest().setMethod(Bundle.HTTPVerb.POST).setUrl("Practitioner").setIfNoneExist("Practitioner?active=true");

		sr = new ServiceRequest();
		sr.getSubject().setReference(patient.getId());
		sr.addPerformer().setReference(practitioner.getId());
		sr.addPerformer().setReference(practitioner.getId());
		input.addEntry().setFullUrl(sr.getId()).setResource(sr).getRequest().setMethod(Bundle.HTTPVerb.POST).setUrl("ServiceRequest");

		sr = new ServiceRequest();
		sr.getSubject().setReference(patient.getId());
		sr.addPerformer().setReference(practitioner.getId());
		sr.addPerformer().setReference(practitioner.getId());
		input.addEntry().setFullUrl(sr.getId()).setResource(sr).getRequest().setMethod(Bundle.HTTPVerb.POST).setUrl("ServiceRequest");

		myCaptureQueriesListener.clear();
		output = mySystemDao.transaction(mySrd, input);
		ourLog.debug(myFhirContext.newJsonParser().setPrettyPrint(true).encodeResourceToString(output));

		myCaptureQueriesListener.logSelectQueriesForCurrentThread();
		assertEquals(1, myCaptureQueriesListener.countSelectQueriesForCurrentThread());
		assertEquals(10, myCaptureQueriesListener.countInsertQueriesForCurrentThread());
		assertEquals(2, myCaptureQueriesListener.countUpdateQueriesForCurrentThread());
		assertEquals(0, myCaptureQueriesListener.countDeleteQueriesForCurrentThread());

	}


	/**
	 * See the class javadoc before changing the counts in this test!
	 */
	@Test
	public void testTransactionWithMultipleProfiles() {
		myStorageSettings.setDeleteEnabled(true);
		myStorageSettings.setIndexMissingFields(JpaStorageSettings.IndexEnabledEnum.DISABLED);

		// Create transaction

		Bundle input = new Bundle();
		for (int i = 0; i < 5; i++) {
			Patient patient = new Patient();
			patient.getMeta().addProfile("http://example.com/profile");
			patient.getMeta().addTag().setSystem("http://example.com/tags").setCode("tag-1");
			patient.getMeta().addTag().setSystem("http://example.com/tags").setCode("tag-2");
			input.addEntry().setResource(patient).getRequest().setMethod(Bundle.HTTPVerb.POST).setUrl("Patient");
		}

		myCaptureQueriesListener.clear();
		mySystemDao.transaction(mySrd, input);
		myCaptureQueriesListener.logSelectQueriesForCurrentThread();
		assertEquals(3, myCaptureQueriesListener.countSelectQueriesForCurrentThread());
		assertEquals(48, myCaptureQueriesListener.countInsertQueriesForCurrentThread());
		myCaptureQueriesListener.logUpdateQueriesForCurrentThread();
		assertEquals(0, myCaptureQueriesListener.countUpdateQueriesForCurrentThread());
		assertEquals(0, myCaptureQueriesListener.countDeleteQueriesForCurrentThread());

		// Do the same a second time

		input = new Bundle();
		for (int i = 0; i < 5; i++) {
			Patient patient = new Patient();
			patient.getMeta().addProfile("http://example.com/profile");
			patient.getMeta().addTag().setSystem("http://example.com/tags").setCode("tag-1");
			patient.getMeta().addTag().setSystem("http://example.com/tags").setCode("tag-2");
			input.addEntry().setResource(patient).getRequest().setMethod(Bundle.HTTPVerb.POST).setUrl("Patient");
		}

		myCaptureQueriesListener.clear();
		Bundle output = mySystemDao.transaction(mySrd, input);
		myCaptureQueriesListener.logSelectQueriesForCurrentThread();
		assertEquals(0, myCaptureQueriesListener.countSelectQueriesForCurrentThread());
		assertEquals(45, myCaptureQueriesListener.countInsertQueriesForCurrentThread());
		assertEquals(0, myCaptureQueriesListener.countUpdateQueriesForCurrentThread());
		assertEquals(0, myCaptureQueriesListener.countDeleteQueriesForCurrentThread());
		assertEquals(1, myCaptureQueriesListener.countCommits());
		assertEquals(0, myCaptureQueriesListener.countRollbacks());

		assertThat(output.getEntry()).hasSize(input.getEntry().size());

		runInTransaction(() -> {
			assertEquals(10, myResourceTableDao.count());
			assertEquals(10, myResourceHistoryTableDao.count());
		});

	}


	/**
	 * This test runs a transaction bundle that has a large number of inline match URLs,
	 * as well as a large number of updates (PUT). This means that a lot of URLs and resources
	 * need to be resolved (ie SQL SELECT) in order to proceed with the transaction. Prior
	 * to the optimization that introduced this test, we had 140 SELECTs, now it's 17.
	 * <p>
	 * See the class javadoc before changing the counts in this test!
	 */
	@Test
	public void testTransactionWithManyInlineMatchUrls() throws IOException {
		myStorageSettings.setAutoCreatePlaceholderReferenceTargets(true);

		Bundle input = loadResource(myFhirContext, Bundle.class, "/r4/test-patient-bundle.json");

		myCaptureQueriesListener.clear();
		Bundle output;
		try {
			output = mySystemDao.transaction(mySrd, input);
		} finally {
			myCaptureQueriesListener.logSelectQueries();
			myCaptureQueriesListener.logInsertQueries();
		}

		assertEquals(17, myCaptureQueriesListener.countSelectQueriesForCurrentThread());
		assertEquals(6189, myCaptureQueriesListener.countInsertQueriesForCurrentThread());
		assertEquals(418, myCaptureQueriesListener.countUpdateQueriesForCurrentThread());
		assertEquals(0, myCaptureQueriesListener.countDeleteQueriesForCurrentThread());
		assertEquals(1, myCaptureQueriesListener.countCommits());
		assertEquals(0, myCaptureQueriesListener.countRollbacks());

		assertThat(output.getEntry()).hasSize(input.getEntry().size());

		runInTransaction(() -> {
			assertEquals(437, myResourceTableDao.count());
			assertEquals(437, myResourceHistoryTableDao.count());
		});
	}


	/**
	 * See the class javadoc before changing the counts in this test!
	 */
	@Test
	public void testTransactionWithConditionalCreateAndConditionalPatchOnSameUrl() {
		// Setup
		BundleBuilder bb = new BundleBuilder(myFhirContext);
		Patient patient = new Patient();
		patient.setActive(false);
		patient.addIdentifier().setSystem("http://system").setValue("value");
		bb.addTransactionCreateEntry(patient).conditional("Patient?identifier=http://system|value");

		Parameters patch = new Parameters();
		Parameters.ParametersParameterComponent op = patch.addParameter().setName("operation");
		op.addPart().setName("type").setValue(new CodeType("replace"));
		op.addPart().setName("path").setValue(new CodeType("Patient.active"));
		op.addPart().setName("value").setValue(new BooleanType(true));
		bb.addTransactionFhirPatchEntry(patch).conditional("Patient?identifier=http://system|value");

		Bundle input = bb.getBundleTyped();

		// Test
		myCaptureQueriesListener.clear();
		Bundle output = mySystemDao.transaction(mySrd, input);

		// Verify
		myCaptureQueriesListener.logUpdateQueries();
		assertEquals(3, myCaptureQueriesListener.countSelectQueriesForCurrentThread());
		assertEquals(6, myCaptureQueriesListener.countInsertQueriesForCurrentThread());
		assertEquals(1, myCaptureQueriesListener.countUpdateQueriesForCurrentThread());
		assertEquals(1, myCaptureQueriesListener.countDeleteQueriesForCurrentThread());
		assertEquals(1, myCaptureQueriesListener.countCommits());
		assertEquals(0, myCaptureQueriesListener.countRollbacks());

		assertThat(output.getEntry()).hasSize(input.getEntry().size());

		runInTransaction(() -> {
			assertEquals(1, myResourceTableDao.count());
			assertEquals(1, myResourceHistoryTableDao.count());
		});

		IdType id = new IdType(output.getEntry().get(0).getResponse().getLocation());
		assertEquals("1", id.getVersionIdPart());
		id = new IdType(output.getEntry().get(1).getResponse().getLocation());
		assertEquals("2", id.getVersionIdPart());

		Patient p = myPatientDao.read(id.toVersionless(), mySrd);
		assertEquals("2", p.getIdElement().getVersionIdPart());
		assertEquals("http://system", p.getIdentifierFirstRep().getSystem());
		assertTrue(p.getActive());
	}

	/**
	 * See the class javadoc before changing the counts in this test!
	 */
	@Test
	public void testTransactionWithClientAssignedId() {
		BundleBuilder bb = new BundleBuilder(myFhirContext);

		for (int i = 0; i < 5; i++) {
			Provenance prov = new Provenance();
			prov.setId(IdType.newRandomUuid());
			prov.setOccurred(new DateTimeType("2022"));
			bb.addTransactionUpdateEntry(prov).conditional("Provenance/Patient-0d3b0c98-048e-4111-b804-d1c6c7816d5e-" + i);
		}

		Bundle input = bb.getBundleTyped();

		myCaptureQueriesListener.clear();
		mySystemDao.transaction(mySrd, input);
		assertEquals(1, myCaptureQueriesListener.countSelectQueriesForCurrentThread());

	}


	@Test
	public void testTransaction_ComboParamIndexesInUse() {
		myStorageSettings.setUniqueIndexesEnabled(true);
		myReindexTestHelper.createUniqueCodeSearchParameter();
		myReindexTestHelper.createNonUniqueStatusAndCodeSearchParameter();

		// Create resources for the first time
		myCaptureQueriesListener.clear();
		Bundle inputBundle = myReindexTestHelper.createTransactionBundleWith20Observation(true);
		mySystemDao.transaction(mySrd, inputBundle);
		assertEquals(21, myCaptureQueriesListener.getSelectQueriesForCurrentThread().size());
		assertEquals(0, myCaptureQueriesListener.getUpdateQueriesForCurrentThread().size());
		myCaptureQueriesListener.logInsertQueries();
		assertEquals(7, myCaptureQueriesListener.getInsertQueriesForCurrentThread().size());
		assertEquals(0, myCaptureQueriesListener.getDeleteQueriesForCurrentThread().size());

		// Now run the transaction again - It should not need too many SELECTs
		myCaptureQueriesListener.clear();
		inputBundle = myReindexTestHelper.createTransactionBundleWith20Observation(true);
		mySystemDao.transaction(mySrd, inputBundle);
		assertEquals(4, myCaptureQueriesListener.getSelectQueriesForCurrentThread().size());
		assertEquals(0, myCaptureQueriesListener.getUpdateQueriesForCurrentThread().size());
		assertEquals(0, myCaptureQueriesListener.getInsertQueriesForCurrentThread().size());
		assertEquals(0, myCaptureQueriesListener.getDeleteQueriesForCurrentThread().size());


	}

	@Test
	public void testTransaction_ComboParamIndexesInUse_NoPreCheck() {
		myStorageSettings.setUniqueIndexesEnabled(true);
		myStorageSettings.setUniqueIndexesCheckedBeforeSave(false);

		myReindexTestHelper.createUniqueCodeSearchParameter();
		myReindexTestHelper.createNonUniqueStatusAndCodeSearchParameter();

		// Create resources for the first time
		myCaptureQueriesListener.clear();
		Bundle inputBundle = myReindexTestHelper.createTransactionBundleWith20Observation(true);
		mySystemDao.transaction(mySrd, inputBundle);
		myCaptureQueriesListener.logSelectQueries();
		assertEquals(1, myCaptureQueriesListener.getSelectQueriesForCurrentThread().size());
		assertEquals(0, myCaptureQueriesListener.getUpdateQueriesForCurrentThread().size());
		assertEquals(7, myCaptureQueriesListener.getInsertQueriesForCurrentThread().size());
		assertEquals(0, myCaptureQueriesListener.getDeleteQueriesForCurrentThread().size());

		// Now run the transaction again - It should not need too many SELECTs
		myCaptureQueriesListener.clear();
		inputBundle = myReindexTestHelper.createTransactionBundleWith20Observation(true);
		mySystemDao.transaction(mySrd, inputBundle);
		myCaptureQueriesListener.logSelectQueries();
		assertEquals(4, myCaptureQueriesListener.getSelectQueriesForCurrentThread().size());
		assertEquals(0, myCaptureQueriesListener.getUpdateQueriesForCurrentThread().size());
		assertEquals(0, myCaptureQueriesListener.getInsertQueriesForCurrentThread().size());
		assertEquals(0, myCaptureQueriesListener.getDeleteQueriesForCurrentThread().size());
	}

	/**
	 * See the class javadoc before changing the counts in this test!
	 */
	@Test
	public void testTriggerSubscription_Sync() throws Exception {
		// Setup
		IntStream.range(0, 200).forEach(i -> createAPatient());

		mySubscriptionTestUtil.registerRestHookInterceptor();
		ForceOffsetSearchModeInterceptor interceptor = new ForceOffsetSearchModeInterceptor();
		myInterceptorRegistry.registerInterceptor(interceptor);
		try {
			String payload = "application/fhir+json";
			Subscription subscription = createSubscription("Patient?", payload, ourServer.getBaseUrl(), null);
			IIdType subscriptionId = mySubscriptionDao.create(subscription, mySrd).getId();

			waitForActivatedSubscriptionCount(1);

			mySubscriptionTriggeringSvc.triggerSubscription(null, List.of(new StringType("Patient?")), subscriptionId, mySrd);

			// Test
			myCaptureQueriesListener.clear();
			mySubscriptionTriggeringSvc.runDeliveryPass();
			mySubscriptionTriggeringSvc.runDeliveryPass();
			mySubscriptionTriggeringSvc.runDeliveryPass();
			mySubscriptionTriggeringSvc.runDeliveryPass();
			mySubscriptionTriggeringSvc.runDeliveryPass();
			myCaptureQueriesListener.logSelectQueries();
			ourPatientProvider.waitForUpdateCount(200);

			// Validate
			assertEquals(7, myCaptureQueriesListener.countSelectQueriesForCurrentThread());
			assertEquals(0, myCaptureQueriesListener.countUpdateQueriesForCurrentThread());
			assertEquals(0, myCaptureQueriesListener.countInsertQueriesForCurrentThread());
			assertEquals(0, myCaptureQueriesListener.countDeleteQueriesForCurrentThread());
		} finally {
			myInterceptorRegistry.unregisterInterceptor(interceptor);
		}
	}


	@Test
	public void testTriggerSubscription_Async() throws Exception {
		// Setup
		IntStream.range(0, 200).forEach(i -> createAPatient());

		mySubscriptionTestUtil.registerRestHookInterceptor();

		String payload = "application/fhir+json";
		Subscription subscription = createSubscription("Patient?", payload, ourServer.getBaseUrl(), null);
		IIdType subId = mySubscriptionDao.create(subscription, mySrd).getId();

		waitForActivatedSubscriptionCount(1);

		// Test
		myCaptureQueriesListener.clear();
		Parameters response = myClient
			.operation()
			.onInstance(subId)
			.named(JpaConstants.OPERATION_TRIGGER_SUBSCRIPTION)
			.withParameter(Parameters.class, ProviderConstants.SUBSCRIPTION_TRIGGERING_PARAM_SEARCH_URL, new StringType("Patient?"))
			.execute();
		String responseValue = response.getParameter().get(0).getValue().primitiveValue();
		assertThat(responseValue).contains("Subscription triggering job submitted as JOB ID");

		assertEquals(3, myCaptureQueriesListener.countSelectQueries());
		assertEquals(0, myCaptureQueriesListener.countInsertQueries());
		assertEquals(0, myCaptureQueriesListener.countUpdateQueries());
		assertEquals(0, myCaptureQueriesListener.countDeleteQueries());

		myCaptureQueriesListener.clear();
		mySubscriptionTriggeringSvc.runDeliveryPass();

		myCaptureQueriesListener.logInsertQueries();
		assertEquals(15, myCaptureQueriesListener.countSelectQueries());
		assertEquals(201, myCaptureQueriesListener.countInsertQueries());
		assertEquals(3, myCaptureQueriesListener.countUpdateQueries());
		assertEquals(0, myCaptureQueriesListener.countDeleteQueries());

		myCaptureQueriesListener.clear();
		mySubscriptionTriggeringSvc.runDeliveryPass();

		assertEquals(2, myCaptureQueriesListener.countSelectQueries());
		assertEquals(0, myCaptureQueriesListener.countInsertQueries());
		assertEquals(0, myCaptureQueriesListener.countUpdateQueries());
		assertEquals(0, myCaptureQueriesListener.countDeleteQueries());

		myCaptureQueriesListener.clear();
		mySubscriptionTriggeringSvc.runDeliveryPass();

		assertEquals(0, myCaptureQueriesListener.countSelectQueries());
		assertEquals(0, myCaptureQueriesListener.countInsertQueries());
		assertEquals(0, myCaptureQueriesListener.countUpdateQueries());
		assertEquals(0, myCaptureQueriesListener.countDeleteQueries());

		SubscriptionTriggeringSvcImpl svc = ProxyUtil.getSingletonTarget(mySubscriptionTriggeringSvc, SubscriptionTriggeringSvcImpl.class);
		assertEquals(0, svc.getActiveJobCount());

		assertEquals(0, ourPatientProvider.getCountCreate());
		await().until(() -> ourPatientProvider.getCountUpdate() == 200);

	}


	/**
	 * See the class javadoc before changing the counts in this test!
	 */
	@Test
	public void testValueSetExpand_NotPreExpanded_UseHibernateSearch() {
		createLocalCsAndVs();

		logAllConcepts();
		logAllConceptDesignations();
		logAllConceptProperties();

		ValueSet valueSet = myValueSetDao.read(new IdType(MY_VALUE_SET), mySrd);

		myCaptureQueriesListener.clear();
		ValueSet expansion = (ValueSet) myValidationSupport.expandValueSet(new ValidationSupportContext(myValidationSupport), new ValueSetExpansionOptions(), valueSet).getValueSet();
		ourLog.debug(myFhirContext.newJsonParser().setPrettyPrint(true).encodeResourceToString(expansion));
		assertThat(expansion.getExpansion().getContains()).hasSize(7);
		assertThat(expansion.getExpansion().getContains().stream().filter(t -> t.getCode().equals("A")).findFirst().orElseThrow(() -> new IllegalArgumentException()).getDesignation()).hasSize(1);
		myCaptureQueriesListener.logSelectQueriesForCurrentThread();
		assertThat(myCaptureQueriesListener.countSelectQueries()).as(() -> "\n *" + myCaptureQueriesListener.getSelectQueries().stream().map(t -> t.getSql(true, false)).collect(Collectors.joining("\n * "))).isEqualTo(5);
		assertEquals(0, myCaptureQueriesListener.countDeleteQueries());
		assertEquals(0, myCaptureQueriesListener.countUpdateQueries());
		assertEquals(0, myCaptureQueriesListener.countInsertQueries());
		assertEquals(1, myCaptureQueriesListener.countCommits());
		assertEquals(0, myCaptureQueriesListener.countRollbacks());

		// Second time - Should reuse cache
		myCaptureQueriesListener.clear();
		expansion = (ValueSet) myValidationSupport.expandValueSet(new ValidationSupportContext(myValidationSupport), new ValueSetExpansionOptions(), valueSet).getValueSet();
		ourLog.debug(myFhirContext.newJsonParser().setPrettyPrint(true).encodeResourceToString(expansion));
		assertThat(expansion.getExpansion().getContains()).hasSize(7);
		assertThat(expansion.getExpansion().getContains().stream().filter(t -> t.getCode().equals("A")).findFirst().orElseThrow(() -> new IllegalArgumentException()).getDesignation()).hasSize(1);
		myCaptureQueriesListener.logSelectQueriesForCurrentThread();
		assertEquals(0, myCaptureQueriesListener.countSelectQueries());
		assertEquals(0, myCaptureQueriesListener.countDeleteQueries());
		assertEquals(0, myCaptureQueriesListener.countUpdateQueries());
		assertEquals(0, myCaptureQueriesListener.countInsertQueries());
		assertEquals(0, myCaptureQueriesListener.countCommits());
		assertEquals(0, myCaptureQueriesListener.countRollbacks());
	}

	/**
	 * See the class javadoc before changing the counts in this test!
	 */
	@Test
	public void testValueSetExpand_NotPreExpanded_DontUseHibernateSearch() {
		TermReadSvcImpl.setForceDisableHibernateSearchForUnitTest(true);

		createLocalCsAndVs();

		logAllConcepts();
		logAllConceptDesignations();
		logAllConceptProperties();

		ValueSet valueSet = myValueSetDao.read(new IdType(MY_VALUE_SET), mySrd);

		myCaptureQueriesListener.clear();
		ValueSet expansion = (ValueSet) myValidationSupport.expandValueSet(new ValidationSupportContext(myValidationSupport), new ValueSetExpansionOptions(), valueSet).getValueSet();
		ourLog.debug(myFhirContext.newJsonParser().setPrettyPrint(true).encodeResourceToString(expansion));
		assertThat(expansion.getExpansion().getContains()).hasSize(7);
		assertThat(expansion.getExpansion().getContains().stream().filter(t -> t.getCode().equals("A")).findFirst().orElseThrow(() -> new IllegalArgumentException()).getDesignation()).hasSize(1);
		myCaptureQueriesListener.logSelectQueriesForCurrentThread();
		assertEquals(5, myCaptureQueriesListener.countSelectQueries());
		assertEquals(0, myCaptureQueriesListener.countDeleteQueries());
		assertEquals(0, myCaptureQueriesListener.countUpdateQueries());
		assertEquals(0, myCaptureQueriesListener.countInsertQueries());
		assertEquals(1, myCaptureQueriesListener.countCommits());
		assertEquals(0, myCaptureQueriesListener.countRollbacks());

		// Second time - Should reuse cache
		myCaptureQueriesListener.clear();
		expansion = (ValueSet) myValidationSupport.expandValueSet(new ValidationSupportContext(myValidationSupport), new ValueSetExpansionOptions(), valueSet).getValueSet();
		ourLog.debug(myFhirContext.newJsonParser().setPrettyPrint(true).encodeResourceToString(expansion));
		assertThat(expansion.getExpansion().getContains()).hasSize(7);
		assertThat(expansion.getExpansion().getContains().stream().filter(t -> t.getCode().equals("A")).findFirst().orElseThrow(() -> new IllegalArgumentException()).getDesignation()).hasSize(1);
		myCaptureQueriesListener.logSelectQueriesForCurrentThread();
		assertEquals(0, myCaptureQueriesListener.countSelectQueries());
		assertEquals(0, myCaptureQueriesListener.countDeleteQueries());
		assertEquals(0, myCaptureQueriesListener.countUpdateQueries());
		assertEquals(0, myCaptureQueriesListener.countInsertQueries());
		assertEquals(0, myCaptureQueriesListener.countCommits());
		assertEquals(0, myCaptureQueriesListener.countRollbacks());
	}

	/**
	 * See the class javadoc before changing the counts in this test!
	 */
	@Test
	public void testValueSetExpand_PreExpanded_UseHibernateSearch() {
		createLocalCsAndVs();

		myTermSvc.preExpandDeferredValueSetsToTerminologyTables();
		runInTransaction(() -> {
			Slice<TermValueSet> page = myTermValueSetDao.findByExpansionStatus(PageRequest.of(0, 10), TermValueSetPreExpansionStatusEnum.EXPANDED);
			assertEquals(1, page.getContent().size());
		});

		logAllConcepts();
		logAllConceptDesignations();
		logAllConceptProperties();

		ValueSet valueSet = myValueSetDao.read(new IdType(MY_VALUE_SET), mySrd);

		myCaptureQueriesListener.clear();
		ValueSet expansion = (ValueSet) myValidationSupport.expandValueSet(new ValidationSupportContext(myValidationSupport), new ValueSetExpansionOptions(), valueSet).getValueSet();
		ourLog.debug(myFhirContext.newJsonParser().setPrettyPrint(true).encodeResourceToString(expansion));
		assertThat(expansion.getExpansion().getContains()).hasSize(7);
		assertThat(expansion.getExpansion().getContains().stream().filter(t -> t.getCode().equals("A")).findFirst().orElseThrow(() -> new IllegalArgumentException()).getDesignation()).hasSize(1);
		myCaptureQueriesListener.logSelectQueriesForCurrentThread();
		assertEquals(3, myCaptureQueriesListener.countSelectQueries());
		assertEquals(0, myCaptureQueriesListener.countDeleteQueries());
		assertEquals(0, myCaptureQueriesListener.countUpdateQueries());
		assertEquals(0, myCaptureQueriesListener.countInsertQueries());
		assertEquals(1, myCaptureQueriesListener.countCommits());
		assertEquals(0, myCaptureQueriesListener.countRollbacks());

		// Second time - Should reuse cache
		myCaptureQueriesListener.clear();
		expansion = (ValueSet) myValidationSupport.expandValueSet(new ValidationSupportContext(myValidationSupport), new ValueSetExpansionOptions(), valueSet).getValueSet();
		ourLog.debug(myFhirContext.newJsonParser().setPrettyPrint(true).encodeResourceToString(expansion));
		assertThat(expansion.getExpansion().getContains()).hasSize(7);
		assertThat(expansion.getExpansion().getContains().stream().filter(t -> t.getCode().equals("A")).findFirst().orElseThrow(() -> new IllegalArgumentException()).getDesignation()).hasSize(1);
		myCaptureQueriesListener.logSelectQueriesForCurrentThread();
		assertEquals(0, myCaptureQueriesListener.countSelectQueries());
		assertEquals(0, myCaptureQueriesListener.countDeleteQueries());
		assertEquals(0, myCaptureQueriesListener.countUpdateQueries());
		assertEquals(0, myCaptureQueriesListener.countInsertQueries());
		assertEquals(0, myCaptureQueriesListener.countCommits());
		assertEquals(0, myCaptureQueriesListener.countRollbacks());
	}

	/**
	 * See the class javadoc before changing the counts in this test!
	 */
	@Test
	public void testMassIngestionMode_TransactionWithChanges() {
		myStorageSettings.setDeleteEnabled(false);
		myStorageSettings.setMatchUrlCacheEnabled(true);
		myStorageSettings.setMassIngestionMode(true);
		myFhirContext.getParserOptions().setStripVersionsFromReferences(false);
		myStorageSettings.setRespectVersionsForSearchIncludes(true);
		myStorageSettings.setAutoVersionReferenceAtPaths("ExplanationOfBenefit.patient", "ExplanationOfBenefit.insurance.coverage");

		Patient warmUpPt = new Patient();
		warmUpPt.getMeta().addProfile("http://foo");
		warmUpPt.setActive(true);
		myPatientDao.create(warmUpPt);

		AtomicInteger ai = new AtomicInteger(0);
		Supplier<Bundle> supplier = () -> {
			BundleBuilder bb = new BundleBuilder(myFhirContext);

			Coverage coverage = new Coverage();
			coverage.getMeta().addProfile("http://foo");
			coverage.setId(IdType.newRandomUuid());
			coverage.addIdentifier().setSystem("http://coverage").setValue("12345");
			coverage.setStatus(Coverage.CoverageStatus.ACTIVE);
			coverage.setType(new CodeableConcept().addCoding(new Coding("http://coverage-type", "12345", null)));
			bb.addTransactionUpdateEntry(coverage).conditional("Coverage?identifier=http://coverage|12345");

			Patient patient = new Patient();
			patient.getMeta().addProfile("http://foo");
			patient.setId("Patient/PATIENT-A");
			patient.setActive(true);
			patient.addName().setFamily("SMITH").addGiven("JAMES" + ai.incrementAndGet());
			bb.addTransactionUpdateEntry(patient);

			ExplanationOfBenefit eob = new ExplanationOfBenefit();
			eob.getMeta().addProfile("http://foo");
			eob.addIdentifier().setSystem("http://eob").setValue("12345");
			eob.addInsurance().setCoverage(new Reference(coverage.getId()));
			eob.getPatient().setReference(patient.getId());
			eob.setCreatedElement(new DateTimeType("2021-01-01T12:12:12Z"));
			bb.addTransactionUpdateEntry(eob).conditional("ExplanationOfBenefit?identifier=http://eob|12345");

			return (Bundle) bb.getBundle();
		};

		// Pass 1

		myCaptureQueriesListener.clear();
		mySystemDao.transaction(new SystemRequestDetails(), supplier.get());
		assertEquals(2, myCaptureQueriesListener.countSelectQueriesForCurrentThread());
		assertEquals(29, myCaptureQueriesListener.countInsertQueriesForCurrentThread());
		assertEquals(1, myCaptureQueriesListener.countUpdateQueriesForCurrentThread());
		assertEquals(0, myCaptureQueriesListener.countDeleteQueriesForCurrentThread());

		// Pass 2

		myCaptureQueriesListener.clear();
		Bundle outcome = mySystemDao.transaction(new SystemRequestDetails(), supplier.get());
		myCaptureQueriesListener.logSelectQueries();
		assertEquals(5, myCaptureQueriesListener.countSelectQueriesForCurrentThread());
		myCaptureQueriesListener.logInsertQueries();
		assertEquals(4, myCaptureQueriesListener.countInsertQueriesForCurrentThread());
		assertEquals(7, myCaptureQueriesListener.countUpdateQueriesForCurrentThread());
		assertEquals(1, myCaptureQueriesListener.countDeleteQueriesForCurrentThread());

		ourLog.info(myFhirContext.newJsonParser().setPrettyPrint(true).encodeResourceToString(outcome));
		IdType patientId = new IdType(outcome.getEntry().get(1).getResponse().getLocation());
		assertEquals("2", patientId.getVersionIdPart());

		Patient patient = myPatientDao.read(patientId, mySrd);
		assertThat(patient.getMeta().getProfile()).hasSize(1);
		assertEquals("http://foo", patient.getMeta().getProfile().get(0).getValue());
		assertEquals("SMITH", patient.getNameFirstRep().getFamily());
		patient = myPatientDao.read(patientId.withVersion("1"), mySrd);
		assertThat(patient.getMeta().getProfile()).hasSize(1);
		assertEquals("http://foo", patient.getMeta().getProfile().get(0).getValue());
		assertEquals("SMITH", patient.getNameFirstRep().getFamily());

		// Pass 3

		myCaptureQueriesListener.clear();
		outcome = mySystemDao.transaction(new SystemRequestDetails(), supplier.get());
		assertEquals(5, myCaptureQueriesListener.countSelectQueriesForCurrentThread());
		myCaptureQueriesListener.logInsertQueries();
		assertEquals(4, myCaptureQueriesListener.countInsertQueriesForCurrentThread());
		assertEquals(6, myCaptureQueriesListener.countUpdateQueriesForCurrentThread());
		assertEquals(0, myCaptureQueriesListener.countDeleteQueriesForCurrentThread());

		ourLog.info(myFhirContext.newJsonParser().setPrettyPrint(true).encodeResourceToString(outcome));
		patientId = new IdType(outcome.getEntry().get(1).getResponse().getLocation());
		assertEquals("3", patientId.getVersionIdPart());

		patient = myPatientDao.read(patientId, mySrd);
		assertThat(patient.getMeta().getProfile()).hasSize(1);
		assertEquals("http://foo", patient.getMeta().getProfile().get(0).getValue());
		assertEquals("SMITH", patient.getNameFirstRep().getFamily());
		patient = myPatientDao.read(patientId.withVersion("2"), mySrd);
		assertThat(patient.getMeta().getProfile()).hasSize(1);
		assertEquals("http://foo", patient.getMeta().getProfile().get(0).getValue());
		assertEquals("SMITH", patient.getNameFirstRep().getFamily());
		patient = myPatientDao.read(patientId.withVersion("1"), mySrd);
		assertThat(patient.getMeta().getProfile()).hasSize(1);
		assertEquals("http://foo", patient.getMeta().getProfile().get(0).getValue());
		assertEquals("SMITH", patient.getNameFirstRep().getFamily());
	}


	/**
	 * See the class javadoc before changing the counts in this test!
	 */
	@Test
	public void testMassIngestionMode_TransactionWithChanges_NonVersionedTags() throws IOException {
		myStorageSettings.setDeleteEnabled(false);
		myStorageSettings.setMatchUrlCacheEnabled(true);
		myStorageSettings.setMassIngestionMode(true);
		myFhirContext.getParserOptions().setStripVersionsFromReferences(false);
		myStorageSettings.setRespectVersionsForSearchIncludes(true);
		myStorageSettings.setTagStorageMode(JpaStorageSettings.TagStorageModeEnum.NON_VERSIONED);
		myStorageSettings.setAutoVersionReferenceAtPaths("ExplanationOfBenefit.patient", "ExplanationOfBenefit.insurance.coverage");

		// Pre-cache tag definitions
		Patient patient = new Patient();
		patient.getMeta().addProfile("http://hl7.org/fhir/us/core/StructureDefinition/us-core-patient");
		patient.getMeta().addProfile("http://hl7.org/fhir/us/carin-bb/StructureDefinition/C4BB-Organization");
		patient.getMeta().addProfile("http://hl7.org/fhir/us/core/StructureDefinition/us-core-practitioner");
		patient.getMeta().addProfile("http://hl7.org/fhir/us/carin-bb/StructureDefinition/C4BB-ExplanationOfBenefit-Professional-NonClinician");
		patient.getMeta().addProfile("http://hl7.org/fhir/us/carin-bb/StructureDefinition/C4BB-Coverage");
		patient.setActive(true);
		myPatientDao.create(patient);

		myCaptureQueriesListener.clear();
		mySystemDao.transaction(new SystemRequestDetails(), loadResourceFromClasspath(Bundle.class, "r4/transaction-perf-bundle.json"));
		myCaptureQueriesListener.logSelectQueriesForCurrentThread();
		assertEquals(2, myCaptureQueriesListener.countSelectQueriesForCurrentThread());
		assertEquals(120, myCaptureQueriesListener.countInsertQueriesForCurrentThread());
		myCaptureQueriesListener.logUpdateQueriesForCurrentThread();
		assertEquals(1, myCaptureQueriesListener.countUpdateQueriesForCurrentThread());
		assertEquals(0, myCaptureQueriesListener.countDeleteQueriesForCurrentThread());

		// Now a copy that has differences in the EOB and Patient resources
		myCaptureQueriesListener.clear();
		mySystemDao.transaction(new SystemRequestDetails(), loadResourceFromClasspath(Bundle.class, "r4/transaction-perf-bundle-smallchanges.json"));
		myCaptureQueriesListener.logSelectQueriesForCurrentThread();
		assertEquals(5, myCaptureQueriesListener.countSelectQueriesForCurrentThread());
		assertEquals(2, myCaptureQueriesListener.countInsertQueriesForCurrentThread());
		assertEquals(6, myCaptureQueriesListener.countUpdateQueriesForCurrentThread());
		assertEquals(1, myCaptureQueriesListener.countDeleteQueriesForCurrentThread());

	}

	/**
	 * See the class javadoc before changing the counts in this test!
	 */
	@Test
	public void testMassIngestionMode_TransactionWithManyUpdates() {
		myStorageSettings.setMassIngestionMode(true);

		for (int i = 0; i < 10; i++) {
			Organization org = new Organization();
			org.setId("ORG" + i);
			org.setName("ORG " + i);
			myOrganizationDao.update(org, mySrd);
		}
		for (int i = 0; i < 5; i++) {
			Patient patient = new Patient();
			patient.setId("PT" + i);
			patient.setActive(true);
			patient.setManagingOrganization(new Reference("Organization/ORG" + i));
			myPatientDao.update(patient, mySrd);
		}

		Supplier<Bundle> supplier = () -> {
			BundleBuilder bb = new BundleBuilder(myFhirContext);

			for (int i = 0; i < 10; i++) {
				Patient patient = new Patient();
				patient.setId("PT" + i);
				// Flip this value
				patient.setActive(false);
				patient.addIdentifier().setSystem("http://foo").setValue("bar");
				patient.setManagingOrganization(new Reference("Organization/ORG" + i));
				bb.addTransactionUpdateEntry(patient);
			}

			return (Bundle) bb.getBundle();
		};

		// Test

		myCaptureQueriesListener.clear();
		myMemoryCacheService.invalidateAllCaches();
		mySystemDao.transaction(new SystemRequestDetails(), supplier.get());
		myCaptureQueriesListener.logSelectQueries();
		myCaptureQueriesListener.logInsertQueries();
		assertEquals(3, myCaptureQueriesListener.countSelectQueriesForCurrentThread());
		assertEquals(40, myCaptureQueriesListener.countInsertQueriesForCurrentThread());
		assertEquals(10, myCaptureQueriesListener.countUpdateQueriesForCurrentThread());
		assertEquals(0, myCaptureQueriesListener.countDeleteQueriesForCurrentThread());
		assertEquals(0, myCaptureQueriesListener.countInsertQueriesRepeated());



	}

	/**
	 * See the class javadoc before changing the counts in this test!
	 */
	@Test
	public void testDeleteResource_WithOutgoingReference() {
		// Setup
		createOrganization(withId("A"));
		IIdType patientId = createPatient(withOrganization(new IdType("Organization/A")), withActiveTrue());

		// Test
		myCaptureQueriesListener.clear();
		myPatientDao.delete(patientId, mySrd);

		// Verify
		assertEquals(4, myCaptureQueriesListener.countSelectQueriesForCurrentThread());
		assertEquals(1, myCaptureQueriesListener.countInsertQueriesForCurrentThread());
		assertEquals(1, myCaptureQueriesListener.countUpdateQueriesForCurrentThread());
		assertEquals(3, myCaptureQueriesListener.countDeleteQueriesForCurrentThread());
		runInTransaction(() -> {
			ResourceTable version = myResourceTableDao.findById(JpaPid.fromId(patientId.getIdPartAsLong())).orElseThrow();
			assertFalse(version.isParamsTokenPopulated());
			assertFalse(version.isHasLinks());
			assertEquals(0, myResourceIndexedSearchParamTokenDao.count());
			assertEquals(0, myResourceLinkDao.count());
		});

	}

	/**
	 * See the class javadoc before changing the counts in this test!
	 */
	@Test
	public void testDeleteResource_WithMassIngestionMode_enabled() {
		myStorageSettings.setMassIngestionMode(true);

		// given
		Observation observation = new Observation().setStatus(Observation.ObservationStatus.FINAL).addCategory(new CodeableConcept().addCoding(new Coding("http://category-type", "12345", null))).setCode(new CodeableConcept().addCoding(new Coding("http://coverage-type", "12345", null)));

		IIdType idDt = myObservationDao.create(observation, mySrd).getEntity().getIdDt();
		runInTransaction(() -> {
			assertEquals(4, myResourceIndexedSearchParamTokenDao.count());
			ResourceTable version = myResourceTableDao.findById(JpaPid.fromId(idDt.getIdPartAsLong())).orElseThrow();
			assertTrue(version.isParamsTokenPopulated());
		});

		// when
		myCaptureQueriesListener.clear();
		myObservationDao.delete(idDt, mySrd);

		// then
		assertQueryCount(3, 1, 1, 2);
		runInTransaction(() -> {
			assertEquals(0, myResourceIndexedSearchParamTokenDao.count());
			ResourceTable version = myResourceTableDao.findById(JpaPid.fromId(idDt.getIdPartAsLong())).orElseThrow();
			assertFalse(version.isParamsTokenPopulated());
		});
	}

	@Test
	public void testFetchStructureDefinition_BuiltIn() {

		// First pass with an empty cache
		myValidationSupport.invalidateCaches();
		myCaptureQueriesListener.clear();
		assertNotNull(myValidationSupport.fetchStructureDefinition("http://hl7.org/fhir/StructureDefinition/Patient"));

		assertEquals(0, myCaptureQueriesListener.countGetConnections());
		assertEquals(0, myCaptureQueriesListener.countSelectQueries());

		// Again (should use cache)
		myCaptureQueriesListener.clear();
		assertNotNull(myValidationSupport.fetchStructureDefinition("http://hl7.org/fhir/StructureDefinition/Patient"));

		assertEquals(0, myCaptureQueriesListener.countGetConnections());
		assertEquals(0, myCaptureQueriesListener.countSelectQueries());
	}

	@Test
	public void testFetchStructureDefinition_StoredInRepository() {

		StructureDefinition sd = new StructureDefinition();
		sd.setUrl("http://foo");
		myStructureDefinitionDao.create(sd, mySrd);

		// First pass with an empty cache
		myValidationSupport.invalidateCaches();
		myCaptureQueriesListener.clear();
		assertNotNull(myValidationSupport.fetchStructureDefinition("http://foo"));

		assertEquals(1, myCaptureQueriesListener.countGetConnections());
		assertEquals(2, myCaptureQueriesListener.countSelectQueries());

		// Again (should use cache)
		myCaptureQueriesListener.clear();
		assertNotNull(myValidationSupport.fetchStructureDefinition("http://foo"));

		assertEquals(0, myCaptureQueriesListener.countGetConnections());
		assertEquals(0, myCaptureQueriesListener.countSelectQueries());
	}

	@ParameterizedTest
	@ValueSource(booleans = {true, false})
	public void testValidateResource(boolean theStoredInRepository) {
		Patient resource = new Patient();
		resource.setGender(Enumerations.AdministrativeGender.MALE);
		resource.getText().setStatus(Narrative.NarrativeStatus.GENERATED).setDivAsString("<div>hello</div>");
		String encoded;

		IIdType id = null;
		if (theStoredInRepository) {
			id = myPatientDao.create(resource, mySrd).getId();
			resource = null;
			encoded = null;
		} else {
			resource.setId("A");
			encoded = myFhirContext.newJsonParser().setPrettyPrint(true).encodeResourceToString(resource);
		}

		myCaptureQueriesListener.clear();
		ValidationModeEnum mode = ValidationModeEnum.UPDATE;
		MethodOutcome outcome = myPatientDao.validate(resource, id, encoded, EncodingEnum.JSON, mode, null, mySrd);
		assertThat(((OperationOutcome)outcome.getOperationOutcome()).getIssueFirstRep().getDiagnostics()).contains("No issues detected");
		myCaptureQueriesListener.logSelectQueries();
		if (theStoredInRepository) {
			assertEquals(5, myCaptureQueriesListener.countGetConnections());
			assertEquals(6, myCaptureQueriesListener.countSelectQueries());
		} else {
			assertEquals(6, myCaptureQueriesListener.countGetConnections());
			assertEquals(6, myCaptureQueriesListener.countSelectQueries());
		}

		// Again (should use caches)
		myCaptureQueriesListener.clear();
		outcome = myPatientDao.validate(resource, id, encoded, EncodingEnum.JSON, mode, null, mySrd);
		assertThat(((OperationOutcome)outcome.getOperationOutcome()).getIssueFirstRep().getDiagnostics()).contains("No issues detected");
		if (theStoredInRepository) {
			assertEquals(1, myCaptureQueriesListener.countGetConnections());
			assertEquals(2, myCaptureQueriesListener.countSelectQueries());
		} else {
			assertEquals(0, myCaptureQueriesListener.countGetConnections());
			assertEquals(0, myCaptureQueriesListener.countSelectQueries());
		}
	}



	@Test
	public void testValidateCode_BuiltIn() {

		// First pass with an empty cache
		myValidationSupport.invalidateCaches();
		myCaptureQueriesListener.clear();
		ValidationSupportContext ctx = new ValidationSupportContext(myValidationSupport);
		ConceptValidationOptions options = new ConceptValidationOptions();
		String vsUrl = "http://hl7.org/fhir/ValueSet/marital-status";
		String csUrl = "http://terminology.hl7.org/CodeSystem/v3-MaritalStatus";
		String code = "I";
		String code2 = "A";
		assertTrue(myValidationSupport.validateCode(ctx, options, csUrl, code, null, vsUrl).isOk());

		assertEquals(1, myCaptureQueriesListener.countGetConnections());
		assertEquals(1, myCaptureQueriesListener.countSelectQueries());

		// Again (should use cache)
		myCaptureQueriesListener.clear();
		assertTrue(myValidationSupport.validateCode(ctx, options, csUrl, code, null, vsUrl).isOk());
		assertEquals(0, myCaptureQueriesListener.countGetConnections());
		assertEquals(0, myCaptureQueriesListener.countSelectQueries());

		// Different code (should use cache)
		myCaptureQueriesListener.clear();
		assertTrue(myValidationSupport.validateCode(ctx, options, csUrl, code2, null, vsUrl).isOk());
		assertEquals(0, myCaptureQueriesListener.countGetConnections());
		assertEquals(0, myCaptureQueriesListener.countSelectQueries());
	}

	@Test
	public void testValidateCode_StoredInRepository() {
		String vsUrl = "http://vs";
		String csUrl = "http://cs";
		String code = "A";
		String code2 = "B";

		CodeSystem cs = new CodeSystem();
		cs.setUrl(csUrl);
		cs.setStatus(Enumerations.PublicationStatus.ACTIVE);
		cs.setContent(CodeSystem.CodeSystemContentMode.COMPLETE);
		cs.addConcept().setCode(code);
		cs.addConcept().setCode(code2);
		myCodeSystemDao.create(cs, mySrd);

		ValueSet vs = new ValueSet();
		vs.setUrl(vsUrl);
		vs.setStatus(Enumerations.PublicationStatus.ACTIVE);
		vs.getCompose().addInclude().setSystem(csUrl);
		myValueSetDao.create(vs, mySrd);
		IValidationSupport.CodeValidationResult result;

		// First pass with an empty cache
		myValidationSupport.invalidateCaches();
		myCaptureQueriesListener.clear();
		ValidationSupportContext ctx = new ValidationSupportContext(myValidationSupport);
		ConceptValidationOptions options = new ConceptValidationOptions();
		result = myValidationSupport.validateCode(ctx, options, csUrl, code, null, vsUrl);
		assertNotNull(result);
		assertTrue(result.isOk());
		assertThat(result.getMessage()).isNull();

		assertEquals(4, myCaptureQueriesListener.countGetConnections());
		assertEquals(8, myCaptureQueriesListener.countSelectQueries());
		myCaptureQueriesListener.logSelectQueries();

		// Again (should use cache)
		myCaptureQueriesListener.clear();
		result = myValidationSupport.validateCode(ctx, options, csUrl, code, null, vsUrl);
		assertNotNull(result);
		assertTrue(result.isOk());
		assertThat(result.getMessage()).isNull();
		assertEquals(0, myCaptureQueriesListener.countGetConnections());
		assertEquals(0, myCaptureQueriesListener.countSelectQueries());

		// Different code (should use cache)
		myCaptureQueriesListener.clear();
		result = myValidationSupport.validateCode(ctx, options, csUrl, code2, null, vsUrl);
		assertNotNull(result);
		assertTrue(result.isOk());
		assertEquals(1, myCaptureQueriesListener.countGetConnections());
		assertEquals(0, myCaptureQueriesListener.countSelectQueries());

		// Now pre-expand the VS and try again (should use disk because we're fetching from pre-expansion)
		myTermSvc.preExpandDeferredValueSetsToTerminologyTables();
		myCaptureQueriesListener.clear();
		result = myValidationSupport.validateCode(ctx, options, csUrl, code, null, vsUrl);
		assertNotNull(result);
		assertTrue(result.isOk());
		assertThat(result.getMessage()).contains("expansion that was pre-calculated");
		assertEquals(3, myCaptureQueriesListener.countGetConnections());
		assertEquals(7, myCaptureQueriesListener.countSelectQueries());

		// Same code (should use cache)
		myCaptureQueriesListener.clear();
		result = myValidationSupport.validateCode(ctx, options, csUrl, code, null, vsUrl);
		assertNotNull(result);
		assertTrue(result.isOk());
		assertThat(result.getMessage()).contains("expansion that was pre-calculated");
		assertEquals(0, myCaptureQueriesListener.countGetConnections());
		assertEquals(0, myCaptureQueriesListener.countSelectQueries());

		// Different code (should use cache)
		myCaptureQueriesListener.clear();
		result = myValidationSupport.validateCode(ctx, options, csUrl, code2, null, vsUrl);
		assertNotNull(result);
		assertTrue(result.isOk());
		assertThat(result.getMessage()).contains("expansion that was pre-calculated");
		assertEquals(1, myCaptureQueriesListener.countGetConnections());
		assertEquals(1, myCaptureQueriesListener.countSelectQueries());

	}


	private void assertQueryCount(int theExpectedSelectCount, int theExpectedUpdateCount, int theExpectedInsertCount, int theExpectedDeleteCount) {

		assertThat(myCaptureQueriesListener.getSelectQueriesForCurrentThread()).hasSize(theExpectedSelectCount);
		myCaptureQueriesListener.logUpdateQueriesForCurrentThread();
		assertThat(myCaptureQueriesListener.getUpdateQueriesForCurrentThread()).hasSize(theExpectedUpdateCount);
		myCaptureQueriesListener.logInsertQueriesForCurrentThread();
		assertThat(myCaptureQueriesListener.getInsertQueriesForCurrentThread()).hasSize(theExpectedInsertCount);
		myCaptureQueriesListener.logDeleteQueriesForCurrentThread();
		assertThat(myCaptureQueriesListener.getDeleteQueriesForCurrentThread()).hasSize(theExpectedDeleteCount);
	}

	private Group createGroup(List<IIdType> theIIdTypeList) {
		Group aGroup = new Group();
		aGroup.setId("Group/someGroupId");

		return updateGroup(aGroup, theIIdTypeList);
	}

	private Group updateGroup(Group theGroup, List<IIdType> theIIdTypeList) {

		for (IIdType idType : theIIdTypeList) {
			Group.GroupMemberComponent aGroupMemberComponent = new Group.GroupMemberComponent(new Reference(idType));
			theGroup.addMember(aGroupMemberComponent);
		}

		ourLog.info("Updating group to add IDs: {}", theIIdTypeList.stream().map(t->t.toUnqualifiedVersionless().getValue()).sorted().collect(Collectors.toList()));

		return runInTransaction(() -> (Group) myGroupDao.update(theGroup, mySrd).getResource());

	}

	private List<IIdType> createPatients(int theCount) {
		List<IIdType> reVal = new ArrayList<>(theCount);
		for (int i = 0; i < theCount; i++) {
			reVal.add(createAPatient());
		}

		return reVal;
	}

	private IIdType createAPatient() {

		return runInTransaction(() -> {
			Patient p = new Patient();
			p.getMeta().addTag("http://system", "foo", "display");
			p.addIdentifier().setSystem("urn:system").setValue("2");
			return myPatientDao.create(p, mySrd).getId().toUnqualified();
		});
	}

	/**
	 * Register an {@link AuthorizationInterceptor} and a {@link ConsentInterceptor}
	 * since these will cause the {@link ca.uhn.fhir.interceptor.api.Pointcut#STORAGE_PRESHOW_RESOURCES}
	 * and other pointcuts to be registered, which can cause additional DB logic to happen.
	 */
	private void registerNoOpAuthorizationAndConsentInterceptors() {
		myAuthInterceptor = new AuthorizationInterceptor() {
			@Override
			public List<IAuthRule> buildRuleList(RequestDetails theRequestDetails) {
				return new RuleBuilder().allowAll().build();
			}
		};
		myInterceptorRegistry.registerInterceptor(myAuthInterceptor);
		myConsentInterceptor = new ConsentInterceptor(new IConsentService() {});
		myInterceptorRegistry.registerInterceptor(myConsentInterceptor);
	}

}<|MERGE_RESOLUTION|>--- conflicted
+++ resolved
@@ -2266,11 +2266,7 @@
 	}
 
 	/**
-<<<<<<< HEAD
-	 * See {@link ca.uhn.fhir.jpa.dao.TransactionProcessor#preFetchSearchParameterMapsToken(String, Set, TransactionDetails, RequestPartitionId, List, List, Set)}
-=======
 	 * See {@link ca.uhn.fhir.jpa.dao.TransactionProcessor#preFetchSearchParameterMapsToken(String, Set, TransactionDetails, RequestPartitionId, List, Set, Set)}
->>>>>>> eccedb53
 	 * for an explanation of why only SINGLE_TOKEN has a small number of SELECTS.
 	 * Others could potentially be optimized in the future so that they have a small number
 	 * of selects too, but this is tricky and may not be worth the effort.
@@ -2339,11 +2335,7 @@
 	}
 
 	/**
-<<<<<<< HEAD
-	 * See {@link ca.uhn.fhir.jpa.dao.TransactionProcessor#preFetchSearchParameterMaps(RequestDetails, TransactionDetails, RequestPartitionId, List, List, Set)}
-=======
 	 * See {@link ca.uhn.fhir.jpa.dao.TransactionProcessor#preFetchSearchParameterMaps(RequestDetails, TransactionDetails, RequestPartitionId, List, Set, Set)}
->>>>>>> eccedb53
 	 * for an explanation of why only SINGLE_TOKEN has a small number of SELECTS.
 	 * Others could potentially be optimized in the future so that they have a small number
 	 * of selects too, but this is tricky and may not be worth the effort.
