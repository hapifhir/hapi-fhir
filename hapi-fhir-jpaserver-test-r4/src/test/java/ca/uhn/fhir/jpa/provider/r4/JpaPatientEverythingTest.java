--- conflicted
+++ resolved
@@ -1,10 +1,7 @@
 package ca.uhn.fhir.jpa.provider.r4;
 
-<<<<<<< HEAD
-=======
 import ca.uhn.fhir.jpa.api.config.JpaStorageSettings;
 import ca.uhn.fhir.jpa.api.dao.PatientEverythingParameters;
->>>>>>> 8b7c9f14
 import ca.uhn.fhir.jpa.model.util.JpaConstants;
 import ca.uhn.fhir.jpa.provider.BaseResourceProviderR4Test;
 import ca.uhn.fhir.parser.IParser;
@@ -16,10 +13,7 @@
 import org.apache.commons.io.IOUtils;
 import org.apache.http.client.methods.CloseableHttpResponse;
 import org.apache.http.client.methods.HttpGet;
-<<<<<<< HEAD
-=======
 import org.hl7.fhir.instance.model.api.IBaseResource;
->>>>>>> 8b7c9f14
 import org.hl7.fhir.instance.model.api.IIdType;
 import org.hl7.fhir.r4.model.Account;
 import org.hl7.fhir.r4.model.AdverseEvent;
@@ -108,14 +102,7 @@
 
 import static org.hamcrest.MatcherAssert.assertThat;
 import static org.hamcrest.Matchers.hasItem;
-<<<<<<< HEAD
-import static org.junit.jupiter.api.Assertions.assertEquals;
-import static org.junit.jupiter.api.Assertions.assertNotNull;
-import static org.junit.jupiter.api.Assertions.assertNull;
-import static org.junit.jupiter.api.Assertions.assertTrue;
-=======
 import static org.junit.jupiter.api.Assertions.*;
->>>>>>> 8b7c9f14
 
 public class JpaPatientEverythingTest extends BaseResourceProviderR4Test {
 
@@ -1631,182 +1618,7 @@
     @Test
     public void patientEverything_shouldReturnSpecimen_whenSpecimenExistsThatRefersToPatient() throws Exception {
 
-<<<<<<< HEAD
-	@Test
-	public void everything_typeFilterWithRecursivelyRelatedResources_shouldReturnSameAsNonTypeFilteredEverything() {
-		String testBundle;
-		{
-			testBundle = """
-							{
-				       "resourceType": "Bundle",
-				       "type": "transaction",
-				       "entry": [
-				           {
-				               "fullUrl": "https://interop.providence.org:8000/Patient/385235",
-				               "resource": {
-				                   "resourceType": "Patient",
-				                   "id": "385235",
-				                   "active": true,
-				                   "name": [
-				                       {
-				                           "family": "TESTING",
-				                           "given": [
-				                               "TESTER",
-				                               "T"
-				                           ]
-				                       }
-				                   ],
-				                   "gender": "female"
-				               },
-				               "request": {
-				                   "method": "POST"
-				               }
-				           },
-				           {
-				               "fullUrl": "https://interop.providence.org:8000/Encounter/385236",
-				               "resource": {
-				                   "resourceType": "Encounter",
-				                   "id": "385236",
-				                   "subject": {
-				                       "reference": "Patient/385235"
-				                   }
-				               },
-				               "request": {
-				                   "method": "POST"
-				               }
-				           },
-				           {
-				               "fullUrl": "https://interop.providence.org:8000/Observation/385237",
-				               "resource": {
-				                   "resourceType": "Observation",
-				                   "id": "385237",
-				                   "subject": {
-				                       "reference": "Patient/385235"
-				                   },
-				                   "encounter": {
-				                       "reference": "Encounter/385236"
-				                   },
-				                   "performer": [
-				                       {
-				                           "reference": "Practitioner/79070"
-				                       },
-				                       {
-				                           "reference": "Practitioner/8454"
-				                       }
-				                   ],
-				                   "valueQuantity": {
-				                       "value": 100.9,
-				                       "unit": "%",
-				                       "system": "http://unitsofmeasure.org",
-				                       "code": "%"
-				                   }
-				               },
-				               "request": {
-				                   "method": "POST"
-				               }
-				           },
-				           {
-				               "fullUrl": "https://interop.providence.org:8000/Practitioner/8454",
-				               "resource": {
-				                   "resourceType": "Practitioner",
-				                   "id": "8454"
-				               },
-				               "request": {
-				                   "method": "POST"
-				               }
-				           },
-				           {
-				               "fullUrl": "https://interop.providence.org:8000/Practitioner/79070",
-				               "resource": {
-				                   "resourceType": "Practitioner",
-				                   "id": "79070",
-				                   "active": true
-				               },
-				               "request": {
-				                   "method": "POST"
-				               }
-				           }
-				       ]
-				   }
-				""";
-		}
-
-		IParser parser = myFhirContext.newJsonParser();
-		Bundle inputBundle = parser.parseResource(Bundle.class, testBundle);
-
-		int resourceCount = inputBundle.getEntry().size();
-		HashSet<String> resourceTypes = new HashSet<>();
-		for (Bundle.BundleEntryComponent entry : inputBundle.getEntry()) {
-			resourceTypes.add(entry.getResource().getResourceType().name());
-		}
-		// there are 2 practitioners in the bundle
-		assertEquals(4, resourceTypes.size());
-
-		// pre-seed the resources
-		Bundle responseBundle = myClient.transaction()
-			.withBundle(inputBundle)
-			.execute();
-		assertNotNull(responseBundle);
-		assertEquals(resourceCount, responseBundle.getEntry().size());
-
-		IIdType patientId = null;
-		for (Bundle.BundleEntryComponent entry : responseBundle.getEntry()) {
-			assertEquals("201 Created", entry.getResponse().getStatus());
-			if (entry.getResponse().getLocation().contains("Patient")) {
-				patientId = new IdType(entry.getResponse().getLocation());
-			}
-		}
-		assertNotNull(patientId);
-		assertNotNull(patientId.getIdPart());
-
-		ourLog.debug("------ EVERYTHING");
-		// test without types filter
-		{
-			Bundle response = myClient.operation()
-				.onInstance(String.format("Patient/%s", patientId.getIdPart()))
-				.named(JpaConstants.OPERATION_EVERYTHING)
-				.withNoParameters(Parameters.class)
-				.returnResourceType(Bundle.class)
-				.execute();
-			assertNotNull(response);
-			assertEquals(resourceCount, response.getEntry().size());
-			for (Bundle.BundleEntryComponent entry : response.getEntry()) {
-				assertTrue(resourceTypes.contains(entry.getResource().getResourceType().name()));
-			}
-		}
-
-		ourLog.debug("------- EVERYTHING WITH TYPES");
-		// test with types filter
-		{
-			Parameters parameters = new Parameters();
-			parameters.addParameter(Constants.PARAM_TYPE, String.join(",", resourceTypes));
-			Bundle response = myClient.operation()
-				.onInstance(String.format("Patient/%s", patientId.getIdPart()))
-				.named(JpaConstants.OPERATION_EVERYTHING)
-				.withParameters(parameters)
-				.returnResourceType(Bundle.class)
-				.execute();
-			assertNotNull(response);
-			assertEquals(resourceCount, response.getEntry().size());
-			for (Bundle.BundleEntryComponent entry : response.getEntry()) {
-				assertTrue(resourceTypes.contains(entry.getResource().getResourceType().name()));
-			}
-		}
-	}
-
-	private Set<String> getActualEverythingResultIds(String patientId) throws IOException {
-		Bundle bundle;
-		HttpGet get = new HttpGet(myClient.getServerBase() + "/" + patientId + "/$everything?_format=json");
-		CloseableHttpResponse resp = ourHttpClient.execute(get);
-		try {
-			assertEquals(EncodingEnum.JSON.getResourceContentTypeNonLegacy(), resp.getFirstHeader(Constants.HEADER_CONTENT_TYPE).getValue().replaceAll(";.*", ""));
-			bundle = EncodingEnum.JSON.newParser(myFhirContext).parseResource(Bundle.class, IOUtils.toString(resp.getEntity().getContent(), Charsets.UTF_8));
-		} finally {
-			IOUtils.closeQuietly(resp);
-		}
-=======
-        Reference referenceToPatient = createPatient();
->>>>>>> 8b7c9f14
+        Reference referenceToPatient = createPatient();
 
         Specimen specimen = new Specimen();
         specimen.setSubject(referenceToPatient);
