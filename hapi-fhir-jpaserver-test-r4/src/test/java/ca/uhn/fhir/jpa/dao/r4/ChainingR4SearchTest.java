--- conflicted
+++ resolved
@@ -41,20 +41,11 @@
 import java.util.List;
 
 import static org.apache.commons.lang3.StringUtils.countMatches;
-<<<<<<< HEAD
 import static org.assertj.core.api.Assertions.assertThat;
 import static org.assertj.core.api.Assertions.fail;
 import static org.junit.jupiter.api.Assertions.assertEquals;
 import static org.assertj.core.api.Assertions.fail;
 
-=======
-import static org.hamcrest.MatcherAssert.assertThat;
-import static org.hamcrest.Matchers.contains;
-import static org.hamcrest.Matchers.hasSize;
-import static org.junit.jupiter.api.Assertions.assertEquals;
-import static org.junit.jupiter.api.Assertions.assertNotNull;
-import static org.junit.jupiter.api.Assertions.fail;
->>>>>>> a91490f1
 
 
 public class ChainingR4SearchTest extends BaseJpaR4Test {
@@ -1584,16 +1575,6 @@
 		countUnionStatementsInGeneratedQuery("/Observation?subject:Location.name=Smith", 1);
 	}
 
-<<<<<<< HEAD
-	private void countUnionStatementsInGeneratedQuery(String theUrl, int theExpectedNumberOfUnions) throws IOException {
-		myCaptureQueriesListener.clear();
-		searchAndReturnUnqualifiedVersionlessIdValues(theUrl);
-		List<SqlQuery> selectQueries = myCaptureQueriesListener.getSelectQueriesForCurrentThread();
-		assertThat(selectQueries).hasSize(1);
-
-		String sqlQuery = selectQueries.get(0).getSql(true, true).toLowerCase();
-		assertThat(countMatches(sqlQuery, "union")).as(sqlQuery).isEqualTo(theExpectedNumberOfUnions);
-=======
 	@ParameterizedTest
 	@CsvSource({
 		// search url                                                                                       expected count
@@ -1661,7 +1642,6 @@
 		bundle.addEntry().setResource(patient);
 		myBundleDao.create(bundle, mySrd);
 		assertSearchReturns(myBundleDao, SearchParameterMap.newSynchronous(), 1);
->>>>>>> a91490f1
 	}
 
 	private void assertSearchReturns(IFhirResourceDao<?> theDao, SearchParameterMap theSearchParams, int theExpectedCount){
@@ -1672,10 +1652,10 @@
 		myCaptureQueriesListener.clear();
 		myTestDaoSearch.searchForIds(theUrl);
 		List<SqlQuery> selectQueries = myCaptureQueriesListener.getSelectQueriesForCurrentThread();
-		assertEquals(1, selectQueries.size());
+		assertThat(selectQueries).hasSize(1);
 
 		String sqlQuery = selectQueries.get(0).getSql(true, true).toLowerCase();
-		assertEquals(theExpectedNumberOfUnions, countMatches(sqlQuery, "union"), sqlQuery);
+		assertThat(countMatches(sqlQuery, "union")).as(sqlQuery).isEqualTo(theExpectedNumberOfUnions);
 	}
 
 }