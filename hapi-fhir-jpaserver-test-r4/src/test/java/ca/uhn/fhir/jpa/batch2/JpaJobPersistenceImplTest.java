--- conflicted
+++ resolved
@@ -163,76 +163,6 @@
 			jobInstancesByCutoff.stream()
 				.map(JobInstance::getInstanceId)
 				.collect(Collectors.toUnmodifiableSet()));
-<<<<<<< HEAD
-	}
-
-	@Test
-	public void testFetchInstanceWithStatusAndCutoff_cutoffs() {
-		myCaptureQueriesListener.clear();
-
-		storeJobInstanceAndUpdateWithEndTime(StatusEnum.COMPLETED, 3);
-		storeJobInstanceAndUpdateWithEndTime(StatusEnum.COMPLETED, 4);
-		final String sevenMinutesAgoId = storeJobInstanceAndUpdateWithEndTime(StatusEnum.COMPLETED, 7);
-		final String eightMinutesAgoId = storeJobInstanceAndUpdateWithEndTime(StatusEnum.COMPLETED, 8);
-
-		final LocalDateTime cutoffLocalDateTime = LocalDateTime.now()
-			.minusMinutes(6);
-
-		final Date cutoffDate = Date.from(cutoffLocalDateTime
-			.atZone(ZoneId.systemDefault())
-			.toInstant());
-
-		final List<JobInstance> jobInstancesByCutoff =
-			mySvc.fetchInstances(JOB_DEFINITION_ID, StatusEnum.getEndedStatuses(), cutoffDate, PageRequest.of(0, 100));
-
-		myCaptureQueriesListener.logSelectQueries();
-		myCaptureQueriesListener.getSelectQueries().forEach(query -> ourLog.info("query: {}", query.getSql(true, true)));
-
-		assertEquals(Set.of(sevenMinutesAgoId, eightMinutesAgoId),
-			jobInstancesByCutoff.stream()
-				.map(JobInstance::getInstanceId)
-				.collect(Collectors.toUnmodifiableSet()));
-	}
-
-	@Test
-	public void testFetchInstanceWithStatusAndCutoff_pages() {
-		final String job1 = storeJobInstanceAndUpdateWithEndTime(StatusEnum.COMPLETED, 5);
-		final String job2 = storeJobInstanceAndUpdateWithEndTime(StatusEnum.COMPLETED, 5);
-		storeJobInstanceAndUpdateWithEndTime(StatusEnum.COMPLETED, 5);
-		storeJobInstanceAndUpdateWithEndTime(StatusEnum.COMPLETED, 5);
-		storeJobInstanceAndUpdateWithEndTime(StatusEnum.COMPLETED, 5);
-		storeJobInstanceAndUpdateWithEndTime(StatusEnum.COMPLETED, 5);
-
-		final LocalDateTime cutoffLocalDateTime = LocalDateTime.now()
-			.minusMinutes(0);
-
-		final Date cutoffDate = Date.from(cutoffLocalDateTime
-			.atZone(ZoneId.systemDefault())
-			.toInstant());
-
-		final List<JobInstance> jobInstancesByCutoff =
-			mySvc.fetchInstances(JOB_DEFINITION_ID, StatusEnum.getEndedStatuses(), cutoffDate, PageRequest.of(0, 2));
-
-		assertEquals(Set.of(job1, job2),
-			jobInstancesByCutoff.stream()
-				.map(JobInstance::getInstanceId)
-				.collect(Collectors.toUnmodifiableSet()));
-	}
-
-	/**
-	 * Returns a set of statuses, and whether they should be successfully picked up and started by a consumer.
-	 * @return
-	 */
-	public static List<Arguments> provideStatuses() {
-		return List.of(
-			Arguments.of(StatusEnum.QUEUED, true),
-			Arguments.of(StatusEnum.IN_PROGRESS, true),
-			Arguments.of(StatusEnum.ERRORED, true),
-			Arguments.of(StatusEnum.FAILED, false),
-			Arguments.of(StatusEnum.COMPLETED, false)
-		);
-=======
->>>>>>> 2e679ac5
 	}
 
 	@Test
@@ -709,10 +639,6 @@
 		return instance;
 	}
 
-<<<<<<< HEAD
-
-=======
->>>>>>> 2e679ac5
 	@Nonnull
 	private String storeJobInstanceAndUpdateWithEndTime(StatusEnum theStatus, int minutes) {
 		final JobInstance jobInstance = new JobInstance();
@@ -737,8 +663,6 @@
 
 		return id;
 	}
-<<<<<<< HEAD
-=======
 
 	/**
 	 * Returns a set of statuses, and whether they should be successfully picked up and started by a consumer.
@@ -752,5 +676,4 @@
 			Arguments.of(StatusEnum.COMPLETED, false)
 		);
 	}
->>>>>>> 2e679ac5
 }