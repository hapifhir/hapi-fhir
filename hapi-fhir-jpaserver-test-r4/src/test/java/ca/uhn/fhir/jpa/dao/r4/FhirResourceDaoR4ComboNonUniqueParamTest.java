package ca.uhn.fhir.jpa.dao.r4;

import ca.uhn.fhir.interceptor.api.IInterceptorService;
import ca.uhn.fhir.jpa.model.entity.ResourceIndexedComboTokenNonUnique;
import ca.uhn.fhir.jpa.model.entity.StorageSettings;
import ca.uhn.fhir.jpa.searchparam.SearchParameterMap;
import ca.uhn.fhir.jpa.searchparam.submit.interceptor.SearchParamValidatingInterceptor;
import ca.uhn.fhir.jpa.util.SqlQuery;
import ca.uhn.fhir.rest.api.server.IBundleProvider;
import ca.uhn.fhir.rest.param.DateOrListParam;
import ca.uhn.fhir.rest.param.DateParam;
import ca.uhn.fhir.rest.param.ParamPrefixEnum;
import ca.uhn.fhir.rest.param.ReferenceParam;
import ca.uhn.fhir.rest.param.StringAndListParam;
import ca.uhn.fhir.rest.param.StringOrListParam;
import ca.uhn.fhir.rest.param.StringParam;
import ca.uhn.fhir.rest.param.TokenAndListParam;
import ca.uhn.fhir.rest.param.TokenOrListParam;
import ca.uhn.fhir.rest.param.TokenParam;
import ca.uhn.fhir.util.HapiExtensions;
import org.hl7.fhir.instance.model.api.IIdType;
import org.hl7.fhir.r4.model.BooleanType;
import org.hl7.fhir.r4.model.DateTimeType;
import org.hl7.fhir.r4.model.DateType;
import org.hl7.fhir.r4.model.Enumerations;
import org.hl7.fhir.r4.model.Enumerations.PublicationStatus;
import org.hl7.fhir.r4.model.Observation;
import org.hl7.fhir.r4.model.Organization;
import org.hl7.fhir.r4.model.Patient;
import org.hl7.fhir.r4.model.SearchParameter;
import org.junit.jupiter.api.AfterEach;
import org.junit.jupiter.api.BeforeEach;
import org.junit.jupiter.api.Nested;
import org.junit.jupiter.api.Test;
import org.junit.jupiter.params.ParameterizedTest;
import org.junit.jupiter.params.provider.CsvSource;
import org.junit.jupiter.params.provider.ValueSource;
import org.springframework.beans.factory.annotation.Autowired;

import java.util.Comparator;
import java.util.List;

import static org.assertj.core.api.Assertions.assertThat;
import static org.junit.jupiter.api.Assertions.assertEquals;
import static org.junit.jupiter.api.Assertions.assertNotNull;

public class FhirResourceDaoR4ComboNonUniqueParamTest extends BaseComboParamsR4Test {
	public static final String ORG_ID_UNQUALIFIED = "my-org";
	public static final String ORG_ID_QUALIFIED = "Organization/" + ORG_ID_UNQUALIFIED;

	@Autowired
	SearchParamValidatingInterceptor mySearchParamValidatingInterceptor;
	@Autowired
	IInterceptorService myInterceptorService;
	private boolean myInterceptorFound = false;

	@BeforeEach
	public void removeInterceptor() {
		myInterceptorFound = myInterceptorService.unregisterInterceptor(mySearchParamValidatingInterceptor);
	}

	@AfterEach
	public void restoreInterceptor() {
		myStorageSettings.setIndexMissingFields(new StorageSettings().getIndexMissingFields());

		if (myInterceptorFound) {
			myInterceptorService.unregisterInterceptor(mySearchParamValidatingInterceptor);
		}
	}

	@Test
	public void testTokenFromCodeableConcept_Create() {
		SearchParameter sp = new SearchParameter();
		sp.setId("SearchParameter/patient-family");
		sp.setType(Enumerations.SearchParamType.STRING);
		sp.setCode("given");
		sp.setExpression("Patient.name.family");
		sp.setStatus(PublicationStatus.ACTIVE);
		sp.addBase("Patient");
		mySearchParameterDao.update(sp, mySrd);

		sp = new SearchParameter();
		sp.setId("SearchParameter/patient-maritalstatus");
		sp.setType(Enumerations.SearchParamType.TOKEN);
		sp.setCode("gender");
		sp.setExpression("Patient.maritalStatus");
		sp.setStatus(PublicationStatus.ACTIVE);
		sp.addBase("Patient");
		mySearchParameterDao.update(sp, mySrd);

		sp = new SearchParameter();
		sp.setId("SearchParameter/patient-names-and-maritalstatus");
		sp.setType(Enumerations.SearchParamType.COMPOSITE);
		sp.setStatus(PublicationStatus.ACTIVE);
		sp.addBase("Patient");
		sp.addComponent()
			.setExpression("Patient")
			.setDefinition("SearchParameter/patient-family");
		sp.addComponent()
			.setExpression("Patient")
			.setDefinition("SearchParameter/patient-maritalstatus");
		sp.addExtension()
			.setUrl(HapiExtensions.EXT_SP_UNIQUE)
			.setValue(new BooleanType(false));
		mySearchParameterDao.update(sp, mySrd);
		mySearchParamRegistry.forceRefresh();
		myMessages.clear();


		Patient pt = new Patient();
		pt.addName().setFamily("FAMILY1");
		pt.addName().setFamily("FAMILY2");
		pt.getMaritalStatus().addCoding().setSystem("http://foo1").setCode("bar1");
		pt.getMaritalStatus().addCoding().setSystem("http://foo2").setCode("bar2");
		myPatientDao.create(pt, mySrd);
		createPatient1(null);

		logAllNonUniqueIndexes();
		runInTransaction(() -> {
			List<ResourceIndexedComboTokenNonUnique> indexedTokens = myResourceIndexedComboTokensNonUniqueDao.findAll();
			indexedTokens.sort(Comparator.comparing(ResourceIndexedComboTokenNonUnique::getIndexString));
			assertEquals(4, indexedTokens.size());
			String expected;
			expected = "Patient?gender=http%3A%2F%2Ffoo1%7Cbar1&given=FAMILY1";
			assertEquals(expected, indexedTokens.get(0).getIndexString());
			expected = "Patient?gender=http%3A%2F%2Ffoo1%7Cbar1&given=FAMILY2";
			assertEquals(expected, indexedTokens.get(1).getIndexString());
			expected = "Patient?gender=http%3A%2F%2Ffoo2%7Cbar2&given=FAMILY1";
			assertEquals(expected, indexedTokens.get(2).getIndexString());
			expected = "Patient?gender=http%3A%2F%2Ffoo2%7Cbar2&given=FAMILY2";
			assertEquals(expected, indexedTokens.get(3).getIndexString());
		});
	}


	@Test
	public void testStringAndToken_Create() {
		createStringAndTokenCombo_NameAndGender();

		IIdType id1 = createPatient1(null);
		assertNotNull(id1);

		IIdType id2 = createPatient2(null);
		assertNotNull(id2);

		logAllNonUniqueIndexes();
		runInTransaction(() -> {
			List<ResourceIndexedComboTokenNonUnique> indexedTokens = myResourceIndexedComboTokensNonUniqueDao.findAll();
			indexedTokens.sort(Comparator.comparing(ResourceIndexedComboTokenNonUnique::getId));
			assertEquals(2, indexedTokens.size());
			String expected = "Patient?family=FAMILY1&gender=http%3A%2F%2Fhl7.org%2Ffhir%2Fadministrative-gender%7Cmale&given=GIVEN1";
			assertEquals(expected, indexedTokens.get(0).getIndexString());
			assertEquals(-2634469377090377342L, indexedTokens.get(0).getHashComplete().longValue());
		});

		myMessages.clear();
		SearchParameterMap params = SearchParameterMap.newSynchronous();
		params.add("family", new StringParam("fAmIlY1")); // weird casing to test normalization
		params.add("given", new StringParam("gIVEn1"));
		params.add("gender", new TokenParam("http://hl7.org/fhir/administrative-gender", "male"));
		myCaptureQueriesListener.clear();
		IBundleProvider results = myPatientDao.search(params, mySrd);
		List<String> actual = toUnqualifiedVersionlessIdValues(results);
		myCaptureQueriesListener.logSelectQueries();
		assertThat(actual).containsExactlyInAnyOrder(id1.toUnqualifiedVersionless().getValue());

		assertThat(myCaptureQueriesListener.getSelectQueries().stream().map(t -> t.getSql(true, false)).toList()).contains(
			"SELECT t0.PARTITION_ID,t0.RES_ID FROM HFJ_IDX_CMB_TOK_NU t0 WHERE (t0.HASH_COMPLETE = '-2634469377090377342')"
		);

		logCapturedMessages();
		assertThat(myMessages.toString()).contains("[INFO Using NON_UNIQUE index(es) for query for search: Patient?family=FAMILY1&gender=http%3A%2F%2Fhl7.org%2Ffhir%2Fadministrative-gender%7Cmale&given=GIVEN1]");
		myMessages.clear();

		// Remove 1, add another

		myPatientDao.delete(id1, mySrd);

		IIdType id3 = createPatient1(null);
		assertNotNull(id3);

		params = SearchParameterMap.newSynchronous();
		params.add("family", new StringParam("fAmIlY1")); // weird casing to test normalization
		params.add("given", new StringParam("gIVEn1"));
		params.add("gender", new TokenParam("http://hl7.org/fhir/administrative-gender", "male"));
		results = myPatientDao.search(params, mySrd);
		actual = toUnqualifiedVersionlessIdValues(results);
		myCaptureQueriesListener.logSelectQueries();
		assertThat(actual).containsExactlyInAnyOrder(id3.toUnqualifiedVersionless().getValue());

	}

	@Test
	public void testEmptyParamLists() {
		createStringAndTokenCombo_NameAndGender();

		IIdType id1 = createPatient1(null);
		IIdType id2 = createPatient2(null);

		SearchParameterMap params = SearchParameterMap.newSynchronous();
		params.add("family", new StringAndListParam());
		params.add("given", new StringAndListParam());
		params.add("gender", new TokenAndListParam());
		IBundleProvider results = myPatientDao.search(params, mySrd);
		List<String> actual = toUnqualifiedVersionlessIdValues(results);
		assertThat(actual).containsExactlyInAnyOrder(id1.toUnqualifiedVersionless().getValue(), id2.toUnqualifiedVersionless().getValue());

	}

	@Test
	public void testStringAndToken_CreateAndUpdate() {
		createStringAndTokenCombo_NameAndGender();

		// Create a resource patching the unique SP
		myCaptureQueriesListener.clear();
		IIdType id1 = createPatient1(null);
		assertNotNull(id1);

		assertThat(myCaptureQueriesListener.countSelectQueries()).as(String.join(",", "\n" + myCaptureQueriesListener.getSelectQueries().stream().map(SqlQuery::getThreadName).toList())).isEqualTo(0);
		assertEquals(12, myCaptureQueriesListener.countInsertQueries());
		assertEquals(0, myCaptureQueriesListener.countUpdateQueries());
		assertEquals(0, myCaptureQueriesListener.countDeleteQueries());
		assertEquals(1, myCaptureQueriesListener.countCommits());
		assertEquals(0, myCaptureQueriesListener.countRollbacks());

		runInTransaction(() -> {
			List<String> indexes = myResourceIndexedComboTokensNonUniqueDao
				.findAll()
				.stream()
				.map(ResourceIndexedComboTokenNonUnique::getIndexString)
				.toList();
			assertThat(indexes).as(indexes.toString()).containsExactly("Patient?family=FAMILY1&gender=http%3A%2F%2Fhl7.org%2Ffhir%2Fadministrative-gender%7Cmale&given=GIVEN1");
		});

		/*
		 * Now update the resource
		 */

		Patient patient = myPatientDao.read(id1, mySrd);
		patient.getNameFirstRep().setFamily("Family2");

		myCaptureQueriesListener.clear();
		myPatientDao.update(patient, mySrd);

		assertEquals(6, myCaptureQueriesListener.countSelectQueries());
		assertEquals(1, myCaptureQueriesListener.countInsertQueries());
		assertEquals(5, myCaptureQueriesListener.countUpdateQueries());
		assertEquals(0, myCaptureQueriesListener.countDeleteQueries());
		assertEquals(1, myCaptureQueriesListener.countCommits());
		assertEquals(0, myCaptureQueriesListener.countRollbacks());

		runInTransaction(() -> {
			List<String> indexes = myResourceIndexedComboTokensNonUniqueDao
				.findAll()
				.stream()
				.map(ResourceIndexedComboTokenNonUnique::getIndexString)
				.toList();
			assertThat(indexes).as(indexes.toString()).containsExactly("Patient?family=FAMILY2&gender=http%3A%2F%2Fhl7.org%2Ffhir%2Fadministrative-gender%7Cmale&given=GIVEN1");
		});

	}

	@Test
	public void testStringAndToken_SearchWithExtraParameters() {
		createStringAndTokenCombo_NameAndGender();

		IIdType id1 = createPatient1(null);
		assertNotNull(id1);

		IIdType id2 = createPatient2(null);
		assertNotNull(id2);

		logAllNonUniqueIndexes();
		runInTransaction(() -> {
			List<ResourceIndexedComboTokenNonUnique> indexedTokens = myResourceIndexedComboTokensNonUniqueDao.findAll();
			indexedTokens.sort(Comparator.comparing(ResourceIndexedComboTokenNonUnique::getId));
			assertEquals(2, indexedTokens.size());
			assertEquals(-2634469377090377342L, indexedTokens.get(0).getHashComplete().longValue());
		});

		myMessages.clear();
		SearchParameterMap params = SearchParameterMap.newSynchronous();
		params.add("family", new StringParam("fAmIlY1")); // weird casing to test normalization
		params.add("given", new StringParam("gIVEn1"));
		params.add("gender", new TokenParam("http://hl7.org/fhir/administrative-gender", "male"));
		params.add("birthdate", new DateParam("2021-02-02"));
		myCaptureQueriesListener.clear();
		IBundleProvider results = myPatientDao.search(params, mySrd);
		List<String> actual = toUnqualifiedVersionlessIdValues(results);
		myCaptureQueriesListener.logSelectQueries();
		assertThat(actual).containsExactlyInAnyOrder(id1.toUnqualifiedVersionless().getValue());

		String sql = myCaptureQueriesListener.getSelectQueries().get(0).getSql(true, false);
<<<<<<< HEAD
		String expected = "SELECT t1.PARTITION_ID,t1.RES_ID FROM HFJ_RESOURCE t1 INNER JOIN HFJ_IDX_CMB_TOK_NU t0 ON (t1.RES_ID = t0.RES_ID) INNER JOIN HFJ_SPIDX_DATE t2 ON (t1.RES_ID = t2.RES_ID) WHERE ((t0.HASH_COMPLETE = '-2634469377090377342') AND ((t2.HASH_IDENTITY = '5247847184787287691') AND ((t2.SP_VALUE_LOW_DATE_ORDINAL >= '20210202') AND (t2.SP_VALUE_HIGH_DATE_ORDINAL <= '20210202'))))";
=======
		String expected = "SELECT t1.RES_ID FROM HFJ_RESOURCE t1 INNER JOIN HFJ_IDX_CMB_TOK_NU t0 ON (t1.RES_ID = t0.RES_ID) INNER JOIN HFJ_SPIDX_DATE t2 ON (t1.RES_ID = t2.RES_ID) WHERE ((t0.HASH_COMPLETE = '-2634469377090377342') AND ((t2.HASH_IDENTITY = '5247847184787287691') AND (((t2.SP_VALUE_LOW_DATE_ORDINAL >= '20210202') AND (t2.SP_VALUE_LOW_DATE_ORDINAL <= '20210202')) AND ((t2.SP_VALUE_HIGH_DATE_ORDINAL <= '20210202') AND (t2.SP_VALUE_HIGH_DATE_ORDINAL >= '20210202')))))";
>>>>>>> d2d6b595
		assertEquals(expected, sql);

		logCapturedMessages();
		assertThat(myMessages.toString()).contains("[INFO Using NON_UNIQUE index(es) for query for search: Patient?family=FAMILY1&gender=http%3A%2F%2Fhl7.org%2Ffhir%2Fadministrative-gender%7Cmale&given=GIVEN1]");
		myMessages.clear();

	}


	@Test
	public void testStringAndToken_MultipleAnd() {
		createStringAndTokenCombo_NameAndGender();

		IIdType id1 = createPatient(withFamily("SIMPSON"), withGiven("HOMER"), withGiven("JAY"), withGender("male"));
		assertNotNull(id1);

		logAllNonUniqueIndexes();
		logAllStringIndexes();

		myMessages.clear();
		SearchParameterMap params = SearchParameterMap.newSynchronous();
		params.add("family", new StringParam("Simpson"));
		params.add("given", new StringAndListParam().addAnd(new StringParam("Homer")).addAnd(new StringParam("Jay")));
		params.add("gender", new TokenParam("male"));
		myCaptureQueriesListener.clear();
		IBundleProvider results = myPatientDao.search(params, mySrd);
		List<String> actual = toUnqualifiedVersionlessIdValues(results);
		myCaptureQueriesListener.logSelectQueries();
		assertThat(actual).containsExactlyInAnyOrder(id1.toUnqualifiedVersionless().getValue());

		String sql = myCaptureQueriesListener.getSelectQueries().get(0).getSql(true, false);
		String expected = "SELECT t0.PARTITION_ID,t0.RES_ID FROM HFJ_IDX_CMB_TOK_NU t0 INNER JOIN HFJ_SPIDX_STRING t1 ON (t0.RES_ID = t1.RES_ID) WHERE ((t0.HASH_COMPLETE = '7545664593829342272') AND ((t1.HASH_NORM_PREFIX = '6206712800146298788') AND (t1.SP_VALUE_NORMALIZED LIKE 'JAY%')))";
		assertEquals(expected, sql);

		logCapturedMessages();
		assertThat(myMessages.toString()).contains("Using NON_UNIQUE index(es) for query for search: Patient?family=SIMPSON&gender=male&given=HOMER");
		myMessages.clear();

	}


	@Test
	public void testStringAndDate_Create() {
		createStringAndDateCombo_NameAndBirthdate();

		IIdType id1 = createPatient1(null);
		assertNotNull(id1);

		IIdType id2 = createPatient2(null);
		assertNotNull(id2);

		logAllNonUniqueIndexes();
		runInTransaction(() -> {
			List<ResourceIndexedComboTokenNonUnique> indexedTokens = myResourceIndexedComboTokensNonUniqueDao.findAll();
			indexedTokens.sort(Comparator.comparing(ResourceIndexedComboTokenNonUnique::getId));
			assertEquals(2, indexedTokens.size());
			String expected = "Patient?birthdate=2021-02-02&family=FAMILY1";
			assertEquals(expected, indexedTokens.get(0).getIndexString());
			assertEquals(7196518367857292879L, indexedTokens.get(0).getHashComplete().longValue());
		});

		myMessages.clear();
		SearchParameterMap params = SearchParameterMap.newSynchronous();
		params.add("family", new StringParam("family1"));
		params.add("birthdate", new DateParam("2021-02-02"));
		myCaptureQueriesListener.clear();
		IBundleProvider results = myPatientDao.search(params, mySrd);
		List<String> actual = toUnqualifiedVersionlessIdValues(results);
		myCaptureQueriesListener.logSelectQueries();
		assertThat(actual).contains(id1.toUnqualifiedVersionless().getValue());

		String expected = "SELECT t0.PARTITION_ID,t0.RES_ID FROM HFJ_IDX_CMB_TOK_NU t0 WHERE (t0.HASH_COMPLETE = '7196518367857292879')";
		assertEquals(expected, myCaptureQueriesListener.getSelectQueriesForCurrentThread().get(0).getSql(true, false));

		logCapturedMessages();
		assertThat(myMessages.toString()).contains("[INFO Using NON_UNIQUE index(es) for query for search: Patient?birthdate=2021-02-02&family=FAMILY1]");
		myMessages.clear();
	}

	@Test
	public void testStringAndReference_Create() {
		createStringAndReferenceCombo_FamilyAndOrganization();

		createOrg();

		IIdType id1 = createPatient1(ORG_ID_QUALIFIED);
		createPatient2(ORG_ID_QUALIFIED);

		logAllNonUniqueIndexes();
		runInTransaction(() -> {
			List<ResourceIndexedComboTokenNonUnique> indexedTokens = myResourceIndexedComboTokensNonUniqueDao.findAll();
			indexedTokens.sort(Comparator.comparing(ResourceIndexedComboTokenNonUnique::getId));
			assertEquals(2, indexedTokens.size());
			assertEquals("Patient?family=FAMILY1&organization=Organization%2Fmy-org", indexedTokens.get(0).getIndexString());
		});

		myMessages.clear();
		SearchParameterMap params = SearchParameterMap.newSynchronous();
		params.add("family", new StringParam("fAmIlY1")); // weird casing to test normalization
		params.add("organization", new ReferenceParam(ORG_ID_QUALIFIED));
		myCaptureQueriesListener.clear();
		IBundleProvider results = myPatientDao.search(params, mySrd);
		List<String> actual = toUnqualifiedVersionlessIdValues(results);
		myCaptureQueriesListener.logSelectQueries();
		assertThat(actual).contains(id1.toUnqualifiedVersionless().getValue());

		String expected = "SELECT t0.PARTITION_ID,t0.RES_ID FROM HFJ_IDX_CMB_TOK_NU t0 WHERE (t0.HASH_COMPLETE = '2591238402961312979')";
		assertEquals(expected, myCaptureQueriesListener.getSelectQueriesForCurrentThread().get(0).getSql(true, false));
	}

	@Test
	public void testStringAndReference_SearchByUnqualifiedReference() {
		createStringAndReferenceCombo_FamilyAndOrganization();

		createOrg();

		IIdType id1 = createPatient1(ORG_ID_QUALIFIED);
		createPatient2(ORG_ID_QUALIFIED);

		myMessages.clear();
		SearchParameterMap params = SearchParameterMap.newSynchronous();
		params.add("family", new StringParam("family1"));
		// "orgid" instead of "Organization/orgid"
		params.add("organization", new ReferenceParam(ORG_ID_UNQUALIFIED));
		myCaptureQueriesListener.clear();
		IBundleProvider results = myPatientDao.search(params, mySrd);
		List<String> actual = toUnqualifiedVersionlessIdValues(results);
		assertThat(actual).contains(id1.toUnqualifiedVersionless().getValue());

		myCaptureQueriesListener.logSelectQueries();
		String expected;
		expected = "select rt1_0.RES_ID,rt1_0.PARTITION_ID,rt1_0.RES_TYPE,rt1_0.FHIR_ID from HFJ_RESOURCE rt1_0 where rt1_0.FHIR_ID='my-org'";
		assertEquals(expected, myCaptureQueriesListener.getSelectQueriesForCurrentThread().get(0).getSql(true, false));
		String sql = myCaptureQueriesListener.getSelectQueriesForCurrentThread().get(1).getSql(true, false);
		assertThat(sql).contains("SP_VALUE_NORMALIZED LIKE 'FAMILY1%'");
		assertThat(sql).contains("t1.TARGET_RESOURCE_ID");

		assertThat(myMessages.get(0)).contains("This search uses an unqualified resource");
	}


	/**
	 * If there are two parameters as a part of a combo param, and we have
	 * multiple AND repetitions for both, then we can just join on the
	 * combo index twice.
	 */
	@Test
	public void testMultipleAndCombinations_EqualNumbers() {
		createStringAndStringCombo_FamilyAndGiven();

		createPatient(
			withId("A"),
			withFamily("SIMPSON"), withGiven("HOMER"),
			withFamily("jones"), withGiven("frank")
		);
		createPatient(
			withId("B"),
			withFamily("SIMPSON"), withGiven("MARGE")
		);

		SearchParameterMap params = SearchParameterMap.newSynchronous();
		params.add("family", new StringAndListParam().addAnd(new StringParam("simpson")).addAnd(new StringParam("JONES")));
		params.add("given", new StringAndListParam().addAnd(new StringParam("homer")).addAnd(new StringParam("frank")));
		myCaptureQueriesListener.clear();
		IBundleProvider results = myPatientDao.search(params, mySrd);
		List<String> actual = toUnqualifiedVersionlessIdValues(results);
		myCaptureQueriesListener.logSelectQueries();
		assertThat(actual).contains("Patient/A");

		String expected = "SELECT t0.PARTITION_ID,t0.RES_ID FROM HFJ_IDX_CMB_TOK_NU t0 INNER JOIN HFJ_IDX_CMB_TOK_NU t1 ON (t0.RES_ID = t1.RES_ID) WHERE ((t0.HASH_COMPLETE = '822090206952728926') AND (t1.HASH_COMPLETE = '-8088946700286918311'))";
		assertEquals(expected, myCaptureQueriesListener.getSelectQueriesForCurrentThread().get(0).getSql(true, false));

	}

	/**
	 * If there are two parameters as a part of a combo param, and we have
	 * multiple AND repetitions for one but not the other, than we'll use
	 * the combo index for the first pair, but we don't create a second pair.
	 * We could probably optimize this to use the combo index for both, but
	 * it's not clear that this would actually help and this is probably
	 * a pretty contrived use case.
	 */
	@Test
	public void testMultipleAndCombinations_NonEqualNumbers() {
		createStringAndStringCombo_FamilyAndGiven();

		createPatient(
			withId("A"),
			withFamily("SIMPSON"), withGiven("HOMER"),
			withFamily("jones"), withGiven("frank")
		);
		createPatient(
			withId("B"),
			withFamily("SIMPSON"), withGiven("MARGE")
		);

		SearchParameterMap params = SearchParameterMap.newSynchronous();
		params.add("family", new StringAndListParam().addAnd(new StringParam("simpson")).addAnd(new StringParam("JONES")));
		params.add("given", new StringAndListParam().addAnd(new StringParam("homer")));
		myCaptureQueriesListener.clear();
		IBundleProvider results = myPatientDao.search(params, mySrd);
		List<String> actual = toUnqualifiedVersionlessIdValues(results);
		myCaptureQueriesListener.logSelectQueries();
		assertThat(actual).contains("Patient/A");

		String expected = "SELECT t0.PARTITION_ID,t0.RES_ID FROM HFJ_IDX_CMB_TOK_NU t0 INNER JOIN HFJ_SPIDX_STRING t1 ON (t0.RES_ID = t1.RES_ID) WHERE ((t0.HASH_COMPLETE = '822090206952728926') AND ((t1.HASH_NORM_PREFIX = '-3664262414674370905') AND (t1.SP_VALUE_NORMALIZED LIKE 'JONES%')))";
		assertEquals(expected, myCaptureQueriesListener.getSelectQueriesForCurrentThread().get(0).getSql(true, false));

	}


	@Test
	public void testOrQuery() {
		createTokenAndReferenceCombo_FamilyAndOrganization();

		createPatient(withId("PAT"), withActiveTrue());
		createObservation(withId("O1"), withSubject("Patient/PAT"), withStatus("final"));
		createObservation(withId("O2"), withSubject("Patient/PAT"), withStatus("registered"));

		SearchParameterMap params = SearchParameterMap.newSynchronous();
		params.add("patient", new ReferenceParam("Patient/PAT"));
		params.add("status", new TokenOrListParam(null, "preliminary", "final", "amended"));
		myCaptureQueriesListener.clear();
		IBundleProvider results = myObservationDao.search(params, mySrd);
		List<String> actual = toUnqualifiedVersionlessIdValues(results);
		myCaptureQueriesListener.logSelectQueries();
		assertThat(actual).contains("Observation/O1");

		String expected = "SELECT t0.PARTITION_ID,t0.RES_ID FROM HFJ_IDX_CMB_TOK_NU t0 WHERE (t0.HASH_COMPLETE IN ('2445648980345828396','-6884698528022589694','-8034948665712960724') )";
		assertEquals(expected, myCaptureQueriesListener.getSelectQueriesForCurrentThread().get(0).getSql(true, false));

		logCapturedMessages();
		assertThat(myMessages.toString()).contains("Observation?patient=Patient%2FPAT&status=amended", "Observation?patient=Patient%2FPAT&status=final", "Observation?patient=Patient%2FPAT&status=preliminary");
		myMessages.clear();

	}


	private void createOrg() {
		Organization org = new Organization();
		org.setName("Some Org");
		org.setId(ORG_ID_QUALIFIED);
		myOrganizationDao.update(org, mySrd);
	}

	private void createStringAndDateCombo_NameAndBirthdate() {
		SearchParameter sp = new SearchParameter();
		sp.setId("SearchParameter/patient-family");
		sp.setType(Enumerations.SearchParamType.STRING);
		sp.setCode("family");
		sp.setExpression("Patient.name.family");
		sp.setStatus(PublicationStatus.ACTIVE);
		sp.addBase("Patient");
		mySearchParameterDao.update(sp, mySrd);

		sp = new SearchParameter();
		sp.setId("SearchParameter/patient-birthdate");
		sp.setType(Enumerations.SearchParamType.DATE);
		sp.setCode("birthdate");
		sp.setExpression("Patient.birthDate");
		sp.setStatus(PublicationStatus.ACTIVE);
		sp.addBase("Patient");
		mySearchParameterDao.update(sp, mySrd);

		sp = new SearchParameter();
		sp.setId("SearchParameter/patient-names-and-birthdate");
		sp.setType(Enumerations.SearchParamType.COMPOSITE);
		sp.setStatus(PublicationStatus.ACTIVE);
		sp.addBase("Patient");
		sp.addComponent()
			.setExpression("Patient")
			.setDefinition("SearchParameter/patient-family");
		sp.addComponent()
			.setExpression("Patient")
			.setDefinition("SearchParameter/patient-birthdate");
		sp.addExtension()
			.setUrl(HapiExtensions.EXT_SP_UNIQUE)
			.setValue(new BooleanType(false));
		mySearchParameterDao.update(sp, mySrd);

		mySearchParamRegistry.forceRefresh();

		myMessages.clear();
	}

	private void createStringAndStringCombo_FamilyAndGiven() {
		SearchParameter sp = new SearchParameter();
		sp.setId("SearchParameter/patient-family");
		sp.setType(Enumerations.SearchParamType.STRING);
		sp.setCode("family");
		sp.setExpression("Patient.name.family");
		sp.setStatus(PublicationStatus.ACTIVE);
		sp.addBase("Patient");
		mySearchParameterDao.update(sp, mySrd);

		sp = new SearchParameter();
		sp.setId("SearchParameter/patient-given");
		sp.setType(Enumerations.SearchParamType.STRING);
		sp.setCode("given");
		sp.setExpression("Patient.name.given");
		sp.setStatus(PublicationStatus.ACTIVE);
		sp.addBase("Patient");
		mySearchParameterDao.update(sp, mySrd);

		sp = new SearchParameter();
		sp.setId("SearchParameter/patient-names");
		sp.setType(Enumerations.SearchParamType.COMPOSITE);
		sp.setStatus(PublicationStatus.ACTIVE);
		sp.addBase("Patient");
		sp.addComponent()
			.setExpression("Patient")
			.setDefinition("SearchParameter/patient-family");
		sp.addComponent()
			.setExpression("Patient")
			.setDefinition("SearchParameter/patient-given");
		sp.addExtension()
			.setUrl(HapiExtensions.EXT_SP_UNIQUE)
			.setValue(new BooleanType(false));
		mySearchParameterDao.update(sp, mySrd);

		mySearchParamRegistry.forceRefresh();

		myMessages.clear();
	}

	private void createStringAndTokenCombo_NameAndGender() {
		SearchParameter sp = new SearchParameter();
		sp.setId("SearchParameter/patient-family");
		sp.setType(Enumerations.SearchParamType.STRING);
		sp.setCode("family");
		sp.setExpression("Patient.name.family");
		sp.setStatus(PublicationStatus.ACTIVE);
		sp.addBase("Patient");
		mySearchParameterDao.update(sp, mySrd);

		sp = new SearchParameter();
		sp.setId("SearchParameter/patient-given");
		sp.setType(Enumerations.SearchParamType.STRING);
		sp.setCode("given");
		sp.setExpression("Patient.name.given");
		sp.setStatus(PublicationStatus.ACTIVE);
		sp.addBase("Patient");
		mySearchParameterDao.update(sp, mySrd);

		sp = new SearchParameter();
		sp.setId("SearchParameter/patient-gender");
		sp.setType(Enumerations.SearchParamType.TOKEN);
		sp.setCode("gender");
		sp.setExpression("Patient.gender");
		sp.setStatus(PublicationStatus.ACTIVE);
		sp.addBase("Patient");
		mySearchParameterDao.update(sp, mySrd);

		sp = new SearchParameter();
		sp.setId("SearchParameter/patient-names-and-gender");
		sp.setType(Enumerations.SearchParamType.COMPOSITE);
		sp.setStatus(PublicationStatus.ACTIVE);
		sp.addBase("Patient");
		sp.addComponent()
			.setExpression("Patient")
			.setDefinition("SearchParameter/patient-family");
		sp.addComponent()
			.setExpression("Patient")
			.setDefinition("SearchParameter/patient-given");
		sp.addComponent()
			.setExpression("Patient")
			.setDefinition("SearchParameter/patient-gender");
		sp.addExtension()
			.setUrl(HapiExtensions.EXT_SP_UNIQUE)
			.setValue(new BooleanType(false));
		mySearchParameterDao.update(sp, mySrd);

		mySearchParamRegistry.forceRefresh();

		myMessages.clear();
	}

	private void createStringAndReferenceCombo_FamilyAndOrganization() {
		SearchParameter sp = new SearchParameter();
		sp.setId("SearchParameter/patient-family");
		sp.setType(Enumerations.SearchParamType.STRING);
		sp.setCode("family");
		sp.setExpression("Patient.name.family");
		sp.setStatus(PublicationStatus.ACTIVE);
		sp.addBase("Patient");
		mySearchParameterDao.update(sp, mySrd);

		sp = new SearchParameter();
		sp.setId("SearchParameter/patient-managingorg");
		sp.setType(Enumerations.SearchParamType.REFERENCE);
		sp.setCode(Patient.SP_ORGANIZATION);
		sp.setExpression("Patient.managingOrganization");
		sp.setStatus(PublicationStatus.ACTIVE);
		sp.addBase("Patient");
		mySearchParameterDao.update(sp, mySrd);

		sp = new SearchParameter();
		sp.setId("SearchParameter/patient-family-and-org");
		sp.setType(Enumerations.SearchParamType.COMPOSITE);
		sp.setStatus(PublicationStatus.ACTIVE);
		sp.addBase("Patient");
		sp.addComponent()
			.setExpression("Patient")
			.setDefinition("SearchParameter/patient-family");
		sp.addComponent()
			.setExpression("Patient")
			.setDefinition("SearchParameter/patient-managingorg");
		sp.addExtension()
			.setUrl(HapiExtensions.EXT_SP_UNIQUE)
			.setValue(new BooleanType(false));
		mySearchParameterDao.update(sp, mySrd);

		mySearchParamRegistry.forceRefresh();

		myMessages.clear();
	}

	private void createTokenAndReferenceCombo_FamilyAndOrganization() {
		SearchParameter sp = new SearchParameter();
		sp.setId("SearchParameter/Observation-status");
		sp.setType(Enumerations.SearchParamType.TOKEN);
		sp.setCode(Observation.SP_STATUS);
		sp.setExpression("Observation.status");
		sp.setStatus(PublicationStatus.ACTIVE);
		sp.addBase("Observation");
		mySearchParameterDao.update(sp, mySrd);

		sp = new SearchParameter();
		sp.setId("SearchParameter/clinical-patient");
		sp.setType(Enumerations.SearchParamType.REFERENCE);
		sp.setCode(Observation.SP_PATIENT);
		sp.setExpression("Observation.subject.where(resolve() is Patient)");
		sp.setStatus(PublicationStatus.ACTIVE);
		sp.addBase("Observation");
		mySearchParameterDao.update(sp, mySrd);

		sp = new SearchParameter();
		sp.setId("SearchParameter/observation-status-and-patient");
		sp.setType(Enumerations.SearchParamType.COMPOSITE);
		sp.setStatus(PublicationStatus.ACTIVE);
		sp.addBase("Observation");
		sp.addComponent()
			.setExpression("Observation")
			.setDefinition("SearchParameter/Observation-status");
		sp.addComponent()
			.setExpression("Observation")
			.setDefinition("SearchParameter/clinical-patient");
		sp.addExtension()
			.setUrl(HapiExtensions.EXT_SP_UNIQUE)
			.setValue(new BooleanType(false));
		mySearchParameterDao.update(sp, mySrd);

		mySearchParamRegistry.forceRefresh();

		myMessages.clear();
	}

	private IIdType createPatient1(String theOrgId) {
		Patient pt1 = new Patient();
		pt1.getNameFirstRep().setFamily("Family1").addGiven("Given1");
		pt1.setGender(Enumerations.AdministrativeGender.MALE);
		pt1.setBirthDateElement(new DateType("2021-02-02"));
		pt1.getManagingOrganization().setReference(theOrgId);
		return myPatientDao.create(pt1, mySrd).getId().toUnqualified();
	}

	private IIdType createPatient2(String theOrgId) {
		Patient pt2 = new Patient();
		pt2.getNameFirstRep().setFamily("Family2").addGiven("Given2");
		pt2.setGender(Enumerations.AdministrativeGender.MALE);
		pt2.setBirthDateElement(new DateType("2021-02-02"));
		pt2.getManagingOrganization().setReference(theOrgId);
		return myPatientDao.create(pt2, mySrd).getId().toUnqualified();
	}

	/**
	 * A few tests where the combo index should not be used
	 */
	@Nested
	public class ShouldNotUseComboIndexTest {

		@BeforeEach
		public void before() {
			SearchParameter sp = new SearchParameter();
			sp.setId("SearchParameter/Observation-date");
			sp.setType(Enumerations.SearchParamType.DATE);
			sp.setCode("date");
			sp.setExpression("Observation.effective");
			sp.setStatus(PublicationStatus.ACTIVE);
			sp.addBase("Observation");
			mySearchParameterDao.update(sp, mySrd);

			sp = new SearchParameter();
			sp.setId("SearchParameter/Observation-note-text");
			sp.setType(Enumerations.SearchParamType.STRING);
			sp.setCode("note-text");
			sp.setExpression("Observation.note.text");
			sp.setStatus(PublicationStatus.ACTIVE);
			sp.addBase("Observation");
			mySearchParameterDao.update(sp, mySrd);

			sp = new SearchParameter();
			sp.setId("SearchParameter/observation-date-and-note-text");
			sp.setType(Enumerations.SearchParamType.COMPOSITE);
			sp.setStatus(PublicationStatus.ACTIVE);
			sp.addBase("Observation");
			sp.addComponent()
				.setExpression("Observation")
				.setDefinition("SearchParameter/Observation-date");
			sp.addComponent()
				.setExpression("Observation")
				.setDefinition("SearchParameter/Observation-note-text");
			sp.addExtension()
				.setUrl(HapiExtensions.EXT_SP_UNIQUE)
				.setValue(new BooleanType(false));
			mySearchParameterDao.update(sp, mySrd);

			mySearchParamRegistry.forceRefresh();

			myMessages.clear();
		}

		@Test
		public void testTooManyPermutations() {
			// Test
			StringOrListParam noteTextParam = new StringOrListParam();
			DateOrListParam dateParam = new DateOrListParam();
			for (int i = 0; i < 30; i++) {
				noteTextParam.add(new StringParam("A" + i));
				noteTextParam.add(new StringParam("B" + i));
				noteTextParam.add(new StringParam("C" + i));
				noteTextParam.add(new StringParam("D" + i));
				dateParam.add(new DateParam("2020-01-" + String.format("%02d", i+1)));
			}

			SearchParameterMap params = SearchParameterMap
				.newSynchronous()
				.add("note-text", noteTextParam)
				.add("date", dateParam);
			myCaptureQueriesListener.clear();
			IBundleProvider results = myObservationDao.search(params, mySrd);
			assertThat(toUnqualifiedIdValues(results)).isEmpty();

			// Verify
			myCaptureQueriesListener.logSelectQueries();
			String formatted = myCaptureQueriesListener.getSelectQueries().get(0).getSql(true, true);
			assertThat(formatted).doesNotContain("HFJ_IDX_CMB_TOK_NU");
		}


		/**
		 * Can't create or search for combo params with dateTimes that don't have DAY precision
		 */
		@ParameterizedTest
		@CsvSource(value = {
			"2021-01-02T12:00:01.000Z , false",
			"2021-01-02T12:00:01Z     , false",
			"2021-01-02               , true", // <-- DAY precision
			"2021-01                  , false",
			"2021                     , false",
		})
		public void testPartialDateTime(String theDateValue, boolean theShouldUseComboIndex) {
			IIdType id1 = createObservation(theDateValue);

			logAllNonUniqueIndexes();
			runInTransaction(() -> {
				List<ResourceIndexedComboTokenNonUnique> indexedTokens = myResourceIndexedComboTokensNonUniqueDao.findAll();
				if (theShouldUseComboIndex) {
					assertEquals(1, indexedTokens.size());
				} else {
					assertEquals(0, indexedTokens.size());
				}
			});

			SearchParameterMap params = SearchParameterMap
				.newSynchronous()
				.add("note-text", new StringParam("Hello"))
				.add("date", new DateParam(theDateValue));
			myCaptureQueriesListener.clear();
			IBundleProvider results = myObservationDao.search(params, mySrd);
			List<String> actual = toUnqualifiedVersionlessIdValues(results);
			myCaptureQueriesListener.logSelectQueries();
			assertThat(actual).contains(id1.toUnqualifiedVersionless().getValue());

			if (theShouldUseComboIndex) {
				assertComboIndexUsed();
			} else {
				assertComboIndexNotUsed();
				assertThat(myMessages.toString()).contains("INFO Search with params [date, note-text] is not a candidate for combo searching - Date search with non-DAY precision for parameter 'date'");
			}
		}

		@ParameterizedTest
		@ValueSource(booleans = {true, false})
		public void testDateModifier(boolean theUseComparator) {
			IIdType id1 = createObservation("2021-01-02");
			createObservation("2023-01-02");

			SearchParameterMap params = SearchParameterMap
				.newSynchronous()
				.add("note-text", new StringParam("Hello"))
				.add("date", new DateParam("2021-01-02").setPrefix(theUseComparator ? ParamPrefixEnum.LESSTHAN_OR_EQUALS : null));
			myCaptureQueriesListener.clear();
			IBundleProvider results = myObservationDao.search(params, mySrd);
			List<String> actual = toUnqualifiedVersionlessIdValues(results);
			myCaptureQueriesListener.logSelectQueries();
			assertThat(actual).contains(id1.toUnqualifiedVersionless().getValue());

			if (theUseComparator) {
				assertComboIndexNotUsed();
				assertThat(myMessages.toString()).contains("INFO Search with params [date, note-text] is not a candidate for combo searching - Parameter 'date' has prefix: 'le'");
			} else {
				assertComboIndexUsed();
			}

		}

		@ParameterizedTest
		@ValueSource(booleans = {true, false})
		public void testStringModifier(boolean theUseExact) {
			IIdType id1 = createObservation("2021-01-02");
			createObservation("2023-01-02");

			SearchParameterMap params = SearchParameterMap
				.newSynchronous()
				.add("note-text", new StringParam("Hello").setExact(theUseExact))
				.add("date", new DateParam("2021-01-02"));
			myCaptureQueriesListener.clear();
			IBundleProvider results = myObservationDao.search(params, mySrd);
			List<String> actual = toUnqualifiedVersionlessIdValues(results);
			myCaptureQueriesListener.logSelectQueries();
			assertThat(actual).contains(id1.toUnqualifiedVersionless().getValue());

			if (theUseExact) {
				assertComboIndexNotUsed();
				assertThat(myMessages.toString()).contains("INFO Search with params [date, note-text] is not a candidate for combo searching - Parameter 'note-text' has modifier: ':exact'");
			} else {
				assertComboIndexUsed();
			}

		}

		@ParameterizedTest
		@ValueSource(booleans = {true, false})
		public void testMissing(boolean theUseMissing) {
			myStorageSettings.setIndexMissingFields(StorageSettings.IndexEnabledEnum.ENABLED);

			IIdType id1 = createObservation("2021-01-02");
			createObservation("2023-01-02");

			SearchParameterMap params = SearchParameterMap
				.newSynchronous()
				.add("note-text", new StringParam("Hello").setMissing(theUseMissing ? false : null))
				.add("date", new DateParam("2021-01-02"));
			myCaptureQueriesListener.clear();
			IBundleProvider results = myObservationDao.search(params, mySrd);
			List<String> actual = toUnqualifiedVersionlessIdValues(results);
			myCaptureQueriesListener.logSelectQueries();
			assertThat(actual).contains(id1.toUnqualifiedVersionless().getValue());

			if (theUseMissing) {
				assertComboIndexNotUsed();
				assertThat(myMessages.toString()).contains("INFO Search with params [date, note-text] is not a candidate for combo searching - Parameter 'note-text' has modifier: ':missing'");
			} else {
				assertComboIndexUsed();
			}

		}

		private void assertComboIndexUsed() {
			String sql = myCaptureQueriesListener.getSelectQueriesForCurrentThread().get(0).getSql(true, false);
			assertThat(sql).contains("HFJ_IDX_CMB_TOK_NU");

			assertThat(myMessages.toString()).contains("Using NON_UNIQUE index(es) for query");
		}

		private void assertComboIndexNotUsed() {
			String sql = myCaptureQueriesListener.getSelectQueriesForCurrentThread().get(0).getSql(true, false);
			assertThat(sql).doesNotContain("HFJ_IDX_CMB_TOK_NU");

			assertThat(myMessages.toString()).doesNotContain("Using NON_UNIQUE index(es) for query");
		}

		private IIdType createObservation(String theDateValue) {
			Observation pt1 = new Observation();
			pt1.addNote().setText("Hello");
			pt1.setEffective(new DateTimeType(theDateValue));
			IIdType id1 = myObservationDao.create(pt1, mySrd).getId().toUnqualified();
			return id1;
		}

	}


}<|MERGE_RESOLUTION|>--- conflicted
+++ resolved
@@ -291,11 +291,7 @@
 		assertThat(actual).containsExactlyInAnyOrder(id1.toUnqualifiedVersionless().getValue());
 
 		String sql = myCaptureQueriesListener.getSelectQueries().get(0).getSql(true, false);
-<<<<<<< HEAD
-		String expected = "SELECT t1.PARTITION_ID,t1.RES_ID FROM HFJ_RESOURCE t1 INNER JOIN HFJ_IDX_CMB_TOK_NU t0 ON (t1.RES_ID = t0.RES_ID) INNER JOIN HFJ_SPIDX_DATE t2 ON (t1.RES_ID = t2.RES_ID) WHERE ((t0.HASH_COMPLETE = '-2634469377090377342') AND ((t2.HASH_IDENTITY = '5247847184787287691') AND ((t2.SP_VALUE_LOW_DATE_ORDINAL >= '20210202') AND (t2.SP_VALUE_HIGH_DATE_ORDINAL <= '20210202'))))";
-=======
-		String expected = "SELECT t1.RES_ID FROM HFJ_RESOURCE t1 INNER JOIN HFJ_IDX_CMB_TOK_NU t0 ON (t1.RES_ID = t0.RES_ID) INNER JOIN HFJ_SPIDX_DATE t2 ON (t1.RES_ID = t2.RES_ID) WHERE ((t0.HASH_COMPLETE = '-2634469377090377342') AND ((t2.HASH_IDENTITY = '5247847184787287691') AND (((t2.SP_VALUE_LOW_DATE_ORDINAL >= '20210202') AND (t2.SP_VALUE_LOW_DATE_ORDINAL <= '20210202')) AND ((t2.SP_VALUE_HIGH_DATE_ORDINAL <= '20210202') AND (t2.SP_VALUE_HIGH_DATE_ORDINAL >= '20210202')))))";
->>>>>>> d2d6b595
+		String expected = "SELECT t1.PARTITION_ID,t1.RES_ID FROM HFJ_RESOURCE t1 INNER JOIN HFJ_IDX_CMB_TOK_NU t0 ON (t1.RES_ID = t0.RES_ID) INNER JOIN HFJ_SPIDX_DATE t2 ON (t1.RES_ID = t2.RES_ID) WHERE ((t0.HASH_COMPLETE = '-2634469377090377342') AND ((t2.HASH_IDENTITY = '5247847184787287691') AND (((t2.SP_VALUE_LOW_DATE_ORDINAL >= '20210202') AND (t2.SP_VALUE_LOW_DATE_ORDINAL <= '20210202')) AND ((t2.SP_VALUE_HIGH_DATE_ORDINAL <= '20210202') AND (t2.SP_VALUE_HIGH_DATE_ORDINAL >= '20210202')))))";
 		assertEquals(expected, sql);
 
 		logCapturedMessages();
