--- conflicted
+++ resolved
@@ -29,10 +29,6 @@
 import ca.uhn.fhir.rest.server.exceptions.InternalErrorException;
 import ca.uhn.fhir.rest.server.exceptions.InvalidRequestException;
 import ca.uhn.fhir.util.BundleBuilder;
-<<<<<<< HEAD
-import ca.uhn.fhir.util.BundleUtil;
-=======
->>>>>>> 738fb539
 import ca.uhn.test.util.LogbackTestExtension;
 import ch.qos.logback.classic.spi.ILoggingEvent;
 import jakarta.persistence.EntityManager;
@@ -164,29 +160,19 @@
 	@Test
 	public void testTransactionWithAutoRetry() {
 		BundleBuilder bb = new BundleBuilder(myFhirContext);
-<<<<<<< HEAD
-=======
 		bb.setType("batch");
->>>>>>> 738fb539
 		Patient p = new Patient();
 		p.setId("P");
 		bb.addTransactionUpdateEntry(p);
 		Bundle input = bb.getBundleTyped();
-<<<<<<< HEAD
-=======
 		assertEquals(Bundle.BundleType.BATCH, input.getType());
->>>>>>> 738fb539
 
 		String headerValue = TransactionSemanticsHeader
 			.newBuilder()
 			.withRetryCount(2)
 			.withMinRetryDelay(20)
 			.withMaxRetryDelay(50)
-<<<<<<< HEAD
-			.withFinalRetryAsBatch(true)
-=======
 			.withTryBatchAsTransactionFirst(true)
->>>>>>> 738fb539
 			.build()
 			.toHeaderValue();
 		SystemRequestDetails requestDetails = new SystemRequestDetails();
@@ -196,32 +182,14 @@
 			throw new InternalErrorException("Expected error");
 		});
 
-<<<<<<< HEAD
-		List<String> bundleModes = new ArrayList<>();
-		myInterceptorService.registerAnonymousInterceptor(Pointcut.STORAGE_TRANSACTION_PROCESSING, new IAnonymousInterceptor() {
-			@Override
-			public void invoke(IPointcut thePointcut, HookParams theArgs) {
-				Bundle bundle = (Bundle) theArgs.get(IBaseBundle.class);
-				bundleModes.add(bundle.getType().toCode());
-			}
-		});
-
-=======
->>>>>>> 738fb539
 		// Test
 		Bundle outcome = myTransactionProcessor.transaction(requestDetails, input, false);
 		ourLog.info("Response: {}", myFhirContext.newJsonParser().setPrettyPrint(true).encodeResourceToString(outcome));
 
 		// Verify
 		verify(myPatientDao, times(3)).update(any(), any(), anyBoolean(), anyBoolean(), any(), any());
-<<<<<<< HEAD
-		// The last transaction is the nested transaction inside the batch execution
-		assertThat(bundleModes).containsExactly("transaction", "transaction", "batch", "transaction");
-		BundleUtil.TransactionResponse resp = BundleUtil.toTransactionResponse(myFhirContext, outcome);
-=======
 
 		TransactionUtil.TransactionResponse resp = TransactionUtil.parseTransactionResponse(myFhirContext, outcome);
->>>>>>> 738fb539
 		assertEquals("Expected error", resp.getStorageOutcomes().get(0).getErrorMessage());
 		assertEquals(500, resp.getStorageOutcomes().get(0).getStatusCode());
 
