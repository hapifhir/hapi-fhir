--- conflicted
+++ resolved
@@ -414,13 +414,8 @@
 
 		@AfterEach
 		public void after() {
-<<<<<<< HEAD
-			myDaoConfig.setIndexMissingFields(DaoConfig.IndexEnabledEnum.DISABLED);
-			myDaoConfig.setBulkExportFileMaximumCapacity(DaoConfig.DEFAULT_BULK_EXPORT_FILE_MAXIMUM_CAPACITY);
-=======
 			myStorageSettings.setIndexMissingFields(JpaStorageSettings.IndexEnabledEnum.DISABLED);
 			myStorageSettings.setBulkExportFileMaximumCapacity(JpaStorageSettings.DEFAULT_BULK_EXPORT_FILE_MAXIMUM_CAPACITY);
->>>>>>> 73235f1e
 		}
 
 		@Test
@@ -452,13 +447,8 @@
 		@Test
 		public void testBulkExportWithLowMaxFileCapacity() {
 			final int numPatients = 250;
-<<<<<<< HEAD
-			myDaoConfig.setBulkExportFileMaximumCapacity(1);
-			myDaoConfig.setIndexMissingFields(DaoConfig.IndexEnabledEnum.ENABLED);
-=======
 			myStorageSettings.setBulkExportFileMaximumCapacity(1);
 			myStorageSettings.setIndexMissingFields(JpaStorageSettings.IndexEnabledEnum.ENABLED);
->>>>>>> 73235f1e
 
 			RequestDetails details = new SystemRequestDetails();
 			List<String> patientIds = new ArrayList<>();
@@ -479,21 +469,6 @@
 			options.setOutputFormat(Constants.CT_FHIR_NDJSON);
 
 			Batch2JobStartResponse job = myJobRunner.startNewJob(BulkExportUtils.createBulkExportJobParametersFromExportOptions(options));
-<<<<<<< HEAD
-			myBatch2JobHelper.awaitJobCompletion(job.getJobId(), 60);
-			ourLog.debug("Job status after awaiting - {}", myJobRunner.getJobInfo(job.getJobId()).getStatus());
-			await()
-				.atMost(300, TimeUnit.SECONDS)
-				.until(() -> {
-					BulkExportJobStatusEnum status = myJobRunner.getJobInfo(job.getJobId()).getStatus();
-					if (!BulkExportJobStatusEnum.COMPLETE.equals(status)) {
-						fail("Job status was changed from COMPLETE to " + status);
-					}
-					return myJobRunner.getJobInfo(job.getJobId()).getReport() != null;
-				});
-
-			String report = myJobRunner.getJobInfo(job.getJobId()).getReport();
-=======
 			myBatch2JobHelper.awaitJobCompletion(job.getInstanceId(), 60);
 			ourLog.debug("Job status after awaiting - {}", myJobRunner.getJobInfo(job.getInstanceId()).getStatus());
 			await()
@@ -507,7 +482,6 @@
 				});
 
 			String report = myJobRunner.getJobInfo(job.getInstanceId()).getReport();
->>>>>>> 73235f1e
 			BulkExportJobResults results = JsonUtil.deserialize(report, BulkExportJobResults.class);
 			List<String> binaryUrls = results.getResourceTypeToBinaryIds().get("Patient");
 
