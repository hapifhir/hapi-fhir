--- conflicted
+++ resolved
@@ -45,7 +45,6 @@
 import org.hl7.fhir.r4.model.Group;
 import org.hl7.fhir.r4.model.IdType;
 import org.hl7.fhir.r4.model.InstantType;
-import org.hl7.fhir.r4.model.Meta;
 import org.hl7.fhir.r4.model.Observation;
 import org.hl7.fhir.r4.model.Organization;
 import org.hl7.fhir.r4.model.Parameters;
@@ -1420,11 +1419,7 @@
 	}
 
 	BulkExportJobResults startBulkExportJobAndAwaitCompletion(
-<<<<<<< HEAD
-		BulkDataExportOptions.ExportStyle theExportStyle,
-=======
 		BulkExportJobParameters.ExportStyle theExportStyle,
->>>>>>> 8b7c9f14
 		Set<String> theResourceTypes,
 		Set<String> theFilters,
 		String theGroupOrPatientId
@@ -1450,11 +1445,7 @@
 
 
 		MethodOutcome outcome;
-<<<<<<< HEAD
-		if (theExportStyle == BulkDataExportOptions.ExportStyle.GROUP) {
-=======
 		if (theExportStyle == BulkExportJobParameters.ExportStyle.GROUP) {
->>>>>>> 8b7c9f14
 
 			outcome = myClient
 				.operation()
@@ -1464,11 +1455,7 @@
 				.returnMethodOutcome()
 				.withAdditionalHeader(Constants.HEADER_PREFER, Constants.HEADER_PREFER_RESPOND_ASYNC)
 				.execute();
-<<<<<<< HEAD
-		} else if (theExportStyle == BulkDataExportOptions.ExportStyle.PATIENT && theGroupOrPatientId != null) {
-=======
 		} else if (theExportStyle == BulkExportJobParameters.ExportStyle.PATIENT && theGroupOrPatientId != null) {
->>>>>>> 8b7c9f14
 			//TODO add support for this actual processor.
 			fail("Bulk Exports that return no data do not return");
 			outcome = myClient
@@ -1508,25 +1495,14 @@
 		Map<String, String[]> queryParams = UrlUtil.parseQueryString(parts.getParams());
 		assertTrue(queryParams.containsKey(JpaConstants.PARAM_EXPORT_POLL_STATUS_JOB_ID));
 		String jobInstanceId = queryParams.get(JpaConstants.PARAM_EXPORT_POLL_STATUS_JOB_ID)[0];
-<<<<<<< HEAD
 
 		assertNotNull(jobInstanceId);
 
 		myBatch2JobHelper.awaitJobCompletion(jobInstanceId, 60);
 
-		await().atMost(300, TimeUnit.SECONDS).until(() -> myJobRunner.getJobInfo(jobInstanceId).getReport() != null);
-
-		String report = myJobRunner.getJobInfo(jobInstanceId).getReport();
-=======
-
-		assertNotNull(jobInstanceId);
-
-		myBatch2JobHelper.awaitJobCompletion(jobInstanceId, 60);
-
 		await().atMost(300, TimeUnit.SECONDS).until(() -> myJobCoordinator.getInstance(jobInstanceId).getReport() != null);
 
 		String report = myJobCoordinator.getInstance(jobInstanceId).getReport();
->>>>>>> 8b7c9f14
 		BulkExportJobResults results = JsonUtil.deserialize(report, BulkExportJobResults.class);
 		return results;
 	}
