package ca.uhn.fhir.jpa.bulk;

import ca.uhn.fhir.batch2.api.IJobCoordinator;
import ca.uhn.fhir.batch2.api.IJobMaintenanceService;
import ca.uhn.fhir.batch2.api.IJobPersistence;
import ca.uhn.fhir.batch2.jobs.export.BulkExportJobParametersBuilder;
import ca.uhn.fhir.batch2.model.JobInstance;
import ca.uhn.fhir.batch2.model.JobInstanceStartRequest;
import ca.uhn.fhir.batch2.model.StatusEnum;
import ca.uhn.fhir.interceptor.api.IInterceptorService;
import ca.uhn.fhir.jpa.api.config.JpaStorageSettings;
import ca.uhn.fhir.jpa.api.model.BulkExportJobResults;
import ca.uhn.fhir.jpa.api.model.DaoMethodOutcome;
import ca.uhn.fhir.jpa.batch.models.Batch2JobStartResponse;
import ca.uhn.fhir.jpa.bulk.export.model.BulkExportResponseJson;
import ca.uhn.fhir.jpa.dao.data.IBatch2JobInstanceRepository;
import ca.uhn.fhir.jpa.dao.data.IBatch2WorkChunkRepository;
import ca.uhn.fhir.jpa.entity.Batch2JobInstanceEntity;
import ca.uhn.fhir.jpa.entity.Batch2WorkChunkEntity;
import ca.uhn.fhir.jpa.model.util.JpaConstants;
import ca.uhn.fhir.jpa.provider.BaseResourceProviderR4Test;
import ca.uhn.fhir.jpa.searchparam.SearchParameterMap;
import ca.uhn.fhir.mdm.api.MdmModeEnum;
import ca.uhn.fhir.mdm.rules.config.MdmRuleValidator;
import ca.uhn.fhir.mdm.rules.config.MdmSettings;
import ca.uhn.fhir.mdm.rules.json.MdmRulesJson;
import ca.uhn.fhir.mdm.svc.MdmExpandersHolder;
import ca.uhn.fhir.parser.IParser;
import ca.uhn.fhir.rest.api.Constants;
import ca.uhn.fhir.rest.api.MethodOutcome;
import ca.uhn.fhir.rest.api.PatchTypeEnum;
import ca.uhn.fhir.rest.api.server.RequestDetails;
import ca.uhn.fhir.rest.api.server.SystemRequestDetails;
import ca.uhn.fhir.rest.api.server.bulk.BulkExportJobParameters;
import ca.uhn.fhir.rest.server.provider.ProviderConstants;
import ca.uhn.fhir.util.Batch2JobDefinitionConstants;
import ca.uhn.fhir.util.BundleBuilder;
import ca.uhn.fhir.util.BundleUtil;
import ca.uhn.fhir.util.JsonUtil;
import ca.uhn.fhir.util.UrlUtil;
import com.google.common.collect.Sets;
import jakarta.annotation.Nonnull;
<<<<<<< HEAD
import org.apache.commons.io.Charsets;
=======
>>>>>>> eaa02d19
import org.apache.commons.io.IOUtils;
import org.apache.commons.lang3.StringUtils;
import org.apache.http.Header;
import org.apache.http.client.methods.CloseableHttpResponse;
import org.apache.http.client.methods.HttpGet;
<<<<<<< HEAD
import org.hl7.fhir.instance.model.api.IBaseBundle;
=======
import org.assertj.core.api.AssertionsForClassTypes;
>>>>>>> eaa02d19
import org.hl7.fhir.instance.model.api.IBaseResource;
import org.hl7.fhir.instance.model.api.IIdType;
import org.hl7.fhir.r4.model.Binary;
import org.hl7.fhir.r4.model.BooleanType;
import org.hl7.fhir.r4.model.Bundle;
import org.hl7.fhir.r4.model.CodeType;
import org.hl7.fhir.r4.model.Coverage;
import org.hl7.fhir.r4.model.Encounter;
import org.hl7.fhir.r4.model.Enumerations;
import org.hl7.fhir.r4.model.Extension;
import org.hl7.fhir.r4.model.Group;
import org.hl7.fhir.r4.model.IdType;
import org.hl7.fhir.r4.model.Identifier;
import org.hl7.fhir.r4.model.InstantType;
import org.hl7.fhir.r4.model.Observation;
import org.hl7.fhir.r4.model.Organization;
import org.hl7.fhir.r4.model.Parameters;
import org.hl7.fhir.r4.model.Patient;
import org.hl7.fhir.r4.model.Practitioner;
import org.hl7.fhir.r4.model.Reference;
import org.hl7.fhir.r4.model.StringType;
import org.junit.jupiter.api.AfterEach;
import org.junit.jupiter.api.BeforeEach;
import org.junit.jupiter.api.Disabled;
import org.junit.jupiter.api.Nested;
import org.junit.jupiter.api.Test;
import org.junit.jupiter.params.ParameterizedTest;
import org.junit.jupiter.params.provider.ValueSource;
import org.slf4j.Logger;
import org.slf4j.LoggerFactory;
import org.springframework.beans.factory.annotation.Autowired;

import java.io.IOException;
import java.util.ArrayList;
import java.util.Collections;
import java.util.Date;
import java.util.HashMap;
import java.util.HashSet;
import java.util.List;
import java.util.Map;
import java.util.Optional;
import java.util.Set;
import java.util.concurrent.TimeUnit;
import java.util.stream.Collectors;
import java.util.stream.IntStream;

import static ca.uhn.fhir.jpa.model.util.JpaConstants.PARAM_EXPORT_INCLUDE_HISTORY;
import static java.nio.charset.StandardCharsets.UTF_8;
import static java.util.stream.Collectors.mapping;
import static org.apache.commons.lang3.StringUtils.isNotBlank;
import static org.assertj.core.api.Assertions.assertThat;
import static org.awaitility.Awaitility.await;
import static org.junit.jupiter.api.Assertions.assertEquals;
import static org.junit.jupiter.api.Assertions.assertFalse;
import static org.junit.jupiter.api.Assertions.assertNotNull;
import static org.junit.jupiter.api.Assertions.assertTrue;
import static org.junit.jupiter.api.Assertions.fail;
<<<<<<< HEAD

=======
>>>>>>> eaa02d19


public class BulkExportUseCaseTest extends BaseResourceProviderR4Test {
	private static final Logger ourLog = LoggerFactory.getLogger(BulkExportUseCaseTest.class);

	private static final  String TEST_PATIENT_EID_SYS = "http://patient-eid-sys";
	@Autowired
	private IJobCoordinator myJobCoordinator;

	@Autowired
	private IJobPersistence myJobPersistence;
	@Autowired
	private IJobMaintenanceService myJobMaintenanceService;
	@Autowired
	private IBatch2JobInstanceRepository myJobInstanceRepository;
	@Autowired
	private IBatch2WorkChunkRepository myWorkChunkRepository;
	@Autowired
	private IInterceptorService myInterceptorService;
	@Autowired
	private MdmRuleValidator myMdmRulesValidator;
	@Autowired
	private MdmExpandersHolder myMdmExpandersHolder;

	@BeforeEach
	public void beforeEach() {
		myStorageSettings.setJobFastTrackingEnabled(false);
	}

	@Nested
	public class SpecConformanceTests {

		@Test
		public void testBulkExportJobsAreMetaTaggedWithJobIdAndExportId() throws IOException {
			//Given a patient exists
			Patient p = new Patient();
			p.setId("Pat-1");
			myClient.update().resource(p).execute();

			//And Given we start a bulk export job with a specific export id
			String pollingLocation = submitBulkExportForTypesWithExportId("im-an-export-identifier", "Patient");
			String jobId = getJobIdFromPollingLocation(pollingLocation);
			myBatch2JobHelper.awaitJobCompletion(jobId);

			//Then: When the poll shows as complete, all attributes should be filled.
			HttpGet statusGet = new HttpGet(pollingLocation);
			String expectedOriginalUrl = myClient.getServerBase() + "/$export?_type=Patient&_exportId=im-an-export-identifier";
			try (CloseableHttpResponse status = ourHttpClient.execute(statusGet)) {
				assertEquals(200, status.getStatusLine().getStatusCode());
				String responseContent = IOUtils.toString(status.getEntity().getContent(), UTF_8);
				assertThat(isNotBlank(responseContent)).as(responseContent).isTrue();

				ourLog.info(responseContent);

				BulkExportResponseJson result = JsonUtil.deserialize(responseContent, BulkExportResponseJson.class);
				assertEquals(expectedOriginalUrl, result.getRequest());
				assertThat(result.getOutput()).isNotEmpty();
				String binary_url = result.getOutput().get(0).getUrl();
				Binary binaryResource = myClient.read().resource(Binary.class).withUrl(binary_url).execute();

				List<Extension> extension = binaryResource.getMeta().getExtension();
				assertThat(extension).hasSize(3);

				assertEquals(JpaConstants.BULK_META_EXTENSION_EXPORT_IDENTIFIER, extension.get(0).getUrl());
				assertEquals("im-an-export-identifier", extension.get(0).getValue().toString());

				assertEquals(JpaConstants.BULK_META_EXTENSION_JOB_ID, extension.get(1).getUrl());
				assertEquals(jobId, extension.get(1).getValue().toString());

				assertEquals(JpaConstants.BULK_META_EXTENSION_RESOURCE_TYPE, extension.get(2).getUrl());
				assertEquals("Patient", extension.get(2).getValue().toString());
			}
		}

		@Test
		public void testBatchJobsAreOnlyReusedIfInProgress() throws IOException {
			//Given a patient exists
			Patient p = new Patient();
			p.setId("Pat-1");
			myClient.update().resource(p).execute();

			//And Given we start a bulk export job
			String pollingLocation = submitBulkExportForTypesWithExportId("my-export-id-", "Patient");
			String jobId = getJobIdFromPollingLocation(pollingLocation);
			myBatch2JobHelper.awaitJobCompletion(jobId);

			//When we execute another batch job, it should not have the same job id.
			String secondPollingLocation = submitBulkExportForTypes("Patient");
			String secondJobId = getJobIdFromPollingLocation(secondPollingLocation);

			//Then the job id should be different
			assertThat(secondJobId).isNotEqualTo(jobId);


			myBatch2JobHelper.awaitJobCompletion(secondJobId);
		}

		@Test
		public void testPollingLocationContainsAllRequiredAttributesUponCompletion() throws IOException {

			//Given a patient exists
			Patient p = new Patient();
			p.setId("Pat-1");
			myClient.update().resource(p).execute();

			//And Given we start a bulk export job
			String pollingLocation = submitBulkExportForTypes("Patient");
			String jobId = getJobIdFromPollingLocation(pollingLocation);
			myBatch2JobHelper.awaitJobCompletion(jobId);

			//Then: When the poll shows as complete, all attributes should be filled.
			HttpGet statusGet = new HttpGet(pollingLocation);
			String expectedOriginalUrl = myClient.getServerBase() + "/$export?_type=Patient";
			try (CloseableHttpResponse status = ourHttpClient.execute(statusGet)) {
				String responseContent = IOUtils.toString(status.getEntity().getContent(), UTF_8);

				ourLog.info(responseContent);

				BulkExportResponseJson result = JsonUtil.deserialize(responseContent, BulkExportResponseJson.class);
				assertEquals(expectedOriginalUrl, result.getRequest());
				assertEquals(true, result.getRequiresAccessToken());
				assertNotNull(result.getTransactionTime());
				assertThat(result.getOutput()).isNotEmpty();

				//We assert specifically on content as the deserialized version will "helpfully" fill in missing fields.
				assertThat(responseContent).contains("\"error\" : [ ]");
			}
		}

		@Nonnull
		private String getJobIdFromPollingLocation(String pollingLocation) {
			return pollingLocation.substring(pollingLocation.indexOf("_jobId=") + 7);
		}

		@Test
		public void export_shouldExportPatientResource_whenTypeParameterOmitted() throws IOException {

			//Given a patient exists
			Patient p = new Patient();
			p.setId("Pat-1");
			myClient.update().resource(p).execute();

			//And Given we start a bulk export job
			HttpGet httpGet = new HttpGet(myClient.getServerBase() + "/$export");
			httpGet.addHeader(Constants.HEADER_PREFER, Constants.HEADER_PREFER_RESPOND_ASYNC);
			String pollingLocation;
			try (CloseableHttpResponse status = ourHttpClient.execute(httpGet)) {
				Header[] headers = status.getHeaders("Content-Location");
				pollingLocation = headers[0].getValue();
			}
			String jobId = getJobIdFromPollingLocation(pollingLocation);
			myBatch2JobHelper.awaitJobCompletion(jobId);

			//Then: When the poll shows as complete, all attributes should be filled.
			HttpGet statusGet = new HttpGet(pollingLocation);
			String expectedOriginalUrl = myClient.getServerBase() + "/$export";
			try (CloseableHttpResponse status = ourHttpClient.execute(statusGet)) {
				assertEquals(200, status.getStatusLine().getStatusCode());
				String responseContent = IOUtils.toString(status.getEntity().getContent(), UTF_8);
				assertThat(isNotBlank(responseContent)).as(responseContent).isTrue();

				ourLog.info(responseContent);

				BulkExportResponseJson result = JsonUtil.deserialize(responseContent, BulkExportResponseJson.class);
				assertEquals(expectedOriginalUrl, result.getRequest());
				assertEquals(true, result.getRequiresAccessToken());
				assertNotNull(result.getTransactionTime());
				assertThat(result.getOutput()).isNotEmpty();

				//We assert specifically on content as the deserialized version will "helpfully" fill in missing fields.
				assertThat(responseContent).contains("\"error\" : [ ]");
			}
		}

		@Test
		public void export_shouldExportPatientAndObservationAndEncounterResources_whenTypeParameterOmitted() throws IOException {

			Patient patient = new Patient();
			patient.setId("Pat-1");
			myClient.update().resource(patient).execute();

			Observation observation = new Observation();
			observation.setId("Obs-1");
			myClient.update().resource(observation).execute();

			Encounter encounter = new Encounter();
			encounter.setId("Enc-1");
			myClient.update().resource(encounter).execute();

			HttpGet httpGet = new HttpGet(myClient.getServerBase() + "/$export");
			httpGet.addHeader(Constants.HEADER_PREFER, Constants.HEADER_PREFER_RESPOND_ASYNC);
			String pollingLocation;
			try (CloseableHttpResponse status = ourHttpClient.execute(httpGet)) {
				Header[] headers = status.getHeaders("Content-Location");
				pollingLocation = headers[0].getValue();
			}
			String jobId = getJobIdFromPollingLocation(pollingLocation);
			myBatch2JobHelper.awaitJobCompletion(jobId);

			HttpGet statusGet = new HttpGet(pollingLocation);
			String expectedOriginalUrl = myClient.getServerBase() + "/$export";
			try (CloseableHttpResponse status = ourHttpClient.execute(statusGet)) {
				String responseContent = IOUtils.toString(status.getEntity().getContent(), UTF_8);
				BulkExportResponseJson result = JsonUtil.deserialize(responseContent, BulkExportResponseJson.class);
				assertEquals(expectedOriginalUrl, result.getRequest());
				assertEquals(true, result.getRequiresAccessToken());
				assertNotNull(result.getTransactionTime());
				assertEquals(3, result.getOutput().size());
				assertThat(result.getOutput().stream().filter(o -> o.getType().equals("Patient")).collect(Collectors.toList())).hasSize(1);
				assertThat(result.getOutput().stream().filter(o -> o.getType().equals("Observation")).collect(Collectors.toList())).hasSize(1);
				assertThat(result.getOutput().stream().filter(o -> o.getType().equals("Encounter")).collect(Collectors.toList())).hasSize(1);

				//We assert specifically on content as the deserialized version will "helpfully" fill in missing fields.
				assertThat(responseContent).contains("\"error\" : [ ]");
			}
		}

		@Test
		public void export_shouldNotExportBinaryResource_whenTypeParameterOmitted() throws IOException {

			Patient patient = new Patient();
			patient.setId("Pat-1");
			myClient.update().resource(patient).execute();

			Binary binary = new Binary();
			binary.setId("Bin-1");
			myClient.update().resource(binary).execute();

			HttpGet httpGet = new HttpGet(myClient.getServerBase() + "/$export");
			httpGet.addHeader(Constants.HEADER_PREFER, Constants.HEADER_PREFER_RESPOND_ASYNC);
			String pollingLocation;
			try (CloseableHttpResponse status = ourHttpClient.execute(httpGet)) {
				Header[] headers = status.getHeaders("Content-Location");
				pollingLocation = headers[0].getValue();
			}
			String jobId = getJobIdFromPollingLocation(pollingLocation);
			myBatch2JobHelper.awaitJobCompletion(jobId);

			HttpGet statusGet = new HttpGet(pollingLocation);
			String expectedOriginalUrl = myClient.getServerBase() + "/$export";
			try (CloseableHttpResponse status = ourHttpClient.execute(statusGet)) {
				String responseContent = IOUtils.toString(status.getEntity().getContent(), UTF_8);
				BulkExportResponseJson result = JsonUtil.deserialize(responseContent, BulkExportResponseJson.class);
				assertEquals(expectedOriginalUrl, result.getRequest());
				assertEquals(true, result.getRequiresAccessToken());
				assertNotNull(result.getTransactionTime());
				assertEquals(1, result.getOutput().size());
				assertThat(result.getOutput().stream().filter(o -> o.getType().equals("Patient")).collect(Collectors.toList())).hasSize(1);
				assertThat(result.getOutput().stream().filter(o -> o.getType().equals("Binary")).collect(Collectors.toList())).isEmpty();

				//We assert specifically on content as the deserialized version will "helpfully" fill in missing fields.
				assertThat(responseContent).contains("\"error\" : [ ]");
			}
		}

	}

	private String submitBulkExportForTypes(String... theTypes) throws IOException {
		return submitBulkExportForTypesWithExportId(null, theTypes);
	}

	private String submitBulkExportForTypesWithExportId(String theExportId, String... theTypes) throws IOException {
		String typeString = String.join(",", theTypes);
		String uri = myClient.getServerBase() + "/$export?_type=" + typeString;
		if (!StringUtils.isBlank(theExportId)) {
			uri += "&_exportId=" + theExportId;
		}

		HttpGet httpGet = new HttpGet(uri);
		httpGet.addHeader(Constants.HEADER_PREFER, Constants.HEADER_PREFER_RESPOND_ASYNC);
		String pollingLocation;
		try (CloseableHttpResponse status = ourHttpClient.execute(httpGet)) {
			Header[] headers = status.getHeaders("Content-Location");
			pollingLocation = headers[0].getValue();
		}
		return pollingLocation;
	}

	@Nested
	public class SystemBulkExportTests {

		@Test
		public void testBinariesAreStreamedWithRespectToAcceptHeader() throws IOException {
			int patientCount = 5;
			for (int i = 0; i < patientCount; i++) {
				Patient patient = new Patient();
				patient.setId("pat-" + i);
				myPatientDao.update(patient, mySrd);
			}

			HashSet<String> types = Sets.newHashSet("Patient");
			BulkExportJobResults bulkExportJobResults = startSystemBulkExportJobAndAwaitCompletion(types, new HashSet<>());
			Map<String, List<String>> resourceTypeToBinaryIds = bulkExportJobResults.getResourceTypeToBinaryIds();
			assertThat(resourceTypeToBinaryIds.get("Patient")).hasSize(1);
			String patientBinaryId = resourceTypeToBinaryIds.get("Patient").get(0);
			String replace = patientBinaryId.replace("_history/1", "");

			{ // Test with the Accept Header omitted should stream out the results.
				HttpGet expandGet = new HttpGet(myServerBase + "/" + replace);
				try (CloseableHttpResponse status = ourHttpClient.execute(expandGet)) {
					Header[] headers = status.getHeaders("Content-Type");
					String response = IOUtils.toString(status.getEntity().getContent(), UTF_8);
					logContentTypeAndResponse(headers, response);
					validateNdJsonResponse(headers, response, patientCount);
				}
			}

			{ //Test with the Accept Header set to application/fhir+ndjson should stream out the results.
				HttpGet expandGet = new HttpGet(myServerBase + "/" + replace);
				expandGet.addHeader(Constants.HEADER_ACCEPT, Constants.CT_FHIR_NDJSON);
				try (CloseableHttpResponse status = ourHttpClient.execute(expandGet)) {
					Header[] headers = status.getHeaders("Content-Type");
					String response = IOUtils.toString(status.getEntity().getContent(), UTF_8);
					logContentTypeAndResponse(headers, response);
					validateNdJsonResponse(headers, response, patientCount);
				}
			}

			{ //Test that demanding octet-stream will force it to whatever the Binary's content-type is set to.
				HttpGet expandGet = new HttpGet(myServerBase + "/" + replace);
				expandGet.addHeader(Constants.HEADER_ACCEPT, Constants.CT_OCTET_STREAM);
				try (CloseableHttpResponse status = ourHttpClient.execute(expandGet)) {
					Header[] headers = status.getHeaders("Content-Type");
					String response = IOUtils.toString(status.getEntity().getContent(), UTF_8);
					logContentTypeAndResponse(headers, response);
					validateNdJsonResponse(headers, response, patientCount);
				}
			}

			{ //Test with the Accept Header set to application/fhir+json should simply return the Binary resource.
				HttpGet expandGet = new HttpGet(myServerBase + "/" + replace);
				expandGet.addHeader(Constants.HEADER_ACCEPT, Constants.CT_FHIR_JSON);

				try (CloseableHttpResponse status = ourHttpClient.execute(expandGet)) {
					Header[] headers = status.getHeaders("Content-Type");
					String response = IOUtils.toString(status.getEntity().getContent(), UTF_8);
					logContentTypeAndResponse(headers, response);

					assertThat(headers[0].getValue()).contains(Constants.CT_FHIR_JSON);
					assertThat(response).doesNotContain("\n");
					Binary binary = myFhirContext.newJsonParser().parseResource(Binary.class, response);
					assertEquals(patientBinaryId, binary.getIdElement().getValue());
				}
			}
		}

		@Test
		public void testResourceCountIsCorrect() {
			int patientCount = 5;
			for (int i = 0; i < patientCount; i++) {
				Patient patient = new Patient();
				patient.setId("pat-" + i);
				myPatientDao.update(patient, mySrd);
			}

			BulkExportJobParameters options = new BulkExportJobParameters();
			options.setResourceTypes(Collections.singleton("Patient"));
			options.setFilters(Collections.emptySet());
			options.setExportStyle(BulkExportJobParameters.ExportStyle.SYSTEM);
			options.setOutputFormat(Constants.CT_FHIR_NDJSON);

			myCaptureQueriesListener.clear();

			JobInstanceStartRequest startRequest = new JobInstanceStartRequest();
			startRequest.setJobDefinitionId(Batch2JobDefinitionConstants.BULK_EXPORT);
			startRequest.setParameters(options);
			Batch2JobStartResponse startResponse = myJobCoordinator.startInstance(mySrd, startRequest);

			assertNotNull(startResponse);

			final String jobId = startResponse.getInstanceId();

			// Run a scheduled pass to build the export
			myBatch2JobHelper.awaitJobCompletion(startResponse.getInstanceId());

			String queries = myCaptureQueriesListener
				.getUpdateQueries()
				.stream()
				.filter(t -> t.getSql(false, false).toUpperCase().contains(" BT2_JOB_INSTANCE "))
				.map(t -> new InstantType(new Date(t.getQueryTimestamp())) + " - " + t.getSql(true, false))
				.collect(Collectors.joining("\n * "));
			ourLog.info("Update queries:\n * " + queries);

			runInTransaction(() -> {
				String entities = myJobInstanceRepository
					.findAll()
					.stream()
					.map(Batch2JobInstanceEntity::toString)
					.collect(Collectors.joining("\n * "));
				ourLog.info("Entities:\n * " + entities);
			});

			final Optional<JobInstance> optJobInstance = myJobPersistence.fetchInstance(jobId);

			assertNotNull(optJobInstance);
			assertThat(optJobInstance).isPresent();

			final JobInstance jobInstance = optJobInstance.get();

			assertEquals(patientCount, jobInstance.getCombinedRecordsProcessed());
		}

		@Test
		public void testEmptyExport() {
			BulkExportJobParameters options = new BulkExportJobParameters();
			options.setResourceTypes(Collections.singleton("Patient"));
			options.setFilters(Collections.emptySet());
			options.setExportStyle(BulkExportJobParameters.ExportStyle.SYSTEM);
			options.setOutputFormat(Constants.CT_FHIR_NDJSON);

			JobInstanceStartRequest startRequest = new JobInstanceStartRequest();
			startRequest.setJobDefinitionId(Batch2JobDefinitionConstants.BULK_EXPORT);
			startRequest.setParameters(options);
			Batch2JobStartResponse startResponse = myJobCoordinator.startInstance(mySrd, startRequest);

			assertNotNull(startResponse);

			final String jobId = startResponse.getInstanceId();

			// Run a scheduled pass to build the export
			myBatch2JobHelper.awaitJobCompletion(startResponse.getInstanceId());
			runInTransaction(() -> {
				String entities = myJobInstanceRepository
					.findAll()
					.stream()
					.map(Batch2JobInstanceEntity::toString)
					.collect(Collectors.joining("\n * "));
				ourLog.info("Entities:\n * " + entities);
			});

			final Optional<JobInstance> optJobInstance = myJobPersistence.fetchInstance(jobId);
			assertNotNull(optJobInstance);
			assertTrue(optJobInstance.isPresent());
			assertThat(optJobInstance.get().getReport()).
				contains("Export complete, but no data to generate report for job instance:");
		}

		private void logContentTypeAndResponse(Header[] headers, String response) {
			ourLog.info("**************************");
			ourLog.info("Content-Type is: {}", headers[0]);
			ourLog.info("Response is: {}", response);
			ourLog.info("**************************");
		}

		private void validateNdJsonResponse(Header[] headers, String response, int theExpectedCount) {
			assertThat(headers[0].getValue()).contains(Constants.CT_FHIR_NDJSON);
			assertThat(response).contains("\n");
			Bundle bundle = myFhirContext.newNDJsonParser().parseResource(Bundle.class, response);
			assertThat(bundle.getEntry()).hasSize(theExpectedCount);
		}
	}


	@Nested
	public class PatientBulkExportTests {

		@BeforeEach
		public void before() {
			myStorageSettings.setIndexMissingFields(JpaStorageSettings.IndexEnabledEnum.ENABLED);
		}

		@AfterEach
		public void after() {
			myStorageSettings.setIndexMissingFields(JpaStorageSettings.IndexEnabledEnum.DISABLED);
			myStorageSettings.setBulkExportFileMaximumCapacity(JpaStorageSettings.DEFAULT_BULK_EXPORT_FILE_MAXIMUM_CAPACITY);
		}

		@ParameterizedTest
		@ValueSource(booleans = { true, false })
		public void patientExport_withMdmEnabledAndEIDMatch_returnsLinkedResources(
			boolean theTypeExport
		) {
			// setup
			PatientExportMdmExpansionSetup info = setupForPatientMdmLinkedTests();

			// an unmatched patient to verify it isn't included
			Patient unmatched = new Patient();
			unmatched.setActive(true);
			unmatched.setId("pat-unmatched");
			Patient created = (Patient) myPatientDao.update(unmatched, mySrd)
				.getResource();

			Observation unmatchedObs = new Observation();
			unmatchedObs.setSubject(new Reference(created.getId()));
			unmatchedObs.setId("obs-unmatched");
			Observation createdObs = (Observation) myObservationDao.update(unmatchedObs, mySrd)
				.getResource();

			// test
			BulkExportJobResults results = null;
			if (theTypeExport) {
				// for type we'll use an id filter for the patient to make 'similar' behaviour
				results = startBulkExportJobAndAwaitCompletion(
					BulkExportJobParameters.ExportStyle.PATIENT,
					new HashSet<>(),
					Set.of("_id=" + info.PrimaryPatient.getId()),
					null,
					true
				);
			} else {
				results = startBulkExportJobAndAwaitCompletion(
					BulkExportJobParameters.ExportStyle.PATIENT,
					new HashSet<>(),
					new HashSet<>(),
					info.PrimaryPatient.getId(),
					true
				);
			}

			// validate
			assertNotNull(results);
			// Patient && Observation
			assertEquals(2, results.getResourceTypeToBinaryIds().size());
			Map<String, List<IBaseResource>> exportedResourcesMap = convertJobResultsToResources(results);

			assertEquals(2, exportedResourcesMap.size());
			assertEquals(2, exportedResourcesMap.get("Patient").size());
			// ensure our unmatched resource isn't included
			assertFalse(exportedResourcesMap.get("Patient")
				.stream().anyMatch(p -> p.getIdElement().toUnqualifiedVersionless().getValue().equalsIgnoreCase(created.getIdElement().toUnqualifiedVersionless().getId())));
			assertEquals(2, exportedResourcesMap.get("Observation").size());
			assertFalse(exportedResourcesMap.get("Observation")
				.stream().anyMatch(o -> o.getIdElement().toUnqualifiedVersionless().getValue().equalsIgnoreCase(createdObs.getIdElement().toUnqualifiedVersionless().getId())));
		}

		/**
		 * This does setup for
		 * batch export tests that require mdm linking on patient eid.
		 * It will create a series of patients and observations that will
		 * be linked.
		 */
		private PatientExportMdmExpansionSetup setupForPatientMdmLinkedTests() {
			createAndSetMdmSettingsForEidMatchOnly();

			BundleBuilder bb = new BundleBuilder(myFhirContext);
			Patient pat1 = new Patient();
			pat1.setId("pat-1");
			pat1.addIdentifier(new Identifier().setSystem(TEST_PATIENT_EID_SYS).setValue("the-patient-eid-value"));
			bb.addTransactionUpdateEntry(pat1);

			Observation obs1 = new Observation();
			obs1.setId("obs-1");
			obs1.setSubject(new Reference("Patient/pat-1"));
			bb.addTransactionUpdateEntry(obs1);

			Patient pat2 = new Patient();
			pat2.setId("pat-2");
			pat2.addIdentifier(new Identifier().setSystem(TEST_PATIENT_EID_SYS).setValue("the-patient-eid-value"));
			bb.addTransactionUpdateEntry(pat2);

			Observation obs2 = new Observation();
			obs2.setId("obs-2");
			obs2.setSubject(new Reference("Patient/pat-2"));
			bb.addTransactionUpdateEntry(obs2);

			IBaseBundle createdBundle = myClient.transaction().withBundle(bb.getBundle()).execute();

			return new PatientExportMdmExpansionSetup(pat1, (Bundle) createdBundle);
		}

		public record PatientExportMdmExpansionSetup(Patient PrimaryPatient, Bundle BundleOResources) {
		}


		// TODO reenable 4637
		// Reenable when bulk exports that return no results work as expected
		@Disabled
		@Test
		public void testPatientExportIgnoresResourcesNotInPatientCompartment() {
			Patient patient = new Patient();
			patient.setId("pat-1");
			myPatientDao.update(patient, mySrd);
			Observation obs = new Observation();

			obs.setId("obs-included");
			obs.setSubject(new Reference("Patient/pat-1"));
			myObservationDao.update(obs, mySrd);

			Observation obs2 = new Observation();
			obs2.setId("obs-excluded");
			myObservationDao.update(obs2, mySrd);

			// test
			HashSet<String> types = Sets.newHashSet("Patient", "Observation");
			BulkExportJobResults bulkExportJobResults = startPatientBulkExportJobAndAwaitResults(types, new HashSet<>(), "ha");
			Map<String, List<IBaseResource>> typeToResources = convertJobResultsToResources(bulkExportJobResults);
			assertThat(typeToResources.get("Patient")).hasSize(1);
			assertThat(typeToResources.get("Observation")).hasSize(1);

			Map<String, String> typeToContents = convertJobResultsToStringContents(bulkExportJobResults);
			assertThat(typeToContents.get("Observation")).contains("obs-included");
			assertThat(typeToContents.get("Observation")).doesNotContain("obs-excluded");
		}

		@Test
		public void testBulkExportWithLowMaxFileCapacity() {
			final int numPatients = 250;
			myStorageSettings.setBulkExportFileMaximumCapacity(1);
			myStorageSettings.setIndexMissingFields(JpaStorageSettings.IndexEnabledEnum.ENABLED);

			RequestDetails details = new SystemRequestDetails();
			List<String> patientIds = new ArrayList<>();
			for (int i = 0; i < numPatients; i++) {
				String id = "p-" + i;
				Patient patient = new Patient();
				patient.setId(id);
				myPatientDao.update(patient, details);
				patientIds.add(id);
			}

			Integer patientsCreated = myPatientDao.search(SearchParameterMap.newSynchronous(), details).size();
			assertEquals(numPatients, patientsCreated);

			BulkExportJobParameters options = new BulkExportJobParameters();
			options.setResourceTypes(Sets.newHashSet("Patient"));
			options.setExportStyle(BulkExportJobParameters.ExportStyle.PATIENT);
			options.setOutputFormat(Constants.CT_FHIR_NDJSON);

			JobInstanceStartRequest startRequest = new JobInstanceStartRequest();
			startRequest.setJobDefinitionId(Batch2JobDefinitionConstants.BULK_EXPORT);
			startRequest.setParameters(options);
			Batch2JobStartResponse job = myJobCoordinator.startInstance(mySrd, startRequest);
			myBatch2JobHelper.awaitJobCompletion(job.getInstanceId(), 60);
			ourLog.debug("Job status after awaiting - {}", myJobCoordinator.getInstance(job.getInstanceId()).getStatus());
			await()
				.atMost(300, TimeUnit.SECONDS)
				.until(() -> {
					StatusEnum status = myJobCoordinator.getInstance(job.getInstanceId()).getStatus();
					if (!StatusEnum.COMPLETED.equals(status)) {
						fail("Job status was changed from COMPLETE to " + status);
					}
					return myJobCoordinator.getInstance(job.getInstanceId()).getReport() != null;
				});

			String report = myJobCoordinator.getInstance(job.getInstanceId()).getReport();
			BulkExportJobResults results = JsonUtil.deserialize(report, BulkExportJobResults.class);
			List<String> binaryUrls = results.getResourceTypeToBinaryIds().get("Patient");

			IParser jsonParser = myFhirContext.newJsonParser();
			for (String url : binaryUrls) {
				Binary binary = myClient.read().resource(Binary.class).withUrl(url).execute();
				assertEquals(Constants.CT_FHIR_NDJSON, binary.getContentType());
				String resourceContents = new String(binary.getContent(), Constants.CHARSET_UTF8);
				String resourceId = jsonParser.parseResource(resourceContents).getIdElement().getIdPart();
				assertThat(patientIds).contains(resourceId);
			}
		}

		@Test
		public void testExportEmptyResult() {
			BulkExportJobParameters options = new BulkExportJobParameters();
			options.setResourceTypes(Sets.newHashSet("Patient"));
			options.setExportStyle(BulkExportJobParameters.ExportStyle.PATIENT);
			options.setOutputFormat(Constants.CT_FHIR_NDJSON);

			JobInstanceStartRequest startRequest = new JobInstanceStartRequest();
			startRequest.setJobDefinitionId(Batch2JobDefinitionConstants.BULK_EXPORT);
			startRequest.setParameters(options);
			Batch2JobStartResponse job = myJobCoordinator.startInstance(mySrd, startRequest);
			myBatch2JobHelper.awaitJobCompletion(job.getInstanceId(), 60);
			ourLog.debug("Job status after awaiting - {}", myJobCoordinator.getInstance(job.getInstanceId()).getStatus());
			await()
				.atMost(300, TimeUnit.SECONDS)
				.until(() -> {
					StatusEnum status = myJobCoordinator.getInstance(job.getInstanceId()).getStatus();
					if (!StatusEnum.COMPLETED.equals(status)) {
						fail("Job status was changed from COMPLETE to " + status);
					}
					return myJobCoordinator.getInstance(job.getInstanceId()).getReport() != null;
				});

			String report = myJobCoordinator.getInstance(job.getInstanceId()).getReport();
			assertThat(report).
				contains("Export complete, but no data to generate report for job instance:");
		}
	}


	@Nested
	public class GroupBulkExportTests {

		@AfterEach
		void tearDown() {
			restoreMdmSettingsToDefault();
		}

		@Test
		public void testGroupExportSuccessfulyExportsPatientForwardReferences() {
			BundleBuilder bb = new BundleBuilder(myFhirContext);

			Group group = new Group();
			group.setId("Group/G");
			group.setActive(true);
			bb.addTransactionUpdateEntry(group);

			Practitioner pract = new Practitioner();
			pract.setId("PRACT-IN-GROUP");
			bb.addTransactionUpdateEntry(pract);

			Organization organization = new Organization();
			organization.setId("ORG-IN-GROUP");
			bb.addTransactionUpdateEntry(organization);

			Patient patient = new Patient();
			patient.setId("PAT-IN-GROUP");
			patient.setGender(Enumerations.AdministrativeGender.FEMALE);
			patient.setActive(true);
			patient.setManagingOrganization(new Reference("Organization/ORG-IN-GROUP"));
			patient.setGeneralPractitioner(List.of(new Reference("Practitioner/PRACT-IN-GROUP")));
			bb.addTransactionUpdateEntry(patient);

			group.addMember().getEntity().setReference("Patient/PAT-IN-GROUP");

			myClient.transaction().withBundle(bb.getBundle()).execute();

			HashSet<String> resourceTypes = Sets.newHashSet();
			BulkExportJobResults bulkExportJobResults = startGroupBulkExportJobAndAwaitCompletion(resourceTypes, new HashSet<>(), "G");
			Map<String, List<IBaseResource>> firstMap = convertJobResultsToResources(bulkExportJobResults);

			assertThat(firstMap.keySet()).hasSize(4);
			assertThat(firstMap.get("Group")).hasSize(1);
			assertThat(firstMap.get("Patient")).hasSize(1);
			assertThat(firstMap.get("Practitioner")).hasSize(1);
			assertThat(firstMap.get("Organization")).hasSize(1);
		}

		@Test
		public void testVeryLargeGroup() {

			BundleBuilder bb = new BundleBuilder(myFhirContext);

			Group group = new Group();
			group.setId("Group/G");
			group.setActive(true);
			bb.addTransactionUpdateEntry(group);

			for (int i = 0; i < 600; i++) {
				Patient patient = new Patient();
				patient.setId("PING-" + i);
				patient.setGender(Enumerations.AdministrativeGender.FEMALE);
				patient.setActive(true);
				bb.addTransactionUpdateEntry(patient);
				group.addMember().getEntity().setReference("Patient/PING-" + i);

				Observation obs = new Observation();
				obs.setId("obs-" + i);
				obs.setSubject(new Reference("Patient/PING-" + i));
				bb.addTransactionUpdateEntry(obs);
			}

			myClient.transaction().withBundle(bb.getBundle()).execute();

			HashSet<String> resourceTypes = Sets.newHashSet("Group", "Patient", "Observation");
			BulkExportJobResults bulkExportJobResults = startGroupBulkExportJobAndAwaitCompletion(resourceTypes, new HashSet<>(), "G");
			Map<String, List<IBaseResource>> firstMap = convertJobResultsToResources(bulkExportJobResults);
			assertThat(firstMap.keySet()).hasSize(3);
			assertThat(firstMap.get("Group")).hasSize(1);
			assertThat(firstMap.get("Patient")).hasSize(600);
			assertThat(firstMap.get("Observation")).hasSize(600);
		}

		@Test
		public void testGroupBulkExportMembershipShouldNotExpandIntoOtherGroups() {
			Patient patient = new Patient();
			patient.setId("PING1");
			patient.setGender(Enumerations.AdministrativeGender.FEMALE);
			patient.setActive(true);
			myClient.update().resource(patient).execute();

			Group group = new Group();
			group.setId("Group/G1");
			group.setActive(true);
			group.addMember().getEntity().setReference("Patient/PING1");
			myClient.update().resource(group).execute();

			patient = new Patient();
			patient.setId("PING2");
			patient.setGender(Enumerations.AdministrativeGender.FEMALE);
			patient.setActive(true);
			myClient.update().resource(patient).execute();

			group = new Group();
			group.setId("Group/G2");
			group.setActive(true);
			group.addMember().getEntity().setReference("Patient/PING1");
			group.addMember().getEntity().setReference("Patient/PING2");
			myClient.update().resource(group).execute();

			HashSet<String> resourceTypes = Sets.newHashSet("Group", "Patient");
			BulkExportJobResults bulkExportJobResults = startGroupBulkExportJobAndAwaitCompletion(resourceTypes, new HashSet<>(), "G1");
			Map<String, List<IBaseResource>> firstMap = convertJobResultsToResources(bulkExportJobResults);
			assertThat(firstMap.get("Patient")).hasSize(1);
			assertThat(firstMap.get("Group")).hasSize(1);
		}

		@Test
		public void testDifferentTypesDoNotUseCachedResults() {
			Patient patient = new Patient();
			patient.setId("PING1");
			patient.setGender(Enumerations.AdministrativeGender.FEMALE);
			patient.setActive(true);
			myClient.update().resource(patient).execute();

			Group group = new Group();
			group.setId("Group/G2");
			group.setActive(true);
			group.addMember().getEntity().setReference("Patient/PING1");
			myClient.update().resource(group).execute();

			Observation o = new Observation();
			o.setSubject(new Reference("Patient/PING1"));
			o.setId("obs-included");
			myClient.update().resource(o).execute();

			Coverage c = new Coverage();
			c.setBeneficiary(new Reference("Patient/PING1"));
			c.setId("cov-included");
			myClient.update().resource(c).execute();

			HashSet<String> resourceTypes = Sets.newHashSet("Observation", "Patient");
			BulkExportJobResults bulkExportJobResults = startGroupBulkExportJobAndAwaitCompletion(resourceTypes, new HashSet<>(), "G2");
			Map<String, List<IBaseResource>> firstMap = convertJobResultsToResources(bulkExportJobResults);
			assertThat(firstMap.get("Patient")).hasSize(1);
			assertThat(firstMap.get("Observation")).hasSize(1);

			HashSet<String> otherResourceTypes = Sets.newHashSet("Coverage", "Patient");
			BulkExportJobResults altBulkExportResults = startGroupBulkExportJobAndAwaitCompletion(otherResourceTypes, new HashSet<>(), "G2");
			Map<String, List<IBaseResource>> secondMap = convertJobResultsToResources(altBulkExportResults);
			assertThat(secondMap.get("Patient")).hasSize(1);
			assertThat(secondMap.get("Coverage")).hasSize(1);

			runInTransaction(() -> {
				List<Batch2JobInstanceEntity> instances = myJobInstanceRepository.findAll();
				ourLog.info("Job instance states:\n * {}", instances.stream().map(Object::toString).collect(Collectors.joining("\n * ")));
				List<Batch2WorkChunkEntity> workChunks = myWorkChunkRepository.findAll();
				ourLog.info("Work chunks instance states:\n * {}", workChunks.stream().map(Object::toString).collect(Collectors.joining("\n * ")));
			});
		}


		@Test
		public void testGroupBulkExportNotInGroup_DoeNotShowUp() {
			// Create some resources
			Patient patient = new Patient();
			patient.setId("PING1");
			patient.setGender(Enumerations.AdministrativeGender.FEMALE);
			patient.setActive(true);
			myClient.update().resource(patient).execute();

			patient = new Patient();
			patient.setId("PING2");
			patient.setGender(Enumerations.AdministrativeGender.MALE);
			patient.setActive(true);
			myClient.update().resource(patient).execute();

			patient = new Patient();
			patient.setId("PNING3");
			patient.setGender(Enumerations.AdministrativeGender.MALE);
			patient.setActive(true);
			myClient.update().resource(patient).execute();

			Group group = new Group();
			group.setId("Group/G2");
			group.setActive(true);
			group.addMember().getEntity().setReference("Patient/PING1");
			group.addMember().getEntity().setReference("Patient/PING2");
			myClient.update().resource(group).execute();

			verifyBulkExportResults("G2", new HashSet<>(), List.of("\"PING1\"", "\"PING2\""), Collections.singletonList("\"PNING3\""));
		}

		@Test
		public void testTwoConsecutiveBulkExports() {

			// Create some resources
			Patient patient = new Patient();
			patient.setId("PING1");
			patient.setGender(Enumerations.AdministrativeGender.FEMALE);
			patient.setActive(true);
			myClient.update().resource(patient).execute();

			Group group = new Group();
			group.setId("Group/G2");
			group.setActive(true);
			group.addMember().getEntity().setReference("Patient/PING1");
			myClient.update().resource(group).execute();
			myCaptureQueriesListener.clear();
			verifyBulkExportResults("G2", new HashSet<>(), List.of("\"PING1\""), Collections.singletonList("\"PNING3\""));
			myCaptureQueriesListener.logSelectQueries();
			ourLog.error("************");
			myCaptureQueriesListener.clear();
			try {
				verifyBulkExportResults("G2", new HashSet<>(), List.of("\"PING1\""), Collections.singletonList("\"PNING3\""));
			} finally {
				myCaptureQueriesListener.logSelectQueries();

			}
		}

		@Test
		public void testGroupExport_includesObservationsAndEncountersOfPatientsInExportedGroup_whenLuceneIdexingEnabled() {

			// Enable Lucene indexing
			myStorageSettings.setAllowContainsSearches(true);
			myStorageSettings.setHibernateSearchIndexSearchParams(true);
			mySearchParamRegistry.forceRefresh();

			Patient patient = new Patient();
			patient.setId("A1");
			patient.setActive(true);
			myClient.update().resource(patient).execute();

			Patient patient2 = new Patient();
			patient2.setId("A2");
			patient2.setActive(true);
			myClient.update().resource(patient2).execute();

			Patient patient3 = new Patient();
			patient3.setId("A3");
			patient3.setActive(true);
			myClient.update().resource(patient3).execute();

			Group group1 = new Group();
			group1.setActual(true);
			group1.setType(Group.GroupType.PERSON);
			group1.setId("G1");
			group1.setActive(true);
			group1.addMember().getEntity().setReference("Patient/A1");
			group1.addMember().getEntity().setReference("Patient/A2");
			myClient.update().resource(group1).execute();

			Group group2 = new Group();
			group2.setActual(true);
			group2.setType(Group.GroupType.PERSON);
			group2.setId("G2");
			group2.setActive(true);
			group2.addMember().getEntity().setReference("Patient/A1");
			group2.addMember().getEntity().setReference("Patient/A3");
			myClient.update().resource(group2).execute();

			Observation o = new Observation();
			o.setSubject(new Reference("Patient/A1"));
			o.setId("obs-a1");
			myClient.update().resource(o).execute();

			Observation o2 = new Observation();
			o2.setSubject(new Reference("Patient/A2"));
			o2.setId("obs-a2");
			myClient.update().resource(o2).execute();

			Encounter e = new Encounter();
			e.setSubject(new Reference("Patient/A1"));
			e.setId("enc-a1");
			myClient.update().resource(e).execute();

			Encounter e2 = new Encounter();
			e2.setSubject(new Reference("Patient/A2"));
			e2.setId("enc-a2");
			myClient.update().resource(e2).execute();

			HashSet<String> resourceTypes = Sets.newHashSet("Observation", "Patient", "Encounter", "Group");
			BulkExportJobResults bulkExportJobResults = startGroupBulkExportJobAndAwaitCompletion(resourceTypes, new HashSet<>(), "G1");

			Map<String, List<IBaseResource>> typeToResources = convertJobResultsToResources(bulkExportJobResults);
			assertThat(typeToResources.get("Patient")).hasSize(2);
			assertThat(typeToResources.get("Group")).hasSize(1);
			assertThat(typeToResources.get("Observation")).hasSize(2);
			assertThat(typeToResources.get("Encounter")).hasSize(2);

			Map<String, String> typeToContents = convertJobResultsToStringContents(bulkExportJobResults);
			assertThat(typeToContents.get("Patient")).contains("A1");
			assertThat(typeToContents.get("Patient")).contains("A2");

			assertThat(typeToContents.get("Observation")).contains("obs-a1");
			assertThat(typeToContents.get("Observation")).contains("obs-a2");

			assertThat(typeToContents.get("Encounter")).contains("enc-a1");
			assertThat(typeToContents.get("Encounter")).contains("enc-a2");

		}


		@Test
		public void testGroupExportPatientAndOtherResources() {
			Patient patient = new Patient();
			patient.setId("PING1");
			patient.setGender(Enumerations.AdministrativeGender.FEMALE);
			patient.setActive(true);
			myClient.update().resource(patient).execute();

			//Other patient not in group
			Patient patient2 = new Patient();
			patient2.setId("POG2");
			patient2.setGender(Enumerations.AdministrativeGender.FEMALE);
			patient2.setActive(true);
			myClient.update().resource(patient2).execute();

			Group group = new Group();
			group.setId("Group/G2");
			group.setActive(true);
			group.addMember().getEntity().setReference("Patient/PING1");
			myClient.update().resource(group).execute();

			Observation o = new Observation();
			o.setSubject(new Reference("Patient/PING1"));
			o.setId("obs-included");
			myClient.update().resource(o).execute();

			Observation o2 = new Observation();
			o2.setSubject(new Reference("Patient/POG2"));
			o2.setId("obs-excluded");
			myClient.update().resource(o2).execute();

			HashSet<String> resourceTypes = Sets.newHashSet("Observation", "Patient");
			BulkExportJobResults bulkExportJobResults = startGroupBulkExportJobAndAwaitCompletion(resourceTypes, new HashSet<>(), "G2");

			Map<String, List<IBaseResource>> typeToResources = convertJobResultsToResources(bulkExportJobResults);
			assertThat(typeToResources.get("Patient")).hasSize(1);
			assertThat(typeToResources.get("Observation")).hasSize(1);

			Map<String, String> typeToContents = convertJobResultsToStringContents(bulkExportJobResults);
			assertThat(typeToContents.get("Patient")).contains("PING1");
			assertThat(typeToContents.get("Patient")).doesNotContain("POG2");

			assertThat(typeToContents.get("Observation")).contains("obs-included");
			assertThat(typeToContents.get("Observation")).doesNotContain("obs-excluded");
		}

		@Test
		public void testGroupBulkExportWithTypeFilter_ReturnsOnlyResourcesInTypeFilter() {
			// setup
			IParser parser = myFhirContext.newJsonParser();
			{
				String patientStr = """
						{
					   "resourceType": "Patient",
					   "id": "f201"
					 }
					""";
				Patient patient = parser.parseResource(Patient.class, patientStr);
				myClient.update().resource(patient).execute();
			}
			{
				String practitionerStr = """
						{
						  "resourceType": "Practitioner",
						  "id": "f201"
						}
					""";
				Practitioner practitioner = parser.parseResource(Practitioner.class, practitionerStr);
				myClient.update().resource(practitioner).execute();
			}
			{
				String orgString = """
						{
						  "resourceType": "Organization",
						  "id": "f201"
						}
					""";
				Organization organization = parser.parseResource(Organization.class, orgString);
				myClient.update().resource(organization).execute();
			}
			{
				String bundleStr = """
						{
						"resourceType": "Bundle",
						"id": "bundle-transaction",
						"meta": {
						  "lastUpdated": "2021-04-19T20:24:48.194+00:00"
						},
						"type": "transaction",
						"entry": [
						  {
							"fullUrl": "http://example.org/fhir/Encounter/E1",
							"resource": {
							  "resourceType": "Encounter",
							  "id": "E1",
							  "subject": {
								"reference": "Patient/f201",
								"display": "Roel"
							  },
							  "participant": [
								{
								  "individual": {
									"reference": "Practitioner/f201"
								  }
								}
							  ],
							  "serviceProvider": {
								"reference": "Organization/f201"
							  }
							},
							"request": {
							  "method": "PUT",
							  "url": "Encounter/E1"
							}
						  },
						  {
							"fullUrl": "http://example.org/fhir/Encounter/E2",
							"resource": {
							  "resourceType": "Encounter",
							  "id": "E2",
							  "subject": {
								"reference": "Patient/f201",
								"display": "Roel"
							  },
							  "participant": [
								{
								  "individual": {
									"reference": "Practitioner/f201"
								  }
								}
							  ],
							  "serviceProvider": {
								"reference": "Organization/f201"
							  }
							},
							"request": {
							  "method": "PUT",
							  "url": "Encounter/A2"
							}
						  },
						  {
							"fullUrl": "http://example.org/fhir/Group/G3",
							"resource": {
							  "resourceType": "Group",
							  "id": "G3",
							  "text": {
								"status": "additional"
							  },
							  "type": "person",
							  "actual": true,
							  "member": [
								{
								  "entity": {
									"reference": "Patient/f201"
								  },
								  "period": {
									"start": "2021-01-01"
								  }
								},
								{
								  "entity": {
									"reference": "Patient/f201"
								  },
								  "period": {
									"start": "2021-01-01"
								  }
								}
							  ]
							},
							"request": {
							  "method": "PUT",
							  "url": "Group/G3"
							}
						  }
						]
					  }
					""";
				Bundle bundle = parser.parseResource(Bundle.class, bundleStr);
				myClient.transaction().withBundle(bundle).execute();
			}

			// test
			HashSet<String> resourceTypes = Sets.newHashSet("Encounter");
			BulkExportJobResults results = startGroupBulkExportJobAndAwaitCompletion(
				resourceTypes,
				new HashSet<>(),
				"G3" // ID from Transaction Bundle
			);

			Map<String, List<IBaseResource>> stringListMap = convertJobResultsToResources(results);
			assertThat(stringListMap.containsKey("Organization")).as(String.join(",", stringListMap.keySet())).isFalse();
			assertThat(stringListMap.containsKey("Patient")).as(String.join(",", stringListMap.keySet())).isFalse();
			assertThat(stringListMap.containsKey("Encounter")).as(String.join(",", stringListMap.keySet())).isTrue();
			assertThat(stringListMap.get("Encounter")).hasSize(2);
		}

		@Test
		public void testGroupBulkExportWithTypeFilter() {
			// Create some resources
			Group g = createGroupWithPatients();
			String groupId = g.getIdPart();

			//Create an observation for each patient
			Observation femaleObs = new Observation();
			femaleObs.setSubject(new Reference("Patient/PF"));
			femaleObs.setId("obs-female");
			myClient.update().resource(femaleObs).execute();

			Observation maleObs = new Observation();
			maleObs.setSubject(new Reference("Patient/PM"));
			maleObs.setId("obs-male");
			myClient.update().resource(maleObs).execute();

			// test
			HashSet<String> resourceTypes = Sets.newHashSet("Observation", "Patient");
			HashSet<String> filters = Sets.newHashSet("Patient?gender=female");
			BulkExportJobResults results = startGroupBulkExportJobAndAwaitCompletion(resourceTypes, filters, groupId);

			Map<String, List<IBaseResource>> stringListMap = convertJobResultsToResources(results);
			assertThat(stringListMap.get("Observation")).hasSize(1);
			assertThat(stringListMap.get("Patient")).hasSize(1);

			Map<String, String> typeToContents = convertJobResultsToStringContents(results);
			assertThat(typeToContents.get("Observation")).doesNotContain("obs-male");
			assertThat(typeToContents.get("Observation")).contains("obs-female");
		}

		@Test
		public void testGroupExportOmitResourceTypesFetchesAll() {
			// Create some resources
			Patient patient = new Patient();
			patient.setId("PF");
			patient.setGender(Enumerations.AdministrativeGender.FEMALE);
			patient.setActive(true);
			myClient.update().resource(patient).execute();

			patient = new Patient();
			patient.setId("PM");
			patient.setGender(Enumerations.AdministrativeGender.MALE);
			patient.setActive(true);
			myClient.update().resource(patient).execute();

			Group group = new Group();
			group.setId("Group/G");
			group.setActive(true);
			group.addMember().getEntity().setReference("Patient/PF");
			group.addMember().getEntity().setReference("Patient/PM");
			myClient.update().resource(group).execute();

			//Create an observation for each patient
			Observation femaleObs = new Observation();
			femaleObs.setSubject(new Reference("Patient/PF"));
			femaleObs.setId("obs-female");
			myClient.update().resource(femaleObs).execute();

			Observation maleObs = new Observation();
			maleObs.setSubject(new Reference("Patient/PM"));
			maleObs.setId("obs-male");
			myClient.update().resource(maleObs).execute();

			Coverage coverage = new Coverage();
			coverage.setBeneficiary(new Reference("Patient/PM"));
			coverage.setId("coverage-male");
			myClient.update().resource(coverage).execute();

			coverage = new Coverage();
			coverage.setBeneficiary(new Reference("Patient/PF"));
			coverage.setId("coverage-female");
			myClient.update().resource(coverage).execute();

			// test
			HashSet<String> filters = Sets.newHashSet();
			BulkExportJobResults results = startGroupBulkExportJobAndAwaitCompletion(new HashSet<>(), filters, "G");
			Map<String, List<IBaseResource>> typeToResource = convertJobResultsToResources(results);
			assertThat(typeToResource.keySet()).hasSize(4);
			assertThat(typeToResource.get("Group")).hasSize(1);
			assertThat(typeToResource.get("Observation")).hasSize(2);
			assertThat(typeToResource.get("Coverage")).hasSize(2);
			assertThat(typeToResource.get("Patient")).hasSize(2);
		}

		@Test
		public void testGroupExportPatientOnly() {
			Patient patient = new Patient();
			patient.setId("PING1");
			patient.setGender(Enumerations.AdministrativeGender.FEMALE);
			patient.setActive(true);
			myClient.update().resource(patient).execute();

			//Other patient not in group
			Patient patient2 = new Patient();
			patient2.setId("POG2");
			patient2.setGender(Enumerations.AdministrativeGender.FEMALE);
			patient2.setActive(true);
			myClient.update().resource(patient2).execute();

			Group group = new Group();
			group.setId("Group/G2");
			group.setActive(true);
			group.addMember().getEntity().setReference("Patient/PING1");
			myClient.update().resource(group).execute();

			HashSet<String> resourceTypes = Sets.newHashSet("Patient");
			BulkExportJobResults bulkExportJobResults = startGroupBulkExportJobAndAwaitCompletion(resourceTypes, new HashSet<>(), "G2");

			Map<String, List<IBaseResource>> typeToResources = convertJobResultsToResources(bulkExportJobResults);
			assertThat(typeToResources.get("Patient")).hasSize(1);

			Map<String, String> typeToContents = convertJobResultsToStringContents(bulkExportJobResults);
			assertThat(typeToContents.get("Patient")).contains("PING1");
			assertThat(typeToContents.get("Patient")).doesNotContain("POG2");
		}

		@Test
		public void testExportEmptyResult() {
			Group group = new Group();
			group.setId("Group/G-empty");
			group.setActive(true);
			myClient.update().resource(group).execute();

			HashSet<String> resourceTypes = Sets.newHashSet("Patient");
			BulkExportJobResults bulkExportJobResults = startGroupBulkExportJobAndAwaitCompletion(
				resourceTypes, new HashSet<>(), "G-empty");

			assertThat(bulkExportJobResults.getReportMsg()).
				startsWith("Export complete, but no data to generate report for job instance:");
		}

		@Test
		public void testGroupBulkExportMultipleResourceTypes() {
			Patient patient = new Patient();
			patient.setId("PING1");
			patient.setGender(Enumerations.AdministrativeGender.FEMALE);
			patient.setActive(true);
			myClient.update().resource(patient).execute();

			//Other patient not in group
			Patient patient2 = new Patient();
			patient2.setId("POG2");
			patient2.setGender(Enumerations.AdministrativeGender.FEMALE);
			patient2.setActive(true);
			myClient.update().resource(patient2).execute();

			Group group = new Group();
			group.setId("Group/G2");
			group.setActive(true);
			group.addMember().getEntity().setReference("Patient/PING1");
			myClient.update().resource(group).execute();

			Observation o = new Observation();
			o.setSubject(new Reference("Patient/PING1"));
			o.setId("obs-included");
			myClient.update().resource(o).execute();

			Coverage coverage = new Coverage();
			coverage.setBeneficiary(new Reference("Patient/PING1"));
			coverage.setId("coverage-included");
			myClient.update().resource(coverage).execute();

			HashSet<String> resourceTypes = Sets.newHashSet("Observation", "Coverage");
			BulkExportJobResults bulkExportJobResults = startGroupBulkExportJobAndAwaitCompletion(resourceTypes, new HashSet<>(), "G2");

			Map<String, List<IBaseResource>> typeToResources = convertJobResultsToResources(bulkExportJobResults);
			assertThat(typeToResources.get("Observation")).hasSize(1);
			assertThat(typeToResources.get("Coverage")).hasSize(1);

			Map<String, String> typeToContents = convertJobResultsToStringContents(bulkExportJobResults);
			assertThat(typeToContents.get("Observation")).contains("obs-included");
			assertThat(typeToContents.get("Coverage")).contains("coverage-included");
		}

		@Test
		public void testGroupBulkExportOverLargeDataset() {
			Patient patient = new Patient();
			patient.setId("PING1");
			patient.setGender(Enumerations.AdministrativeGender.FEMALE);
			patient.setActive(true);
			myClient.update().resource(patient).execute();

			//Other patient not in group
			Patient patient2 = new Patient();
			patient2.setId("POG2");
			patient2.setGender(Enumerations.AdministrativeGender.FEMALE);
			patient2.setActive(true);
			myClient.update().resource(patient2).execute();

			Group group = new Group();
			group.setId("Group/G2");
			group.setActive(true);
			group.addMember().getEntity().setReference("Patient/PING1");
			myClient.update().resource(group).execute();

			for (int i = 0; i < 1000; i++) {
				Observation o = new Observation();
				o.setSubject(new Reference("Patient/PING1"));
				o.setId("obs-included-" + i);
				myClient.update().resource(o).execute();
			}
			for (int i = 0; i < 100; i++) {
				Observation o = new Observation();
				o.setSubject(new Reference("Patient/POG2"));
				o.setId("obs-not-included-" + i);
				myClient.update().resource(o).execute();
			}

			BulkExportJobResults bulkExportJobResults = startGroupBulkExportJobAndAwaitCompletion(Sets.newHashSet("Observation"), new HashSet<>(), "G2");

			Map<String, List<IBaseResource>> typeToResources = convertJobResultsToResources(bulkExportJobResults);
			assertThat(typeToResources.get("Observation")).hasSize(1000);

			Map<String, String> typeToContents = convertJobResultsToStringContents(bulkExportJobResults);
			assertThat(typeToContents.get("Observation")).doesNotContain("not-included");
			assertThat(typeToContents.get("Observation")).contains("obs-included-0");
			assertThat(typeToContents.get("Observation")).contains("obs-included-999");
		}

		@Nested
		public class WithClientIdStrategyEnumANYTest {

			@BeforeEach
			void setUp() {
				myStorageSettings.setResourceClientIdStrategy(JpaStorageSettings.ClientIdStrategyEnum.ANY);
			}

			@AfterEach
			void tearDown() {
				myStorageSettings.setResourceClientIdStrategy(JpaStorageSettings.ClientIdStrategyEnum.ALPHANUMERIC);
			}

			@Test
			public void testGroupExportPatientOnly() {
				Patient patient = new Patient();
				patient.setId("PING1");
				patient.setGender(Enumerations.AdministrativeGender.FEMALE);
				patient.setActive(true);
				myClient.update().resource(patient).execute();

				//Other patient not in group
				Patient patient2 = new Patient();
				patient2.setId("POG2");
				patient2.setGender(Enumerations.AdministrativeGender.FEMALE);
				patient2.setActive(true);
				myClient.update().resource(patient2).execute();

				Group group = new Group();
				group.setId("Group/G2");
				group.setActive(true);
				group.addMember().getEntity().setReference("Patient/PING1");
				myClient.update().resource(group).execute();

				HashSet<String> resourceTypes = Sets.newHashSet("Patient");
				BulkExportJobResults bulkExportJobResults = startGroupBulkExportJobAndAwaitCompletion(resourceTypes, new HashSet<>(), "G2");

				Map<String, List<IBaseResource>> typeToResources = convertJobResultsToResources(bulkExportJobResults);
				assertThat(typeToResources.get("Patient")).hasSize(1);

				Map<String, String> typeToContents = convertJobResultsToStringContents(bulkExportJobResults);
				assertThat(typeToContents.get("Patient")).contains("PING1");
				assertThat(typeToContents.get("Patient")).doesNotContain("POG2");
			}
		}
	}

	@Nested
	class IncludeHistoryTests {

		@Test
<<<<<<< HEAD
		public void groupExport_withMdmEnabled_returnsLinkedResources() {
			// setup
			createAndSetMdmSettingsForEidMatchOnly();
			GroupExportSetup info = setupForMdmGroupExport();

			Patient excluded = new Patient();
			excluded.setActive(true);
			excluded.setId("Patient/patex");
			excluded.addIdentifier()
				.setSystem(TEST_PATIENT_EID_SYS)
				.setValue("different-value"); // don't want it pulled in by mdm
			excluded.addName()
				.setFamily("Bouvier");
			DaoMethodOutcome result = myPatientDao.update(excluded, mySrd);

			// add to the group
			Group updated = info.Group;
			updated.addMember()
				.getEntity()
				.setReference(result.getId().toUnqualifiedVersionless().getValue());
			myGroupDao.update(updated, mySrd);

			BulkExportJobResults bulkExportJobResults = startGroupBulkExportJobAndAwaitCompletion(
				new HashSet<>(),
				Set.of("Patient?name=Simpson"), // filters
				"mdm-group",
				true);
			Map<String, List<IBaseResource>> exportedResourcesMap = convertJobResultsToResources(bulkExportJobResults);

			assertThat(exportedResourcesMap.keySet()).hasSize(3);
			List<IBaseResource> exportedGroups = exportedResourcesMap.get("Group");
			assertResourcesIds(exportedGroups, "Group/mdm-group");

			List<IBaseResource> exportedPatients = exportedResourcesMap.get("Patient");
			assertResourcesIds(exportedPatients, "Patient/pat-1", "Patient/pat-2");

			List<IBaseResource> exportedObservations = exportedResourcesMap.get("Observation");
			assertResourcesIds(exportedObservations, "Observation/obs-1", "Observation/obs-2");
		}

		@Test
		void testGroupExportWithMdmEnabled_EidMatchOnly() {
			createAndSetMdmSettingsForEidMatchOnly();
			setupForMdmGroupExport();
=======
		public void testPatientBulkExport() {
			myStorageSettings.setIndexMissingFields(JpaStorageSettings.IndexEnabledEnum.ENABLED);

			// versions list size indicate number of patients to create
			Map<String, Set<String>> patientVersionsMap = createPatientsWithHistory(List.of(2, 3, 5, 2, 1, 4, 2, 3, 2, 3));

			BulkExportJobParameters options = new BulkExportJobParameters();
			options.setResourceTypes(Sets.newHashSet("Patient"));
			options.setExportStyle(BulkExportJobParameters.ExportStyle.PATIENT);
			options.setIncludeHistory(true);
			options.setOutputFormat(Constants.CT_FHIR_NDJSON);

			JobInstanceStartRequest startRequest = new JobInstanceStartRequest();
			startRequest.setJobDefinitionId(Batch2JobDefinitionConstants.BULK_EXPORT);
			startRequest.setParameters(options);
			Batch2JobStartResponse job = myJobCoordinator.startInstance(mySrd, startRequest);
			myBatch2JobHelper.awaitJobCompletion(job.getInstanceId(), 60);
			ourLog.debug("Job status after awaiting - {}", myJobCoordinator.getInstance(job.getInstanceId()).getStatus());
			waitForCompletion(job);

			Map<String, Set<String>> exportedPatientVersionsMap = extractExportedResourceVersionsByTypeMap(job).get("Patient");
			assertThat(exportedPatientVersionsMap).isEqualTo(patientVersionsMap);
		}

		@Test
		public void testGroupBulkExportMultipleResourceTypes() {
			Patient patient = new Patient();
			patient.setId("PING1");
			patient.setGender(Enumerations.AdministrativeGender.FEMALE);
			patient.setActive(true);
			myClient.update().resource(patient).execute();

			//Other patient not in group
			Patient patient2 = new Patient();
			patient2.setId("PONG2");
			patient2.setGender(Enumerations.AdministrativeGender.FEMALE);
			patient2.setActive(true);
			myClient.update().resource(patient2).execute();

			Group group = new Group();
			group.setId("Group/G2");
			group.setActive(true);
			group.addMember().getEntity().setReference("Patient/PING1");
			myClient.update().resource(group).execute();

			// versions list size indicate number of resources to create
			Map<String, Set<String>> observationVersionsMap = createObservationWithHistory(3, "Patient/PING1");
			// observations which versions should not be included (to validate history id filtering)
			createObservationWithHistory(3, "Patient/PONG2");
>>>>>>> eaa02d19

			Map<String, Set<String>> coverageVersionsMap = createCoverageWithHistory(2, "Patient/PING1");
			// coverages which versions should not be included (to validate history id filtering)
			createCoverageWithHistory(2, "Patient/PONG2");

			HashSet<String> resourceTypes = Sets.newHashSet("Observation", "Coverage");
			BulkExportJobResults bulkExportJobResults = startGroupBulkExportJobAndAwaitCompletionForHistory(resourceTypes, new HashSet<>(), "G2", true);

			Map<String, Map<String, Set<String>>> typeToResourceVersionsMap = convertJobResultsToResourceVersionMap(bulkExportJobResults);
			assertThat(typeToResourceVersionsMap.get("Observation")).isEqualTo(observationVersionsMap);
			assertThat(typeToResourceVersionsMap.get("Coverage")).isEqualTo(coverageVersionsMap);
		}

<<<<<<< HEAD
			List<IBaseResource> exportedObservations = exportedResourcesMap.get("Observation");
			assertResourcesIds(exportedObservations, "Observation/obs-1", "Observation/obs-2");
=======
		@Test
		public void testSystemBulkExport() {
			// versions list size indicate number of patients to create
			Map<String, Set<String>> patientVersionsMap = createPatientsWithHistory(List.of(3, 5, 2, 1, 2));

			BulkExportJobParameters options = new BulkExportJobParameters();
			options.setResourceTypes(Collections.singleton("Patient"));
			options.setFilters(Collections.emptySet());
			options.setExportStyle(BulkExportJobParameters.ExportStyle.SYSTEM);
			options.setIncludeHistory(true);
			options.setOutputFormat(Constants.CT_FHIR_NDJSON);

			JobInstanceStartRequest startRequest = new JobInstanceStartRequest();
			startRequest.setJobDefinitionId(Batch2JobDefinitionConstants.BULK_EXPORT);
			startRequest.setParameters(options);
			Batch2JobStartResponse job = myJobCoordinator.startInstance(mySrd, startRequest);
			myBatch2JobHelper.awaitJobCompletion(job.getInstanceId(), 60);
			ourLog.debug("Job status after awaiting - {}", myJobCoordinator.getInstance(job.getInstanceId()).getStatus());
			waitForCompletion(job);

			Map<String, Set<String>> exportedPatientVersionsMap = extractExportedResourceVersionsByTypeMap(job).get("Patient");
			assertThat(exportedPatientVersionsMap).isEqualTo(patientVersionsMap);
>>>>>>> eaa02d19
		}

		@Test
		public void testSystemBulkExport_withResourcesExceedingPageSizes() {
			// given

			int exportFileMaxCapacity = 27;
			int initialExportFileMaxCapacity = myStorageSettings.getBulkExportFileMaximumCapacity();
			myStorageSettings.setBulkExportFileMaximumCapacity(exportFileMaxCapacity);

<<<<<<< HEAD
		private void restoreMdmSettingsToDefault() {
			myMdmExpandersHolder.setMdmSettings(new MdmSettings(myMdmRulesValidator));
		}

	}

	private GroupExportSetup setupForMdmGroupExport() {
		BundleBuilder bb = new BundleBuilder(myFhirContext);

		//we create two patients with the same Eid value for the eid system specified in mdm rules
		//and 2 observations referencing one of each of these patients
		//Create a group that contains one of the patients.
		//When we export the group, we should get both patients and the 2 observations
		//in the export as the other patient should be mdm expanded
		//based on having the same eid value
		Patient pat1 = new Patient();
		pat1.setId("pat-1");
		pat1.setActive(true);
		pat1.addName()
				.setFamily("Simpson");
		pat1.addIdentifier(new Identifier().setSystem(TEST_PATIENT_EID_SYS).setValue("the-patient-eid-value"));
		bb.addTransactionUpdateEntry(pat1);

		Observation obs1 = new Observation();
		obs1.setId("obs-1");
		obs1.setSubject(new Reference("Patient/pat-1"));
		bb.addTransactionUpdateEntry(obs1);

		Patient pat2 = new Patient();
		pat2.setId("pat-2");
		pat2.setActive(true);
		pat1.addName()
			.setFamily("Simpson");
		pat2.addIdentifier(new Identifier().setSystem(TEST_PATIENT_EID_SYS).setValue("the-patient-eid-value"));
		bb.addTransactionUpdateEntry(pat2);

		Observation obs2 = new Observation();
		obs2.setId("obs-2");
		obs2.setSubject(new Reference("Patient/pat-2"));
		bb.addTransactionUpdateEntry(obs2);

		Group group = new Group();
		group.setId("Group/mdm-group");
		group.setActive(true);
		group.addMember().getEntity().setReference("Patient/pat-1");
		bb.addTransactionUpdateEntry(group);

		Bundle b = (Bundle) bb.getBundle();
		myClient.transaction().withBundle(b).execute();
=======
			try {
				int patientCount = 100;
				int versionCount = 10;
				Map<String, Set<String>> patientVersionsMap = createPatientsWithHistory(patientCount, versionCount);
				// validate test data
				assertThat(patientVersionsMap).hasSize(patientCount);
				int totalVersions = patientVersionsMap.values().stream().mapToInt(Set::size).sum();
				assertThat(totalVersions).isEqualTo(patientCount * versionCount);

				BulkExportJobParameters options = new BulkExportJobParameters();
				options.setResourceTypes(Collections.singleton("Patient"));
				options.setFilters(Collections.emptySet());
				options.setExportStyle(BulkExportJobParameters.ExportStyle.SYSTEM);
				options.setIncludeHistory(true);
				options.setOutputFormat(Constants.CT_FHIR_NDJSON);

				// when

				JobInstanceStartRequest startRequest = new JobInstanceStartRequest();
				startRequest.setJobDefinitionId(Batch2JobDefinitionConstants.BULK_EXPORT);
				startRequest.setParameters(options);
				Batch2JobStartResponse job = myJobCoordinator.startInstance(mySrd, startRequest);
				myBatch2JobHelper.awaitJobCompletion(job.getInstanceId(), 60);
				ourLog.debug("Job status after awaiting - {}", myJobCoordinator.getInstance(job.getInstanceId()).getStatus());
				waitForCompletion(job);

				// then

				Map<String, Set<String>> exportedPatientVersionsMap = extractExportedResourceVersionsByTypeMap(job).get("Patient");
				assertThat(exportedPatientVersionsMap).isEqualTo(patientVersionsMap);

				String report = myJobCoordinator.getInstance(job.getInstanceId()).getReport();
				BulkExportJobResults results = JsonUtil.deserialize(report, BulkExportJobResults.class);
				int expectedExportOutputFiles = (int) Math.ceil((double) patientCount * versionCount / exportFileMaxCapacity);
				assertThat(results.getResourceTypeToBinaryIds().get("Patient")).hasSize(expectedExportOutputFiles);

			} finally {
				myStorageSettings.setBulkExportFileMaximumCapacity(initialExportFileMaxCapacity);
			}
		}

		@Test
		public void testShouldIncludeOnlyCurrentVersions() {
			// Given - Create a patient with multiple versions
			Patient patient = new Patient();
			patient.setId("Patient-NoHistory-Test");
			patient.addName().setFamily("InitialVersion");
			myClient.update().resource(patient).execute();

			// Update the patient to create version 2
			patient.getNameFirstRep().setFamily("FinalVersion");
			MethodOutcome aa = myClient.update().resource(patient).execute();
			String expectedExportedPatientVersionId = aa.getResource().getIdElement().getValueAsString();

			// When - Start bulk export without _includeHistory parameter (default behavior)
			BulkExportJobParameters options = new BulkExportJobParameters();
			options.setResourceTypes(Collections.singleton("Patient"));
			options.setFilters(Collections.emptySet());
			options.setExportStyle(BulkExportJobParameters.ExportStyle.SYSTEM);
			options.setOutputFormat(Constants.CT_FHIR_NDJSON);

			JobInstanceStartRequest startRequest = new JobInstanceStartRequest();
			startRequest.setJobDefinitionId(Batch2JobDefinitionConstants.BULK_EXPORT);
			startRequest.setParameters(options);
			Batch2JobStartResponse job = myJobCoordinator.startInstance(mySrd, startRequest);
			myBatch2JobHelper.awaitJobCompletion(job.getInstanceId(), 60);
			ourLog.debug("Job status after awaiting - {}", myJobCoordinator.getInstance(job.getInstanceId()).getStatus());
			waitForCompletion(job);

			Map<String, Set<String>> exportedPatientVersionsMap = extractExportedResourceVersionsByTypeMap(job).get("Patient");

			// validate only current patient version was exported
			assertThat(exportedPatientVersionsMap.values()).containsOnly(Set.of(expectedExportedPatientVersionId));

		}

		@Test
		void test_includeHistoryParameter_defaultsToFalse() {
			// Given
			BulkExportJobParametersBuilder builder = new BulkExportJobParametersBuilder();

			// When
			BulkExportJobParameters parameters = builder.build();

			// Then
			assertFalse(parameters.isIncludeHistory());
		}

		@Test
		void testBulkExportJobParametersBuilder_includeHistoryParameter_setsToTrue() {
			// Given
			BulkExportJobParametersBuilder builder = new BulkExportJobParametersBuilder();
			BooleanType includeHistoryParam = new BooleanType(true);

			// When
			BulkExportJobParameters parameters = builder.includeHistory(includeHistoryParam).build();

			// Then
			assertTrue(parameters.isIncludeHistory());
		}

		@Test
		void testBulkExportJobParametersBuilder_includeHistoryParameter_setsToFalse() {
			// Given
			BulkExportJobParametersBuilder builder = new BulkExportJobParametersBuilder();
			BooleanType includeHistoryParam = new BooleanType(false);

			// When
			BulkExportJobParameters parameters = builder.includeHistory(includeHistoryParam).build();

			// Then
			assertFalse(parameters.isIncludeHistory());
		}

		@Test
		void testBulkExportJobParametersBuilder_includeHistoryParameter_handlesNullParameter() {
			// Given
			BulkExportJobParametersBuilder builder = new BulkExportJobParametersBuilder();

			// When
			BulkExportJobParameters parameters = builder.includeHistory(null).build();

			// Then
			assertFalse(parameters.isIncludeHistory());
		}
>>>>>>> eaa02d19

		return new GroupExportSetup(group, b);
	}

	public record GroupExportSetup(Group Group, Bundle BundleOfResources) {}

	private void createAndSetMdmSettingsForEidMatchOnly() {
		MdmSettings mdmSettings = new MdmSettings(myMdmRulesValidator);
		mdmSettings.setEnabled(true);
		mdmSettings.setMdmMode(MdmModeEnum.MATCH_ONLY);
		MdmRulesJson rules = new MdmRulesJson();
		rules.setMdmTypes(List.of("Patient"));
		rules.addEnterpriseEIDSystem("Patient", TEST_PATIENT_EID_SYS);
		mdmSettings.setMdmRules(rules);

		myMdmExpandersHolder.setMdmSettings(mdmSettings);
	}


	private Map<String, Map<String, Set<String>>> convertJobResultsToResourceVersionMap(BulkExportJobResults theBulkExportJobResults) {
		Map<String, List<IBaseResource>> exportedResourcesByType = convertJobResultsToResources(theBulkExportJobResults);

		Map<String, Map<String, Set<String>>> retVal = new HashMap<>();

		for (Map.Entry<String, List<IBaseResource>> resourcesOfTypeEntry : exportedResourcesByType.entrySet()) {
			retVal.put(
				resourcesOfTypeEntry.getKey(),
				resourcesOfTypeEntry.getValue().stream().collect(Collectors.groupingBy(
					r -> r.getIdElement().toVersionless().getValueAsString(),
					mapping(r -> r.getIdElement().getValueAsString(), Collectors.toSet())
				))
			);
		}

		return retVal;
	}

	private Map<String, Set<String>> createObservationWithHistory(
		@SuppressWarnings("SameParameterValue") int theVersionCount,
		@SuppressWarnings("SameParameterValue") String thePatientId) {

		Map<String, Set<String>> retVal = new HashMap<>();

		IIdType id = createObservation(List.of(
			withResourcePrimitiveAttribute("valueString", "version-1"),
			withReference("subject", thePatientId)));

		Set<String> versionIds = new HashSet<>();
		retVal.put(id.getValueAsString(), versionIds);

		// create indicated additional versions

		int additionalVersionCount = theVersionCount - 1;
		IIdType lastVersonId = myObservationDao.read(id, mySrd).getIdElement();
		versionIds.add(lastVersonId.getValueAsString());

		for (int vCount = 0; vCount < additionalVersionCount; vCount++) {
			Parameters patch = getObservationPatch(vCount);
			DaoMethodOutcome patchOutcome = myObservationDao.patch(lastVersonId, null, PatchTypeEnum.FHIR_PATCH_JSON, null, patch, mySrd);
			AssertionsForClassTypes.assertThat(patchOutcome).isNotNull();
			lastVersonId = patchOutcome.getId();
			versionIds.add(lastVersonId.getValueAsString());
		}
		return retVal;
	}

	private Map<String, Set<String>> createCoverageWithHistory(
		@SuppressWarnings("SameParameterValue") int theVersionCount,
		@SuppressWarnings("SameParameterValue") String thePatientId) {

		Map<String, Set<String>> retVal = new HashMap<>();

		IIdType id = createCoverage(
			withResourcePrimitiveAttribute("dependent", "version-1"),
			withReference("beneficiary", thePatientId));

		Set<String> versionIds = new HashSet<>();
		retVal.put(id.getValueAsString(), versionIds);

		// create indicated additional versions

		int additionalVersionCount = theVersionCount - 1;
		IIdType lastVersonId = myCoverageDao.read(id, mySrd).getIdElement();
		versionIds.add(lastVersonId.getValueAsString());

		for (int vCount = 0; vCount < additionalVersionCount; vCount++) {
			Parameters patch = getCoveragePatch(vCount);
			DaoMethodOutcome patchOutcome = myCoverageDao.patch(lastVersonId, null, PatchTypeEnum.FHIR_PATCH_JSON, null, patch, mySrd);
			AssertionsForClassTypes.assertThat(patchOutcome).isNotNull();
			lastVersonId = patchOutcome.getId();
			versionIds.add(lastVersonId.getValueAsString());
		}
		return retVal;
	}

	private Parameters getObservationPatch(int theVersion) {
		Parameters patch = new Parameters();
		Parameters.ParametersParameterComponent op = patch.addParameter().setName("operation");
		op.addPart().setName("type").setValue(new CodeType("replace"));
		op.addPart().setName("path").setValue(new CodeType("Observation.value"));
		op.addPart().setName("value").setValue(new StringType("version-" + theVersion + 1));
		return patch;
	}

	private Parameters getCoveragePatch(int theVersion) {
		Parameters patch = new Parameters();
		Parameters.ParametersParameterComponent op = patch.addParameter().setName("operation");
		op.addPart().setName("type").setValue(new CodeType("replace"));
		op.addPart().setName("path").setValue(new CodeType("Coverage.dependent"));
		op.addPart().setName("value").setValue(new StringType("version-" + theVersion + 1));
		return patch;
	}

	private void waitForCompletion(Batch2JobStartResponse job) {
		await()
			.atMost(300, TimeUnit.SECONDS)
			.until(() -> {
				StatusEnum status = myJobCoordinator.getInstance(job.getInstanceId()).getStatus();
				if (!StatusEnum.COMPLETED.equals(status)) {
					fail("Job status was changed from COMPLETE to " + status);
				}
				return myJobCoordinator.getInstance(job.getInstanceId()).getReport() != null;
			});
	}

		private Map<String, Map<String, Set<String>>> extractExportedResourceVersionsByTypeMap(Batch2JobStartResponse theJob) {
		String report = myJobCoordinator.getInstance(theJob.getInstanceId()).getReport();
		BulkExportJobResults results = JsonUtil.deserialize(report, BulkExportJobResults.class);
		List<String> binaryUrls = results.getResourceTypeToBinaryIds().get("Patient");

			Map<String, Map<String, Set<String>>> retVal = new HashMap<>();

		IParser jsonParser = myFhirContext.newNDJsonParser();
		for (String url : binaryUrls) {
			Binary binary = myClient.read().resource(Binary.class).withUrl(url).execute();
			assertEquals(Constants.CT_FHIR_NDJSON, binary.getContentType());
			String resourceContents = new String(binary.getContent(), Constants.CHARSET_UTF8);

			Bundle bundle = (Bundle) jsonParser.parseResource(resourceContents);
			for (IBaseResource resource : BundleUtil.toListOfResources(myFhirContext, bundle)) {
				String resourceType = resource.getIdElement().getResourceType();
				IIdType resourceId = resource.getIdElement();
				String resourceVersion = resource.getIdElement().getValueAsString();
				retVal.computeIfAbsent(resourceType, k -> new HashMap<>())
					.computeIfAbsent(
						resourceId.getIdPart(),
							k -> new HashSet<>()).add(resourceVersion);
			}
		}

		return retVal;
	}

	private Parameters getPatch(int theVersion) {
		Parameters patch = new Parameters();
		Parameters.ParametersParameterComponent op = patch.addParameter().setName("operation");
		op.addPart().setName("type").setValue(new CodeType("replace"));
		op.addPart().setName("path").setValue(new CodeType("Patient.name.given"));
		op.addPart().setName("value").setValue(new StringType("given-v" + theVersion + 1));
		return patch;
	}

	/**
	 * Create the indicated number of patients with the indicated number of total versions each
	 */
	private Map<String, Set<String>> createPatientsWithHistory(
		@SuppressWarnings("SameParameterValue") int thePatientCount, @SuppressWarnings("SameParameterValue") int theVersionCount) {

		List<Integer> versionCounts = IntStream.range(0, thePatientCount).mapToObj(i -> theVersionCount).toList();
		return createPatientsWithHistory(versionCounts);
	}

	private Map<String, Set<String>> createPatientsWithHistory(List<Integer> versionCounts) {
			Map<String, Set<String>> retVal = new HashMap<>();

		for (Integer theVersionCount : versionCounts) {
			IIdType id = createPatient();
				Set<String> patientVersionIds = new HashSet<>();
			retVal.put(id.getIdPart(), patientVersionIds);

			// create indicated additional versions

			int patientAdditionalVersionCount = theVersionCount - 1;
			IIdType lastVersonId = id;
			patientVersionIds.add(lastVersonId.getValueAsString());

			for (int vCount = 0; vCount < patientAdditionalVersionCount; vCount++) {
				Parameters patch = getPatch(vCount);
				DaoMethodOutcome patchOutcome = myPatientDao.patch(lastVersonId, null, PatchTypeEnum.FHIR_PATCH_JSON, null, patch, mySrd);
				AssertionsForClassTypes.assertThat(patchOutcome).isNotNull();
				lastVersonId = patchOutcome.getId();
				patientVersionIds.add(lastVersonId.getValueAsString());
			}
		}
		return retVal;
	}

	private IIdType createPatient() {
		Patient p = new Patient();
		p.addName()
			.setGiven(List.of(new StringType("given")))
			.setFamily("lastname");
		return myPatientDao.create(p, mySrd).getId();
	}

	@Test
	void testGroupExportWithMdmEnabled_EidMatchOnly() {

		createAndSetMdmSettingsForEidMatchOnly();
		BundleBuilder bb = new BundleBuilder(myFhirContext);

		//In this test, we create two patients with the same Eid value for the eid system specified in mdm rules
		//and 2 observations referencing one of each of these patients
		//Create a group that contains one of the patients.
		//When we export the group, we should get both patients and the 2 observations
		//in the export as the other patient should be mdm expanded
		//based on having the same eid value
		Patient pat1 = new Patient();
		pat1.setId("pat-1");
		pat1.addIdentifier(new Identifier().setSystem(TEST_PATIENT_EID_SYS).setValue("the-patient-eid-value"));
		bb.addTransactionUpdateEntry(pat1);

		Observation obs1 = new Observation();
		obs1.setId("obs-1");
		obs1.setSubject(new Reference("Patient/pat-1"));
		bb.addTransactionUpdateEntry(obs1);

		Patient pat2 = new Patient();
		pat2.setId("pat-2");
		pat2.addIdentifier(new Identifier().setSystem(TEST_PATIENT_EID_SYS).setValue("the-patient-eid-value"));
		bb.addTransactionUpdateEntry(pat2);

		Observation obs2 = new Observation();
		obs2.setId("obs-2");
		obs2.setSubject(new Reference("Patient/pat-2"));
		bb.addTransactionUpdateEntry(obs2);

		Group group = new Group();
		group.setId("Group/mdm-group");
		group.setActive(true);
		group.addMember().getEntity().setReference("Patient/pat-1");
		bb.addTransactionUpdateEntry(group);

		myClient.transaction().withBundle(bb.getBundle()).execute();

		BulkExportJobResults bulkExportJobResults = startGroupBulkExportJobAndAwaitCompletionForMdmExpand(new HashSet<>(), new HashSet<>(), "mdm-group", true);
		Map<String, List<IBaseResource>> exportedResourcesMap = convertJobResultsToResources(bulkExportJobResults);

		assertThat(exportedResourcesMap.keySet()).hasSize(3);
		List<IBaseResource> exportedGroups = exportedResourcesMap.get("Group");
		assertResourcesIds(exportedGroups, "Group/mdm-group");

		List<IBaseResource> exportedPatients = exportedResourcesMap.get("Patient");
		assertResourcesIds(exportedPatients, "Patient/pat-1", "Patient/pat-2");

		List<IBaseResource> exportedObservations = exportedResourcesMap.get("Observation");
		assertResourcesIds(exportedObservations, "Observation/obs-1", "Observation/obs-2");

	}


	private void createAndSetMdmSettingsForEidMatchOnly() {
		MdmSettings mdmSettings = new MdmSettings(myMdmRulesValidator);
		mdmSettings.setEnabled(true);
		mdmSettings.setMdmMode(MdmModeEnum.MATCH_ONLY);
		MdmRulesJson rules = new MdmRulesJson();
		rules.setMdmTypes(List.of("Patient"));
		rules.addEnterpriseEIDSystem("Patient", TEST_PATIENT_EID_SYS);
		mdmSettings.setMdmRules(rules);

		myMdmExpandersHolder.setMdmSettings(mdmSettings);
	}

	private void restoreMdmSettingsToDefault() {
		myMdmExpandersHolder.setMdmSettings(new MdmSettings(myMdmRulesValidator));
	}

	private static void assertResourcesIds(List<IBaseResource> theResources, String... theExpectedResourceIds) {
		assertThat(theResources).hasSize(theExpectedResourceIds.length);
		assertThat(theResources)
			.extracting(IBaseResource::getIdElement)
			.extracting(IIdType::toUnqualifiedVersionless)
			.extracting(IIdType::getValue)
			.containsExactlyInAnyOrder(theExpectedResourceIds);
	}


	private Group createGroupWithPatients() {
		Patient patient = new Patient();
		patient.setId("PF");
		patient.setGender(Enumerations.AdministrativeGender.FEMALE);
		patient.setActive(true);
		myClient.update().resource(patient).execute();

		patient = new Patient();
		patient.setId("PM");
		patient.setGender(Enumerations.AdministrativeGender.MALE);
		patient.setActive(true);
		myClient.update().resource(patient).execute();

		Group group = new Group();
		group.setId("Group/G");
		group.setActive(true);
		group.addMember().getEntity().setReference("Patient/PF");
		group.addMember().getEntity().setReference("Patient/PM");
		myClient.update().resource(group).execute();

		return group;
	}

	private Map<String, String> convertJobResultsToStringContents(BulkExportJobResults theResults) {
		Map<String, String> typeToResources = new HashMap<>();
		for (Map.Entry<String, List<String>> entry : theResults.getResourceTypeToBinaryIds().entrySet()) {
			typeToResources.put(entry.getKey(), "");
			StringBuilder sb = new StringBuilder();
			List<String> binaryIds = entry.getValue();
			for (String binaryId : binaryIds) {
				String contents = getBinaryContentsAsString(binaryId);
				if (!contents.endsWith("\n")) {
					contents = contents + "\n";
				}
				sb.append(contents);
			}
			typeToResources.put(entry.getKey(), sb.toString());
		}
		return typeToResources;
	}

	Map<String, List<IBaseResource>> convertJobResultsToResources(BulkExportJobResults theResults) {
		Map<String, String> stringStringMap = convertJobResultsToStringContents(theResults);
		Map<String, List<IBaseResource>> typeToResources = new HashMap<>();
		stringStringMap.forEach((key, value) -> typeToResources.put(key, convertNDJSONToResources(value)));
		return typeToResources;
	}

	private List<IBaseResource> convertNDJSONToResources(String theValue) {
		IParser iParser = myFhirContext.newJsonParser();
		return theValue.lines()
			.map(iParser::parseResource)
			.toList();
	}

	private String getBinaryContentsAsString(String theBinaryId) {
		Binary binary = myBinaryDao.read(new IdType(theBinaryId), mySrd);
		assertEquals(Constants.CT_FHIR_NDJSON, binary.getContentType());
		return new String(binary.getContent(), Constants.CHARSET_UTF8);
	}

	@SuppressWarnings("SameParameterValue")
	BulkExportJobResults startGroupBulkExportJobAndAwaitCompletionForMdmExpand(HashSet<String> theResourceTypes, HashSet<String> theFilters, String theGroupId, boolean theMdmExpand) {
		return startBulkExportJobAndAwaitCompletion(BulkExportJobParameters.ExportStyle.GROUP, theResourceTypes, theFilters, theGroupId, theMdmExpand, false);
	}

<<<<<<< HEAD
	BulkExportJobResults startGroupBulkExportJobAndAwaitCompletion(HashSet<String> theResourceTypes, Set<String> theFilters, String theGroupId, boolean theMdmExpandEnabled) {
		return startBulkExportJobAndAwaitCompletion(BulkExportJobParameters.ExportStyle.GROUP, theResourceTypes, theFilters, theGroupId, theMdmExpandEnabled);
=======
	@SuppressWarnings("SameParameterValue")
	BulkExportJobResults startGroupBulkExportJobAndAwaitCompletionForHistory(HashSet<String> theResourceTypes, HashSet<String> theFilters, String theGroupId, boolean theIncludeHistory) {
		return startBulkExportJobAndAwaitCompletion(BulkExportJobParameters.ExportStyle.GROUP, theResourceTypes, theFilters, theGroupId, false, theIncludeHistory);
	}

	BulkExportJobResults startGroupBulkExportJobAndAwaitCompletion(HashSet<String> theResourceTypes, HashSet<String> theFilters, String theGroupId) {
		return startBulkExportJobAndAwaitCompletion(BulkExportJobParameters.ExportStyle.GROUP, theResourceTypes, theFilters, theGroupId, false, false);
>>>>>>> eaa02d19
	}

	BulkExportJobResults startSystemBulkExportJobAndAwaitCompletion(Set<String> theResourceTypes, Set<String> theFilters) {
		return startBulkExportJobAndAwaitCompletion(BulkExportJobParameters.ExportStyle.SYSTEM, theResourceTypes, theFilters, null, false, false);
	}

	@SuppressWarnings("SameParameterValue")
	BulkExportJobResults startBulkExportJobAndAwaitCompletion(
		BulkExportJobParameters.ExportStyle theExportStyle,
		Set<String> theResourceTypes,
		Set<String> theFilters,
		String theGroupOrPatientId,
		boolean theMdmExpandEnabled
	) {
		return startBulkExportJobAndAwaitCompletion(theExportStyle, theResourceTypes, theFilters, theGroupOrPatientId, theMdmExpandEnabled, false);
	}

	@SuppressWarnings("SameParameterValue")
	BulkExportJobResults startBulkExportJobAndAwaitCompletion(
		BulkExportJobParameters.ExportStyle theExportStyle,
		Set<String> theResourceTypes,
		Set<String> theFilters,
		String theGroupOrPatientId,
		boolean theMdmExpandEnabled,
		boolean theIncludeHistory
	) {
		Parameters parameters = new Parameters();
		if (theIncludeHistory) {
			parameters.addParameter(PARAM_EXPORT_INCLUDE_HISTORY, true);
		}

		parameters.addParameter(JpaConstants.PARAM_EXPORT_OUTPUT_FORMAT, Constants.CT_FHIR_NDJSON);
		if (theFilters != null && !theFilters.isEmpty()) {
			for (String typeFilter : theFilters) {
				parameters.addParameter(
					JpaConstants.PARAM_EXPORT_TYPE_FILTER,
					typeFilter
				);
			}
		}

		if (theResourceTypes != null && !theResourceTypes.isEmpty()) {
			parameters.addParameter(
				JpaConstants.PARAM_EXPORT_TYPE,
				String.join(",", theResourceTypes)
			);
		}

		if (theMdmExpandEnabled) {
			parameters.addParameter(JpaConstants.PARAM_EXPORT_MDM, theMdmExpandEnabled);
		}


		MethodOutcome outcome;
		if (theExportStyle == BulkExportJobParameters.ExportStyle.GROUP) {

			outcome = myClient
				.operation()
				.onInstance("Group/" + theGroupOrPatientId)
				.named(ProviderConstants.OPERATION_EXPORT)
				.withParameters(parameters)
				.returnMethodOutcome()
				.withAdditionalHeader(Constants.HEADER_PREFER, Constants.HEADER_PREFER_RESPOND_ASYNC)
				.execute();
		} else if (theExportStyle == BulkExportJobParameters.ExportStyle.PATIENT) {
			//TODO add support for this actual processor.
			if (theGroupOrPatientId != null) {
				outcome = myClient
					.operation()
					.onInstance("Patient/" + theGroupOrPatientId)
					.named(ProviderConstants.OPERATION_EXPORT)
					.withParameters(parameters)
					.returnMethodOutcome()
					.withAdditionalHeader(Constants.HEADER_PREFER, Constants.HEADER_PREFER_RESPOND_ASYNC)
					.execute();
			} else {
				outcome = myClient
					.operation()
					.onType("Patient")
					.named(ProviderConstants.OPERATION_EXPORT)
					.withParameters(parameters)
					.returnMethodOutcome()
					.withAdditionalHeader(Constants.HEADER_PREFER, Constants.HEADER_PREFER_RESPOND_ASYNC)
					.execute();
			}
		} else {
			// system request
			outcome = myClient
				.operation()
				.onServer()
				.named(ProviderConstants.OPERATION_EXPORT)
				.withParameters(parameters)
				.returnMethodOutcome()
				.withAdditionalHeader(Constants.HEADER_PREFER, Constants.HEADER_PREFER_RESPOND_ASYNC)
				.execute();
		}
		assertNotNull(outcome);
		assertEquals(202, outcome.getResponseStatusCode());
		String pollLocation = null;
		for (String header : outcome.getResponseHeaders().keySet()) {
			// headers are in lowercase
			// constants are in Pascal Case
			// :(
			if (header.equalsIgnoreCase(Constants.HEADER_CONTENT_LOCATION)) {
				pollLocation = outcome.getResponseHeaders().get(header).get(0);
				break;
			}
		}
		assertNotNull(pollLocation);
		UrlUtil.UrlParts parts = UrlUtil.parseUrl(pollLocation);
		assertTrue(isNotBlank(parts.getParams()));
		Map<String, String[]> queryParams = UrlUtil.parseQueryString(parts.getParams());
		assertThat(queryParams).containsKey(JpaConstants.PARAM_EXPORT_POLL_STATUS_JOB_ID);
		String jobInstanceId = queryParams.get(JpaConstants.PARAM_EXPORT_POLL_STATUS_JOB_ID)[0];

		assertNotNull(jobInstanceId);

		myBatch2JobHelper.awaitJobCompletion(jobInstanceId, 60);

		await().atMost(300, TimeUnit.SECONDS).until(() -> myJobCoordinator.getInstance(jobInstanceId).getReport() != null);

		String report = myJobCoordinator.getInstance(jobInstanceId).getReport();
		return JsonUtil.deserialize(report, BulkExportJobResults.class);
	}

	private void verifyBulkExportResults(@SuppressWarnings("SameParameterValue") String theGroupId, HashSet<String> theFilters, List<String> theContainedList, List<String> theExcludedList) {
		BulkExportJobParameters options = new BulkExportJobParameters();
		options.setResourceTypes(Sets.newHashSet("Patient"));
		options.setGroupId("Group/" + theGroupId);
		options.setFilters(theFilters);
		options.setExportStyle(BulkExportJobParameters.ExportStyle.GROUP);
		options.setOutputFormat(Constants.CT_FHIR_NDJSON);

		JobInstanceStartRequest startRequest = new JobInstanceStartRequest();
		startRequest.setJobDefinitionId(Batch2JobDefinitionConstants.BULK_EXPORT);
		startRequest.setParameters(options);
		Batch2JobStartResponse startResponse = myJobCoordinator.startInstance(mySrd, startRequest);

		assertNotNull(startResponse);

		// Run a scheduled pass to build the export
		myBatch2JobHelper.awaitJobCompletion(startResponse.getInstanceId());

		await().until(() -> myJobCoordinator.getInstance(startResponse.getInstanceId()).getReport() != null);

		// Iterate over the files
		String report = myJobCoordinator.getInstance(startResponse.getInstanceId()).getReport();
		BulkExportJobResults results = JsonUtil.deserialize(report, BulkExportJobResults.class);
		for (Map.Entry<String, List<String>> file : results.getResourceTypeToBinaryIds().entrySet()) {
			List<String> binaryIds = file.getValue();
			assertThat(binaryIds).hasSize(1);
			for (String binaryId : binaryIds) {
				Binary binary = myBinaryDao.read(new IdType(binaryId), mySrd);
				assertEquals(Constants.CT_FHIR_NDJSON, binary.getContentType());
				String contents = new String(binary.getContent(), Constants.CHARSET_UTF8);
				ourLog.info("Next contents for type {} :\n{}", binary.getResourceType(), contents);
				for (String containedString : theContainedList) {
					assertThat(contents).contains(containedString);

				}
				for (String excludedString : theExcludedList) {
					assertThat(contents).doesNotContain(excludedString);
				}
			}
		}
	}

	private BulkExportJobResults startPatientBulkExportJobAndAwaitResults(HashSet<String> theTypes, HashSet<String> theFilters, @SuppressWarnings("SameParameterValue") String thePatientId) {
		return startBulkExportJobAndAwaitCompletion(BulkExportJobParameters.ExportStyle.PATIENT, theTypes, theFilters, thePatientId, false);
	}
}<|MERGE_RESOLUTION|>--- conflicted
+++ resolved
@@ -40,20 +40,15 @@
 import ca.uhn.fhir.util.UrlUtil;
 import com.google.common.collect.Sets;
 import jakarta.annotation.Nonnull;
-<<<<<<< HEAD
+import jakarta.annotation.Nonnull;
 import org.apache.commons.io.Charsets;
-=======
->>>>>>> eaa02d19
 import org.apache.commons.io.IOUtils;
 import org.apache.commons.lang3.StringUtils;
 import org.apache.http.Header;
 import org.apache.http.client.methods.CloseableHttpResponse;
 import org.apache.http.client.methods.HttpGet;
-<<<<<<< HEAD
 import org.hl7.fhir.instance.model.api.IBaseBundle;
-=======
 import org.assertj.core.api.AssertionsForClassTypes;
->>>>>>> eaa02d19
 import org.hl7.fhir.instance.model.api.IBaseResource;
 import org.hl7.fhir.instance.model.api.IIdType;
 import org.hl7.fhir.r4.model.Binary;
@@ -111,10 +106,13 @@
 import static org.junit.jupiter.api.Assertions.assertNotNull;
 import static org.junit.jupiter.api.Assertions.assertTrue;
 import static org.junit.jupiter.api.Assertions.fail;
-<<<<<<< HEAD
-
-=======
->>>>>>> eaa02d19
+import static org.awaitility.Awaitility.await;
+import static org.junit.jupiter.api.Assertions.assertEquals;
+import static org.junit.jupiter.api.Assertions.assertFalse;
+import static org.junit.jupiter.api.Assertions.assertNotNull;
+import static org.junit.jupiter.api.Assertions.assertTrue;
+import static org.junit.jupiter.api.Assertions.fail;
+
 
 
 public class BulkExportUseCaseTest extends BaseResourceProviderR4Test {
@@ -1564,7 +1562,93 @@
 	class IncludeHistoryTests {
 
 		@Test
-<<<<<<< HEAD
+		public void testPatientBulkExport() {
+			myStorageSettings.setIndexMissingFields(JpaStorageSettings.IndexEnabledEnum.ENABLED);
+
+			// versions list size indicate number of patients to create
+			Map<String, Set<String>> patientVersionsMap = createPatientsWithHistory(List.of(2, 3, 5, 2, 1, 4, 2, 3, 2, 3));
+
+			BulkExportJobParameters options = new BulkExportJobParameters();
+			options.setResourceTypes(Sets.newHashSet("Patient"));
+			options.setExportStyle(BulkExportJobParameters.ExportStyle.PATIENT);
+			options.setIncludeHistory(true);
+			options.setOutputFormat(Constants.CT_FHIR_NDJSON);
+
+			JobInstanceStartRequest startRequest = new JobInstanceStartRequest();
+			startRequest.setJobDefinitionId(Batch2JobDefinitionConstants.BULK_EXPORT);
+			startRequest.setParameters(options);
+			Batch2JobStartResponse job = myJobCoordinator.startInstance(mySrd, startRequest);
+			myBatch2JobHelper.awaitJobCompletion(job.getInstanceId(), 60);
+			ourLog.debug("Job status after awaiting - {}", myJobCoordinator.getInstance(job.getInstanceId()).getStatus());
+			waitForCompletion(job);
+
+			Map<String, Set<String>> exportedPatientVersionsMap = extractExportedResourceVersionsByTypeMap(job).get("Patient");
+			assertThat(exportedPatientVersionsMap).isEqualTo(patientVersionsMap);
+		}
+
+		@Test
+		public void testGroupBulkExportMultipleResourceTypes() {
+			Patient patient = new Patient();
+			patient.setId("PING1");
+			patient.setGender(Enumerations.AdministrativeGender.FEMALE);
+			patient.setActive(true);
+			myClient.update().resource(patient).execute();
+
+			//Other patient not in group
+			Patient patient2 = new Patient();
+			patient2.setId("PONG2");
+			patient2.setGender(Enumerations.AdministrativeGender.FEMALE);
+			patient2.setActive(true);
+			myClient.update().resource(patient2).execute();
+
+			Group group = new Group();
+			group.setId("Group/G2");
+			group.setActive(true);
+			group.addMember().getEntity().setReference("Patient/PING1");
+			myClient.update().resource(group).execute();
+
+			// versions list size indicate number of resources to create
+			Map<String, Set<String>> observationVersionsMap = createObservationWithHistory(3, "Patient/PING1");
+			// observations which versions should not be included (to validate history id filtering)
+			createObservationWithHistory(3, "Patient/PONG2");
+
+			Map<String, Set<String>> coverageVersionsMap = createCoverageWithHistory(2, "Patient/PING1");
+			// coverages which versions should not be included (to validate history id filtering)
+			createCoverageWithHistory(2, "Patient/PONG2");
+
+			HashSet<String> resourceTypes = Sets.newHashSet("Observation", "Coverage");
+			BulkExportJobResults bulkExportJobResults = startGroupBulkExportJobAndAwaitCompletionForHistory(resourceTypes, new HashSet<>(), "G2", true);
+
+			Map<String, Map<String, Set<String>>> typeToResourceVersionsMap = convertJobResultsToResourceVersionMap(bulkExportJobResults);
+			assertThat(typeToResourceVersionsMap.get("Observation")).isEqualTo(observationVersionsMap);
+			assertThat(typeToResourceVersionsMap.get("Coverage")).isEqualTo(coverageVersionsMap);
+		}
+
+		@Test
+		public void testSystemBulkExport() {
+			// versions list size indicate number of patients to create
+			Map<String, Set<String>> patientVersionsMap = createPatientsWithHistory(List.of(3, 5, 2, 1, 2));
+
+			BulkExportJobParameters options = new BulkExportJobParameters();
+			options.setResourceTypes(Collections.singleton("Patient"));
+			options.setFilters(Collections.emptySet());
+			options.setExportStyle(BulkExportJobParameters.ExportStyle.SYSTEM);
+			options.setIncludeHistory(true);
+			options.setOutputFormat(Constants.CT_FHIR_NDJSON);
+
+			JobInstanceStartRequest startRequest = new JobInstanceStartRequest();
+			startRequest.setJobDefinitionId(Batch2JobDefinitionConstants.BULK_EXPORT);
+			startRequest.setParameters(options);
+			Batch2JobStartResponse job = myJobCoordinator.startInstance(mySrd, startRequest);
+			myBatch2JobHelper.awaitJobCompletion(job.getInstanceId(), 60);
+			ourLog.debug("Job status after awaiting - {}", myJobCoordinator.getInstance(job.getInstanceId()).getStatus());
+			waitForCompletion(job);
+
+			Map<String, Set<String>> exportedPatientVersionsMap = extractExportedResourceVersionsByTypeMap(job).get("Patient");
+			assertThat(exportedPatientVersionsMap).isEqualTo(patientVersionsMap);
+		}
+
+		@Test
 		public void groupExport_withMdmEnabled_returnsLinkedResources() {
 			// setup
 			createAndSetMdmSettingsForEidMatchOnly();
@@ -1606,20 +1690,72 @@
 		}
 
 		@Test
-		void testGroupExportWithMdmEnabled_EidMatchOnly() {
-			createAndSetMdmSettingsForEidMatchOnly();
-			setupForMdmGroupExport();
-=======
-		public void testPatientBulkExport() {
-			myStorageSettings.setIndexMissingFields(JpaStorageSettings.IndexEnabledEnum.ENABLED);
-
-			// versions list size indicate number of patients to create
-			Map<String, Set<String>> patientVersionsMap = createPatientsWithHistory(List.of(2, 3, 5, 2, 1, 4, 2, 3, 2, 3));
-
+		public void testSystemBulkExport_withResourcesExceedingPageSizes() {
+			// given
+
+			int exportFileMaxCapacity = 27;
+			int initialExportFileMaxCapacity = myStorageSettings.getBulkExportFileMaximumCapacity();
+			myStorageSettings.setBulkExportFileMaximumCapacity(exportFileMaxCapacity);
+
+			try {
+				int patientCount = 100;
+				int versionCount = 10;
+				Map<String, Set<String>> patientVersionsMap = createPatientsWithHistory(patientCount, versionCount);
+				// validate test data
+				assertThat(patientVersionsMap).hasSize(patientCount);
+				int totalVersions = patientVersionsMap.values().stream().mapToInt(Set::size).sum();
+				assertThat(totalVersions).isEqualTo(patientCount * versionCount);
+
+				BulkExportJobParameters options = new BulkExportJobParameters();
+				options.setResourceTypes(Collections.singleton("Patient"));
+				options.setFilters(Collections.emptySet());
+				options.setExportStyle(BulkExportJobParameters.ExportStyle.SYSTEM);
+				options.setIncludeHistory(true);
+				options.setOutputFormat(Constants.CT_FHIR_NDJSON);
+
+				// when
+
+				JobInstanceStartRequest startRequest = new JobInstanceStartRequest();
+				startRequest.setJobDefinitionId(Batch2JobDefinitionConstants.BULK_EXPORT);
+				startRequest.setParameters(options);
+				Batch2JobStartResponse job = myJobCoordinator.startInstance(mySrd, startRequest);
+				myBatch2JobHelper.awaitJobCompletion(job.getInstanceId(), 60);
+				ourLog.debug("Job status after awaiting - {}", myJobCoordinator.getInstance(job.getInstanceId()).getStatus());
+				waitForCompletion(job);
+
+				// then
+
+				Map<String, Set<String>> exportedPatientVersionsMap = extractExportedResourceVersionsByTypeMap(job).get("Patient");
+				assertThat(exportedPatientVersionsMap).isEqualTo(patientVersionsMap);
+
+				String report = myJobCoordinator.getInstance(job.getInstanceId()).getReport();
+				BulkExportJobResults results = JsonUtil.deserialize(report, BulkExportJobResults.class);
+				int expectedExportOutputFiles = (int) Math.ceil((double) patientCount * versionCount / exportFileMaxCapacity);
+				assertThat(results.getResourceTypeToBinaryIds().get("Patient")).hasSize(expectedExportOutputFiles);
+
+			} finally {
+				myStorageSettings.setBulkExportFileMaximumCapacity(initialExportFileMaxCapacity);
+			}
+		}
+
+		@Test
+		public void testShouldIncludeOnlyCurrentVersions() {
+			// Given - Create a patient with multiple versions
+			Patient patient = new Patient();
+			patient.setId("Patient-NoHistory-Test");
+			patient.addName().setFamily("InitialVersion");
+			myClient.update().resource(patient).execute();
+
+			// Update the patient to create version 2
+			patient.getNameFirstRep().setFamily("FinalVersion");
+			MethodOutcome aa = myClient.update().resource(patient).execute();
+			String expectedExportedPatientVersionId = aa.getResource().getIdElement().getValueAsString();
+
+			// When - Start bulk export without _includeHistory parameter (default behavior)
 			BulkExportJobParameters options = new BulkExportJobParameters();
-			options.setResourceTypes(Sets.newHashSet("Patient"));
-			options.setExportStyle(BulkExportJobParameters.ExportStyle.PATIENT);
-			options.setIncludeHistory(true);
+			options.setResourceTypes(Collections.singleton("Patient"));
+			options.setFilters(Collections.emptySet());
+			options.setExportStyle(BulkExportJobParameters.ExportStyle.SYSTEM);
 			options.setOutputFormat(Constants.CT_FHIR_NDJSON);
 
 			JobInstanceStartRequest startRequest = new JobInstanceStartRequest();
@@ -1631,86 +1767,275 @@
 			waitForCompletion(job);
 
 			Map<String, Set<String>> exportedPatientVersionsMap = extractExportedResourceVersionsByTypeMap(job).get("Patient");
-			assertThat(exportedPatientVersionsMap).isEqualTo(patientVersionsMap);
-		}
-
-		@Test
-		public void testGroupBulkExportMultipleResourceTypes() {
-			Patient patient = new Patient();
-			patient.setId("PING1");
-			patient.setGender(Enumerations.AdministrativeGender.FEMALE);
-			patient.setActive(true);
-			myClient.update().resource(patient).execute();
-
-			//Other patient not in group
-			Patient patient2 = new Patient();
-			patient2.setId("PONG2");
-			patient2.setGender(Enumerations.AdministrativeGender.FEMALE);
-			patient2.setActive(true);
-			myClient.update().resource(patient2).execute();
-
-			Group group = new Group();
-			group.setId("Group/G2");
-			group.setActive(true);
-			group.addMember().getEntity().setReference("Patient/PING1");
-			myClient.update().resource(group).execute();
-
-			// versions list size indicate number of resources to create
-			Map<String, Set<String>> observationVersionsMap = createObservationWithHistory(3, "Patient/PING1");
-			// observations which versions should not be included (to validate history id filtering)
-			createObservationWithHistory(3, "Patient/PONG2");
->>>>>>> eaa02d19
-
-			Map<String, Set<String>> coverageVersionsMap = createCoverageWithHistory(2, "Patient/PING1");
-			// coverages which versions should not be included (to validate history id filtering)
-			createCoverageWithHistory(2, "Patient/PONG2");
-
-			HashSet<String> resourceTypes = Sets.newHashSet("Observation", "Coverage");
-			BulkExportJobResults bulkExportJobResults = startGroupBulkExportJobAndAwaitCompletionForHistory(resourceTypes, new HashSet<>(), "G2", true);
-
-			Map<String, Map<String, Set<String>>> typeToResourceVersionsMap = convertJobResultsToResourceVersionMap(bulkExportJobResults);
-			assertThat(typeToResourceVersionsMap.get("Observation")).isEqualTo(observationVersionsMap);
-			assertThat(typeToResourceVersionsMap.get("Coverage")).isEqualTo(coverageVersionsMap);
-		}
-
-<<<<<<< HEAD
+
+			// validate only current patient version was exported
+			assertThat(exportedPatientVersionsMap.values()).containsOnly(Set.of(expectedExportedPatientVersionId));
+
+		}
+
+		@Test
+		void test_includeHistoryParameter_defaultsToFalse() {
+			// Given
+			BulkExportJobParametersBuilder builder = new BulkExportJobParametersBuilder();
+
+			// When
+			BulkExportJobParameters parameters = builder.build();
+
+			// Then
+			assertFalse(parameters.isIncludeHistory());
+		}
+
+		@Test
+		void testBulkExportJobParametersBuilder_includeHistoryParameter_setsToTrue() {
+			// Given
+			BulkExportJobParametersBuilder builder = new BulkExportJobParametersBuilder();
+			BooleanType includeHistoryParam = new BooleanType(true);
+
+			// When
+			BulkExportJobParameters parameters = builder.includeHistory(includeHistoryParam).build();
+
+			// Then
+			assertTrue(parameters.isIncludeHistory());
+		}
+
+		@Test
+		void testBulkExportJobParametersBuilder_includeHistoryParameter_setsToFalse() {
+			// Given
+			BulkExportJobParametersBuilder builder = new BulkExportJobParametersBuilder();
+			BooleanType includeHistoryParam = new BooleanType(false);
+
+			// When
+			BulkExportJobParameters parameters = builder.includeHistory(includeHistoryParam).build();
+
+			// Then
+			assertFalse(parameters.isIncludeHistory());
+		}
+
+		@Test
+		void testBulkExportJobParametersBuilder_includeHistoryParameter_handlesNullParameter() {
+			// Given
+			BulkExportJobParametersBuilder builder = new BulkExportJobParametersBuilder();
+
+			// When
+			BulkExportJobParameters parameters = builder.includeHistory(null).build();
+
+			// Then
+			assertFalse(parameters.isIncludeHistory());
+		}
+
+	}
+
+
+	private Map<String, Map<String, Set<String>>> convertJobResultsToResourceVersionMap(BulkExportJobResults theBulkExportJobResults) {
+		Map<String, List<IBaseResource>> exportedResourcesByType = convertJobResultsToResources(theBulkExportJobResults);
+
+		Map<String, Map<String, Set<String>>> retVal = new HashMap<>();
+
+		for (Map.Entry<String, List<IBaseResource>> resourcesOfTypeEntry : exportedResourcesByType.entrySet()) {
+			retVal.put(
+				resourcesOfTypeEntry.getKey(),
+				resourcesOfTypeEntry.getValue().stream().collect(Collectors.groupingBy(
+					r -> r.getIdElement().toVersionless().getValueAsString(),
+					mapping(r -> r.getIdElement().getValueAsString(), Collectors.toSet())
+				))
+			);
+		}
+
+		return retVal;
+	}
+
+	private Map<String, Set<String>> createObservationWithHistory(
+		@SuppressWarnings("SameParameterValue") int theVersionCount,
+		@SuppressWarnings("SameParameterValue") String thePatientId) {
+
+		Map<String, Set<String>> retVal = new HashMap<>();
+
+		IIdType id = createObservation(List.of(
+			withResourcePrimitiveAttribute("valueString", "version-1"),
+			withReference("subject", thePatientId)));
+
+		Set<String> versionIds = new HashSet<>();
+		retVal.put(id.getValueAsString(), versionIds);
+
+		// create indicated additional versions
+
+		int additionalVersionCount = theVersionCount - 1;
+		IIdType lastVersonId = myObservationDao.read(id, mySrd).getIdElement();
+		versionIds.add(lastVersonId.getValueAsString());
+
+		for (int vCount = 0; vCount < additionalVersionCount; vCount++) {
+			Parameters patch = getObservationPatch(vCount);
+			DaoMethodOutcome patchOutcome = myObservationDao.patch(lastVersonId, null, PatchTypeEnum.FHIR_PATCH_JSON, null, patch, mySrd);
+			AssertionsForClassTypes.assertThat(patchOutcome).isNotNull();
+			lastVersonId = patchOutcome.getId();
+			versionIds.add(lastVersonId.getValueAsString());
+		}
+		return retVal;
+	}
+
+	private Map<String, Set<String>> createCoverageWithHistory(
+		@SuppressWarnings("SameParameterValue") int theVersionCount,
+		@SuppressWarnings("SameParameterValue") String thePatientId) {
+
+		Map<String, Set<String>> retVal = new HashMap<>();
+
+		IIdType id = createCoverage(
+			withResourcePrimitiveAttribute("dependent", "version-1"),
+			withReference("beneficiary", thePatientId));
+
+		Set<String> versionIds = new HashSet<>();
+		retVal.put(id.getValueAsString(), versionIds);
+
+		// create indicated additional versions
+
+		int additionalVersionCount = theVersionCount - 1;
+		IIdType lastVersonId = myCoverageDao.read(id, mySrd).getIdElement();
+		versionIds.add(lastVersonId.getValueAsString());
+
+		for (int vCount = 0; vCount < additionalVersionCount; vCount++) {
+			Parameters patch = getCoveragePatch(vCount);
+			DaoMethodOutcome patchOutcome = myCoverageDao.patch(lastVersonId, null, PatchTypeEnum.FHIR_PATCH_JSON, null, patch, mySrd);
+			AssertionsForClassTypes.assertThat(patchOutcome).isNotNull();
+			lastVersonId = patchOutcome.getId();
+			versionIds.add(lastVersonId.getValueAsString());
+		}
+		return retVal;
+	}
+
+	private Parameters getObservationPatch(int theVersion) {
+		Parameters patch = new Parameters();
+		Parameters.ParametersParameterComponent op = patch.addParameter().setName("operation");
+		op.addPart().setName("type").setValue(new CodeType("replace"));
+		op.addPart().setName("path").setValue(new CodeType("Observation.value"));
+		op.addPart().setName("value").setValue(new StringType("version-" + theVersion + 1));
+		return patch;
+	}
+
+	private Parameters getCoveragePatch(int theVersion) {
+		Parameters patch = new Parameters();
+		Parameters.ParametersParameterComponent op = patch.addParameter().setName("operation");
+		op.addPart().setName("type").setValue(new CodeType("replace"));
+		op.addPart().setName("path").setValue(new CodeType("Coverage.dependent"));
+		op.addPart().setName("value").setValue(new StringType("version-" + theVersion + 1));
+		return patch;
+	}
+
+	private void waitForCompletion(Batch2JobStartResponse job) {
+		await()
+			.atMost(300, TimeUnit.SECONDS)
+			.until(() -> {
+				StatusEnum status = myJobCoordinator.getInstance(job.getInstanceId()).getStatus();
+				if (!StatusEnum.COMPLETED.equals(status)) {
+					fail("Job status was changed from COMPLETE to " + status);
+				}
+				return myJobCoordinator.getInstance(job.getInstanceId()).getReport() != null;
+			});
+	}
+
+		private Map<String, Map<String, Set<String>>> extractExportedResourceVersionsByTypeMap(Batch2JobStartResponse theJob) {
+		String report = myJobCoordinator.getInstance(theJob.getInstanceId()).getReport();
+		BulkExportJobResults results = JsonUtil.deserialize(report, BulkExportJobResults.class);
+		List<String> binaryUrls = results.getResourceTypeToBinaryIds().get("Patient");
+
+			Map<String, Map<String, Set<String>>> retVal = new HashMap<>();
+
+		IParser jsonParser = myFhirContext.newNDJsonParser();
+		for (String url : binaryUrls) {
+			Binary binary = myClient.read().resource(Binary.class).withUrl(url).execute();
+			assertEquals(Constants.CT_FHIR_NDJSON, binary.getContentType());
+			String resourceContents = new String(binary.getContent(), Constants.CHARSET_UTF8);
+
+			Bundle bundle = (Bundle) jsonParser.parseResource(resourceContents);
+			for (IBaseResource resource : BundleUtil.toListOfResources(myFhirContext, bundle)) {
+				String resourceType = resource.getIdElement().getResourceType();
+				IIdType resourceId = resource.getIdElement();
+				String resourceVersion = resource.getIdElement().getValueAsString();
+				retVal.computeIfAbsent(resourceType, k -> new HashMap<>())
+					.computeIfAbsent(
+						resourceId.getIdPart(),
+							k -> new HashSet<>()).add(resourceVersion);
+			}
+		}
+
+		return retVal;
+	}
+
+	private Parameters getPatch(int theVersion) {
+		Parameters patch = new Parameters();
+		Parameters.ParametersParameterComponent op = patch.addParameter().setName("operation");
+		op.addPart().setName("type").setValue(new CodeType("replace"));
+		op.addPart().setName("path").setValue(new CodeType("Patient.name.given"));
+		op.addPart().setName("value").setValue(new StringType("given-v" + theVersion + 1));
+		return patch;
+	}
+
+	/**
+	 * Create the indicated number of patients with the indicated number of total versions each
+	 */
+	private Map<String, Set<String>> createPatientsWithHistory(
+		@SuppressWarnings("SameParameterValue") int thePatientCount, @SuppressWarnings("SameParameterValue") int theVersionCount) {
+
+		List<Integer> versionCounts = IntStream.range(0, thePatientCount).mapToObj(i -> theVersionCount).toList();
+		return createPatientsWithHistory(versionCounts);
+	}
+
+	private Map<String, Set<String>> createPatientsWithHistory(List<Integer> versionCounts) {
+			Map<String, Set<String>> retVal = new HashMap<>();
+
+		for (Integer theVersionCount : versionCounts) {
+			IIdType id = createPatient();
+				Set<String> patientVersionIds = new HashSet<>();
+			retVal.put(id.getIdPart(), patientVersionIds);
+
+			// create indicated additional versions
+
+			int patientAdditionalVersionCount = theVersionCount - 1;
+			IIdType lastVersonId = id;
+			patientVersionIds.add(lastVersonId.getValueAsString());
+
+			for (int vCount = 0; vCount < patientAdditionalVersionCount; vCount++) {
+				Parameters patch = getPatch(vCount);
+				DaoMethodOutcome patchOutcome = myPatientDao.patch(lastVersonId, null, PatchTypeEnum.FHIR_PATCH_JSON, null, patch, mySrd);
+				AssertionsForClassTypes.assertThat(patchOutcome).isNotNull();
+				lastVersonId = patchOutcome.getId();
+				patientVersionIds.add(lastVersonId.getValueAsString());
+			}
+		}
+		return retVal;
+	}
+
+	private IIdType createPatient() {
+		Patient p = new Patient();
+		p.addName()
+			.setGiven(List.of(new StringType("given")))
+			.setFamily("lastname");
+		return myPatientDao.create(p, mySrd).getId();
+	}
+
+	@Test
+	void testGroupExportWithMdmEnabled_EidMatchOnly() {
+
+		createAndSetMdmSettingsForEidMatchOnly();
+		BundleBuilder bb = new BundleBuilder(myFhirContext);
+		void testGroupExportWithMdmEnabled_EidMatchOnly() {
+			createAndSetMdmSettingsForEidMatchOnly();
+			setupForMdmGroupExport();
+
+			BulkExportJobResults bulkExportJobResults = startGroupBulkExportJobAndAwaitCompletion(new HashSet<>(), new HashSet<>(), "mdm-group", true);
+			Map<String, List<IBaseResource>> exportedResourcesMap = convertJobResultsToResources(bulkExportJobResults);
+
+			assertThat(exportedResourcesMap.keySet()).hasSize(3);
+			List<IBaseResource> exportedGroups = exportedResourcesMap.get("Group");
+			assertResourcesIds(exportedGroups, "Group/mdm-group");
+
+			List<IBaseResource> exportedPatients = exportedResourcesMap.get("Patient");
+			assertResourcesIds(exportedPatients, "Patient/pat-1", "Patient/pat-2");
+
 			List<IBaseResource> exportedObservations = exportedResourcesMap.get("Observation");
 			assertResourcesIds(exportedObservations, "Observation/obs-1", "Observation/obs-2");
-=======
-		@Test
-		public void testSystemBulkExport() {
-			// versions list size indicate number of patients to create
-			Map<String, Set<String>> patientVersionsMap = createPatientsWithHistory(List.of(3, 5, 2, 1, 2));
-
-			BulkExportJobParameters options = new BulkExportJobParameters();
-			options.setResourceTypes(Collections.singleton("Patient"));
-			options.setFilters(Collections.emptySet());
-			options.setExportStyle(BulkExportJobParameters.ExportStyle.SYSTEM);
-			options.setIncludeHistory(true);
-			options.setOutputFormat(Constants.CT_FHIR_NDJSON);
-
-			JobInstanceStartRequest startRequest = new JobInstanceStartRequest();
-			startRequest.setJobDefinitionId(Batch2JobDefinitionConstants.BULK_EXPORT);
-			startRequest.setParameters(options);
-			Batch2JobStartResponse job = myJobCoordinator.startInstance(mySrd, startRequest);
-			myBatch2JobHelper.awaitJobCompletion(job.getInstanceId(), 60);
-			ourLog.debug("Job status after awaiting - {}", myJobCoordinator.getInstance(job.getInstanceId()).getStatus());
-			waitForCompletion(job);
-
-			Map<String, Set<String>> exportedPatientVersionsMap = extractExportedResourceVersionsByTypeMap(job).get("Patient");
-			assertThat(exportedPatientVersionsMap).isEqualTo(patientVersionsMap);
->>>>>>> eaa02d19
-		}
-
-		@Test
-		public void testSystemBulkExport_withResourcesExceedingPageSizes() {
-			// given
-
-			int exportFileMaxCapacity = 27;
-			int initialExportFileMaxCapacity = myStorageSettings.getBulkExportFileMaximumCapacity();
-			myStorageSettings.setBulkExportFileMaximumCapacity(exportFileMaxCapacity);
-
-<<<<<<< HEAD
+		}
+
+
 		private void restoreMdmSettingsToDefault() {
 			myMdmExpandersHolder.setMdmSettings(new MdmSettings(myMdmRulesValidator));
 		}
@@ -1760,393 +2085,11 @@
 
 		Bundle b = (Bundle) bb.getBundle();
 		myClient.transaction().withBundle(b).execute();
-=======
-			try {
-				int patientCount = 100;
-				int versionCount = 10;
-				Map<String, Set<String>> patientVersionsMap = createPatientsWithHistory(patientCount, versionCount);
-				// validate test data
-				assertThat(patientVersionsMap).hasSize(patientCount);
-				int totalVersions = patientVersionsMap.values().stream().mapToInt(Set::size).sum();
-				assertThat(totalVersions).isEqualTo(patientCount * versionCount);
-
-				BulkExportJobParameters options = new BulkExportJobParameters();
-				options.setResourceTypes(Collections.singleton("Patient"));
-				options.setFilters(Collections.emptySet());
-				options.setExportStyle(BulkExportJobParameters.ExportStyle.SYSTEM);
-				options.setIncludeHistory(true);
-				options.setOutputFormat(Constants.CT_FHIR_NDJSON);
-
-				// when
-
-				JobInstanceStartRequest startRequest = new JobInstanceStartRequest();
-				startRequest.setJobDefinitionId(Batch2JobDefinitionConstants.BULK_EXPORT);
-				startRequest.setParameters(options);
-				Batch2JobStartResponse job = myJobCoordinator.startInstance(mySrd, startRequest);
-				myBatch2JobHelper.awaitJobCompletion(job.getInstanceId(), 60);
-				ourLog.debug("Job status after awaiting - {}", myJobCoordinator.getInstance(job.getInstanceId()).getStatus());
-				waitForCompletion(job);
-
-				// then
-
-				Map<String, Set<String>> exportedPatientVersionsMap = extractExportedResourceVersionsByTypeMap(job).get("Patient");
-				assertThat(exportedPatientVersionsMap).isEqualTo(patientVersionsMap);
-
-				String report = myJobCoordinator.getInstance(job.getInstanceId()).getReport();
-				BulkExportJobResults results = JsonUtil.deserialize(report, BulkExportJobResults.class);
-				int expectedExportOutputFiles = (int) Math.ceil((double) patientCount * versionCount / exportFileMaxCapacity);
-				assertThat(results.getResourceTypeToBinaryIds().get("Patient")).hasSize(expectedExportOutputFiles);
-
-			} finally {
-				myStorageSettings.setBulkExportFileMaximumCapacity(initialExportFileMaxCapacity);
-			}
-		}
-
-		@Test
-		public void testShouldIncludeOnlyCurrentVersions() {
-			// Given - Create a patient with multiple versions
-			Patient patient = new Patient();
-			patient.setId("Patient-NoHistory-Test");
-			patient.addName().setFamily("InitialVersion");
-			myClient.update().resource(patient).execute();
-
-			// Update the patient to create version 2
-			patient.getNameFirstRep().setFamily("FinalVersion");
-			MethodOutcome aa = myClient.update().resource(patient).execute();
-			String expectedExportedPatientVersionId = aa.getResource().getIdElement().getValueAsString();
-
-			// When - Start bulk export without _includeHistory parameter (default behavior)
-			BulkExportJobParameters options = new BulkExportJobParameters();
-			options.setResourceTypes(Collections.singleton("Patient"));
-			options.setFilters(Collections.emptySet());
-			options.setExportStyle(BulkExportJobParameters.ExportStyle.SYSTEM);
-			options.setOutputFormat(Constants.CT_FHIR_NDJSON);
-
-			JobInstanceStartRequest startRequest = new JobInstanceStartRequest();
-			startRequest.setJobDefinitionId(Batch2JobDefinitionConstants.BULK_EXPORT);
-			startRequest.setParameters(options);
-			Batch2JobStartResponse job = myJobCoordinator.startInstance(mySrd, startRequest);
-			myBatch2JobHelper.awaitJobCompletion(job.getInstanceId(), 60);
-			ourLog.debug("Job status after awaiting - {}", myJobCoordinator.getInstance(job.getInstanceId()).getStatus());
-			waitForCompletion(job);
-
-			Map<String, Set<String>> exportedPatientVersionsMap = extractExportedResourceVersionsByTypeMap(job).get("Patient");
-
-			// validate only current patient version was exported
-			assertThat(exportedPatientVersionsMap.values()).containsOnly(Set.of(expectedExportedPatientVersionId));
-
-		}
-
-		@Test
-		void test_includeHistoryParameter_defaultsToFalse() {
-			// Given
-			BulkExportJobParametersBuilder builder = new BulkExportJobParametersBuilder();
-
-			// When
-			BulkExportJobParameters parameters = builder.build();
-
-			// Then
-			assertFalse(parameters.isIncludeHistory());
-		}
-
-		@Test
-		void testBulkExportJobParametersBuilder_includeHistoryParameter_setsToTrue() {
-			// Given
-			BulkExportJobParametersBuilder builder = new BulkExportJobParametersBuilder();
-			BooleanType includeHistoryParam = new BooleanType(true);
-
-			// When
-			BulkExportJobParameters parameters = builder.includeHistory(includeHistoryParam).build();
-
-			// Then
-			assertTrue(parameters.isIncludeHistory());
-		}
-
-		@Test
-		void testBulkExportJobParametersBuilder_includeHistoryParameter_setsToFalse() {
-			// Given
-			BulkExportJobParametersBuilder builder = new BulkExportJobParametersBuilder();
-			BooleanType includeHistoryParam = new BooleanType(false);
-
-			// When
-			BulkExportJobParameters parameters = builder.includeHistory(includeHistoryParam).build();
-
-			// Then
-			assertFalse(parameters.isIncludeHistory());
-		}
-
-		@Test
-		void testBulkExportJobParametersBuilder_includeHistoryParameter_handlesNullParameter() {
-			// Given
-			BulkExportJobParametersBuilder builder = new BulkExportJobParametersBuilder();
-
-			// When
-			BulkExportJobParameters parameters = builder.includeHistory(null).build();
-
-			// Then
-			assertFalse(parameters.isIncludeHistory());
-		}
->>>>>>> eaa02d19
 
 		return new GroupExportSetup(group, b);
 	}
 
 	public record GroupExportSetup(Group Group, Bundle BundleOfResources) {}
-
-	private void createAndSetMdmSettingsForEidMatchOnly() {
-		MdmSettings mdmSettings = new MdmSettings(myMdmRulesValidator);
-		mdmSettings.setEnabled(true);
-		mdmSettings.setMdmMode(MdmModeEnum.MATCH_ONLY);
-		MdmRulesJson rules = new MdmRulesJson();
-		rules.setMdmTypes(List.of("Patient"));
-		rules.addEnterpriseEIDSystem("Patient", TEST_PATIENT_EID_SYS);
-		mdmSettings.setMdmRules(rules);
-
-		myMdmExpandersHolder.setMdmSettings(mdmSettings);
-	}
-
-
-	private Map<String, Map<String, Set<String>>> convertJobResultsToResourceVersionMap(BulkExportJobResults theBulkExportJobResults) {
-		Map<String, List<IBaseResource>> exportedResourcesByType = convertJobResultsToResources(theBulkExportJobResults);
-
-		Map<String, Map<String, Set<String>>> retVal = new HashMap<>();
-
-		for (Map.Entry<String, List<IBaseResource>> resourcesOfTypeEntry : exportedResourcesByType.entrySet()) {
-			retVal.put(
-				resourcesOfTypeEntry.getKey(),
-				resourcesOfTypeEntry.getValue().stream().collect(Collectors.groupingBy(
-					r -> r.getIdElement().toVersionless().getValueAsString(),
-					mapping(r -> r.getIdElement().getValueAsString(), Collectors.toSet())
-				))
-			);
-		}
-
-		return retVal;
-	}
-
-	private Map<String, Set<String>> createObservationWithHistory(
-		@SuppressWarnings("SameParameterValue") int theVersionCount,
-		@SuppressWarnings("SameParameterValue") String thePatientId) {
-
-		Map<String, Set<String>> retVal = new HashMap<>();
-
-		IIdType id = createObservation(List.of(
-			withResourcePrimitiveAttribute("valueString", "version-1"),
-			withReference("subject", thePatientId)));
-
-		Set<String> versionIds = new HashSet<>();
-		retVal.put(id.getValueAsString(), versionIds);
-
-		// create indicated additional versions
-
-		int additionalVersionCount = theVersionCount - 1;
-		IIdType lastVersonId = myObservationDao.read(id, mySrd).getIdElement();
-		versionIds.add(lastVersonId.getValueAsString());
-
-		for (int vCount = 0; vCount < additionalVersionCount; vCount++) {
-			Parameters patch = getObservationPatch(vCount);
-			DaoMethodOutcome patchOutcome = myObservationDao.patch(lastVersonId, null, PatchTypeEnum.FHIR_PATCH_JSON, null, patch, mySrd);
-			AssertionsForClassTypes.assertThat(patchOutcome).isNotNull();
-			lastVersonId = patchOutcome.getId();
-			versionIds.add(lastVersonId.getValueAsString());
-		}
-		return retVal;
-	}
-
-	private Map<String, Set<String>> createCoverageWithHistory(
-		@SuppressWarnings("SameParameterValue") int theVersionCount,
-		@SuppressWarnings("SameParameterValue") String thePatientId) {
-
-		Map<String, Set<String>> retVal = new HashMap<>();
-
-		IIdType id = createCoverage(
-			withResourcePrimitiveAttribute("dependent", "version-1"),
-			withReference("beneficiary", thePatientId));
-
-		Set<String> versionIds = new HashSet<>();
-		retVal.put(id.getValueAsString(), versionIds);
-
-		// create indicated additional versions
-
-		int additionalVersionCount = theVersionCount - 1;
-		IIdType lastVersonId = myCoverageDao.read(id, mySrd).getIdElement();
-		versionIds.add(lastVersonId.getValueAsString());
-
-		for (int vCount = 0; vCount < additionalVersionCount; vCount++) {
-			Parameters patch = getCoveragePatch(vCount);
-			DaoMethodOutcome patchOutcome = myCoverageDao.patch(lastVersonId, null, PatchTypeEnum.FHIR_PATCH_JSON, null, patch, mySrd);
-			AssertionsForClassTypes.assertThat(patchOutcome).isNotNull();
-			lastVersonId = patchOutcome.getId();
-			versionIds.add(lastVersonId.getValueAsString());
-		}
-		return retVal;
-	}
-
-	private Parameters getObservationPatch(int theVersion) {
-		Parameters patch = new Parameters();
-		Parameters.ParametersParameterComponent op = patch.addParameter().setName("operation");
-		op.addPart().setName("type").setValue(new CodeType("replace"));
-		op.addPart().setName("path").setValue(new CodeType("Observation.value"));
-		op.addPart().setName("value").setValue(new StringType("version-" + theVersion + 1));
-		return patch;
-	}
-
-	private Parameters getCoveragePatch(int theVersion) {
-		Parameters patch = new Parameters();
-		Parameters.ParametersParameterComponent op = patch.addParameter().setName("operation");
-		op.addPart().setName("type").setValue(new CodeType("replace"));
-		op.addPart().setName("path").setValue(new CodeType("Coverage.dependent"));
-		op.addPart().setName("value").setValue(new StringType("version-" + theVersion + 1));
-		return patch;
-	}
-
-	private void waitForCompletion(Batch2JobStartResponse job) {
-		await()
-			.atMost(300, TimeUnit.SECONDS)
-			.until(() -> {
-				StatusEnum status = myJobCoordinator.getInstance(job.getInstanceId()).getStatus();
-				if (!StatusEnum.COMPLETED.equals(status)) {
-					fail("Job status was changed from COMPLETE to " + status);
-				}
-				return myJobCoordinator.getInstance(job.getInstanceId()).getReport() != null;
-			});
-	}
-
-		private Map<String, Map<String, Set<String>>> extractExportedResourceVersionsByTypeMap(Batch2JobStartResponse theJob) {
-		String report = myJobCoordinator.getInstance(theJob.getInstanceId()).getReport();
-		BulkExportJobResults results = JsonUtil.deserialize(report, BulkExportJobResults.class);
-		List<String> binaryUrls = results.getResourceTypeToBinaryIds().get("Patient");
-
-			Map<String, Map<String, Set<String>>> retVal = new HashMap<>();
-
-		IParser jsonParser = myFhirContext.newNDJsonParser();
-		for (String url : binaryUrls) {
-			Binary binary = myClient.read().resource(Binary.class).withUrl(url).execute();
-			assertEquals(Constants.CT_FHIR_NDJSON, binary.getContentType());
-			String resourceContents = new String(binary.getContent(), Constants.CHARSET_UTF8);
-
-			Bundle bundle = (Bundle) jsonParser.parseResource(resourceContents);
-			for (IBaseResource resource : BundleUtil.toListOfResources(myFhirContext, bundle)) {
-				String resourceType = resource.getIdElement().getResourceType();
-				IIdType resourceId = resource.getIdElement();
-				String resourceVersion = resource.getIdElement().getValueAsString();
-				retVal.computeIfAbsent(resourceType, k -> new HashMap<>())
-					.computeIfAbsent(
-						resourceId.getIdPart(),
-							k -> new HashSet<>()).add(resourceVersion);
-			}
-		}
-
-		return retVal;
-	}
-
-	private Parameters getPatch(int theVersion) {
-		Parameters patch = new Parameters();
-		Parameters.ParametersParameterComponent op = patch.addParameter().setName("operation");
-		op.addPart().setName("type").setValue(new CodeType("replace"));
-		op.addPart().setName("path").setValue(new CodeType("Patient.name.given"));
-		op.addPart().setName("value").setValue(new StringType("given-v" + theVersion + 1));
-		return patch;
-	}
-
-	/**
-	 * Create the indicated number of patients with the indicated number of total versions each
-	 */
-	private Map<String, Set<String>> createPatientsWithHistory(
-		@SuppressWarnings("SameParameterValue") int thePatientCount, @SuppressWarnings("SameParameterValue") int theVersionCount) {
-
-		List<Integer> versionCounts = IntStream.range(0, thePatientCount).mapToObj(i -> theVersionCount).toList();
-		return createPatientsWithHistory(versionCounts);
-	}
-
-	private Map<String, Set<String>> createPatientsWithHistory(List<Integer> versionCounts) {
-			Map<String, Set<String>> retVal = new HashMap<>();
-
-		for (Integer theVersionCount : versionCounts) {
-			IIdType id = createPatient();
-				Set<String> patientVersionIds = new HashSet<>();
-			retVal.put(id.getIdPart(), patientVersionIds);
-
-			// create indicated additional versions
-
-			int patientAdditionalVersionCount = theVersionCount - 1;
-			IIdType lastVersonId = id;
-			patientVersionIds.add(lastVersonId.getValueAsString());
-
-			for (int vCount = 0; vCount < patientAdditionalVersionCount; vCount++) {
-				Parameters patch = getPatch(vCount);
-				DaoMethodOutcome patchOutcome = myPatientDao.patch(lastVersonId, null, PatchTypeEnum.FHIR_PATCH_JSON, null, patch, mySrd);
-				AssertionsForClassTypes.assertThat(patchOutcome).isNotNull();
-				lastVersonId = patchOutcome.getId();
-				patientVersionIds.add(lastVersonId.getValueAsString());
-			}
-		}
-		return retVal;
-	}
-
-	private IIdType createPatient() {
-		Patient p = new Patient();
-		p.addName()
-			.setGiven(List.of(new StringType("given")))
-			.setFamily("lastname");
-		return myPatientDao.create(p, mySrd).getId();
-	}
-
-	@Test
-	void testGroupExportWithMdmEnabled_EidMatchOnly() {
-
-		createAndSetMdmSettingsForEidMatchOnly();
-		BundleBuilder bb = new BundleBuilder(myFhirContext);
-
-		//In this test, we create two patients with the same Eid value for the eid system specified in mdm rules
-		//and 2 observations referencing one of each of these patients
-		//Create a group that contains one of the patients.
-		//When we export the group, we should get both patients and the 2 observations
-		//in the export as the other patient should be mdm expanded
-		//based on having the same eid value
-		Patient pat1 = new Patient();
-		pat1.setId("pat-1");
-		pat1.addIdentifier(new Identifier().setSystem(TEST_PATIENT_EID_SYS).setValue("the-patient-eid-value"));
-		bb.addTransactionUpdateEntry(pat1);
-
-		Observation obs1 = new Observation();
-		obs1.setId("obs-1");
-		obs1.setSubject(new Reference("Patient/pat-1"));
-		bb.addTransactionUpdateEntry(obs1);
-
-		Patient pat2 = new Patient();
-		pat2.setId("pat-2");
-		pat2.addIdentifier(new Identifier().setSystem(TEST_PATIENT_EID_SYS).setValue("the-patient-eid-value"));
-		bb.addTransactionUpdateEntry(pat2);
-
-		Observation obs2 = new Observation();
-		obs2.setId("obs-2");
-		obs2.setSubject(new Reference("Patient/pat-2"));
-		bb.addTransactionUpdateEntry(obs2);
-
-		Group group = new Group();
-		group.setId("Group/mdm-group");
-		group.setActive(true);
-		group.addMember().getEntity().setReference("Patient/pat-1");
-		bb.addTransactionUpdateEntry(group);
-
-		myClient.transaction().withBundle(bb.getBundle()).execute();
-
-		BulkExportJobResults bulkExportJobResults = startGroupBulkExportJobAndAwaitCompletionForMdmExpand(new HashSet<>(), new HashSet<>(), "mdm-group", true);
-		Map<String, List<IBaseResource>> exportedResourcesMap = convertJobResultsToResources(bulkExportJobResults);
-
-		assertThat(exportedResourcesMap.keySet()).hasSize(3);
-		List<IBaseResource> exportedGroups = exportedResourcesMap.get("Group");
-		assertResourcesIds(exportedGroups, "Group/mdm-group");
-
-		List<IBaseResource> exportedPatients = exportedResourcesMap.get("Patient");
-		assertResourcesIds(exportedPatients, "Patient/pat-1", "Patient/pat-2");
-
-		List<IBaseResource> exportedObservations = exportedResourcesMap.get("Observation");
-		assertResourcesIds(exportedObservations, "Observation/obs-1", "Observation/obs-2");
-
-	}
-
 
 	private void createAndSetMdmSettingsForEidMatchOnly() {
 		MdmSettings mdmSettings = new MdmSettings(myMdmRulesValidator);
@@ -2240,10 +2183,6 @@
 		return startBulkExportJobAndAwaitCompletion(BulkExportJobParameters.ExportStyle.GROUP, theResourceTypes, theFilters, theGroupId, theMdmExpand, false);
 	}
 
-<<<<<<< HEAD
-	BulkExportJobResults startGroupBulkExportJobAndAwaitCompletion(HashSet<String> theResourceTypes, Set<String> theFilters, String theGroupId, boolean theMdmExpandEnabled) {
-		return startBulkExportJobAndAwaitCompletion(BulkExportJobParameters.ExportStyle.GROUP, theResourceTypes, theFilters, theGroupId, theMdmExpandEnabled);
-=======
 	@SuppressWarnings("SameParameterValue")
 	BulkExportJobResults startGroupBulkExportJobAndAwaitCompletionForHistory(HashSet<String> theResourceTypes, HashSet<String> theFilters, String theGroupId, boolean theIncludeHistory) {
 		return startBulkExportJobAndAwaitCompletion(BulkExportJobParameters.ExportStyle.GROUP, theResourceTypes, theFilters, theGroupId, false, theIncludeHistory);
@@ -2251,7 +2190,6 @@
 
 	BulkExportJobResults startGroupBulkExportJobAndAwaitCompletion(HashSet<String> theResourceTypes, HashSet<String> theFilters, String theGroupId) {
 		return startBulkExportJobAndAwaitCompletion(BulkExportJobParameters.ExportStyle.GROUP, theResourceTypes, theFilters, theGroupId, false, false);
->>>>>>> eaa02d19
 	}
 
 	BulkExportJobResults startSystemBulkExportJobAndAwaitCompletion(Set<String> theResourceTypes, Set<String> theFilters) {
