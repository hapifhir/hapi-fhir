package ca.uhn.fhir.jpa.dao.r4;

import ca.uhn.fhir.i18n.Msg;
import ca.uhn.fhir.jpa.api.config.JpaStorageSettings;
import ca.uhn.fhir.jpa.model.dao.JpaPid;
import ca.uhn.fhir.jpa.model.entity.ResourceHistoryTable;
import ca.uhn.fhir.jpa.model.entity.ResourceTable;
import ca.uhn.fhir.jpa.model.util.JpaConstants;
import ca.uhn.fhir.jpa.searchparam.SearchParameterMap;
import ca.uhn.fhir.jpa.test.BaseJpaR4Test;
import ca.uhn.fhir.jpa.util.TestUtil;
import ca.uhn.fhir.model.primitive.InstantDt;
import ca.uhn.fhir.rest.api.MethodOutcome;
import ca.uhn.fhir.rest.api.server.IBundleProvider;
import ca.uhn.fhir.rest.api.server.SystemRequestDetails;
import ca.uhn.fhir.rest.param.StringParam;
import ca.uhn.fhir.rest.server.exceptions.InvalidRequestException;
import ca.uhn.fhir.rest.server.exceptions.ResourceGoneException;
import ca.uhn.fhir.rest.server.exceptions.ResourceNotFoundException;
import ca.uhn.fhir.rest.server.exceptions.ResourceVersionConflictException;
import ca.uhn.fhir.rest.server.exceptions.UnprocessableEntityException;
import org.hl7.fhir.instance.model.api.IBaseResource;
import org.hl7.fhir.instance.model.api.IIdType;
import org.hl7.fhir.r4.model.CanonicalType;
import org.hl7.fhir.r4.model.Coding;
import org.hl7.fhir.r4.model.ContactPoint;
import org.hl7.fhir.r4.model.IdType;
import org.hl7.fhir.r4.model.InstantType;
import org.hl7.fhir.r4.model.Meta;
import org.hl7.fhir.r4.model.Observation;
import org.hl7.fhir.r4.model.Organization;
import org.hl7.fhir.r4.model.Patient;
import org.hl7.fhir.r4.model.Resource;
import org.junit.jupiter.api.AfterEach;
import org.junit.jupiter.api.Disabled;
import org.junit.jupiter.api.Test;

import java.util.ArrayList;
import java.util.Date;
import java.util.HashSet;
import java.util.List;
import java.util.Set;
import java.util.TimeZone;
import java.util.UUID;

import static org.hamcrest.MatcherAssert.assertThat;
import static org.hamcrest.Matchers.contains;
import static org.hamcrest.Matchers.containsInAnyOrder;
import static org.hamcrest.Matchers.containsString;
import static org.hamcrest.Matchers.endsWith;
import static org.hamcrest.Matchers.hasSize;
import static org.hamcrest.Matchers.matchesPattern;
import static org.hamcrest.Matchers.not;
import static org.junit.jupiter.api.Assertions.assertEquals;
import static org.junit.jupiter.api.Assertions.assertFalse;
import static org.junit.jupiter.api.Assertions.assertNotEquals;
import static org.junit.jupiter.api.Assertions.assertNotNull;
import static org.junit.jupiter.api.Assertions.assertTrue;
import static org.junit.jupiter.api.Assertions.fail;
import static org.mockito.ArgumentMatchers.eq;
import static org.mockito.Mockito.when;

public class FhirResourceDaoR4UpdateTest extends BaseJpaR4Test {
	private static final org.slf4j.Logger ourLog = org.slf4j.LoggerFactory.getLogger(FhirResourceDaoR4UpdateTest.class);

	@AfterEach
	public void afterResetDao() {
		myStorageSettings.setResourceMetaCountHardLimit(new JpaStorageSettings().getResourceMetaCountHardLimit());
		myStorageSettings.setIndexMissingFields(new JpaStorageSettings().getIndexMissingFields());
		myStorageSettings.setResourceServerIdStrategy(new JpaStorageSettings().getResourceServerIdStrategy());
		myStorageSettings.setResourceClientIdStrategy(new JpaStorageSettings().getResourceClientIdStrategy());
	}


	@Test
	public void testCreateWithClientAssignedId_CheckDisabledMode_AlreadyExists() {
		when(mySrd.getHeader(eq(JpaConstants.HEADER_UPSERT_EXISTENCE_CHECK))).thenReturn(JpaConstants.HEADER_UPSERT_EXISTENCE_CHECK_DISABLED);

		runInTransaction(() -> {
			Patient p = new Patient();
			p.setId("AAA");
			p.getMaritalStatus().setText("123");
			return myPatientDao.update(p, mySrd).getId().toUnqualified();
		});
		try {
			runInTransaction(() -> {
				Patient p = new Patient();
				p.setId("AAA");
				p.getMaritalStatus().setText("123");
				return myPatientDao.update(p, mySrd).getId().toUnqualified();
			});
			fail();
		} catch (ResourceVersionConflictException e) {
			assertThat(e.getMessage(), containsString("It can also happen when a request disables the Upsert Existence Check."));
		}
	}


	@Test
	public void testCreateAndUpdateWithoutRequest() {
		String methodName = "testUpdateByUrl";

		Patient p = new Patient();
		p.addIdentifier().setSystem("urn:system").setValue(methodName + "2");
		IIdType id = myPatientDao.create(p).getId().toUnqualified();

		p = new Patient();
		p.addIdentifier().setSystem("urn:system").setValue(methodName + "2");
		p.setActive(true);
		IIdType id2 = myPatientDao.create(p, "Patient?identifier=urn:system|" + methodName + "2").getId().toUnqualified();
		assertEquals(id.getValue(), id2.getValue());

		p = new Patient();
		p.setId(id);
		p.addIdentifier().setSystem("urn:system").setValue(methodName + "2");
		p.setActive(false);
		myPatientDao.update(p).getId();

		p.setActive(true);
		id2 = myPatientDao.update(p, "Patient?identifier=urn:system|" + methodName + "2").getId().toUnqualified();
		assertEquals(id.getIdPart(), id2.getIdPart());
		assertEquals("3", id2.getVersionIdPart());

		Patient newPatient = myPatientDao.read(id);
		assertEquals("1", newPatient.getIdElement().getVersionIdPart());

		newPatient = myPatientDao.read(id.toVersionless());
		assertEquals("3", newPatient.getIdElement().getVersionIdPart());

		myPatientDao.delete(id.toVersionless());

		try {
			myPatientDao.read(id.toVersionless());
			fail();
		} catch (ResourceGoneException e) {
			// nothing
		}

	}

	@Test
	public void testUpdateConditionalOnEmailParameterWithPlusSymbol() {
		IBundleProvider outcome;

		myCaptureQueriesListener.clear();
		Patient p = new Patient();
		p.addTelecom()
			.setSystem(ContactPoint.ContactPointSystem.EMAIL)
			.setValue("help-im+a@bug.com");
		myPatientDao.update(p, "Patient?email=help-im+a@bug.com");
		myCaptureQueriesListener.logSelectQueries();

		outcome = myPatientDao.search(SearchParameterMap.newSynchronous());
		assertEquals(1, outcome.sizeOrThrowNpe());

		p = new Patient();
		p.addTelecom()
			.setSystem(ContactPoint.ContactPointSystem.EMAIL)
			.setValue("help-im+a@bug.com");
		myPatientDao.update(p, "Patient?email=help-im+a@bug.com");

		outcome = myPatientDao.search(SearchParameterMap.newSynchronous());
		assertEquals(1, outcome.sizeOrThrowNpe());

	}

	@Test
	public void testUpdateConditionalOnEmailParameterWithPlusSymbolCorrectlyEscaped() {
		IBundleProvider outcome;

		myCaptureQueriesListener.clear();
		Patient p = new Patient();
		p.addTelecom()
			.setSystem(ContactPoint.ContactPointSystem.EMAIL)
			.setValue("help-im+a@bug.com");
		myPatientDao.update(p, "Patient?email=help-im%2Ba@bug.com");
		myCaptureQueriesListener.logSelectQueries();

		outcome = myPatientDao.search(SearchParameterMap.newSynchronous());
		assertEquals(1, outcome.sizeOrThrowNpe());

		p = new Patient();
		p.addTelecom()
			.setSystem(ContactPoint.ContactPointSystem.EMAIL)
			.setValue("help-im+a@bug.com");
		myPatientDao.update(p, "Patient?email=help-im%2Ba@bug.com");

		outcome = myPatientDao.search(SearchParameterMap.newSynchronous());
		assertEquals(1, outcome.sizeOrThrowNpe());

	}


	/**
	 * Just in case any hash values are missing
	 */
	@Test
	public void testCreateAndUpdateStringAndTokenWhereHashesAreNull() {
		Patient p = new Patient();
		p.addIdentifier().setSystem("sys1").setValue("val1");
		p.addName().setFamily("FAMILY1");
		IIdType id = myPatientDao.create(p).getId().toUnqualifiedVersionless();

		runInTransaction(() -> {
			myEntityManager.createQuery("UPDATE ResourceIndexedSearchParamString s SET s.myHashIdentity = null").executeUpdate();
			myEntityManager.createQuery("UPDATE ResourceIndexedSearchParamString s SET s.myHashExact = null").executeUpdate();
			myEntityManager.createQuery("UPDATE ResourceIndexedSearchParamString s SET s.myHashNormalizedPrefix = null").executeUpdate();
			myEntityManager.createQuery("UPDATE ResourceIndexedSearchParamToken s SET s.myHashIdentity = null").executeUpdate();
			myEntityManager.createQuery("UPDATE ResourceIndexedSearchParamToken s SET s.myHashSystem = null").executeUpdate();
			myEntityManager.createQuery("UPDATE ResourceIndexedSearchParamToken s SET s.myHashValue = null").executeUpdate();
			myEntityManager.createQuery("UPDATE ResourceIndexedSearchParamToken s SET s.myHashSystemAndValue = null").executeUpdate();
		});

		p = new Patient();
		p.setId(id);
		p.addIdentifier().setSystem("sys2").setValue("val2");
		p.addName().setFamily("FAMILY2");
		myPatientDao.update(p);

		SearchParameterMap map = new SearchParameterMap();
		map.setLoadSynchronous(true);
		map.add(Patient.SP_FAMILY, new StringParam("FAMILY2"));
		Patient newPatient = (Patient) myPatientDao.search(map).getResources(0, 1).get(0);
		assertEquals("FAMILY2", newPatient.getName().get(0).getFamily());
	}

	@Test
	public void testUpdateNotModifiedDoesNotAffectDates() {
		IIdType id = runInTransaction(() -> {
			Patient p = new Patient();
			p.addIdentifier().setSystem("urn:system").setValue("2");
			return myPatientDao.create(p).getId().toUnqualified();
		});

		String createTime = runInTransaction(() -> {
			List<ResourceTable> allResources = myResourceTableDao.findAll();
			assertEquals(1, allResources.size());
			ResourceTable resourceTable = allResources.get(0);

			List<ResourceHistoryTable> allHistory = myResourceHistoryTableDao.findAll();
			assertEquals(1, allHistory.size());
			ResourceHistoryTable historyTable = allHistory.get(0);

			assertEquals(resourceTable.getUpdated().getValueAsString(), historyTable.getUpdated().getValueAsString());
			return resourceTable.getUpdated().getValueAsString();
		});

		runInTransaction(() -> {
			Patient p = new Patient();
			p.setId(id.getIdPart());
			p.addIdentifier().setSystem("urn:system").setValue("2");
			myPatientDao.update(p).getResource();
		});

		runInTransaction(() -> {
			List<ResourceTable> allResources = myResourceTableDao.findAll();
			assertEquals(1, allResources.size());
			ResourceTable resourceTable = allResources.get(0);

			List<ResourceHistoryTable> allHistory = myResourceHistoryTableDao.findAll();
			assertEquals(1, allHistory.size());
			ResourceHistoryTable historyTable = allHistory.get(0);

			assertEquals(createTime, historyTable.getUpdated().getValueAsString());
			assertEquals(createTime, resourceTable.getUpdated().getValueAsString());
		});

	}

	@Test
	public void testDuplicateProfilesIgnored() {
		String name = "testDuplicateProfilesIgnored";
		IIdType id;
		{
			Patient patient = new Patient();
			patient.addName().setFamily(name);

			List<CanonicalType> tl = new ArrayList<>();
			tl.add(new CanonicalType("http://foo/bar"));
			tl.add(new CanonicalType("http://foo/bar"));
			tl.add(new CanonicalType("http://foo/bar"));
			patient.getMeta().getProfile().addAll(tl);

			id = myPatientDao.create(patient, mySrd).getId().toUnqualifiedVersionless();
		}

		// Do a read
		{
			myCaptureQueriesListener.clear();
			Patient patient = myPatientDao.read(id, mySrd);
			myCaptureQueriesListener.logAllQueriesForCurrentThread();
			List<CanonicalType> tl = patient.getMeta().getProfile();
			assertEquals(1, tl.size());
			assertEquals("http://foo/bar", tl.get(0).getValue());
		}

	}

	@Test
	public void testDuplicateTagsOnAddTagsIgnored() {
		IIdType id;
		{
			Patient patient = new Patient();
			patient.setActive(true);
			id = myPatientDao.create(patient, mySrd).getId().toUnqualifiedVersionless();
		}

		Meta meta = new Meta();
		meta.addTag().setSystem("http://foo").setCode("bar").setDisplay("Val1");
		meta.addTag().setSystem("http://foo").setCode("bar").setDisplay("Val2");
		meta.addTag().setSystem("http://foo").setCode("bar").setDisplay("Val3");
		myPatientDao.metaAddOperation(id, meta, null);

		// Do a read
		{
			Patient patient = myPatientDao.read(id, mySrd);
			List<Coding> tl = patient.getMeta().getTag();
			assertEquals(1, tl.size());
			assertEquals("http://foo", tl.get(0).getSystem());
			assertEquals("bar", tl.get(0).getCode());
		}

	}

	@Test
	public void testDuplicateTagsOnUpdateIgnored() {
		IIdType id;
		{
			Patient patient = new Patient();
			patient.setActive(true);
			id = myPatientDao.create(patient, mySrd).getId().toUnqualifiedVersionless();
		}

		{
			Patient patient = new Patient();
			patient.setId(id.getValue());
			patient.setActive(true);
			patient.getMeta().addTag().setSystem("http://foo").setCode("bar").setDisplay("Val1");
			patient.getMeta().addTag().setSystem("http://foo").setCode("bar").setDisplay("Val2");
			patient.getMeta().addTag().setSystem("http://foo").setCode("bar").setDisplay("Val3");
			myPatientDao.update(patient, mySrd).getId().toUnqualifiedVersionless();
		}

		// Do a read on second version
		{
			Patient patient = myPatientDao.read(id, mySrd);
			List<Coding> tl = patient.getMeta().getTag();
			assertEquals(1, tl.size());
			assertEquals("http://foo", tl.get(0).getSystem());
			assertEquals("bar", tl.get(0).getCode());
		}

		// Do a read on first version
		{
			Patient patient = myPatientDao.read(id.withVersion("1"), mySrd);
			List<Coding> tl = patient.getMeta().getTag();
			assertEquals(0, tl.size());
		}

		Meta meta = new Meta();
		meta.addTag().setSystem("http://foo").setCode("bar").setDisplay("Val1");
		meta.addTag().setSystem("http://foo").setCode("bar").setDisplay("Val2");
		meta.addTag().setSystem("http://foo").setCode("bar").setDisplay("Val3");
		myPatientDao.metaAddOperation(id.withVersion("1"), meta, null);

		// Do a read on first version
		{
			Patient patient = myPatientDao.read(id.withVersion("1"), mySrd);
			List<Coding> tl = patient.getMeta().getTag();
			assertEquals(1, tl.size());
			assertEquals("http://foo", tl.get(0).getSystem());
			assertEquals("bar", tl.get(0).getCode());
		}

	}

	@Test
	public void testHardMetaCapIsEnforcedOnCreate() {
		myStorageSettings.setResourceMetaCountHardLimit(3);

		IIdType id;
		{
			Patient patient = new Patient();
			patient.getMeta().addTag().setSystem("http://foo").setCode("1");
			patient.getMeta().addTag().setSystem("http://foo").setCode("2");
			patient.getMeta().addTag().setSystem("http://foo").setCode("3");
			patient.getMeta().addTag().setSystem("http://foo").setCode("4");
			patient.setActive(true);
			try {
				id = myPatientDao.create(patient, mySrd).getId().toUnqualifiedVersionless();
				fail();
			} catch (UnprocessableEntityException e) {
				assertEquals(Msg.code(932) + "Resource contains 4 meta entries (tag/profile/security label), maximum is 3", e.getMessage());
			}
		}
	}

	@Test
	public void testHardMetaCapIsEnforcedOnMetaAdd() {
		myStorageSettings.setResourceMetaCountHardLimit(3);

		IIdType id;
		{
			Patient patient = new Patient();
			patient.setActive(true);
			id = myPatientDao.create(patient, mySrd).getId().toUnqualifiedVersionless();
		}

		{
			Meta meta = new Meta();
			meta.addTag().setSystem("http://foo").setCode("1");
			meta.addTag().setSystem("http://foo").setCode("2");
			meta.addTag().setSystem("http://foo").setCode("3");
			meta.addTag().setSystem("http://foo").setCode("4");
			try {
				myPatientDao.metaAddOperation(id, meta, null);
				fail();
			} catch (UnprocessableEntityException e) {
				assertEquals(Msg.code(932) + "Resource contains 4 meta entries (tag/profile/security label), maximum is 3", e.getMessage());
			}

		}
	}

	@Test
	public void testMultipleUpdatesWithNoChangesDoesNotResultInAnUpdateForDiscreteUpdates() {

		// First time
		Patient p = new Patient();
		p.setActive(true);
		p.setId("Patient/A");
		String id = myPatientDao.update(p).getId().getValue();
		assertThat(id, endsWith("Patient/A/_history/1"));

		// Second time should not result in an update
		p = new Patient();
		p.setActive(true);
		p.setId("Patient/A");
		id = myPatientDao.update(p).getId().getValue();
		assertThat(id, endsWith("Patient/A/_history/1"));

		// And third time should not result in an update
		p = new Patient();
		p.setActive(true);
		p.setId("Patient/A");
		id = myPatientDao.update(p).getId().getValue();
		assertThat(id, endsWith("Patient/A/_history/1"));

		myPatientDao.read(new IdType("Patient/A"));
		myPatientDao.read(new IdType("Patient/A/_history/1"));
		try {
			myPatientDao.read(new IdType("Patient/A/_history/2"));
			fail();
		} catch (ResourceNotFoundException e) {
			// good
		}
		try {
			myPatientDao.read(new IdType("Patient/A/_history/3"));
			fail();
		} catch (ResourceNotFoundException e) {
			// good
		}

		// Create one more
		p = new Patient();
		p.setActive(false);
		p.setId("Patient/A");
		id = myPatientDao.update(p).getId().getValue();
		assertThat(id, endsWith("Patient/A/_history/2"));

	}

	@Test
	public void testUpdateAndGetHistoryResource() {
		Patient patient = new Patient();
		patient.addIdentifier().setSystem("urn:system").setValue("001");
		patient.addName().setFamily("Tester").addGiven("Joe");

		MethodOutcome outcome = myPatientDao.create(patient, mySrd);
		assertNotNull(outcome.getId());
		assertFalse(outcome.getId().isEmpty());

		assertEquals("1", outcome.getId().getVersionIdPart());

		TestUtil.sleepOneClick();

		Date now = new Date();

		Patient retrieved = myPatientDao.read(outcome.getId(), mySrd);
		InstantType updated = TestUtil.getTimestamp(retrieved);
		assertTrue(updated.before(now));

		TestUtil.sleepOneClick();

		retrieved.getIdentifier().get(0).setValue("002");
		MethodOutcome outcome2 = myPatientDao.update(retrieved, mySrd);
		assertEquals(outcome.getId().getIdPart(), outcome2.getId().getIdPart());
		assertNotEquals(outcome.getId().getVersionIdPart(), outcome2.getId().getVersionIdPart());
		assertEquals("2", outcome2.getId().getVersionIdPart());

		TestUtil.sleepOneClick();
		Date now2 = new Date();

		Patient retrieved2 = myPatientDao.read(outcome.getId().toVersionless(), mySrd);

		assertEquals("2", retrieved2.getIdElement().getVersionIdPart());
		assertEquals("002", retrieved2.getIdentifier().get(0).getValue());
		InstantType updated2 = TestUtil.getTimestamp(retrieved2);
		assertTrue(updated2.after(now));
		assertTrue(updated2.before(now2));

		TestUtil.sleepOneClick();

		/*
		 * Get history
		 */

		IBundleProvider historyBundle = myPatientDao.history(outcome.getId(), null, null, null, mySrd);

		assertEquals(2, historyBundle.size().intValue());

		List<IBaseResource> history = historyBundle.getResources(0, 2);

		ourLog.info("updated : {}", updated.getValueAsString());
		ourLog.info("  * Exp : {}", ((Resource) history.get(1)).getMeta().getLastUpdatedElement().getValueAsString());
		ourLog.info("updated2: {}", updated2.getValueAsString());
		ourLog.info("  * Exp : {}", ((Resource) history.get(0)).getMeta().getLastUpdatedElement().getValueAsString());

		assertEquals("1", history.get(1).getIdElement().getVersionIdPart());
		assertEquals("2", history.get(0).getIdElement().getVersionIdPart());
		assertEquals(updated.getValueAsString(), ((Resource) history.get(1)).getMeta().getLastUpdatedElement().getValueAsString());
		assertEquals("001", ((Patient) history.get(1)).getIdentifier().get(0).getValue());
		assertEquals(updated2.getValueAsString(), ((Resource) history.get(0)).getMeta().getLastUpdatedElement().getValueAsString());
		assertEquals("002", ((Patient) history.get(0)).getIdentifier().get(0).getValue());

	}

	@Test
	public void testUpdateByUrl() {
		String methodName = "testUpdateByUrl";

		Patient p = new Patient();
		p.addIdentifier().setSystem("urn:system").setValue(methodName);
		IIdType id = myPatientDao.create(p, mySrd).getId();
		ourLog.info("Created patient, got it: {}", id);

		p = new Patient();
		p.addIdentifier().setSystem("urn:system").setValue(methodName);
		p.addName().setFamily("Hello");

		myPatientDao.update(p, "Patient?identifier=urn%3Asystem%7C" + methodName, mySrd);

		p = myPatientDao.read(id.toVersionless(), mySrd);
		assertEquals(id.toVersionless(), p.getIdElement().toVersionless());
		assertNotEquals(id, p.getIdElement());
		assertThat(p.getIdElement().toString(), endsWith("/_history/2"));

	}

	@Test
	public void testUpdateConditionalByLastUpdated() throws Exception {
		String methodName = "testUpdateByUrl";

		Patient p = new Patient();
		p.addIdentifier().setSystem("urn:system").setValue(methodName + "2");
		myPatientDao.create(p, mySrd).getId();

		InstantDt start = InstantDt.withCurrentTime();
		ourLog.info("First time: {}", start.getValueAsString());
		Thread.sleep(100);

		p = new Patient();
		p.addIdentifier().setSystem("urn:system").setValue(methodName);
		IIdType id = myPatientDao.create(p, mySrd).getId();
		ourLog.info("Created patient, got ID: {}", id);

		Thread.sleep(100);

		p = new Patient();
		p.addIdentifier().setSystem("urn:system").setValue(methodName);
		p.addName().setFamily("Hello");

		String matchUrl = "Patient?_lastUpdated=gt" + start.getValueAsString();
		ourLog.info("URL is: {}", matchUrl);
		myPatientDao.update(p, matchUrl, mySrd);

		p = myPatientDao.read(id.toVersionless(), mySrd);
		assertEquals(id.toVersionless(), p.getIdElement().toVersionless());
		assertNotEquals(id, p.getIdElement());
		assertThat(p.getIdElement().toString(), endsWith("/_history/2"));

	}

	@Test
<<<<<<< HEAD
	public void testUpdateConditionalByLastUpdatedWithId() throws Exception {
		String methodName = "testUpdateByUrl";

		Patient p = new Patient();
		p.addIdentifier().setSystem("urn:system").setValue(methodName + "2");
		myPatientDao.create(p, mySrd).getId();

		InstantDt start = InstantDt.withCurrentTime();
		ourLog.info("First time: {}", start.getValueAsString());
		Thread.sleep(100);

		p = new Patient();
		p.addIdentifier().setSystem("urn:system").setValue(methodName);
		IIdType id = myPatientDao.create(p, mySrd).getId();
		ourLog.info("Created patient, got ID: {}", id);

		Thread.sleep(100);

		p = new Patient();
		p.addIdentifier().setSystem("urn:system").setValue(methodName);
		p.addName().setFamily("Hello");
		p.setId("Patient/" + methodName);

		String matchUrl = "Patient?_lastUpdated=gt" + start.getValueAsString();
		ourLog.info("URL is: {}", matchUrl);

		try {
			myPatientDao.update(p, matchUrl, mySrd);
		} catch (InvalidRequestException e) {
			assertThat(e.getMessage(), containsString("2279"));
		}
=======
	public void testUpdateResourceCreatedWithConditionalUrl_willRemoveEntryInSearchUrlTable(){
		String identifierCode = "20210427133226.4440+800";
		String matchUrl = "identifier=20210427133226.4440+800";
		Observation obs = new Observation();
		obs.addIdentifier().setValue(identifierCode);
		myObservationDao.create(obs, matchUrl, new SystemRequestDetails());
		assertThat(myResourceSearchUrlDao.findAll(), hasSize(1));

		// when
		obs.setStatus(Observation.ObservationStatus.CORRECTED);
		myObservationDao.update(obs, mySrd);

		// then
		assertThat(myResourceSearchUrlDao.findAll(), hasSize(0));
>>>>>>> fdf74500

	}

	@Test
	public void testUpdateWithoutId() {

		Patient p = new Patient();
		try {
			myPatientDao.update(p);
		} catch (InvalidRequestException e) {
			assertEquals(Msg.code(987) + "Can not update resource of type Patient as it has no ID", e.getMessage());
		}
	}

	@Test
	public void testUpdateConditionalByLastUpdatedWithWrongTimezone() throws Exception {
		TimeZone def = TimeZone.getDefault();
		try {
			TimeZone.setDefault(TimeZone.getTimeZone("GMT-0:00"));
			String methodName = "testUpdateByUrl";

			Patient p = new Patient();
			p.addIdentifier().setSystem("urn:system").setValue(methodName + "2");
			myPatientDao.create(p, mySrd).getId();

			InstantDt start = InstantDt.withCurrentTime();
			Thread.sleep(100);

			p = new Patient();
			p.addIdentifier().setSystem("urn:system").setValue(methodName);
			IIdType id = myPatientDao.create(p, mySrd).getId();
			ourLog.info("Created patient, got it: {}", id);

			Thread.sleep(100);

			p = new Patient();
			p.addIdentifier().setSystem("urn:system").setValue(methodName);
			p.addName().setFamily("Hello");

			myPatientDao.update(p, "Patient?_lastUpdated=gt" + start.getValueAsString(), mySrd);

			p = myPatientDao.read(id.toVersionless(), mySrd);
			assertEquals(id.toVersionless(), p.getIdElement().toVersionless());
			assertNotEquals(id, p.getIdElement());
			assertThat(p.getIdElement().toString(), endsWith("/_history/2"));
		} finally {
			TimeZone.setDefault(def);
		}
	}

	@Test
	public void testUpdateCreatesTextualIdIfItDoesntAlreadyExist() {
		Patient p = new Patient();
		String methodName = "testUpdateCreatesTextualIdIfItDoesntAlreadyExist";
		p.addIdentifier().setSystem("urn:system").setValue(methodName);
		p.addName().setFamily("Hello");
		p.setId("Patient/" + methodName);

		IIdType id = myPatientDao.update(p, mySrd).getId();
		assertEquals("Patient/" + methodName, id.toUnqualifiedVersionless().getValue());

		p = myPatientDao.read(id, mySrd);
		assertEquals(methodName, p.getIdentifier().get(0).getValue());
	}

	@Test
	public void testUpdateDoesntFailForUnknownIdWithNumberThenText() {
		String methodName = "testUpdateFailsForUnknownIdWithNumberThenText";
		Patient p = new Patient();
		p.setId("0" + methodName);
		p.addName().setFamily(methodName);

		myPatientDao.update(p, mySrd);
	}

	@Test
	@Disabled
	public void testUpdateIgnoresIdenticalVersions() {
		String methodName = "testUpdateIgnoresIdenticalVersions";

		Patient p1 = new Patient();
		p1.addIdentifier().setSystem("urn:system").setValue(methodName);
		p1.addName().setFamily("Tester").addGiven(methodName);
		IIdType p1id = myPatientDao.create(p1, mySrd).getId();

		IIdType p1id2 = myPatientDao.update(p1, mySrd).getId();
		assertEquals(p1id.getValue(), p1id2.getValue());

		p1.addName().addGiven("NewGiven");
		IIdType p1id3 = myPatientDao.update(p1, mySrd).getId();
		assertNotEquals(p1id.getValue(), p1id3.getValue());

	}

	@Test
	public void testUpdateMaintainsSearchParams() {
		Patient p1 = new Patient();
		p1.addIdentifier().setSystem("urn:system").setValue("testUpdateMaintainsSearchParamsDstu2AAA");
		p1.addName().setFamily("Tester").addGiven("testUpdateMaintainsSearchParamsDstu2AAA");
		IIdType p1id = myPatientDao.create(p1, mySrd).getId();

		Patient p2 = new Patient();
		p2.addIdentifier().setSystem("urn:system").setValue("testUpdateMaintainsSearchParamsDstu2BBB");
		p2.addName().setFamily("Tester").addGiven("testUpdateMaintainsSearchParamsDstu2BBB");
		myPatientDao.create(p2, mySrd).getId();

		List<JpaPid> ids = myPatientDao.searchForIds(new SearchParameterMap(Patient.SP_GIVEN, new StringParam("testUpdateMaintainsSearchParamsDstu2AAA")), null);
		assertEquals(1, ids.size());
		assertThat(JpaPid.toLongList(ids), contains(p1id.getIdPartAsLong()));

		// Update the name
		p1.getName().get(0).getGiven().get(0).setValue("testUpdateMaintainsSearchParamsDstu2BBB");
		MethodOutcome update2 = myPatientDao.update(p1, mySrd);
		IIdType p1id2 = update2.getId();

		ids = myPatientDao.searchForIds(new SearchParameterMap(Patient.SP_GIVEN, new StringParam("testUpdateMaintainsSearchParamsDstu2AAA")), null);
		assertEquals(0, ids.size());

		ids = myPatientDao.searchForIds(new SearchParameterMap(Patient.SP_GIVEN, new StringParam("testUpdateMaintainsSearchParamsDstu2BBB")), null);
		assertEquals(2, ids.size());

		// Make sure vreads work
		p1 = myPatientDao.read(p1id, mySrd);
		assertEquals("testUpdateMaintainsSearchParamsDstu2AAA", p1.getName().get(0).getGivenAsSingleString());

		p1 = myPatientDao.read(p1id2, mySrd);
		assertEquals("testUpdateMaintainsSearchParamsDstu2BBB", p1.getName().get(0).getGivenAsSingleString());

	}

	/**
	 * Per the spec, update should preserve tags and security labels but not profiles
	 */
	@Test
	public void testUpdateMaintainsTagsAndSecurityLabels() {
		String methodName = "testUpdateMaintainsTagsAndSecurityLabels";

		IIdType p1id;
		{
			Patient p1 = new Patient();
			p1.addName().setFamily(methodName);

			p1.getMeta().addTag("tag_scheme1", "tag_term1", null);
			p1.getMeta().addSecurity("sec_scheme1", "sec_term1", null);
			p1.getMeta().addProfile("http://foo1");

			p1id = myPatientDao.create(p1, mySrd).getId().toUnqualifiedVersionless();
		}
		{
			Patient p1 = new Patient();
			p1.setId(p1id.getValue());
			p1.addName().setFamily(methodName);

			p1.getMeta().addTag("tag_scheme2", "tag_term2", null);
			p1.getMeta().addSecurity("sec_scheme2", "sec_term2", null);
			p1.getMeta().addProfile("http://foo2");

			myPatientDao.update(p1, mySrd);
		}
		{
			Patient p1 = myPatientDao.read(p1id, mySrd);
			List<Coding> tagList = p1.getMeta().getTag();
			Set<String> secListValues = new HashSet<>();
			for (Coding next : tagList) {
				secListValues.add(next.getSystemElement().getValue() + "|" + next.getCodeElement().getValue());
			}
			assertThat(secListValues, containsInAnyOrder("tag_scheme1|tag_term1", "tag_scheme2|tag_term2"));
			List<Coding> secList = p1.getMeta().getSecurity();
			secListValues = new HashSet<>();
			for (Coding next : secList) {
				secListValues.add(next.getSystemElement().getValue() + "|" + next.getCodeElement().getValue());
			}
			assertThat(secListValues, containsInAnyOrder("sec_scheme1|sec_term1", "sec_scheme2|sec_term2"));
			List<CanonicalType> profileList = p1.getMeta().getProfile();
			assertEquals(1, profileList.size());
			assertEquals("http://foo2", profileList.get(0).getValueAsString()); // no foo1
		}
	}

	@Test
	public void testUpdateModifiesProfiles() {
		String name = "testUpdateModifiesProfiles";
		IIdType id;
		{
			Patient patient = new Patient();
			patient.addName().setFamily(name);

			List<CanonicalType> tl = new ArrayList<>();
			tl.add(new CanonicalType("http://foo/bar"));
			patient.getMeta().getProfile().addAll(tl);

			id = myPatientDao.create(patient, mySrd).getId().toUnqualifiedVersionless();
		}

		// Do a read
		{
			Patient patient = myPatientDao.read(id, mySrd);
			List<CanonicalType> tl = patient.getMeta().getProfile();
			assertEquals(1, tl.size());
			assertEquals("http://foo/bar", tl.get(0).getValue());
		}

		// Update
		{
			Patient patient = new Patient();
			patient.setId(id);
			patient.addName().setFamily(name);

			List<CanonicalType> tl = new ArrayList<>();
			tl.add(new CanonicalType("http://foo/baz"));
			patient.getMeta().getProfile().clear();
			patient.getMeta().getProfile().addAll(tl);

			id = myPatientDao.update(patient, mySrd).getId().toUnqualifiedVersionless();
		}

		// Do a read
		{
			Patient patient = myPatientDao.read(id, mySrd);
			List<CanonicalType> tl = patient.getMeta().getProfile();
			assertEquals(1, tl.size());
			assertEquals("http://foo/baz", tl.get(0).getValue());
		}

	}

	@Test
	public void testUpdateRejectsInvalidTypes() {
		Patient p1 = new Patient();
		p1.addIdentifier().setSystem("urn:system").setValue("testUpdateRejectsInvalidTypes");
		p1.addName().setFamily("Tester").addGiven("testUpdateRejectsInvalidTypes");
		IIdType p1id = myPatientDao.create(p1, mySrd).getId();

		Organization p2 = new Organization();
		p2.getNameElement().setValue("testUpdateRejectsInvalidTypes");
		try {
			p2.setId(new IdType("Organization/" + p1id.getIdPart()));
			myOrganizationDao.update(p2, mySrd);
			fail();
		} catch (UnprocessableEntityException e) {
			// good
		}

		try {
			p2.setId(new IdType("Patient/" + p1id.getIdPart()));
			myOrganizationDao.update(p2, mySrd);
			fail();
		} catch (InvalidRequestException e) {
			ourLog.error("Good", e);
		}

	}

	@Test
	public void testUpdateUnknownNumericIdFails() {
		Patient p = new Patient();
		p.addIdentifier().setSystem("urn:system").setValue("testCreateNumericIdFails");
		p.addName().setFamily("Hello");
		p.setId("Patient/9999999999999999");
		try {
			myPatientDao.update(p, mySrd);
			fail();
		} catch (InvalidRequestException e) {
			assertThat(e.getMessage(), containsString("Can not create resource with ID[9999999999999999], no resource with this ID exists and clients may only"));
		}
	}

	@Test
	public void testUpdateWithInvalidIdFails() {
		Patient p = new Patient();
		p.addIdentifier().setSystem("urn:system").setValue("testCreateNumericIdFails");
		p.addName().setFamily("Hello");
		p.setId("Patient/123:456");
		try {
			myPatientDao.update(p, mySrd);
			fail();
		} catch (InvalidRequestException e) {
			assertEquals(Msg.code(521) + "Can not process entity with ID[123:456], this is not a valid FHIR ID", e.getMessage());
		}
	}

	@Test
	public void testUpdateWithNoChangeDetectionDisabledUpdateUnchanged() {
		myStorageSettings.setSuppressUpdatesWithNoChange(false);

		String name = "testUpdateUnchanged";
		IIdType id1, id2;
		{
			Patient patient = new Patient();
			patient.addName().setFamily(name);
			id1 = myPatientDao.create(patient, mySrd).getId().toUnqualified();
		}

		// Update
		{
			Patient patient = new Patient();
			patient.setId(id1);
			patient.addName().setFamily(name);
			id2 = myPatientDao.update(patient, mySrd).getId().toUnqualified();
		}

		assertNotEquals(id1.getValue(), id2.getValue());
	}

	@Test
	public void testUpdateWithNoChangeDetectionUpdateTagAdded() {
		String name = "testUpdateUnchanged";
		IIdType id1, id2;
		{
			Patient patient = new Patient();
			patient.addName().setFamily(name);
			id1 = myPatientDao.create(patient, mySrd).getId().toUnqualified();
		}

		// Update
		{
			Patient patient = new Patient();
			patient.getMeta().addTag().setCode("CODE");
			patient.setId(id1);
			patient.addName().setFamily(name);
			id2 = myPatientDao.update(patient, mySrd).getId().toUnqualified();
		}

		assertNotEquals(id1.getValue(), id2.getValue());
	}

	@Test
	public void testUpdateWithNoChangeDetectionUpdateTagMetaRemoved() {
		String name = "testUpdateUnchanged";
		IIdType id1, id2;
		{
			Patient patient = new Patient();
			patient.getMeta().addTag().setCode("CODE");
			patient.addName().setFamily(name);
			id1 = myPatientDao.create(patient, mySrd).getId().toUnqualified();
		}

		Meta meta = new Meta();
		meta.addTag().setCode("CODE");
		myPatientDao.metaDeleteOperation(id1, meta, null);

		meta = myPatientDao.metaGetOperation(Meta.class, id1, null);
		assertEquals(0, meta.getTag().size());

		// Update
		{
			Patient patient = new Patient();
			patient.setId(id1);
			patient.addName().setFamily(name);
			id2 = myPatientDao.update(patient, mySrd).getId().toUnqualified();
		}

		assertEquals(id1.getValue(), id2.getValue());

		meta = myPatientDao.metaGetOperation(Meta.class, id2, null);
		assertEquals(0, meta.getTag().size());
	}

	@Test
	public void testUpdateWithNoChangeDetectionUpdateTagNoChange() {
		String name = "testUpdateUnchanged";
		IIdType id1, id2;
		{
			Patient patient = new Patient();
			patient.addName().setFamily(name);
			id1 = myPatientDao.create(patient, mySrd).getId().toUnqualified();
		}

		// Add tag
		Meta meta = new Meta();
		meta.addTag().setCode("CODE");
		myPatientDao.metaAddOperation(id1, meta, null);

		// Update with tag
		{
			Patient patient = new Patient();
			patient.getMeta().addTag().setCode("CODE");
			patient.setId(id1);
			patient.addName().setFamily(name);
			id2 = myPatientDao.update(patient, mySrd).getId().toUnqualified();
		}

		assertEquals(id1.getValue(), id2.getValue());

		meta = myPatientDao.metaGetOperation(Meta.class, id2, null);
		assertEquals(1, meta.getTag().size());
		assertEquals("CODE", meta.getTag().get(0).getCode());
	}

	@Test
	public void testUpdateWithNoChangeDetectionUpdateTagRemoved() {
		String name = "testUpdateUnchanged";
		IIdType id1, id2;
		{
			Patient patient = new Patient();
			patient.getMeta().addTag().setCode("CODE");
			patient.addName().setFamily(name);
			id1 = myPatientDao.create(patient, mySrd).getId().toUnqualified();
		}

		// Update
		{
			Patient patient = new Patient();
			patient.setId(id1);
			patient.addName().setFamily(name);
			id2 = myPatientDao.update(patient, mySrd).getId().toUnqualified();
		}

		assertEquals(id1.getValue(), id2.getValue());

		Meta meta = myPatientDao.metaGetOperation(Meta.class, id2, null);
		assertEquals(1, meta.getTag().size());
		assertEquals("CODE", meta.getTag().get(0).getCode());
	}

	@Test
	public void testUpdateWithNoChangeDetectionUpdateUnchanged() {
		String name = "testUpdateUnchanged";
		IIdType id1, id2;
		{
			Patient patient = new Patient();
			patient.addName().setFamily(name);
			id1 = myPatientDao.create(patient, mySrd).getId().toUnqualified();
		}

		// Update
		{
			Patient patient = new Patient();
			patient.setId(id1);
			patient.addName().setFamily(name);
			id2 = myPatientDao.update(patient, mySrd).getId().toUnqualified();
		}

		assertEquals(id1.getValue(), id2.getValue());
	}

	@Test
	public void testUpdateWithNumericIdFails() {
		Patient p = new Patient();
		p.addIdentifier().setSystem("urn:system").setValue("testCreateNumericIdFails");
		p.addName().setFamily("Hello");
		p.setId("Patient/123");
		try {
			myPatientDao.update(p, mySrd);
			fail();
		} catch (InvalidRequestException e) {
			assertThat(e.getMessage(), containsString("clients may only assign IDs which contain at least one non-numeric"));
		}
	}

	@Test
	public void testUpdateWithNumericThenTextIdSucceeds() {
		Patient p = new Patient();
		p.addIdentifier().setSystem("urn:system").setValue("testCreateNumericIdFails");
		p.addName().setFamily("Hello");
		p.setId("Patient/123abc");
		IIdType id = myPatientDao.update(p, mySrd).getId();
		assertEquals("123abc", id.getIdPart());
		assertEquals("1", id.getVersionIdPart());

		p = myPatientDao.read(id.toUnqualifiedVersionless(), mySrd);
		assertEquals("Patient/123abc", p.getIdElement().toUnqualifiedVersionless().getValue());
		assertEquals("Hello", p.getName().get(0).getFamily());

	}

	@Test
	public void testUpdateWithUuidServerResourceStrategy_ClientIdNotAllowed() {
		myStorageSettings.setResourceServerIdStrategy(JpaStorageSettings.IdStrategyEnum.UUID);
		myStorageSettings.setResourceClientIdStrategy(JpaStorageSettings.ClientIdStrategyEnum.NOT_ALLOWED);

		Patient p = new Patient();
		p.setId(UUID.randomUUID().toString());
		p.addName().setFamily("FAM");
		try {
			myPatientDao.update(p);
			fail();
		} catch (ResourceNotFoundException e) {
			assertThat(e.getMessage(), matchesPattern(Msg.code(959) + "No resource exists on this server resource with ID.*, and client-assigned IDs are not enabled."));
		}

	}



}<|MERGE_RESOLUTION|>--- conflicted
+++ resolved
@@ -592,7 +592,6 @@
 	}
 
 	@Test
-<<<<<<< HEAD
 	public void testUpdateConditionalByLastUpdatedWithId() throws Exception {
 		String methodName = "testUpdateByUrl";
 
@@ -624,7 +623,9 @@
 		} catch (InvalidRequestException e) {
 			assertThat(e.getMessage(), containsString("2279"));
 		}
-=======
+	}
+
+	@Test
 	public void testUpdateResourceCreatedWithConditionalUrl_willRemoveEntryInSearchUrlTable(){
 		String identifierCode = "20210427133226.4440+800";
 		String matchUrl = "identifier=20210427133226.4440+800";
@@ -639,7 +640,6 @@
 
 		// then
 		assertThat(myResourceSearchUrlDao.findAll(), hasSize(0));
->>>>>>> fdf74500
 
 	}
 
