--- conflicted
+++ resolved
@@ -168,11 +168,6 @@
 
 		try {
 			BaseSubscriptionsR4Test.ourPatientProvider.waitForUpdateCount(1);
-<<<<<<< HEAD
-			fail("");
-		} catch (ConditionTimeoutException e) {
-			assertThat(BaseSubscriptionsR4Test.ourRestfulServer.getRequestContentTypes()).isEmpty();
-=======
 			if (!theIsCrossPartitionEnabled) {
 				fail("Expecting a timeout and 0 matching subscriptions and thus a timeout if cross partition is DISabled");
 			}
@@ -184,7 +179,6 @@
 				// Should have 0 matching subscription, if we get 1 update count then the test fails
 				Assertions.assertEquals(0, BaseSubscriptionsR4Test.ourRestfulServer.getRequestContentTypes().size());
 			}
->>>>>>> a91490f1
 		}
 	}
 
@@ -217,10 +211,6 @@
 
 		waitForQueueToDrain();
 		List<Observation> resourceUpdates = BaseSubscriptionsR4Test.ourObservationProvider.getResourceUpdates();
-<<<<<<< HEAD
-		assertThat(resourceUpdates).hasSize(1);
-		assertThat(resourceUpdates.get(0).getId()).isEqualTo(observationIdPartitionOne.toString());
-=======
 		if (theIsCrossPartitionEnabled) {
 			assertThat(resourceUpdates.size(), is(equalTo(2)));
 			assertThat(resourceUpdates.stream().map(Resource::getId).sorted().toList(),
@@ -229,7 +219,6 @@
 			assertThat(resourceUpdates.size(), is(equalTo(1)));
 			assertThat(resourceUpdates.get(0).getId(), is(equalTo(observationIdPartitionOne.toString())));
 		}
->>>>>>> a91490f1
 
 		String responseValue = resultParameters.getParameter().get(0).getValue().primitiveValue();
 		assertThat(responseValue).contains("Subscription triggering job submitted as JOB ID");
