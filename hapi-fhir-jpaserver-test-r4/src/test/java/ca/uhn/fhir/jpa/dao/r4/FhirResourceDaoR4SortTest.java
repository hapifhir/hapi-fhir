--- conflicted
+++ resolved
@@ -353,24 +353,12 @@
 
 		runInTransaction(() -> ourLog.info("Dates:\n * {}", myResourceIndexedSearchParamDateDao.findAll().stream().map(t -> t.toString()).collect(Collectors.joining("\n * "))));
 
-<<<<<<< HEAD
-		map = new SearchParameterMap();
-		map.setLoadSynchronous(true);
-		map.add(Observation.SP_SUBJECT, new ReferenceParam("Patient", "identifier", "PCA|PCA"));
-		map.setSort(new SortSpec("date").setOrder(SortOrderEnum.DESC));
-		myCaptureQueriesListener.clear();
-		ids = toUnqualifiedVersionlessIdValues(myObservationDao.search(map));
-		ourLog.info("IDS: {}", ids);
-		myCaptureQueriesListener.logSelectQueriesForCurrentThread();
-		assertThat(ids).as(ids.toString()).containsExactly("Observation/OBS2", "Observation/OBS1");
-=======
 		myTestDaoSearch.assertSearchFinds(
 			"chained search",
 		"Observation?subject.identifier=PCA|PCA&_sort=-date",
 			"OBS2", "OBS1"
 			);
 	}
->>>>>>> a91490f1
 
 	/**
 	 * Define a composition SP for document Bundles, and sort by it.
