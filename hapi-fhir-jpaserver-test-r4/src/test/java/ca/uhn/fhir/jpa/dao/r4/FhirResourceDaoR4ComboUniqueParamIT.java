package ca.uhn.fhir.jpa.dao.r4;

import ca.uhn.fhir.batch2.api.IJobCoordinator;
import ca.uhn.fhir.batch2.jobs.reindex.ReindexAppCtx;
import ca.uhn.fhir.batch2.jobs.reindex.ReindexJobParameters;
import ca.uhn.fhir.batch2.model.JobInstanceStartRequest;
import ca.uhn.fhir.context.ComboSearchParamType;
import ca.uhn.fhir.context.RuntimeSearchParam;
import ca.uhn.fhir.i18n.Msg;
import ca.uhn.fhir.jpa.batch.models.Batch2JobStartResponse;
import ca.uhn.fhir.jpa.model.entity.ResourceIndexedComboStringUnique;
import ca.uhn.fhir.jpa.model.entity.ResourceTable;
import ca.uhn.fhir.jpa.searchparam.SearchParameterMap;
import ca.uhn.fhir.jpa.searchparam.util.JpaParamUtil;
import ca.uhn.fhir.rest.api.server.IBundleProvider;
import ca.uhn.fhir.rest.param.DateParam;
import ca.uhn.fhir.rest.param.ReferenceParam;
import ca.uhn.fhir.rest.param.TokenAndListParam;
import ca.uhn.fhir.rest.param.TokenParam;
import ca.uhn.fhir.rest.server.exceptions.PreconditionFailedException;
import ca.uhn.fhir.rest.server.exceptions.ResourceVersionConflictException;
import ca.uhn.fhir.rest.server.exceptions.UnprocessableEntityException;
import ca.uhn.fhir.util.HapiExtensions;
import org.hl7.fhir.instance.model.api.IIdType;
import org.hl7.fhir.r4.model.BooleanType;
import org.hl7.fhir.r4.model.Bundle;
import org.hl7.fhir.r4.model.Coverage;
import org.hl7.fhir.r4.model.DateTimeType;
import org.hl7.fhir.r4.model.DateType;
import org.hl7.fhir.r4.model.Encounter;
import org.hl7.fhir.r4.model.Enumerations;
import org.hl7.fhir.r4.model.Enumerations.PublicationStatus;
import org.hl7.fhir.r4.model.IdType;
import org.hl7.fhir.r4.model.Observation;
import org.hl7.fhir.r4.model.Organization;
import org.hl7.fhir.r4.model.Patient;
import org.hl7.fhir.r4.model.Practitioner;
import org.hl7.fhir.r4.model.Reference;
import org.hl7.fhir.r4.model.SearchParameter;
import org.hl7.fhir.r4.model.ServiceRequest;
import org.junit.jupiter.api.AfterEach;
import org.junit.jupiter.api.Test;
import org.springframework.beans.factory.annotation.Autowired;
import org.springframework.transaction.TransactionStatus;
import org.springframework.transaction.support.TransactionCallbackWithoutResult;
import org.springframework.transaction.support.TransactionTemplate;

import javax.annotation.Nonnull;
import java.util.Collections;
import java.util.List;
import java.util.UUID;
import java.util.stream.Collectors;

import static ca.uhn.fhir.jpa.dao.BaseHapiFhirDao.INDEX_STATUS_INDEXED;
import static org.hamcrest.MatcherAssert.assertThat;
import static org.hamcrest.Matchers.containsInAnyOrder;
import static org.hamcrest.Matchers.containsString;
import static org.hamcrest.Matchers.either;
import static org.hamcrest.Matchers.empty;
import static org.hamcrest.Matchers.equalTo;
import static org.hamcrest.Matchers.not;
import static org.hamcrest.Matchers.stringContainsInOrder;
import static org.junit.jupiter.api.Assertions.assertEquals;
import static org.junit.jupiter.api.Assertions.assertNotNull;
import static org.junit.jupiter.api.Assertions.assertTrue;
import static org.junit.jupiter.api.Assertions.fail;

public class FhirResourceDaoR4ComboUniqueParamIT extends BaseComboParamsR4Test {

	private static final org.slf4j.Logger ourLog = org.slf4j.LoggerFactory.getLogger(FhirResourceDaoR4ComboUniqueParamIT.class);

	@Autowired
	private IJobCoordinator myJobCoordinator;

	@AfterEach
	public void purgeUniqueIndexes() {
		myResourceIndexedCompositeStringUniqueDao.deleteAll();
	}

	private void createUniqueBirthdateAndGenderSps() {
		SearchParameter sp = new SearchParameter();
		sp.setId("SearchParameter/patient-gender");
		sp.setType(Enumerations.SearchParamType.TOKEN);
		sp.setCode("gender");
		sp.setExpression("Patient.gender");
		sp.setStatus(PublicationStatus.ACTIVE);
		sp.addBase("Patient");
		mySearchParameterDao.update(sp);

		sp = new SearchParameter();
		sp.setId("SearchParameter/patient-birthdate");
		sp.setType(Enumerations.SearchParamType.DATE);
		sp.setCode("birthdate");
		sp.setExpression("Patient.birthDate");
		sp.setStatus(PublicationStatus.ACTIVE);
		sp.addBase("Patient");
		mySearchParameterDao.update(sp);

		sp = new SearchParameter();
		sp.setId("SearchParameter/patient-gender-birthdate");
		sp.setType(Enumerations.SearchParamType.COMPOSITE);
		sp.setStatus(PublicationStatus.ACTIVE);
		sp.addBase("Patient");
		sp.addComponent()
			.setExpression("Patient")
			.setDefinition("SearchParameter/patient-gender");
		sp.addComponent()
			.setExpression("Patient")
			.setDefinition("SearchParameter/patient-birthdate");
		sp.addExtension()
			.setUrl(HapiExtensions.EXT_SP_UNIQUE)
			.setValue(new BooleanType(true));
		mySearchParameterDao.update(sp);

		mySearchParamRegistry.forceRefresh();

		myMessages.clear();
	}

	private void createUniqueIndexCoverageBeneficiary() {
		SearchParameter sp = new SearchParameter();
		sp.setId("SearchParameter/coverage-beneficiary");
		sp.setCode("beneficiary");
		sp.setExpression("Coverage.beneficiary");
		sp.setType(Enumerations.SearchParamType.REFERENCE);
		sp.setStatus(PublicationStatus.ACTIVE);
		sp.addBase("Coverage");
		mySearchParameterDao.update(sp);

		sp = new SearchParameter();
		sp.setId("SearchParameter/coverage-identifier");
		sp.setCode("identifier");
		sp.setExpression("Coverage.identifier");
		sp.setType(Enumerations.SearchParamType.TOKEN);
		sp.setStatus(PublicationStatus.ACTIVE);
		sp.addBase("Coverage");
		mySearchParameterDao.update(sp);

		sp = new SearchParameter();
		sp.setId("SearchParameter/coverage-beneficiary-identifier");
		sp.setCode("coverage-beneficiary-identifier");
		sp.setExpression("Coverage.beneficiary");
		sp.setType(Enumerations.SearchParamType.COMPOSITE);
		sp.setStatus(PublicationStatus.ACTIVE);
		sp.addBase("Coverage");
		sp.addComponent()
			.setExpression("Coverage")
			.setDefinition("/SearchParameter/coverage-beneficiary");
		sp.addComponent()
			.setExpression("Coverage")
			.setDefinition("/SearchParameter/coverage-identifier");
		sp.addExtension()
			.setUrl(HapiExtensions.EXT_SP_UNIQUE)
			.setValue(new BooleanType(true));
		mySearchParameterDao.update(sp);
		mySearchParamRegistry.forceRefresh();
	}

	private void createUniqueIndexObservationSubject() {

		SearchParameter sp = new SearchParameter();
		sp.setId("SearchParameter/observation-subject");
		sp.setCode("observation-subject");
		sp.setExpression("Observation.subject");
		sp.setType(Enumerations.SearchParamType.REFERENCE);
		sp.setStatus(PublicationStatus.ACTIVE);
		sp.addBase("Observation");
		mySearchParameterDao.update(sp);

		sp = new SearchParameter();
		sp.setId("SearchParameter/observation-uniq-subject");
		sp.setCode("observation-uniq-subject");
		sp.setExpression("Observation.subject");
		sp.setType(Enumerations.SearchParamType.COMPOSITE);
		sp.setStatus(PublicationStatus.ACTIVE);
		sp.addBase("Observation");
		sp.addComponent()
			.setExpression("Observation")
			.setDefinition("/SearchParameter/observation-subject");
		sp.addExtension()
			.setUrl(HapiExtensions.EXT_SP_UNIQUE)
			.setValue(new BooleanType(true));
		mySearchParameterDao.update(sp);
		mySearchParamRegistry.forceRefresh();
	}

	private void createUniqueIndexPatientIdentifier() {

		SearchParameter sp = new SearchParameter();
		sp.setId("SearchParameter/patient-identifier");
		sp.setCode("identifier");
		sp.setExpression("Patient.identifier");
		sp.setType(Enumerations.SearchParamType.TOKEN);
		sp.setStatus(PublicationStatus.ACTIVE);
		sp.addBase("Patient");
		mySearchParameterDao.update(sp);

		sp = new SearchParameter();
		sp.setId("SearchParameter/patient-uniq-identifier");
		sp.setCode("patient-uniq-identifier");
		sp.setExpression("Patient");
		sp.setType(Enumerations.SearchParamType.COMPOSITE);
		sp.setStatus(PublicationStatus.ACTIVE);
		sp.addBase("Patient");
		sp.addComponent()
			.setExpression("Patient")
			.setDefinition("/SearchParameter/patient-identifier");
		sp.addExtension()
			.setUrl(HapiExtensions.EXT_SP_UNIQUE)
			.setValue(new BooleanType(true));
		mySearchParameterDao.update(sp);
		mySearchParamRegistry.forceRefresh();
	}

	private void createUniqueIndexPatientIdentifierCount1() {

		SearchParameter sp = new SearchParameter();
		sp.setId("SearchParameter/patient-identifier");
		sp.setCode("first-identifier");
		sp.setExpression("Patient.identifier.first()");
		sp.setType(Enumerations.SearchParamType.TOKEN);
		sp.setStatus(PublicationStatus.ACTIVE);
		sp.addBase("Patient");
		mySearchParameterDao.update(sp);

		sp = new SearchParameter();
		sp.setId("SearchParameter/patient-uniq-identifier");
		sp.setCode("patient-uniq-identifier");
		sp.setExpression("Patient.identifier");
		sp.setType(Enumerations.SearchParamType.COMPOSITE);
		sp.setStatus(PublicationStatus.ACTIVE);
		sp.addBase("Patient");
		sp.addComponent()
			.setExpression("Patient")
			.setDefinition("/SearchParameter/patient-identifier");
		sp.addExtension()
			.setUrl(HapiExtensions.EXT_SP_UNIQUE)
			.setValue(new BooleanType(true));
		mySearchParameterDao.update(sp);
		mySearchParamRegistry.forceRefresh();
	}

	private void createUniqueNameAndManagingOrganizationSps() {
		SearchParameter sp = new SearchParameter();
		sp.setId("SearchParameter/patient-name");
		sp.setType(Enumerations.SearchParamType.STRING);
		sp.setCode("name");
		sp.setExpression("Patient.name");
		sp.setStatus(PublicationStatus.ACTIVE);
		sp.addBase("Patient");
		mySearchParameterDao.update(sp);

		sp = new SearchParameter();
		sp.setId("SearchParameter/patient-organization");
		sp.setType(Enumerations.SearchParamType.REFERENCE);
		sp.setCode("organization");
		sp.setExpression("Patient.managingOrganization");
		sp.setStatus(PublicationStatus.ACTIVE);
		sp.addBase("Patient");
		mySearchParameterDao.update(sp);

		sp = new SearchParameter();
		sp.setId("SearchParameter/patient-name-organization");
		sp.setType(Enumerations.SearchParamType.COMPOSITE);
		sp.setStatus(PublicationStatus.ACTIVE);
		sp.addBase("Patient");
		sp.addComponent()
			.setExpression("Patient")
			.setDefinition("SearchParameter/patient-name");
		sp.addComponent()
			.setExpression("Patient")
			.setDefinition("SearchParameter/patient-organization");
		sp.addExtension()
			.setUrl(HapiExtensions.EXT_SP_UNIQUE)
			.setValue(new BooleanType(true));
		mySearchParameterDao.update(sp);

		mySearchParamRegistry.forceRefresh();
	}

	private void createUniqueObservationSubjectDateCode() {
		SearchParameter sp = new SearchParameter();
		sp.setId("SearchParameter/obs-subject");
		sp.setType(Enumerations.SearchParamType.REFERENCE);
		sp.setCode("subject");
		sp.setExpression("Observation.subject");
		sp.setStatus(PublicationStatus.ACTIVE);
		sp.addBase("Observation");
		sp.addTarget("Patient");
		mySearchParameterDao.update(sp);

		sp = new SearchParameter();
		sp.setId("SearchParameter/obs-effective");
		sp.setType(Enumerations.SearchParamType.DATE);
		sp.setCode("date");
		sp.setExpression("Observation.effective");
		sp.setStatus(PublicationStatus.ACTIVE);
		sp.addBase("Observation");
		mySearchParameterDao.update(sp);

		sp = new SearchParameter();
		sp.setId("SearchParameter/obs-code");
		sp.setType(Enumerations.SearchParamType.TOKEN);
		sp.setCode("code");
		sp.setExpression("Observation.code");
		sp.setStatus(PublicationStatus.ACTIVE);
		sp.addBase("Observation");
		mySearchParameterDao.update(sp);

		sp = new SearchParameter();
		sp.setId("SearchParameter/observation-subject-date-code");
		sp.setType(Enumerations.SearchParamType.COMPOSITE);
		sp.setStatus(PublicationStatus.ACTIVE);
		sp.addBase("Observation");
		sp.setExpression("Observation.code");
		sp.addComponent()
			.setExpression("Observation")
			.setDefinition("SearchParameter/obs-subject");
		sp.addComponent()
			.setExpression("Observation")
			.setDefinition("SearchParameter/obs-effective");
		sp.addComponent()
			.setExpression("Observation")
			.setDefinition("SearchParameter/obs-code");
		sp.addExtension()
			.setUrl(HapiExtensions.EXT_SP_UNIQUE)
			.setValue(new BooleanType(true));
		mySearchParameterDao.update(sp);

		mySearchParamRegistry.forceRefresh();
	}

	@Test
	public void testCreateUniqueSpWithNoComponent() {
		SearchParameter sp = new SearchParameter();
		sp.setId("SearchParameter/patient-uniq-identifier");
		sp.setCode("patient-uniq-identifier");
		sp.setExpression("Patient");
		sp.setType(Enumerations.SearchParamType.COMPOSITE);
		sp.setStatus(PublicationStatus.ACTIVE);
		sp.addBase("Patient");
		sp.addExtension()
			.setUrl(HapiExtensions.EXT_SP_UNIQUE)
			.setValue(new BooleanType(true));

		try {
			mySearchParameterDao.create(sp);
			fail();
		} catch (UnprocessableEntityException e) {
			assertEquals(Msg.code(1115) + "SearchParameter is marked as unique but has no components", e.getMessage());
		}
	}

	@Test
	public void testCreateUniqueSpWithNoComponentDefinition() {
		SearchParameter sp = new SearchParameter();
		sp.setId("SearchParameter/patient-uniq-identifier");
		sp.setCode("patient-uniq-identifier");
		sp.setExpression("Patient");
		sp.setType(Enumerations.SearchParamType.COMPOSITE);
		sp.setStatus(PublicationStatus.ACTIVE);
		sp.addBase("Patient");
		sp.addComponent().setExpression("Patient");
		sp.addExtension()
			.setUrl(HapiExtensions.EXT_SP_UNIQUE)
			.setValue(new BooleanType(true));

		try {
			mySearchParameterDao.create(sp);
			fail();
		} catch (UnprocessableEntityException e) {
			assertEquals(Msg.code(1116) + "SearchParameter is marked as unique but is missing component.definition", e.getMessage());
		}
	}


	@Test
	public void testDoubleMatchingOnAnd_Search() {
		myStorageSettings.setAdvancedHSearchIndexing(false);
		createUniqueIndexPatientIdentifier();

		Patient pt = new Patient();
		pt.setActive(true);
		pt.addIdentifier().setSystem("urn").setValue("111");
		pt.addIdentifier().setSystem("urn").setValue("222");
		String id1 = myPatientDao.create(pt).getId().toUnqualifiedVersionless().getValue();

		pt = new Patient();
		pt.setActive(true);
		pt.addIdentifier().setSystem("urn").setValue("333");
		String id2 = myPatientDao.create(pt).getId().toUnqualifiedVersionless().getValue();

		pt = new Patient();
		pt.setActive(false);
		pt.addIdentifier().setSystem("urn").setValue("444");
		myPatientDao.create(pt);

		String unformattedSql;

		// Two AND values
		myCaptureQueriesListener.clear();
		SearchParameterMap sp = new SearchParameterMap();
		sp.setLoadSynchronous(true);
		sp.add("identifier",
			new TokenAndListParam()
				.addAnd(new TokenParam("urn", "111"))
				.addAnd(new TokenParam("urn", "222"))
		);
		IBundleProvider outcome = myPatientDao.search(sp);
		myCaptureQueriesListener.logFirstSelectQueryForCurrentThread();
		unformattedSql = myCaptureQueriesListener.getSelectQueriesForCurrentThread().get(0).getSql(true, false);
		assertThat(unformattedSql, stringContainsInOrder(
			"IDX_STRING = 'Patient?identifier=urn%7C111'",
			"HASH_SYS_AND_VALUE = '-3122824860083758210'"
		));
		assertThat(unformattedSql, not(containsString(("RES_DELETED_AT"))));
		assertThat(unformattedSql, not(containsString(("RES_TYPE"))));
		assertThat(toUnqualifiedVersionlessIdValues(outcome), containsInAnyOrder(id1));

		// Two OR values on the same resource - Currently composite SPs don't work for this
		myCaptureQueriesListener.clear();
		sp = new SearchParameterMap();
		sp.setLoadSynchronous(true);
		sp.add("identifier",
			new TokenAndListParam()
				.addAnd(new TokenParam("urn", "111"), new TokenParam("urn", "222"))
		);
		outcome = myPatientDao.search(sp);
		myCaptureQueriesListener.logFirstSelectQueryForCurrentThread();
		assertThat(toUnqualifiedVersionlessIdValues(outcome), containsInAnyOrder(id1));
		unformattedSql = myCaptureQueriesListener.getSelectQueriesForCurrentThread().get(0).getSql(true, false);
		assertThat(unformattedSql, containsString("HASH_SYS_AND_VALUE IN ('4101160957635429999','-3122824860083758210')"));
		assertThat(unformattedSql, not(containsString(("IDX_STRING"))));
		assertThat(unformattedSql, not(containsString(("RES_DELETED_AT"))));
		assertThat(unformattedSql, not(containsString(("RES_TYPE"))));

		// Not matching the composite SP at all
		myCaptureQueriesListener.clear();
		sp = new SearchParameterMap();
		sp.setLoadSynchronous(true);
		sp.add("active",
			new TokenAndListParam()
				.addAnd(new TokenParam(null, "true"))
		);
		outcome = myPatientDao.search(sp);
		myCaptureQueriesListener.logFirstSelectQueryForCurrentThread();
		assertThat(toUnqualifiedVersionlessIdValues(outcome), containsInAnyOrder(id1, id2));
		unformattedSql = myCaptureQueriesListener.getSelectQueriesForCurrentThread().get(0).getSql(true, false);
		assertThat(unformattedSql, not(containsString(("IDX_STRING"))));
		assertThat(unformattedSql, not(containsString(("RES_DELETED_AT"))));
		assertThat(unformattedSql, not(containsString(("RES_TYPE"))));

	}

	@Test
	public void testDoubleMatchingOnAnd_Search2() {
		SearchParameter sp;

		sp = new SearchParameter();
		sp.setStatus(PublicationStatus.ACTIVE);
		sp.setCode("patient");
		sp.setName("patient");
		sp.setType(Enumerations.SearchParamType.REFERENCE);
		sp.addBase(ServiceRequest.class.getSimpleName());
		sp.setExpression("ServiceRequest.subject.where(resolve() is Patient)");
		String patientParamId = mySearchParameterDao.create(sp).getId().toUnqualifiedVersionless().getValue();

		sp = new SearchParameter();
		sp.setStatus(PublicationStatus.ACTIVE);
		sp.setCode("performer");
		sp.setName("performer");
		sp.setType(Enumerations.SearchParamType.REFERENCE);
		sp.addBase(ServiceRequest.class.getSimpleName());
		sp.setExpression("ServiceRequest.performer");
		String performerParamId = mySearchParameterDao.create(sp).getId().toUnqualifiedVersionless().getValue();

		sp = new SearchParameter();
		sp.setStatus(PublicationStatus.ACTIVE);
		sp.setCode("identifier");
		sp.setName("identifier");
		sp.setType(Enumerations.SearchParamType.TOKEN);
		sp.addBase(ServiceRequest.class.getSimpleName());
		sp.setExpression("ServiceRequest.identifier");
		String identifierParamId = mySearchParameterDao.create(sp).getId().toUnqualifiedVersionless().getValue();

		sp = new SearchParameter();
		sp.setId("SearchParameter/patient-uniq-identifier");
		sp.setCode("procreq-patient-performer-identifier");
		sp.setExpression("ServiceRequest.patient");
		sp.setType(Enumerations.SearchParamType.COMPOSITE);
		sp.setStatus(PublicationStatus.ACTIVE);
		sp.addBase("ServiceRequest");
		sp.addComponent()
			.setExpression("ServiceRequest")
			.setDefinition(patientParamId); // SearchParameter?base=ServiceRequest&name=patient
		sp.addComponent()
			.setExpression("ServiceRequest")
			.setDefinition(performerParamId); // SearchParameter?base=ServiceRequest&name=performer
		sp.addComponent()
			.setExpression("ServiceRequest")
			.setDefinition(identifierParamId); // SearchParameter?base=ServiceRequest&name=identifier
		sp.addExtension()
			.setUrl(HapiExtensions.EXT_SP_UNIQUE)
			.setValue(new BooleanType(true));
		mySearchParameterDao.create(sp);
		mySearchParamRegistry.forceRefresh();
		ourLog.debug(myFhirContext.newJsonParser().setPrettyPrint(true).encodeResourceToString(sp));

		// Now create matching/non-matching resources
		Patient pt = new Patient();
		pt.setActive(true);
		IIdType ptId = myPatientDao.create(pt).getId().toUnqualifiedVersionless();

		Practitioner pract = new Practitioner();
		pract.setActive(true);
		IIdType practId = myPractitionerDao.create(pract).getId().toUnqualifiedVersionless();

		ServiceRequest sr = new ServiceRequest();
		sr.addIdentifier().setSystem("sys").setValue("111");
		sr.addIdentifier().setSystem("sys").setValue("222");
		sr.setSubject(new Reference(ptId));
		sr.addPerformer(new Reference(practId));
		String srId = myServiceRequestDao.create(sr).getId().toUnqualifiedVersionless().getValue();

		sr = new ServiceRequest();
		sr.addIdentifier().setSystem("sys").setValue("888");
		sr.addIdentifier().setSystem("sys").setValue("999");
		sr.setSubject(new Reference(ptId));
		sr.addPerformer(new Reference(practId));
		myServiceRequestDao.create(sr).getId().toUnqualifiedVersionless().getValue();

		String unformattedSql;

		// Use qualified references
		myCaptureQueriesListener.clear();
		SearchParameterMap map = new SearchParameterMap();
		map.setLoadSynchronous(true);
		map.add("identifier",
			new TokenAndListParam()
				.addAnd(new TokenParam("sys", "111"))
				.addAnd(new TokenParam("sys", "222"))
		);
		map.add("patient", new ReferenceParam(ptId.getValue()));
		map.add("performer", new ReferenceParam(practId.getValue()));
		IBundleProvider outcome = myServiceRequestDao.search(map);
		myCaptureQueriesListener.logFirstSelectQueryForCurrentThread();
		assertThat(toUnqualifiedVersionlessIdValues(outcome), containsInAnyOrder(srId));
		unformattedSql = myCaptureQueriesListener.getSelectQueriesForCurrentThread().get(0).getSql(true, false);
		assertThat(unformattedSql, stringContainsInOrder(
			"IDX_STRING = 'ServiceRequest?identifier=sys%7C111&patient=Patient%2F" + ptId.getIdPart() + "&performer=Practitioner%2F" + practId.getIdPart() + "'",
			"HASH_SYS_AND_VALUE = '6795110643554413877'"
		));
		assertThat(unformattedSql, not(containsString(("RES_DELETED_AT"))));
		assertThat(unformattedSql, not(containsString(("RES_TYPE"))));

		// Don't use qualified references
		myCaptureQueriesListener.clear();
		map = new SearchParameterMap();
		map.setLoadSynchronous(true);
		map.add("identifier",
			new TokenAndListParam()
				.addAnd(new TokenParam("sys", "111"))
				.addAnd(new TokenParam("sys", "222"))
		);
		map.add("patient", new ReferenceParam(ptId.getIdPart()));
		map.add("performer", new ReferenceParam(practId.getIdPart()));
		outcome = myServiceRequestDao.search(map);
		myCaptureQueriesListener.logFirstSelectQueryForCurrentThread();
		assertThat(toUnqualifiedVersionlessIdValues(outcome), containsInAnyOrder(srId));
		unformattedSql = myCaptureQueriesListener.getSelectQueriesForCurrentThread().get(0).getSql(true, false);
		assertThat(unformattedSql, stringContainsInOrder(
			"SRC_PATH = 'ServiceRequest.subject.where(resolve() is Patient)'",
			"SRC_PATH = 'ServiceRequest.performer'"
		));
		assertThat(unformattedSql, not(containsString(("RES_DELETED_AT"))));
		assertThat(unformattedSql, not(containsString(("RES_TYPE"))));

	}

	@Test
	public void testDoubleMatchingOnOr_ConditionalCreate() {
		createUniqueIndexPatientIdentifier();

		Patient pt = new Patient();
		pt.addIdentifier().setSystem("urn").setValue("111");
		pt.addIdentifier().setSystem("urn").setValue("222");

		Bundle input = new Bundle();
		input.setType(Bundle.BundleType.TRANSACTION);
		input.addEntry()
			.setResource(pt)
			.setFullUrl("Patient")
			.getRequest()
			.setMethod(Bundle.HTTPVerb.POST)
			.setUrl("/Patient")
			.setIfNoneExist("/Patient?identifier=urn|111,urn|222");
		mySystemDao.transaction(mySrd, input);

		myEntityManager.clear();

		pt = new Patient();
		pt.setActive(true);
		pt.addIdentifier().setSystem("urn").setValue("111");
		pt.addIdentifier().setSystem("urn").setValue("222");

		input = new Bundle();
		input.setType(Bundle.BundleType.TRANSACTION);
		input.addEntry()
			.setResource(pt)
			.setFullUrl("Patient")
			.getRequest()
			.setMethod(Bundle.HTTPVerb.POST)
			.setUrl("/Patient")
			.setIfNoneExist("/Patient?identifier=urn|111,urn|222");
		mySystemDao.transaction(mySrd, input);

		// Make sure entries are saved
		runInTransaction(() -> {
			List<ResourceIndexedComboStringUnique> all = myResourceIndexedCompositeStringUniqueDao.findAll();
			assertEquals(2, all.size());
		});

	}

	@Test
	public void testDoubleMatchingPut() {
		createUniqueIndexPatientIdentifier();

		Patient pt = new Patient();
		pt.addIdentifier().setSystem("urn").setValue("111");
		pt.addIdentifier().setSystem("urn").setValue("222");

		Bundle input = new Bundle();
		input.setType(Bundle.BundleType.TRANSACTION);
		input.addEntry()
			.setResource(pt)
			.setFullUrl("Patient")
			.getRequest()
			.setMethod(Bundle.HTTPVerb.PUT)
			.setUrl("/Patient?identifier=urn|111,urn|222");
		mySystemDao.transaction(mySrd, input);

		myEntityManager.clear();

		pt = new Patient();
		pt.setActive(true);
		pt.addIdentifier().setSystem("urn").setValue("111");
		pt.addIdentifier().setSystem("urn").setValue("222");

		input = new Bundle();
		input.setType(Bundle.BundleType.TRANSACTION);
		input.addEntry()
			.setResource(pt)
			.setFullUrl("Patient")
			.getRequest()
			.setMethod(Bundle.HTTPVerb.PUT)
			.setUrl("/Patient?identifier=urn|111,urn|222");
		mySystemDao.transaction(mySrd, input);

		new TransactionTemplate(myTxManager).execute(new TransactionCallbackWithoutResult() {
			@Override
			protected void doInTransactionWithoutResult(@Nonnull TransactionStatus status) {
				List<ResourceIndexedComboStringUnique> all = myResourceIndexedCompositeStringUniqueDao.findAll();
				assertEquals(2, all.size());
			}
		});

	}

	/**
	 * Note: This test was tagged as @Intermittent - I have removed that tag as I've
	 * refactored the whole class to use Batch2 reindexing instead of the resource
	 * reindexing service. It seems like the old service was the cause of intermittents
	 * as far as i can see, but who knows...
	 */
	@Test
	public void testDuplicateUniqueValuesAreReIndexed() {
		myStorageSettings.setSchedulingDisabled(true);
		myStorageSettings.setReindexThreadCount(1);

		List<RuntimeSearchParam> uniqueSearchParams = mySearchParamRegistry.getActiveComboSearchParams("Observation");
		assertEquals(0, uniqueSearchParams.size());

		Patient pt1 = new Patient();
		pt1.setActive(true);
		IIdType id1 = myPatientDao.create(pt1).getId().toUnqualifiedVersionless();

		/*
		 * Both of the following resources will match the unique index we'll
		 * create afterward. So we can create them both, but then when we create
		 * the unique index that matches them both that's a problem...
		 */

		Observation obs = new Observation();
		obs.getCode().addCoding().setSystem("foo").setCode("bar");
		obs.setSubject(new Reference(pt1.getIdElement().toUnqualifiedVersionless().getValue()));
		obs.setEffective(new DateTimeType("2011-01-01"));
		IIdType id2 = myObservationDao.create(obs).getId().toUnqualifiedVersionless();

		obs = new Observation();
		obs.getCode().addCoding().setSystem("foo").setCode("bar");
		obs.setSubject(new Reference(pt1.getIdElement().toUnqualifiedVersionless().getValue()));
		obs.setEffective(new DateTimeType("2011-01-01"));
		IIdType id3 = myObservationDao.create(obs).getId().toUnqualifiedVersionless();

		ourLog.info("ID1: {}  - ID2: {}  - ID3: {}", id1, id2, id3);

		createUniqueObservationSubjectDateCode();

		uniqueSearchParams = mySearchParamRegistry.getActiveComboSearchParams("Observation");
		assertEquals(1, uniqueSearchParams.size());
		assertEquals(3, uniqueSearchParams.get(0).getComponents().size());

		executeReindex();

		runInTransaction(() -> {
			List<ResourceIndexedComboStringUnique> uniques = myResourceIndexedCompositeStringUniqueDao.findAll();
			assertEquals(1, uniques.size(), uniques.toString());
			assertThat(uniques.get(0).getResource().getIdDt().toUnqualifiedVersionless().getValue(), either(equalTo("Observation/" + id2.getIdPart())).or(equalTo("Observation/" + id3.getIdPart())));
			assertEquals("Observation?code=foo%7Cbar&date=2011-01-01&subject=Patient%2F" + id1.getIdPart(), uniques.get(0).getIndexString());

			myResourceIndexedCompositeStringUniqueDao.deleteAll();
		});

		assertEquals(1, mySearchParamRegistry.getActiveComboSearchParams("Observation").size());

		executeReindex();

		runInTransaction(() -> {
			List<ResourceIndexedComboStringUnique> uniques = myResourceIndexedCompositeStringUniqueDao.findAll();
			assertEquals(1, uniques.size(), uniques.toString());
			assertThat(uniques.get(0).getResource().getIdDt().toUnqualifiedVersionless().getValue(), either(equalTo("Observation/" + id2.getIdPart())).or(equalTo("Observation/" + id3.getIdPart())));
			assertEquals("Observation?code=foo%7Cbar&date=2011-01-01&subject=Patient%2F" + id1.getIdPart(), uniques.get(0).getIndexString());
		});

	}

	@Test
	public void testDuplicateUniqueValuesAreRejectedWithChecking_TestingDisabled() {
		myStorageSettings.setUniqueIndexesCheckedBeforeSave(false);

		createUniqueBirthdateAndGenderSps();

		Patient pt1 = new Patient();
		pt1.setGender(Enumerations.AdministrativeGender.MALE);
		pt1.setBirthDateElement(new DateType("2011-01-01"));
		myPatientDao.create(pt1).getId().toUnqualifiedVersionless();

		try {
			myPatientDao.create(pt1).getId().toUnqualifiedVersionless();
			fail();
		} catch (ResourceVersionConflictException e) {
			assertEquals(Msg.code(550) + Msg.code(824) + "The operation has failed with a unique index constraint failure. This probably means that the operation was trying to create/update a resource that would have resulted in a duplicate value for a unique index.", e.getMessage());
		}
	}

	@Test
	public void testDuplicateUniqueValuesAreRejectedWithChecking_TestingEnabled() {
		createUniqueBirthdateAndGenderSps();

		Patient pt1 = new Patient();
		pt1.setGender(Enumerations.AdministrativeGender.MALE);
		pt1.setBirthDateElement(new DateType("2011-01-01"));
		IIdType id1 = myPatientDao.create(pt1).getId().toUnqualifiedVersionless();

		try {
			myPatientDao.create(pt1).getId().toUnqualifiedVersionless();
			fail();
		} catch (ResourceVersionConflictException e) {
<<<<<<< HEAD
			assertThat(e.getMessage(), containsString("Can not create resource of type Patient as it would create a duplicate unique index matching query: Patient?birthdate=2011-01-01&gender=http%3A%2F%2Fhl7.org%2Ffhir%2Fadministrative-gender%7Cmale (existing index belongs to Patient/" + id1.getIdPart() + ", new unique index created by SearchParameter/patient-gender-birthdate)"));
=======
			assertThat(e.getMessage(), containsString("new unique index created by SearchParameter/patient-gender-birthdate"));
>>>>>>> 88459d0d
		}
	}

	@Test
	public void testIndexFirstMatchOnly() {
		createUniqueIndexPatientIdentifierCount1();

		Patient pt = new Patient();
		pt.addIdentifier().setSystem("urn").setValue("111");
		pt.addIdentifier().setSystem("urn").setValue("222");
		myPatientDao.create(pt);

		pt = new Patient();
		pt.addIdentifier().setSystem("urn").setValue("111");
		pt.addIdentifier().setSystem("urn").setValue("222");
		try {
			myPatientDao.create(pt);
			fail();
		} catch (ResourceVersionConflictException e) {
			// good
		}

		pt = new Patient();
		pt.addIdentifier().setSystem("urn").setValue("333");
		pt.addIdentifier().setSystem("urn").setValue("222");
		myPatientDao.create(pt);

		new TransactionTemplate(myTxManager).execute(new TransactionCallbackWithoutResult() {
			@Override
			protected void doInTransactionWithoutResult(@Nonnull TransactionStatus status) {
				List<ResourceIndexedComboStringUnique> all = myResourceIndexedCompositeStringUniqueDao.findAll();
				assertEquals(2, all.size());
			}
		});

	}

	@Test
	public void testUpdateConditionalOverExistingUnique() {
		createUniqueIndexPatientIdentifierCount1();

		Patient pt = new Patient();
		pt.addIdentifier().setSystem("urn").setValue("111");
		IIdType id = myPatientDao.create(pt).getId().toUnqualifiedVersionless();

		new TransactionTemplate(myTxManager).execute(new TransactionCallbackWithoutResult() {
			@Override
			protected void doInTransactionWithoutResult(@Nonnull TransactionStatus status) {
				List<ResourceIndexedComboStringUnique> all = myResourceIndexedCompositeStringUniqueDao.findAll();
				assertEquals(1, all.size());
			}
		});

		pt = new Patient();
		pt.addIdentifier().setSystem("urn").setValue("111");
		pt.setActive(true);
		String version = myPatientDao.update(pt, "Patient?first-identifier=urn|111").getId().getVersionIdPart();
		assertEquals("2", version);

		new TransactionTemplate(myTxManager).execute(new TransactionCallbackWithoutResult() {
			@Override
			protected void doInTransactionWithoutResult(@Nonnull TransactionStatus status) {
				List<ResourceIndexedComboStringUnique> all = myResourceIndexedCompositeStringUniqueDao.findAll();
				assertEquals(1, all.size());
			}
		});

		pt = myPatientDao.read(id);
		assertTrue(pt.getActive());

	}

	@Test
	public void testIndexTransactionWithMatchUrl() {
		Patient pt2 = new Patient();
		pt2.setGender(Enumerations.AdministrativeGender.MALE);
		pt2.setBirthDateElement(new DateType("2011-01-02"));
		IIdType id2 = myPatientDao.create(pt2).getId().toUnqualifiedVersionless();

		Coverage cov = new Coverage();
		cov.getBeneficiary().setReference(id2.getValue());
		cov.addIdentifier().setSystem("urn:foo:bar").setValue("123");
		IIdType id3 = myCoverageDao.create(cov).getId().toUnqualifiedVersionless();

		createUniqueIndexCoverageBeneficiary();

		runInTransaction(() -> {
			List<ResourceIndexedComboStringUnique> uniques = myResourceIndexedCompositeStringUniqueDao.findAll();
			assertEquals(0, uniques.size(), uniques.toString());
		});

		executeReindex("Coverage?");

		runInTransaction(() -> {
			List<ResourceTable> tables = myResourceTableDao.findAll();
			String resourceIds = tables.stream().map(t -> t.getIdDt().getValue()).collect(Collectors.joining(", "));
			// 1 patient, 1 coverage, 3 search parameters
			assertEquals(5, tables.size(), resourceIds);
			for (int i = 0; i < tables.size(); i++) {
				assertEquals(INDEX_STATUS_INDEXED, tables.get(i).getIndexStatus().intValue());
			}
		});

		runInTransaction(() -> {
			List<ResourceIndexedComboStringUnique> uniques = myResourceIndexedCompositeStringUniqueDao.findAll();
			ourLog.info("** Uniques: {}", uniques);
			assertEquals(1, uniques.size(), uniques.toString());
			assertEquals("Coverage/" + id3.getIdPart(), uniques.get(0).getResource().getIdDt().toUnqualifiedVersionless().getValue());
			assertEquals("Coverage?beneficiary=Patient%2F" + id2.getIdPart() + "&identifier=urn%3Afoo%3Abar%7C123", uniques.get(0).getIndexString());
		});


	}

	private void executeReindex(String... theUrls) {
		ReindexJobParameters parameters = new ReindexJobParameters();
		for (String url : theUrls) {
			parameters.addUrl(url);
		}
		JobInstanceStartRequest startRequest = new JobInstanceStartRequest();
		startRequest.setJobDefinitionId(ReindexAppCtx.JOB_REINDEX);
		startRequest.setParameters(parameters);
		Batch2JobStartResponse res = myJobCoordinator.startInstance(startRequest);
		myBatch2JobHelper.awaitJobCompletion(res);
	}


	@Test
	public void testIndexTransactionWithMatchUrl2() {
		createUniqueIndexCoverageBeneficiary();

		String input = "{\n" +
			"  \"resourceType\": \"Bundle\",\n" +
			"  \"type\": \"transaction\",\n" +
			"  \"entry\": [\n" +
			"    {\n" +
			"      \"fullUrl\": \"urn:uuid:d2a46176-8e15-405d-bbda-baea1a9dc7f3\",\n" +
			"      \"resource\": {\n" +
			"        \"resourceType\": \"Patient\",\n" +
			"        \"identifier\": [\n" +
			"          {\n" +
			"            \"use\": \"official\",\n" +
			"            \"type\": {\n" +
			"              \"coding\": [\n" +
			"                {\n" +
			"                  \"system\": \"http://hl7.org/fhir/v2/0203\",\n" +
			"                  \"code\": \"MR\"\n" +
			"                }\n" +
			"              ]\n" +
			"            },\n" +
			"            \"system\": \"FOOORG:FOOSITE:patientid:MR:R\",\n" +
			"            \"value\": \"007811959\"\n" +
			"          }\n" +
			"        ]\n" +
			"      },\n" +
			"      \"request\": {\n" +
			"        \"method\": \"PUT\",\n" +
			"        \"url\": \"/Patient?identifier=FOOORG%3AFOOSITE%3Apatientid%3AMR%3AR%7C007811959%2CFOOORG%3AFOOSITE%3Apatientid%3AMR%3AB%7C000929990%2CFOOORG%3AFOOSITE%3Apatientid%3API%3APH%7C00589363%2Chttp%3A%2F%2Fhl7.org%2Ffhir%2Fsid%2Fus-ssn%7C657-01-8133\"\n" +
			"      }\n" +
			"    },\n" +
			"    {\n" +
			"      \"fullUrl\": \"urn:uuid:b58ff639-11d1-4dac-942f-abf4f9a625d7\",\n" +
			"      \"resource\": {\n" +
			"        \"resourceType\": \"Coverage\",\n" +
			"        \"identifier\": [\n" +
			"          {\n" +
			"            \"system\": \"FOOORG:FOOSITE:coverage:planId\",\n" +
			"            \"value\": \"0403-010101\"\n" +
			"          }\n" +
			"        ],\n" +
			"        \"beneficiary\": {\n" +
			"          \"reference\": \"urn:uuid:d2a46176-8e15-405d-bbda-baea1a9dc7f3\"\n" +
			"        }\n" +
			"      },\n" +
			"      \"request\": {\n" +
			"        \"method\": \"PUT\",\n" +
			"        \"url\": \"/Coverage?beneficiary=urn%3Auuid%3Ad2a46176-8e15-405d-bbda-baea1a9dc7f3&identifier=FOOORG%3AFOOSITE%3Acoverage%3AplanId%7C0403-010101\"\n" +
			"      }\n" +
			"    },\n" +
			"    {\n" +
			"      \"fullUrl\": \"urn:uuid:13f5da1a-6601-4c1a-82c9-41527be23fa0\",\n" +
			"      \"resource\": {\n" +
			"        \"resourceType\": \"Coverage\",\n" +
			"        \"contained\": [\n" +
			"          {\n" +
			"            \"resourceType\": \"RelatedPerson\",\n" +
			"            \"id\": \"1\",\n" +
			"            \"name\": [\n" +
			"              {\n" +
			"                \"family\": \"SMITH\",\n" +
			"                \"given\": [\n" +
			"                  \"FAKER\"\n" +
			"                ]\n" +
			"              }\n" +
			"            ]\n" +
			"          },\n" +
			"          {\n" +
			"            \"resourceType\": \"Organization\",\n" +
			"            \"id\": \"2\",\n" +
			"            \"name\": \"MEDICAID\"\n" +
			"          }\n" +
			"        ],\n" +
			"        \"identifier\": [\n" +
			"          {\n" +
			"            \"system\": \"FOOORG:FOOSITE:coverage:planId\",\n" +
			"            \"value\": \"0404-010101\"\n" +
			"          }\n" +
			"        ],\n" +
			"        \"policyHolder\": {\n" +
			"          \"reference\": \"#1\"\n" +
			"        },\n" +
			"        \"beneficiary\": {\n" +
			"          \"reference\": \"urn:uuid:d2a46176-8e15-405d-bbda-baea1a9dc7f3\"\n" +
			"        },\n" +
			"        \"payor\": [\n" +
			"          {\n" +
			"            \"reference\": \"#2\"\n" +
			"          }\n" +
			"        ]\n" +
			"      },\n" +
			"      \"request\": {\n" +
			"        \"method\": \"PUT\",\n" +
			"        \"url\": \"/Coverage?beneficiary=urn%3Auuid%3Ad2a46176-8e15-405d-bbda-baea1a9dc7f3&identifier=FOOORG%3AFOOSITE%3Acoverage%3AplanId%7C0404-010101\"\n" +
			"      }\n" +
			"    }\n" +
			"  ]\n" +
			"}";

		Bundle inputBundle = myFhirContext.newJsonParser().parseResource(Bundle.class, input);
		ourLog.debug(myFhirContext.newJsonParser().setPrettyPrint(true).encodeResourceToString(inputBundle));
		mySystemDao.transaction(mySrd, inputBundle);

		inputBundle = myFhirContext.newJsonParser().parseResource(Bundle.class, input);
		mySystemDao.transaction(mySrd, inputBundle);

	}

	@Test
	public void testNonTransaction() {
		createUniqueBirthdateAndGenderSps();

		Patient p = new Patient();
		p.setGender(Enumerations.AdministrativeGender.MALE);
		p.setBirthDateElement(new DateType("2001-01-01"));

		Bundle input = new Bundle();
		input.setType(Bundle.BundleType.TRANSACTION);
		input.addEntry()
			.setResource(p)
			.setFullUrl("Patient")
			.getRequest()
			.setMethod(Bundle.HTTPVerb.POST)
			.setUrl("/Patient")
			.setIfNoneExist("Patient?gender=http%3A%2F%2Fhl7.org%2Ffhir%2Fadministrative-gender%7Cmale&birthdate=2001-01-01");

		Bundle output0 = mySystemDao.transaction(mySrd, input);
		Bundle output1 = mySystemDao.transaction(mySrd, input);
		assertEquals(output1.getEntry().get(0).getFullUrl(), output0.getEntry().get(0).getFullUrl());
		Bundle output2 = mySystemDao.transaction(mySrd, input);
		assertEquals(output2.getEntry().get(0).getFullUrl(), output0.getEntry().get(0).getFullUrl());

	}


	@Test
	public void testObservationSubject() {
		createUniqueIndexObservationSubject();

		Patient pt = new Patient();
		pt.addIdentifier().setSystem("urn").setValue("111");
		pt.addIdentifier().setSystem("urn").setValue("222");
		IIdType ptid = myPatientDao.create(pt).getId().toUnqualifiedVersionless();

		Encounter enc = new Encounter();
		enc.setSubject(new Reference(ptid));
		IIdType encid = myEncounterDao.create(enc).getId().toUnqualifiedVersionless();

		Observation obs = new Observation();
		obs.setSubject(new Reference(ptid));
		obs.setEncounter(new Reference(encid));
		myObservationDao.create(obs);

		new TransactionTemplate(myTxManager).execute(new TransactionCallbackWithoutResult() {
			@Override
			protected void doInTransactionWithoutResult(@Nonnull TransactionStatus status) {
				List<ResourceIndexedComboStringUnique> all = myResourceIndexedCompositeStringUniqueDao.findAll();
				assertEquals(1, all.size(), all.toString());
			}
		});

	}

	@Test
	public void testSearchSynchronousUsingUniqueComposite() {
		myStorageSettings.setAdvancedHSearchIndexing(false);
		createUniqueBirthdateAndGenderSps();

		Patient pt1 = new Patient();
		pt1.setGender(Enumerations.AdministrativeGender.MALE);
		pt1.setBirthDateElement(new DateType("2011-01-01"));
		IIdType id1 = myPatientDao.create(pt1).getId().toUnqualifiedVersionless();

		Patient pt2 = new Patient();
		pt2.setGender(Enumerations.AdministrativeGender.MALE);
		pt2.setBirthDateElement(new DateType("2011-01-02"));
		myPatientDao.create(pt2).getId().toUnqualifiedVersionless();

		myCaptureQueriesListener.clear();
		myMessages.clear();
		SearchParameterMap params = new SearchParameterMap();
		params.setLoadSynchronousUpTo(100);
		params.add("gender", new TokenParam("http://hl7.org/fhir/administrative-gender", "male"));
		params.add("birthdate", new DateParam("2011-01-01"));
		IBundleProvider results = myPatientDao.search(params, mySrd);
		myCaptureQueriesListener.logFirstSelectQueryForCurrentThread();
		assertThat(toUnqualifiedVersionlessIdValues(results), containsInAnyOrder(id1.getValue()));

		logCapturedMessages();
		assertThat(myMessages.toString(), containsString("Using UNIQUE index for query for search: Patient?birthdate=2011-01-01&gender=http%3A%2F%2Fhl7.org%2Ffhir%2Fadministrative-gender%7Cmale"));
		myMessages.clear();

	}


	@Test
	public void testSearchUsingUniqueComposite() {
		createUniqueBirthdateAndGenderSps();

		Patient pt1 = new Patient();
		pt1.setGender(Enumerations.AdministrativeGender.MALE);
		pt1.setBirthDateElement(new DateType("2011-01-01"));
		String id1 = myPatientDao.create(pt1).getId().toUnqualifiedVersionless().getValue();

		Patient pt2 = new Patient();
		pt2.setGender(Enumerations.AdministrativeGender.MALE);
		pt2.setBirthDateElement(new DateType("2011-01-02"));
		myPatientDao.create(pt2).getId().toUnqualifiedVersionless();

		myMessages.clear();
		SearchParameterMap params = new SearchParameterMap();
		params.add("gender", new TokenParam("http://hl7.org/fhir/administrative-gender", "male"));
		params.add("birthdate", new DateParam("2011-01-01"));
		IBundleProvider results = myPatientDao.search(params, mySrd);
		String searchId = results.getUuid();
		assertThat(toUnqualifiedVersionlessIdValues(results), containsInAnyOrder(id1));
		logCapturedMessages();
		assertThat(myMessages.toString(), containsString("Using UNIQUE index for query for search: Patient?birthdate=2011-01-01&gender=http%3A%2F%2Fhl7.org%2Ffhir%2Fadministrative-gender%7Cmale"));
		myMessages.clear();

		// Other order
		myMessages.clear();
		params = new SearchParameterMap();
		params.add("birthdate", new DateParam("2011-01-01"));
		params.add("gender", new TokenParam("http://hl7.org/fhir/administrative-gender", "male"));
		results = myPatientDao.search(params, mySrd);
		assertEquals(searchId, results.getUuid());
		assertThat(toUnqualifiedVersionlessIdValues(results), containsInAnyOrder(id1));
		// Because we just reuse the last search
		logCapturedMessages();
		assertThat(myMessages.toString(), containsString("REUSING"));
		assertThat(myMessages.toString(), not(containsString("Using unique index")));
		myMessages.clear();

		myMessages.clear();
		params = new SearchParameterMap();
		params.add("gender", new TokenParam("http://hl7.org/fhir/administrative-gender", "male"));
		params.add("birthdate", new DateParam("2011-01-03"));
		results = myPatientDao.search(params, mySrd);
		assertThat(toUnqualifiedVersionlessIdValues(results), empty());
		logCapturedMessages();
		assertThat(myMessages.toString(), containsString("Using UNIQUE index for query for search: Patient?birthdate=2011-01-03&gender=http%3A%2F%2Fhl7.org%2Ffhir%2Fadministrative-gender%7Cmale"));
		myMessages.clear();

		myMessages.clear();
		params = new SearchParameterMap();
		params.add("birthdate", new DateParam("2011-01-03"));
		results = myPatientDao.search(params, mySrd);
		assertThat(toUnqualifiedVersionlessIdValues(results), empty());
		// STANDARD QUERY
		logCapturedMessages();
		assertThat(myMessages.toString(), not(containsString("unique index")));
		myMessages.clear();

	}


	@Test
	public void testUniqueValuesAreIndexed_DateAndToken() {
		createUniqueBirthdateAndGenderSps();

		Patient pt1 = new Patient();
		pt1.setGender(Enumerations.AdministrativeGender.MALE);
		pt1.setBirthDateElement(new DateType("2011-01-01"));
		IIdType id1 = myPatientDao.create(pt1).getId().toUnqualifiedVersionless();

		List<ResourceIndexedComboStringUnique> uniques = myResourceIndexedCompositeStringUniqueDao.findAll();
		assertEquals(1, uniques.size(), uniques.toString());
		assertEquals("Patient/" + id1.getIdPart(), uniques.get(0).getResource().getIdDt().toUnqualifiedVersionless().getValue());
		assertEquals("Patient?birthdate=2011-01-01&gender=http%3A%2F%2Fhl7.org%2Ffhir%2Fadministrative-gender%7Cmale", uniques.get(0).getIndexString());
	}

	@Test
	public void testUniqueValuesAreIndexed_RefAndDateAndToken() {
		createUniqueObservationSubjectDateCode();

		runInTransaction(() -> {
			List<ResourceIndexedComboStringUnique> uniques;
			uniques = myResourceIndexedCompositeStringUniqueDao.findAll();
			assertEquals(0, uniques.size(), uniques.toString());
		});

		Patient pt1 = new Patient();
		pt1.setActive(true);
		IIdType id1 = myPatientDao.create(pt1).getId().toUnqualifiedVersionless();

		Observation obs = new Observation();
		obs.getCode().addCoding().setSystem("foo").setCode("bar");
		obs.setSubject(new Reference(pt1.getIdElement().toUnqualifiedVersionless().getValue()));
		obs.setEffective(new DateTimeType("2011-01-01"));
		IIdType id2 = myObservationDao.create(obs).getId().toUnqualifiedVersionless();

		Patient pt2 = new Patient();
		pt2.setActive(false);
		IIdType id3 = myPatientDao.create(pt1).getId().toUnqualifiedVersionless();

		ourLog.info("ID1: {}  -  ID2: {}   - ID3:  {}", id1, id2, id3);

		runInTransaction(() -> {
			List<ResourceIndexedComboStringUnique> uniques = myResourceIndexedCompositeStringUniqueDao.findAll();
			assertEquals(1, uniques.size(), uniques.toString());
			assertEquals("Observation/" + id2.getIdPart(), uniques.get(0).getResource().getIdDt().toUnqualifiedVersionless().getValue());
			assertEquals("Observation?code=foo%7Cbar&date=2011-01-01&subject=Patient%2F" + id1.getIdPart(), uniques.get(0).getIndexString());
		});
	}

	@Test
	public void testUniqueValuesAreIndexed_Reference_UsingModifierSyntax() {
		myStorageSettings.setAdvancedHSearchIndexing(false);
		createUniqueNameAndManagingOrganizationSps();

		Organization org = new Organization();
		org.setId("Organization/ORG");
		org.setName("ORG");
		myOrganizationDao.update(org);

		Patient pt1 = new Patient();
		pt1.addName().setFamily("FAMILY1");
		pt1.setManagingOrganization(new Reference("Organization/ORG"));

		IIdType id1 = myPatientDao.update(pt1, "Patient?name=FAMILY1&organization:Organization=ORG", mySrd).getId().toUnqualifiedVersionless();

		logCapturedMessages();
		assertThat(myMessages.toString(), containsString("Using UNIQUE index for query for search: Patient?name=FAMILY1&organization=Organization%2FORG"));
		myMessages.clear();

		runInTransaction(() -> {
			List<ResourceIndexedComboStringUnique> uniques = myResourceIndexedCompositeStringUniqueDao.findAll();
			assertEquals(1, uniques.size());
			assertEquals("Patient/" + id1.getIdPart(), uniques.get(0).getResource().getIdDt().toUnqualifiedVersionless().getValue());
			assertEquals("Patient?name=FAMILY1&organization=Organization%2FORG", uniques.get(0).getIndexString());
		});

		// Again with a change
		pt1 = new Patient();
		pt1.setActive(true);
		pt1.addName().setFamily("FAMILY1");
		pt1.setManagingOrganization(new Reference("Organization/ORG"));

		IIdType id2 = myPatientDao.update(pt1, "Patient?name=FAMILY1&organization:Organization=ORG", mySrd).getId().toUnqualifiedVersionless();

		logCapturedMessages();
		assertThat(myMessages.toString(), containsString("Using UNIQUE index for query for search: Patient?name=FAMILY1&organization=Organization%2FORG"));
		myMessages.clear();
		runInTransaction(() -> {
			List<ResourceIndexedComboStringUnique> uniques = myResourceIndexedCompositeStringUniqueDao.findAll();
			assertEquals(1, uniques.size());
			assertEquals("Patient/" + id2.getIdPart(), uniques.get(0).getResource().getIdDt().toUnqualifiedVersionless().getValue());
			assertEquals("Patient?name=FAMILY1&organization=Organization%2FORG", uniques.get(0).getIndexString());
		});

	}

	@Test
	public void testUniqueValuesAreIndexed_StringAndReference() {
		createUniqueNameAndManagingOrganizationSps();

		Organization org = new Organization();
		org.setId("Organization/ORG");
		org.setName("ORG");
		myOrganizationDao.update(org);

		Patient pt1 = new Patient();
		pt1.addName()
			.setFamily("FAMILY1")
			.addGiven("GIVEN1")
			.addGiven("GIVEN2")
			.addGiven("GIVEN2"); // GIVEN2 happens twice
		pt1.setManagingOrganization(new Reference("Organization/ORG"));
		IIdType id1 = myPatientDao.create(pt1).getId().toUnqualifiedVersionless();

		List<ResourceIndexedComboStringUnique> uniques = myResourceIndexedCompositeStringUniqueDao.findAll();
		Collections.sort(uniques);

		assertEquals(3, uniques.size());
		assertEquals("Patient/" + id1.getIdPart(), uniques.get(0).getResource().getIdDt().toUnqualifiedVersionless().getValue());
		assertEquals("Patient?name=FAMILY1&organization=Organization%2FORG", uniques.get(0).getIndexString());

		assertEquals("Patient/" + id1.getIdPart(), uniques.get(1).getResource().getIdDt().toUnqualifiedVersionless().getValue());
		assertEquals("Patient?name=GIVEN1&organization=Organization%2FORG", uniques.get(1).getIndexString());

		assertEquals("Patient/" + id1.getIdPart(), uniques.get(2).getResource().getIdDt().toUnqualifiedVersionless().getValue());
		assertEquals("Patient?name=GIVEN2&organization=Organization%2FORG", uniques.get(2).getIndexString());
	}

	@Test
	public void testUniqueValuesAreIndexed_StringAndReference_UsingConditional() {
		createUniqueNameAndManagingOrganizationSps();

		Organization org = new Organization();
		org.setId("Organization/ORG");
		org.setName("ORG");
		myOrganizationDao.update(org);

		Patient pt1 = new Patient();
		pt1.addName().setFamily("FAMILY1");
		pt1.setManagingOrganization(new Reference("Organization/ORG"));
		IIdType id1 = myPatientDao.update(pt1, "Patient?name=FAMILY1&organization.name=ORG").getId().toUnqualifiedVersionless();

		runInTransaction(() -> {
			List<ResourceIndexedComboStringUnique> uniques = myResourceIndexedCompositeStringUniqueDao.findAll();
			assertEquals(1, uniques.size());
			assertEquals("Patient/" + id1.getIdPart(), uniques.get(0).getResource().getIdDt().toUnqualifiedVersionless().getValue());
			assertEquals("Patient?name=FAMILY1&organization=Organization%2FORG", uniques.get(0).getIndexString());
		});

		// Again

		pt1 = new Patient();
		pt1.addName().setFamily("FAMILY1");
		pt1.setManagingOrganization(new Reference("Organization/ORG"));
		myPatientDao.update(pt1, "Patient?name=FAMILY1&organization.name=ORG").getId().toUnqualifiedVersionless();

		runInTransaction(() -> {
			List<ResourceIndexedComboStringUnique> uniques = myResourceIndexedCompositeStringUniqueDao.findAll();
			assertEquals(1, uniques.size());
			assertEquals("Patient/" + id1.getIdPart(), uniques.get(0).getResource().getIdDt().toUnqualifiedVersionless().getValue());
			assertEquals("Patient?name=FAMILY1&organization=Organization%2FORG", uniques.get(0).getIndexString());
		});
	}

	@Test
	public void testUniqueValuesAreIndexed_StringAndReference_UsingConditionalInTransaction() {
		createUniqueNameAndManagingOrganizationSps();

		Organization org = new Organization();
		org.setId("Organization/ORG");
		org.setName("ORG");
		myOrganizationDao.update(org);

		Bundle bundle = new Bundle();
		bundle.setType(Bundle.BundleType.TRANSACTION);

		String orgId = "urn:uuid:" + UUID.randomUUID();
		org = new Organization();
		org.setName("ORG");
		bundle
			.addEntry()
			.setResource(org)
			.setFullUrl(orgId)
			.getRequest()
			.setMethod(Bundle.HTTPVerb.PUT)
			.setUrl("/Organization?name=ORG");

		Patient pt1 = new Patient();
		pt1.addName().setFamily("FAMILY1");
		pt1.setManagingOrganization(new Reference(orgId));
		bundle
			.addEntry()
			.setResource(pt1)
			.getRequest()
			.setMethod(Bundle.HTTPVerb.PUT)
			.setUrl("/Patient?name=FAMILY1&organization=" + orgId.replace(":", "%3A"));

		Bundle resp = mySystemDao.transaction(mySrd, bundle);

		IIdType id1 = new IdType(resp.getEntry().get(1).getResponse().getLocation());

		runInTransaction(() -> {
			List<ResourceIndexedComboStringUnique> uniques = myResourceIndexedCompositeStringUniqueDao.findAll();
			assertEquals(1, uniques.size());
			assertEquals("Patient/" + id1.getIdPart(), uniques.get(0).getResource().getIdDt().toUnqualifiedVersionless().getValue());
			assertEquals("Patient?name=FAMILY1&organization=Organization%2FORG", uniques.get(0).getIndexString());
		});

		// Again

		bundle = new Bundle();
		bundle.setType(Bundle.BundleType.TRANSACTION);

		orgId = IdType.newRandomUuid().getValue();
		org = new Organization();
		org.setName("ORG");
		bundle
			.addEntry()
			.setResource(org)
			.setFullUrl(orgId)
			.getRequest()
			.setMethod(Bundle.HTTPVerb.PUT)
			.setUrl("/Organization?name=ORG");

		pt1 = new Patient();
		pt1.addName().setFamily("FAMILY1");
		pt1.setManagingOrganization(new Reference(orgId));
		bundle
			.addEntry()
			.setResource(pt1)
			.getRequest()
			.setMethod(Bundle.HTTPVerb.PUT)
			.setUrl("/Patient?name=FAMILY1&organization=" + orgId);

		resp = mySystemDao.transaction(mySrd, bundle);

		IdType id2 = new IdType(resp.getEntry().get(1).getResponse().getLocation());

		runInTransaction(() -> {
			List<ResourceIndexedComboStringUnique> uniques = myResourceIndexedCompositeStringUniqueDao.findAll();
			assertEquals(1, uniques.size());
			assertEquals("Patient/" + id2.getIdPart(), uniques.get(0).getResource().getIdDt().toUnqualifiedVersionless().getValue());
			assertEquals("Patient?name=FAMILY1&organization=Organization%2FORG", uniques.get(0).getIndexString());
		});
	}

	@Test
	public void testUniqueValuesAreNotIndexedIfNotAllParamsAreFound_DateAndToken() {
		createUniqueBirthdateAndGenderSps();

		Patient pt;

		pt = new Patient();
		pt.setGender(Enumerations.AdministrativeGender.MALE);
		myPatientDao.create(pt).getId().toUnqualifiedVersionless();
		runInTransaction(() -> {
			List<ResourceIndexedComboStringUnique> uniques = myResourceIndexedCompositeStringUniqueDao.findAll();
			assertEquals(0, uniques.size(), uniques.toString());
		});

		pt = new Patient();
		myPatientDao.create(pt).getId().toUnqualifiedVersionless();
		runInTransaction(() -> {
			List<ResourceIndexedComboStringUnique> uniques = myResourceIndexedCompositeStringUniqueDao.findAll();
			assertEquals(0, uniques.size(), uniques.toString());
		});

		pt = new Patient();
		pt.setBirthDateElement(new DateType());
		pt.setGender(Enumerations.AdministrativeGender.MALE);
		myPatientDao.create(pt).getId().toUnqualifiedVersionless();

		runInTransaction(() -> {
			List<ResourceIndexedComboStringUnique> uniques = myResourceIndexedCompositeStringUniqueDao.findAll();
			assertEquals(0, uniques.size(), uniques.toString());
		});
	}

	@Test
	public void testUniqueValuesAreNotIndexedIfNotAllParamsAreFound_StringAndReference() {
		createUniqueNameAndManagingOrganizationSps();

		Organization org = new Organization();
		org.setId("Organization/ORG");
		org.setName("ORG");
		myOrganizationDao.update(org);

		Patient pt;

		pt = new Patient();
		pt.setManagingOrganization(new Reference("Organization/ORG"));
		myPatientDao.create(pt).getId().toUnqualifiedVersionless();
		runInTransaction(() -> {
			List<ResourceIndexedComboStringUnique> uniques = myResourceIndexedCompositeStringUniqueDao.findAll();
			assertEquals(0, uniques.size(), uniques.toString());
		});

		pt = new Patient();
		pt.addName()
			.setFamily("FAMILY1")
			.addGiven("GIVEN1")
			.addGiven("GIVEN2")
			.addGiven("GIVEN2"); // GIVEN2 happens twice
		myPatientDao.create(pt).getId().toUnqualifiedVersionless();
		runInTransaction(() -> {
			List<ResourceIndexedComboStringUnique> uniques = myResourceIndexedCompositeStringUniqueDao.findAll();
			assertEquals(0, uniques.size(), uniques.toString());
		});
		pt = new Patient();
		pt.setActive(true);
		myPatientDao.create(pt).getId().toUnqualifiedVersionless();

		runInTransaction(() -> {
			List<ResourceIndexedComboStringUnique> uniques = myResourceIndexedCompositeStringUniqueDao.findAll();
			assertEquals(0, uniques.size(), uniques.toString());
		});
	}

	@Test
	public void testUniqueValuesAreReIndexed() {
		createUniqueObservationSubjectDateCode();

		Patient pt1 = new Patient();
		pt1.setActive(true);
		IIdType id1 = myPatientDao.create(pt1).getId().toUnqualifiedVersionless();

		Observation obs = new Observation();
		obs.getCode().addCoding().setSystem("foo").setCode("bar");
		obs.setSubject(new Reference(pt1.getIdElement().toUnqualifiedVersionless().getValue()));
		obs.setEffective(new DateTimeType("2011-01-01"));
		IIdType id2 = myObservationDao.create(obs).getId().toUnqualifiedVersionless();

		Patient pt2 = new Patient();
		pt2.setActive(false);
		myPatientDao.create(pt1).getId().toUnqualifiedVersionless();

		executeReindex();

		runInTransaction(() -> {
			List<ResourceIndexedComboStringUnique> uniques = myResourceIndexedCompositeStringUniqueDao.findAll();
			assertEquals(1, uniques.size(), uniques.toString());
			assertEquals("Observation/" + id2.getIdPart(), uniques.get(0).getResource().getIdDt().toUnqualifiedVersionless().getValue());
			assertEquals("Observation?code=foo%7Cbar&date=2011-01-01&subject=Patient%2F" + id1.getIdPart(), uniques.get(0).getIndexString());
		});

		runInTransaction(() -> {
			myResourceIndexedCompositeStringUniqueDao.deleteAll();
		});

		executeReindex();

		runInTransaction(() -> {
			List<ResourceIndexedComboStringUnique> uniques = myResourceIndexedCompositeStringUniqueDao.findAll();
			assertEquals(1, uniques.size(), uniques.toString());
			assertEquals("Observation/" + id2.getIdPart(), uniques.get(0).getResource().getIdDt().toUnqualifiedVersionless().getValue());
			assertEquals("Observation?code=foo%7Cbar&date=2011-01-01&subject=Patient%2F" + id1.getIdPart(), uniques.get(0).getIndexString());
		});
	}


	@Test
	public void testDetectUniqueSearchParams() {
		createUniqueBirthdateAndGenderSps();
		List<RuntimeSearchParam> params = mySearchParamRegistry.getActiveComboSearchParams("Patient");

		assertEquals(1, params.size());
		assertEquals(ComboSearchParamType.UNIQUE, params.get(0).getComboSearchParamType());
		assertEquals(2, params.get(0).getComponents().size());

		// Should be alphabetical order
		List<RuntimeSearchParam> compositeParams = JpaParamUtil.resolveComponentParameters(mySearchParamRegistry, params.get(0));
		assertEquals("birthdate", compositeParams.get(0).getName());
		assertEquals("gender", compositeParams.get(1).getName());
	}

	@Test
	public void testDuplicateUniqueValuesAreRejected() {
		createUniqueBirthdateAndGenderSps();

		Patient pt1 = new Patient();
		pt1.setGender(Enumerations.AdministrativeGender.MALE);
		pt1.setBirthDateElement(new DateType("2011-01-01"));
		IIdType id1 = myPatientDao.create(pt1).getId().toUnqualifiedVersionless();

		try {
			myPatientDao.create(pt1).getId().toUnqualifiedVersionless();
			fail();
		} catch (ResourceVersionConflictException e) {
			assertThat(e.getMessage(), containsString("new unique index created by SearchParameter/patient-gender-birthdate"));
		}

		Patient pt2 = new Patient();
		pt2.setGender(Enumerations.AdministrativeGender.MALE);
		IIdType id2 = myPatientDao.create(pt2).getId().toUnqualifiedVersionless();

		pt2 = new Patient();
		pt2.setId(id2);
		pt2.setGender(Enumerations.AdministrativeGender.MALE);
		pt2.setBirthDateElement(new DateType("2011-01-01"));
		try {
			myPatientDao.update(pt2);
			fail();
		} catch (ResourceVersionConflictException e) {
			assertThat(e.getMessage(), containsString("new unique index created by SearchParameter/patient-gender-birthdate"));
		}

	}

	@Test
	public void testReplaceOneWithAnother() {
		myStorageSettings.setAdvancedHSearchIndexing(false);
		createUniqueBirthdateAndGenderSps();

		Patient pt1 = new Patient();
		pt1.setGender(Enumerations.AdministrativeGender.MALE);
		pt1.setBirthDateElement(new DateType("2011-01-01"));
		IIdType id1 = myPatientDao.create(pt1).getId().toUnqualified();
		assertNotNull(id1);

		ourLog.info("** Replacing");

		pt1 = new Patient();
		pt1.setId(id1);
		pt1.setGender(Enumerations.AdministrativeGender.FEMALE);
		pt1.setBirthDateElement(new DateType("2011-01-01"));
		id1 = myPatientDao.update(pt1).getId().toUnqualified();
		assertNotNull(id1);
		assertEquals("2", id1.getVersionIdPart());

		Patient pt2 = new Patient();
		pt2.setGender(Enumerations.AdministrativeGender.MALE);
		pt2.setBirthDateElement(new DateType("2011-01-01"));
		IIdType id2 = myPatientDao.create(pt2).getId().toUnqualifiedVersionless();

		myMessages.clear();
		SearchParameterMap params = new SearchParameterMap();
		params.add("gender", new TokenParam("http://hl7.org/fhir/administrative-gender", "male"));
		params.add("birthdate", new DateParam("2011-01-01"));
		IBundleProvider results = myPatientDao.search(params, mySrd);
		String searchId = results.getUuid();
		assertThat(toUnqualifiedVersionlessIdValues(results), containsInAnyOrder(id2.getValue()));

		logCapturedMessages();
		assertThat(myMessages.toString(), containsString("Using UNIQUE index for query for search: Patient?birthdate=2011-01-01&gender=http%3A%2F%2Fhl7.org%2Ffhir%2Fadministrative-gender%7Cmale"));
		myMessages.clear();

	}


}<|MERGE_RESOLUTION|>--- conflicted
+++ resolved
@@ -767,11 +767,7 @@
 			myPatientDao.create(pt1).getId().toUnqualifiedVersionless();
 			fail();
 		} catch (ResourceVersionConflictException e) {
-<<<<<<< HEAD
-			assertThat(e.getMessage(), containsString("Can not create resource of type Patient as it would create a duplicate unique index matching query: Patient?birthdate=2011-01-01&gender=http%3A%2F%2Fhl7.org%2Ffhir%2Fadministrative-gender%7Cmale (existing index belongs to Patient/" + id1.getIdPart() + ", new unique index created by SearchParameter/patient-gender-birthdate)"));
-=======
 			assertThat(e.getMessage(), containsString("new unique index created by SearchParameter/patient-gender-birthdate"));
->>>>>>> 88459d0d
 		}
 	}
 
