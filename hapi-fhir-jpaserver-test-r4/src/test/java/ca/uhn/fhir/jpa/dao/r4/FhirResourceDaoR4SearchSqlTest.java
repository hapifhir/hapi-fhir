package ca.uhn.fhir.jpa.dao.r4;

import ca.uhn.fhir.jpa.api.config.JpaStorageSettings;
import ca.uhn.fhir.jpa.model.config.PartitionSettings;
import ca.uhn.fhir.jpa.searchparam.SearchParameterMap;
import ca.uhn.fhir.jpa.test.BaseJpaR4Test;
import ca.uhn.fhir.rest.api.Constants;
import ca.uhn.fhir.rest.api.server.IBundleProvider;
import ca.uhn.fhir.rest.param.TokenParam;
import ca.uhn.fhir.rest.param.UriParam;
import org.hl7.fhir.instance.model.api.IIdType;
import org.hl7.fhir.r4.model.Patient;
import org.hl7.fhir.r4.model.SearchParameter;
import org.junit.jupiter.api.AfterEach;
import org.junit.jupiter.api.BeforeEach;
import org.junit.jupiter.api.Test;
import org.junit.jupiter.params.ParameterizedTest;
import org.junit.jupiter.params.provider.MethodSource;
import org.slf4j.Logger;
import org.slf4j.LoggerFactory;

import java.util.List;
import java.util.UUID;

import static org.assertj.core.api.Assertions.assertThat;
import static org.junit.jupiter.api.Assertions.assertEquals;

public class FhirResourceDaoR4SearchSqlTest extends BaseJpaR4Test {

	private static final Logger ourLog = LoggerFactory.getLogger(FhirResourceDaoR4SearchSqlTest.class);

	@Override
	@BeforeEach
	public void before() throws Exception {
		super.before();
		myStorageSettings.setAdvancedHSearchIndexing(false);
	}

	@AfterEach
	public void after() {
		myStorageSettings.setTagStorageMode(JpaStorageSettings.DEFAULT_TAG_STORAGE_MODE);
		myPartitionSettings.setDefaultPartitionId(new PartitionSettings().getDefaultPartitionId());
		myPartitionSettings.setPartitionIdsInPrimaryKeys(new PartitionSettings().isPartitionIdsInPrimaryKeys());

	}

	record SqlGenerationTestCase(String comment, String restQuery, String expectedSql, String expectedPartitionedSql) {
		@Override
		public String toString() {
			return comment;
		}
	}

	static List<SqlGenerationTestCase> sqlGenerationTestCases() {
		return List.of(
			new SqlGenerationTestCase(
				"single string - no hfj_resource root",
				"Patient?name=FOO",
				"SELECT t0.PARTITION_ID,t0.RES_ID FROM HFJ_SPIDX_STRING t0 WHERE ((t0.HASH_NORM_PREFIX = ?) AND (t0.SP_VALUE_NORMALIZED LIKE ?))",
				"SELECT t0.PARTITION_ID,t0.RES_ID FROM HFJ_SPIDX_STRING t0 WHERE ((t0.HASH_NORM_PREFIX = ?) AND (t0.SP_VALUE_NORMALIZED LIKE ?))"
			)
			, new SqlGenerationTestCase(
				"two regular params - should use hfj_resource as root",
				"Patient?name=smith&active=true",
				"SELECT t1.PARTITION_ID,t1.RES_ID FROM HFJ_RESOURCE t1 INNER JOIN HFJ_SPIDX_STRING t0 ON (t1.RES_ID = t0.RES_ID) INNER JOIN HFJ_SPIDX_TOKEN t2 ON (t1.RES_ID = t2.RES_ID) WHERE (((t0.HASH_NORM_PREFIX = ?) AND (t0.SP_VALUE_NORMALIZED LIKE ?)) AND (t2.HASH_VALUE = ?))",
				"SELECT t1.PARTITION_ID,t1.RES_ID FROM HFJ_RESOURCE t1 INNER JOIN HFJ_SPIDX_STRING t0 ON ((t1.PARTITION_ID = t0.PARTITION_ID) AND (t1.RES_ID = t0.RES_ID)) INNER JOIN HFJ_SPIDX_TOKEN t2 ON ((t1.PARTITION_ID = t2.PARTITION_ID) AND (t1.RES_ID = t2.RES_ID)) WHERE (((t0.HASH_NORM_PREFIX = ?) AND (t0.SP_VALUE_NORMALIZED LIKE ?)) AND (t2.HASH_VALUE = ?))"
			)
			, new SqlGenerationTestCase(
				"token not as a NOT IN subselect",
				"Encounter?class:not=not-there",
				"SELECT t0.PARTITION_ID,t0.RES_ID FROM HFJ_RESOURCE t0 WHERE (((t0.RES_TYPE = ?) AND (t0.RES_DELETED_AT IS NULL)) AND ((t0.RES_ID) NOT IN (SELECT t0.RES_ID FROM HFJ_SPIDX_TOKEN t0 WHERE (t0.HASH_VALUE = ?)) ))",
				"SELECT t0.PARTITION_ID,t0.RES_ID FROM HFJ_RESOURCE t0 WHERE (((t0.RES_TYPE = ?) AND (t0.RES_DELETED_AT IS NULL)) AND ((t0.PARTITION_ID,t0.RES_ID) NOT IN (SELECT t0.PARTITION_ID,t0.RES_ID FROM HFJ_SPIDX_TOKEN t0 WHERE (t0.HASH_VALUE = ?)) ))"
			)
			, new SqlGenerationTestCase(
				"token not on chain join - NOT IN from hfj_res_link target columns",
				"Observation?encounter.class:not=not-there",
				"SELECT t0.PARTITION_ID,t0.SRC_RESOURCE_ID FROM HFJ_RES_LINK t0 WHERE ((t0.SRC_PATH = ?) AND ((t0.TARGET_RESOURCE_ID) NOT IN (SELECT t0.RES_ID FROM HFJ_SPIDX_TOKEN t0 WHERE (t0.HASH_VALUE = ?)) ))",
				"SELECT t0.PARTITION_ID,t0.SRC_RESOURCE_ID FROM HFJ_RES_LINK t0 WHERE ((t0.SRC_PATH = ?) AND ((t0.TARGET_RES_PARTITION_ID,t0.TARGET_RESOURCE_ID) NOT IN (SELECT t0.PARTITION_ID,t0.RES_ID FROM HFJ_SPIDX_TOKEN t0 WHERE (t0.HASH_VALUE = ?)) ))"
			)
			, new SqlGenerationTestCase(
				"bare sort",
				"Patient?_sort=name",
				"SELECT t0.PARTITION_ID,t0.RES_ID FROM HFJ_RESOURCE t0 LEFT OUTER JOIN HFJ_SPIDX_STRING t1 ON ((t0.RES_ID = t1.RES_ID) AND (t1.HASH_IDENTITY = ?)) WHERE ((t0.RES_TYPE = ?) AND (t0.RES_DELETED_AT IS NULL)) ORDER BY t1.SP_VALUE_NORMALIZED ASC NULLS LAST",
				"SELECT t0.PARTITION_ID,t0.RES_ID FROM HFJ_RESOURCE t0 LEFT OUTER JOIN HFJ_SPIDX_STRING t1 ON ((t0.PARTITION_ID = t1.PARTITION_ID) AND (t0.RES_ID = t1.RES_ID) AND (t1.HASH_IDENTITY = ?)) WHERE ((t0.RES_TYPE = ?) AND (t0.RES_DELETED_AT IS NULL)) ORDER BY t1.SP_VALUE_NORMALIZED ASC NULLS LAST"
			)
			, new SqlGenerationTestCase(
				"sort with predicate",
				"Patient?active=true&_sort=name",
				"SELECT t1.PARTITION_ID,t1.RES_ID FROM HFJ_RESOURCE t1 INNER JOIN HFJ_SPIDX_TOKEN t0 ON (t1.RES_ID = t0.RES_ID) LEFT OUTER JOIN HFJ_SPIDX_STRING t2 ON ((t1.RES_ID = t2.RES_ID) AND (t2.HASH_IDENTITY = ?)) WHERE (t0.HASH_VALUE = ?) ORDER BY t2.SP_VALUE_NORMALIZED ASC NULLS LAST",
				"SELECT t1.PARTITION_ID,t1.RES_ID FROM HFJ_RESOURCE t1 INNER JOIN HFJ_SPIDX_TOKEN t0 ON ((t1.PARTITION_ID = t0.PARTITION_ID) AND (t1.RES_ID = t0.RES_ID)) LEFT OUTER JOIN HFJ_SPIDX_STRING t2 ON ((t1.PARTITION_ID = t2.PARTITION_ID) AND (t1.RES_ID = t2.RES_ID) AND (t2.HASH_IDENTITY = ?)) WHERE (t0.HASH_VALUE = ?) ORDER BY t2.SP_VALUE_NORMALIZED ASC NULLS LAST"
			)
			, new SqlGenerationTestCase(
				"chained sort",
				"Patient?_sort=Practitioner:general-practitioner.name",
				"SELECT t0.PARTITION_ID,t0.RES_ID FROM HFJ_RESOURCE t0 LEFT OUTER JOIN HFJ_RES_LINK t1 ON ((t0.RES_ID = t1.SRC_RESOURCE_ID) AND (t1.SRC_PATH = ?)) LEFT OUTER JOIN HFJ_SPIDX_STRING t2 ON ((t1.TARGET_RESOURCE_ID = t2.RES_ID) AND (t2.HASH_IDENTITY = ?)) WHERE ((t0.RES_TYPE = ?) AND (t0.RES_DELETED_AT IS NULL)) ORDER BY t2.SP_VALUE_NORMALIZED ASC NULLS LAST",
				"SELECT t0.PARTITION_ID,t0.RES_ID FROM HFJ_RESOURCE t0 LEFT OUTER JOIN HFJ_RES_LINK t1 ON ((t0.PARTITION_ID = t1.PARTITION_ID) AND (t0.RES_ID = t1.SRC_RESOURCE_ID) AND (t1.SRC_PATH = ?)) LEFT OUTER JOIN HFJ_SPIDX_STRING t2 ON ((t1.TARGET_RES_PARTITION_ID = t2.PARTITION_ID) AND (t1.TARGET_RESOURCE_ID = t2.RES_ID) AND (t2.HASH_IDENTITY = ?)) WHERE ((t0.RES_TYPE = ?) AND (t0.RES_DELETED_AT IS NULL)) ORDER BY t2.SP_VALUE_NORMALIZED ASC NULLS LAST"
			)
		);
	}

	/**
	 * Test SQL generation with RES_ID joins.
	 */
	@ParameterizedTest(name = "[{index}] -  {0}")
	@MethodSource("sqlGenerationTestCases")
	void testSqlGeneration_DefaultNoPartitionJoin(SqlGenerationTestCase theTestCase) {
		// default config

<<<<<<< HEAD
		myCaptureQueriesListener.clear();
		SearchParameterMap map = SearchParameterMap.newSynchronous(Patient.SP_NAME, new StringParam("FOO"));
		myPatientDao.search(map);
		assertEquals(1, myCaptureQueriesListener.countSelectQueries());
		String sql = myCaptureQueriesListener.getSelectQueriesForCurrentThread().get(0).getSql(false, false);
		assertEquals("SELECT t0.PARTITION_ID,t0.RES_ID FROM HFJ_SPIDX_STRING t0 WHERE ((t0.HASH_NORM_PREFIX = ?) AND (t0.SP_VALUE_NORMALIZED LIKE ?))", sql);
=======
		String sql = getSqlForRestQuery(theTestCase.restQuery);
>>>>>>> 6713e9b5

		assertEquals(theTestCase.expectedSql, sql, theTestCase.comment);
	}

	/**
	 * Test SQL generation with joins including RES_ID, and PARTITION_ID
	 */
	@ParameterizedTest(name = "[{index}] -  {0}")
	@MethodSource("sqlGenerationTestCases")
	void testSqlGeneration_WithPartitionJoins(SqlGenerationTestCase theTestCase) {
		// include partition_id in joins
		myPartitionSettings.setDefaultPartitionId(0);
		myPartitionSettings.setPartitionIdsInPrimaryKeys(true);

<<<<<<< HEAD
		myCaptureQueriesListener.clear();
		SearchParameterMap map = SearchParameterMap.newSynchronous()
			.add(Patient.SP_NAME, new StringParam("FOO"))
			.add(Patient.SP_GENDER, new TokenParam("a", "b"));
		myPatientDao.search(map);
		assertEquals(1, myCaptureQueriesListener.countSelectQueries());
		String sql = myCaptureQueriesListener.getSelectQueriesForCurrentThread().get(0).getSql(false, false);
		assertEquals("SELECT t1.PARTITION_ID,t1.RES_ID FROM HFJ_RESOURCE t1 INNER JOIN HFJ_SPIDX_STRING t0 ON (t1.RES_ID = t0.RES_ID) INNER JOIN HFJ_SPIDX_TOKEN t2 ON (t1.RES_ID = t2.RES_ID) WHERE (((t0.HASH_NORM_PREFIX = ?) AND (t0.SP_VALUE_NORMALIZED LIKE ?)) AND (t2.HASH_SYS_AND_VALUE = ?))", sql);
=======
		String sql = getSqlForRestQuery(theTestCase.restQuery);
>>>>>>> 6713e9b5

		assertEquals(theTestCase.expectedPartitionedSql, sql, theTestCase.comment);
	}

	private String getSqlForRestQuery(String theFhirRestQuery) {
		myCaptureQueriesListener.clear();
		myTestDaoSearch.searchForIds(theFhirRestQuery);
		assertEquals(1, myCaptureQueriesListener.countSelectQueries());
		return myCaptureQueriesListener.getSelectQueriesForCurrentThread().get(0).getSql(false, false);
	}


	@Test
	public void testSearchByProfile_VersionedMode() {

		// Put a tag in so we can search for it
		String code = "http://" + UUID.randomUUID();
		Patient p = new Patient();
		p.getMeta().addProfile(code);
		IIdType id = myPatientDao.create(p, mySrd).getId().toUnqualifiedVersionless();
		myMemoryCacheService.invalidateAllCaches();

		// Search
		myCaptureQueriesListener.clear();
		SearchParameterMap map = SearchParameterMap.newSynchronous()
			.add(Constants.PARAM_PROFILE, new TokenParam(code));
		IBundleProvider outcome = myPatientDao.search(map, mySrd);
		assertEquals(3, myCaptureQueriesListener.countSelectQueries());
		// Query 1 - Find resources: Make sure we search for tag type+system+code always
		String sql = myCaptureQueriesListener.getSelectQueriesForCurrentThread().get(0).getSql(false, false);
		assertEquals("SELECT t0.PARTITION_ID,t0.RES_ID FROM HFJ_RESOURCE t0 INNER JOIN HFJ_RES_TAG t1 ON (t0.RES_ID = t1.RES_ID) INNER JOIN HFJ_TAG_DEF t2 ON (t1.TAG_ID = t2.TAG_ID) WHERE (((t0.RES_TYPE = ?) AND (t0.RES_DELETED_AT IS NULL)) AND ((t2.TAG_TYPE = ?) AND (t2.TAG_SYSTEM = ?) AND (t2.TAG_CODE = ?)))", sql);
<<<<<<< HEAD
		// Query 2 - Load resource contents
=======
		// Query 2 - Load resourece contents
>>>>>>> 6713e9b5
		sql = myCaptureQueriesListener.getSelectQueriesForCurrentThread().get(1).getSql(false, false);
		assertThat(sql).contains("where (rht1_0.RES_ID) in (?)");
		// Query 3 - Load tags and defintions
		sql = myCaptureQueriesListener.getSelectQueriesForCurrentThread().get(2).getSql(false, false);
		assertThat(sql).contains("from HFJ_HISTORY_TAG rht1_0 join HFJ_TAG_DEF");

		assertThat(toUnqualifiedVersionlessIds(outcome)).containsExactly(id);

	}

	@Test
	public void testSearchByProfile_InlineMode() {
		myStorageSettings.setTagStorageMode(JpaStorageSettings.TagStorageModeEnum.INLINE);
		boolean reindexParamCache = myStorageSettings.isMarkResourcesForReindexingUponSearchParameterChange();
		myStorageSettings.setMarkResourcesForReindexingUponSearchParameterChange(false);

		SearchParameter searchParameter = FhirResourceDaoR4TagsInlineTest.createSearchParameterForInlineProfile();
		ourLog.debug("SearchParam:\n{}", myFhirContext.newJsonParser().setPrettyPrint(true).encodeResourceToString(searchParameter));
		mySearchParameterDao.update(searchParameter, mySrd);
		mySearchParamRegistry.forceRefresh();

		// Put a tag in so we can search for it
		String code = "http://" + UUID.randomUUID();
		Patient p = new Patient();
		p.getMeta().addProfile(code);
		IIdType id = myPatientDao.create(p, mySrd).getId().toUnqualifiedVersionless();
		myMemoryCacheService.invalidateAllCaches();

		// Search
		myCaptureQueriesListener.clear();
		SearchParameterMap map = SearchParameterMap.newSynchronous()
			.add(Constants.PARAM_PROFILE, new UriParam(code));
		IBundleProvider outcome = myPatientDao.search(map, mySrd);
		assertEquals(2, myCaptureQueriesListener.countSelectQueries());
		// Query 1 - Find resources: Just a standard token search in this mode
		String sql = myCaptureQueriesListener.getSelectQueriesForCurrentThread().get(0).getSql(false, false);
		assertEquals("SELECT t0.PARTITION_ID,t0.RES_ID FROM HFJ_SPIDX_URI t0 WHERE (t0.HASH_URI = ?)", sql);
		// Query 2 - Load resourece contents
		sql = myCaptureQueriesListener.getSelectQueriesForCurrentThread().get(1).getSql(false, false);
		assertThat(sql).contains("where (rht1_0.RES_ID) in (?)");

		assertThat(toUnqualifiedVersionlessIds(outcome)).containsExactly(id);

		myStorageSettings.setMarkResourcesForReindexingUponSearchParameterChange(reindexParamCache);
	}


}<|MERGE_RESOLUTION|>--- conflicted
+++ resolved
@@ -106,16 +106,7 @@
 	void testSqlGeneration_DefaultNoPartitionJoin(SqlGenerationTestCase theTestCase) {
 		// default config
 
-<<<<<<< HEAD
-		myCaptureQueriesListener.clear();
-		SearchParameterMap map = SearchParameterMap.newSynchronous(Patient.SP_NAME, new StringParam("FOO"));
-		myPatientDao.search(map);
-		assertEquals(1, myCaptureQueriesListener.countSelectQueries());
-		String sql = myCaptureQueriesListener.getSelectQueriesForCurrentThread().get(0).getSql(false, false);
-		assertEquals("SELECT t0.PARTITION_ID,t0.RES_ID FROM HFJ_SPIDX_STRING t0 WHERE ((t0.HASH_NORM_PREFIX = ?) AND (t0.SP_VALUE_NORMALIZED LIKE ?))", sql);
-=======
 		String sql = getSqlForRestQuery(theTestCase.restQuery);
->>>>>>> 6713e9b5
 
 		assertEquals(theTestCase.expectedSql, sql, theTestCase.comment);
 	}
@@ -130,18 +121,7 @@
 		myPartitionSettings.setDefaultPartitionId(0);
 		myPartitionSettings.setPartitionIdsInPrimaryKeys(true);
 
-<<<<<<< HEAD
-		myCaptureQueriesListener.clear();
-		SearchParameterMap map = SearchParameterMap.newSynchronous()
-			.add(Patient.SP_NAME, new StringParam("FOO"))
-			.add(Patient.SP_GENDER, new TokenParam("a", "b"));
-		myPatientDao.search(map);
-		assertEquals(1, myCaptureQueriesListener.countSelectQueries());
-		String sql = myCaptureQueriesListener.getSelectQueriesForCurrentThread().get(0).getSql(false, false);
-		assertEquals("SELECT t1.PARTITION_ID,t1.RES_ID FROM HFJ_RESOURCE t1 INNER JOIN HFJ_SPIDX_STRING t0 ON (t1.RES_ID = t0.RES_ID) INNER JOIN HFJ_SPIDX_TOKEN t2 ON (t1.RES_ID = t2.RES_ID) WHERE (((t0.HASH_NORM_PREFIX = ?) AND (t0.SP_VALUE_NORMALIZED LIKE ?)) AND (t2.HASH_SYS_AND_VALUE = ?))", sql);
-=======
 		String sql = getSqlForRestQuery(theTestCase.restQuery);
->>>>>>> 6713e9b5
 
 		assertEquals(theTestCase.expectedPartitionedSql, sql, theTestCase.comment);
 	}
@@ -173,16 +153,12 @@
 		// Query 1 - Find resources: Make sure we search for tag type+system+code always
 		String sql = myCaptureQueriesListener.getSelectQueriesForCurrentThread().get(0).getSql(false, false);
 		assertEquals("SELECT t0.PARTITION_ID,t0.RES_ID FROM HFJ_RESOURCE t0 INNER JOIN HFJ_RES_TAG t1 ON (t0.RES_ID = t1.RES_ID) INNER JOIN HFJ_TAG_DEF t2 ON (t1.TAG_ID = t2.TAG_ID) WHERE (((t0.RES_TYPE = ?) AND (t0.RES_DELETED_AT IS NULL)) AND ((t2.TAG_TYPE = ?) AND (t2.TAG_SYSTEM = ?) AND (t2.TAG_CODE = ?)))", sql);
-<<<<<<< HEAD
-		// Query 2 - Load resource contents
-=======
 		// Query 2 - Load resourece contents
->>>>>>> 6713e9b5
 		sql = myCaptureQueriesListener.getSelectQueriesForCurrentThread().get(1).getSql(false, false);
-		assertThat(sql).contains("where (rht1_0.RES_ID) in (?)");
+		assertThat(sql).contains("where rsv1_0.RES_ID in (?)");
 		// Query 3 - Load tags and defintions
 		sql = myCaptureQueriesListener.getSelectQueriesForCurrentThread().get(2).getSql(false, false);
-		assertThat(sql).contains("from HFJ_HISTORY_TAG rht1_0 join HFJ_TAG_DEF");
+		assertThat(sql).contains("from HFJ_RES_TAG rt1_0 join HFJ_TAG_DEF");
 
 		assertThat(toUnqualifiedVersionlessIds(outcome)).containsExactly(id);
 
@@ -217,7 +193,7 @@
 		assertEquals("SELECT t0.PARTITION_ID,t0.RES_ID FROM HFJ_SPIDX_URI t0 WHERE (t0.HASH_URI = ?)", sql);
 		// Query 2 - Load resourece contents
 		sql = myCaptureQueriesListener.getSelectQueriesForCurrentThread().get(1).getSql(false, false);
-		assertThat(sql).contains("where (rht1_0.RES_ID) in (?)");
+		assertThat(sql).contains("where rsv1_0.RES_ID in (?)");
 
 		assertThat(toUnqualifiedVersionlessIds(outcome)).containsExactly(id);
 
