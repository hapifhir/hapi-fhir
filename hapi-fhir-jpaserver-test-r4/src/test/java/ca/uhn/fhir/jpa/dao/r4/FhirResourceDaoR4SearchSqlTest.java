--- conflicted
+++ resolved
@@ -203,13 +203,7 @@
 		assertEquals("SELECT t0.RES_ID FROM HFJ_RESOURCE t0 INNER JOIN HFJ_RES_TAG t1 ON (t0.RES_ID = t1.RES_ID) INNER JOIN HFJ_TAG_DEF t2 ON (t1.TAG_ID = t2.TAG_ID) WHERE (((t0.RES_TYPE = ?) AND (t0.RES_DELETED_AT IS NULL)) AND ((t2.TAG_TYPE = ?) AND (t2.TAG_SYSTEM = ?) AND (t2.TAG_CODE = ?)))", sql);
 		// Query 2 - Load resource contents
 		sql = myCaptureQueriesListener.getSelectQueriesForCurrentThread().get(1).getSql(false, false);
-<<<<<<< HEAD
 		assertThat(sql).contains("where (rht1_0.RES_ID) in (?)");
-		// Query 3 - Load tags and defintions
-		sql = myCaptureQueriesListener.getSelectQueriesForCurrentThread().get(2).getSql(false, false);
-		assertThat(sql).contains("from HFJ_HISTORY_TAG rht1_0 join HFJ_TAG_DEF");
-=======
-		assertThat(sql).contains("where rht1_0.RES_ID in (?)");
 		// Query 3 - Load tags and definitions
 		sql = myCaptureQueriesListener.getSelectQueriesForCurrentThread().get(2).getSql(false, false);
 		if (theTagStorageModeEnum == JpaStorageSettings.TagStorageModeEnum.VERSIONED) {
@@ -217,7 +211,6 @@
 		} else {
 			assertThat(sql).contains("from HFJ_RES_TAG rt1_0 join HFJ_TAG_DEF");
 		}
->>>>>>> 744a0d70
 
 		assertThat(toUnqualifiedVersionlessIds(outcome)).containsExactly(id);
 
@@ -254,11 +247,7 @@
 		assertEquals("SELECT t0.RES_ID FROM HFJ_SPIDX_URI t0 WHERE (t0.HASH_URI = ?)", sql);
 		// Query 2 - Load resourece contents
 		sql = myCaptureQueriesListener.getSelectQueriesForCurrentThread().get(1).getSql(false, false);
-<<<<<<< HEAD
 		assertThat(sql).contains("where (rht1_0.RES_ID) in (?)");
-=======
-		assertThat(sql).contains("where rht1_0.RES_ID in (?)");
->>>>>>> 744a0d70
 
 		assertThat(toUnqualifiedVersionlessIds(outcome)).containsExactly(id);
 
