package ca.uhn.fhir.jpa.dao.r4;

import static ca.uhn.fhir.test.utilities.UuidUtils.HASH_UUID_PATTERN;

import org.hl7.fhir.r4.model.MessageHeader;
import org.hl7.fhir.r4.model.RequestGroup;

import static org.junit.jupiter.api.Assertions.assertNull;
import static org.junit.jupiter.api.Assertions.assertTrue;
import static org.junit.jupiter.api.Assertions.assertFalse;
import ca.uhn.fhir.i18n.Msg;
import ca.uhn.fhir.interceptor.api.Pointcut;
import ca.uhn.fhir.jpa.api.config.JpaStorageSettings;
import ca.uhn.fhir.jpa.api.model.DaoMethodOutcome;
import ca.uhn.fhir.jpa.dao.BaseHapiFhirDao;
import ca.uhn.fhir.jpa.model.dao.JpaPid;
import ca.uhn.fhir.jpa.model.dao.JpaPidFk;
import ca.uhn.fhir.jpa.model.entity.EntityIndexStatusEnum;
import ca.uhn.fhir.jpa.model.entity.NormalizedQuantitySearchLevel;
import ca.uhn.fhir.jpa.model.entity.ResourceEncodingEnum;
import ca.uhn.fhir.jpa.model.entity.ResourceHistoryTable;
import ca.uhn.fhir.jpa.model.entity.ResourceIndexedSearchParamString;
import ca.uhn.fhir.jpa.model.entity.ResourceTable;
import ca.uhn.fhir.jpa.model.entity.ResourceTag;
import ca.uhn.fhir.jpa.model.entity.TagTypeEnum;
import ca.uhn.fhir.jpa.provider.r4.SystemProviderR4Test;
import ca.uhn.fhir.jpa.searchparam.SearchParameterMap;
import ca.uhn.fhir.model.primitive.IdDt;
import ca.uhn.fhir.rest.api.Constants;
import ca.uhn.fhir.rest.api.RestOperationTypeEnum;
import ca.uhn.fhir.rest.api.server.IBundleProvider;
import ca.uhn.fhir.rest.api.server.RequestDetails;
import ca.uhn.fhir.rest.api.server.SystemRequestDetails;
import ca.uhn.fhir.rest.param.ReferenceParam;
import ca.uhn.fhir.rest.param.StringParam;
import ca.uhn.fhir.rest.param.TokenParam;
import ca.uhn.fhir.rest.server.exceptions.InternalErrorException;
import ca.uhn.fhir.rest.server.exceptions.InvalidRequestException;
import ca.uhn.fhir.rest.server.exceptions.PreconditionFailedException;
import ca.uhn.fhir.rest.server.exceptions.ResourceGoneException;
import ca.uhn.fhir.rest.server.exceptions.ResourceNotFoundException;
import ca.uhn.fhir.rest.server.exceptions.ResourceVersionConflictException;
import ca.uhn.fhir.rest.server.exceptions.UnprocessableEntityException;
import ca.uhn.fhir.rest.server.interceptor.auth.AuthorizationInterceptor;
import ca.uhn.fhir.rest.server.interceptor.auth.IAuthRule;
import ca.uhn.fhir.rest.server.interceptor.auth.PolicyEnum;
import ca.uhn.fhir.rest.server.interceptor.auth.RuleBuilder;
import ca.uhn.fhir.util.BundleBuilder;
import ca.uhn.fhir.util.ClasspathUtil;
import ch.qos.logback.classic.Logger;
import ch.qos.logback.classic.spi.ILoggingEvent;
import ch.qos.logback.core.Appender;
import org.apache.commons.io.IOUtils;
import org.hibernate.persister.entity.AbstractEntityPersister;
import org.hl7.fhir.instance.model.api.IBaseResource;
import org.hl7.fhir.instance.model.api.IIdType;
import org.hl7.fhir.r4.model.AllergyIntolerance;
import org.hl7.fhir.r4.model.Appointment;
import org.hl7.fhir.r4.model.Attachment;
import org.hl7.fhir.r4.model.Binary;
import org.hl7.fhir.r4.model.Bundle;
import org.hl7.fhir.r4.model.Bundle.BundleEntryComponent;
import org.hl7.fhir.r4.model.Bundle.BundleEntryRequestComponent;
import org.hl7.fhir.r4.model.Bundle.BundleEntryResponseComponent;
import org.hl7.fhir.r4.model.Bundle.BundleType;
import org.hl7.fhir.r4.model.Bundle.HTTPVerb;
import org.hl7.fhir.r4.model.CanonicalType;
import org.hl7.fhir.r4.model.CodeSystem;
import org.hl7.fhir.r4.model.Coding;
import org.hl7.fhir.r4.model.Communication;
import org.hl7.fhir.r4.model.Condition;
import org.hl7.fhir.r4.model.DateTimeType;
import org.hl7.fhir.r4.model.DiagnosticReport;
import org.hl7.fhir.r4.model.Encounter;
import org.hl7.fhir.r4.model.EpisodeOfCare;
import org.hl7.fhir.r4.model.HumanName;
import org.hl7.fhir.r4.model.IdType;
import org.hl7.fhir.r4.model.Identifier;
import org.hl7.fhir.r4.model.Location;
import org.hl7.fhir.r4.model.Medication;
import org.hl7.fhir.r4.model.MedicationRequest;
import org.hl7.fhir.r4.model.Meta;
import org.hl7.fhir.r4.model.Observation;
import org.hl7.fhir.r4.model.Observation.ObservationStatus;
import org.hl7.fhir.r4.model.OperationOutcome;
import org.hl7.fhir.r4.model.OperationOutcome.IssueSeverity;
import org.hl7.fhir.r4.model.Organization;
import org.hl7.fhir.r4.model.Patient;
import org.hl7.fhir.r4.model.Practitioner;
import org.hl7.fhir.r4.model.Quantity;
import org.hl7.fhir.r4.model.Reference;
import org.hl7.fhir.r4.model.Resource;
import org.hl7.fhir.r4.model.ResourceType;
import org.hl7.fhir.r4.model.Task;
import org.hl7.fhir.r4.model.ValueSet;
import org.junit.jupiter.api.AfterEach;
import org.junit.jupiter.api.BeforeEach;
import org.junit.jupiter.api.Disabled;
import org.junit.jupiter.api.Test;
import org.junit.jupiter.params.ParameterizedTest;
import org.junit.jupiter.params.provider.CsvSource;
import org.mockito.ArgumentCaptor;
import org.mockito.Mock;
import org.slf4j.LoggerFactory;
import org.springframework.dao.DataIntegrityViolationException;
import org.springframework.transaction.TransactionDefinition;
import org.springframework.transaction.TransactionStatus;
import org.springframework.transaction.support.TransactionCallback;
import org.springframework.transaction.support.TransactionCallbackWithoutResult;
import org.springframework.transaction.support.TransactionTemplate;

import jakarta.annotation.Nonnull;
import java.io.IOException;
import java.io.InputStream;
import java.math.BigDecimal;
import java.nio.charset.StandardCharsets;
import java.util.Arrays;
import java.util.HashSet;
import java.util.List;
import java.util.Map;
import java.util.Optional;
import java.util.Set;
import java.util.UUID;
import java.util.concurrent.atomic.AtomicInteger;
import java.util.function.Supplier;
import java.util.stream.Collectors;
import java.util.stream.IntStream;

import static org.assertj.core.api.Assertions.assertThat;
import static org.junit.jupiter.api.Assertions.fail;
import static org.assertj.core.api.AssertionsForClassTypes.assertThatExceptionOfType;
import static org.junit.jupiter.api.Assertions.assertEquals;
import static org.junit.jupiter.api.Assertions.assertNotNull;
import static org.mockito.Mockito.times;
import static org.mockito.Mockito.verify;
import static org.mockito.Mockito.when;

public class FhirSystemDaoR4Test extends BaseJpaR4SystemTest {

	private static final org.slf4j.Logger ourLog = org.slf4j.LoggerFactory.getLogger(FhirSystemDaoR4Test.class);
	private static final String TEST_IDENTIFIER_SYSTEM = "http://some-system.com";

	@Mock
	private Appender<ILoggingEvent> myAppender;

	@AfterEach
	public void after() {
		JpaStorageSettings defaults = new JpaStorageSettings();
		myStorageSettings.setAllowInlineMatchUrlReferences(defaults.isAllowInlineMatchUrlReferences());
		myStorageSettings.setAllowMultipleDelete(defaults.isAllowMultipleDelete());
		myStorageSettings.setNormalizedQuantitySearchLevel(defaults.getNormalizedQuantitySearchLevel());
		myStorageSettings.setBundleBatchPoolSize(defaults.getBundleBatchPoolSize());
		myStorageSettings.setBundleBatchMaxPoolSize(defaults.getBundleBatchMaxPoolSize());
		myStorageSettings.setAutoCreatePlaceholderReferenceTargets(defaults.isAutoCreatePlaceholderReferenceTargets());
		myStorageSettings.setPopulateIdentifierInAutoCreatedPlaceholderReferenceTargets(defaults.isPopulateIdentifierInAutoCreatedPlaceholderReferenceTargets());
		myStorageSettings.setAutoVersionReferenceAtPaths(defaults.getAutoVersionReferenceAtPaths());
		myStorageSettings.setAutoCreatePlaceholderReferenceTargets(defaults.isAutoCreatePlaceholderReferenceTargets());

		myFhirContext.getParserOptions().setAutoContainReferenceTargetsWithNoId(true);
	}

	@BeforeEach
	public void beforeDisableResultReuse() {
		myStorageSettings.setReuseCachedSearchResultsForMillis(null);
		myStorageSettings.setBundleBatchPoolSize(1);
		myStorageSettings.setBundleBatchMaxPoolSize(1);
	}

	private Bundle createInputTransactionWithPlaceholderIdInMatchUrl(HTTPVerb theVerb) {

		Patient pat = new Patient();
		pat
			.addIdentifier()
			.setSystem("http://acme.org")
			.setValue("ID1");

		Observation obs = new Observation();
		obs
			.getCode()
			.addCoding()
			.setSystem("http://loinc.org")
			.setCode("29463-7");
		obs.setEffective(new DateTimeType("2011-09-03T11:13:00-04:00"));
		obs.setValue(new Quantity()
			.setValue(new BigDecimal("123.4"))
			.setCode("kg")
			.setSystem("http://unitsofmeasure.org")
			.setUnit("kg"));
		obs.getSubject().setReference("urn:uuid:0001");

		Observation obs2 = new Observation();
		obs2
			.getCode()
			.addCoding()
			.setSystem("http://loinc.org")
			.setCode("29463-7");
		obs2.setEffective(new DateTimeType("2017-09-03T11:13:00-04:00"));
		obs2.setValue(new Quantity()
			.setValue(new BigDecimal("123.4"))
			.setCode("kg")
			.setSystem("http://unitsofmeasure.org")
			.setUnit("kg"));
		obs2.getSubject().setReference("urn:uuid:0001");

		/*
		 * Put one observation before the patient it references, and
		 * one after it just to make sure that order doesn't matter
		 */
		Bundle input = new Bundle();
		input.setType(BundleType.TRANSACTION);

		if (theVerb == HTTPVerb.PUT) {
			input
				.addEntry()
				.setFullUrl("urn:uuid:0002")
				.setResource(obs)
				.getRequest()
				.setMethod(HTTPVerb.PUT)
				.setUrl("Observation?subject=urn:uuid:0001&code=http%3A%2F%2Floinc.org|29463-7&date=2011-09-03T11:13:00-04:00");
			input
				.addEntry()
				.setFullUrl("urn:uuid:0001")
				.setResource(pat)
				.getRequest()
				.setMethod(HTTPVerb.PUT)
				.setUrl("Patient?identifier=http%3A%2F%2Facme.org|ID1");
			input
				.addEntry()
				.setFullUrl("urn:uuid:0003")
				.setResource(obs2)
				.getRequest()
				.setMethod(HTTPVerb.PUT)
				.setUrl("Observation?subject=urn:uuid:0001&code=http%3A%2F%2Floinc.org|29463-7&date=2017-09-03T11:13:00-04:00");
		} else if (theVerb == HTTPVerb.POST) {
			input
				.addEntry()
				.setFullUrl("urn:uuid:0002")
				.setResource(obs)
				.getRequest()
				.setMethod(HTTPVerb.POST)
				.setUrl("Observation")
				.setIfNoneExist("Observation?subject=urn:uuid:0001&code=http%3A%2F%2Floinc.org|29463-7&date=2011-09-03T11:13:00-04:00");
			input
				.addEntry()
				.setFullUrl("urn:uuid:0001")
				.setResource(pat)
				.getRequest()
				.setMethod(HTTPVerb.POST)
				.setUrl("Patient")
				.setIfNoneExist("Patient?identifier=http%3A%2F%2Facme.org|ID1");
			input
				.addEntry()
				.setFullUrl("urn:uuid:0003")
				.setResource(obs2)
				.getRequest()
				.setMethod(HTTPVerb.POST)
				.setUrl("Observation")
				.setIfNoneExist("Observation?subject=urn:uuid:0001&code=http%3A%2F%2Floinc.org|29463-7&date=2017-09-03T11:13:00-04:00");
		}
		return input;
	}

	@SuppressWarnings("unchecked")
	private <T extends org.hl7.fhir.r4.model.Resource> T find(Bundle theBundle, Class<T> theType, int theIndex) {
		int count = 0;
		for (BundleEntryComponent nextEntry : theBundle.getEntry()) {
			if (nextEntry.getResource() != null && theType.isAssignableFrom(nextEntry.getResource().getClass())) {
				if (count == theIndex) {
					return (T) nextEntry.getResource();
				}
				count++;
			}
		}
		fail();
		return null;
	}

	@Test
	public void testTransactionReSavesPreviouslyDeletedResources() {

		{
			Bundle input = new Bundle();
			input.setType(BundleType.TRANSACTION);

			Patient pt = new Patient();
			pt.setId("pt");
			pt.setActive(true);
			input
				.addEntry()
				.setResource(pt)
				.getRequest()
				.setUrl("Patient/pt")
				.setMethod(HTTPVerb.PUT);

			Observation obs = new Observation();
			obs.setId("obs");
			obs.getSubject().setReference("Patient/pt");
			input
				.addEntry()
				.setResource(obs)
				.getRequest()
				.setUrl("Observation/obs")
				.setMethod(HTTPVerb.PUT);

			mySystemDao.transaction(null, input);
		}

		myObservationDao.delete(new IdType("Observation/obs"));
		myPatientDao.delete(new IdType("Patient/pt"));

		{
			Bundle input = new Bundle();
			input.setType(BundleType.TRANSACTION);

			Patient pt = new Patient();
			pt.setId("pt");
			pt.setActive(true);
			input
				.addEntry()
				.setResource(pt)
				.getRequest()
				.setUrl("Patient/pt")
				.setMethod(HTTPVerb.PUT);

			Observation obs = new Observation();
			obs.setId("obs");
			obs.getSubject().setReference("Patient/pt");
			input
				.addEntry()
				.setResource(obs)
				.getRequest()
				.setUrl("Observation/obs")
				.setMethod(HTTPVerb.PUT);

			mySystemDao.transaction(null, input);
		}

		myPatientDao.read(new IdType("Patient/pt"));
	}

	@Test
	public void testResourceCounts() {
		Patient p = new Patient();
		p.setActive(true);
		myPatientDao.create(p);

		Observation o = new Observation();
		o.setStatus(ObservationStatus.AMENDED);
		myObservationDao.create(o);

		Map<String, Long> counts = mySystemDao.getResourceCounts();
		assertThat(counts).containsEntry("Patient", Long.valueOf(1L));
		assertThat(counts).containsEntry("Observation", Long.valueOf(1L));
		assertNull(counts.get("Organization"));

	}

	@Test
	public void testBatchCreateWithBadRead() {
		Bundle request = new Bundle();
		request.setType(BundleType.BATCH);

		Patient p;
		p = new Patient();
		p.addIdentifier().setSystem("urn:system").setValue("FOO");
		request
			.addEntry()
			.setResource(p)
			.getRequest()
			.setMethod(HTTPVerb.POST)
			.setUrl("Patient");

		request
			.addEntry()
			.getRequest()
			.setMethod(HTTPVerb.GET)
			.setUrl("Patient/BABABABA");

		Bundle response = mySystemDao.transaction(mySrd, request);
		assertThat(response.getEntry()).hasSize(2);

		assertEquals("201 Created", response.getEntry().get(0).getResponse().getStatus());
		assertThat(response.getEntry().get(0).getResponse().getLocation()).matches(".*Patient/[0-9]+.*");
		assertEquals("404 Not Found", response.getEntry().get(1).getResponse().getStatus());

		OperationOutcome oo = (OperationOutcome) response.getEntry().get(1).getResponse().getOutcome();
		ourLog.debug(myFhirContext.newXmlParser().setPrettyPrint(true).encodeResourceToString(oo));
		assertEquals(IssueSeverity.ERROR, oo.getIssue().get(0).getSeverity());
		assertEquals(Msg.code(2001) + "Resource Patient/BABABABA is not known", oo.getIssue().get(0).getDiagnostics());
	}

	@Test
	public void testBatchCreateWithBadSearch() {
		Bundle request = new Bundle();
		request.setType(BundleType.BATCH);

		Patient p;
		p = new Patient();
		p.addIdentifier().setSystem("urn:system").setValue("FOO");
		request
			.addEntry()
			.setResource(p)
			.getRequest()
			.setMethod(HTTPVerb.POST)
			.setUrl("Patient");

		request
			.addEntry()
			.getRequest()
			.setMethod(HTTPVerb.GET)
			.setUrl("Patient?foobadparam=1");

		Bundle response = mySystemDao.transaction(mySrd, request);
		assertThat(response.getEntry()).hasSize(2);

		assertEquals("201 Created", response.getEntry().get(0).getResponse().getStatus());
		assertThat(response.getEntry().get(0).getResponse().getLocation()).matches(".*Patient/[0-9]+.*");
		assertEquals("400 Bad Request", response.getEntry().get(1).getResponse().getStatus());

		OperationOutcome oo = (OperationOutcome) response.getEntry().get(1).getResponse().getOutcome();
		ourLog.debug(myFhirContext.newXmlParser().setPrettyPrint(true).encodeResourceToString(oo));
		assertEquals(IssueSeverity.ERROR, oo.getIssue().get(0).getSeverity());
		assertThat(oo.getIssue().get(0).getDiagnostics()).contains("Unknown search parameter");
	}

	@Test
	public void testCircularCreateAndDelete() {
		Encounter enc = new Encounter();
		enc.setId(IdType.newRandomUuid());

		Condition cond = new Condition();
		cond.setId(IdType.newRandomUuid());

		EpisodeOfCare ep = new EpisodeOfCare();
		ep.setId(IdType.newRandomUuid());

		enc.getEpisodeOfCareFirstRep().setReference(ep.getId());
		cond.getEncounter().setReference(enc.getId());
		ep.getDiagnosisFirstRep().getCondition().setReference(cond.getId());

		Bundle inputBundle = new Bundle();
		inputBundle.setType(Bundle.BundleType.TRANSACTION);
		inputBundle
			.addEntry()
			.setResource(ep)
			.setFullUrl(ep.getId())
			.getRequest().setMethod(HTTPVerb.POST);
		inputBundle
			.addEntry()
			.setResource(cond)
			.setFullUrl(cond.getId())
			.getRequest().setMethod(HTTPVerb.POST);
		inputBundle
			.addEntry()
			.setResource(enc)
			.setFullUrl(enc.getId())
			.getRequest().setMethod(HTTPVerb.POST);

		Bundle resp = mySystemDao.transaction(mySrd, inputBundle);
		ourLog.debug(myFhirContext.newXmlParser().setPrettyPrint(true).encodeResourceToString(resp));

		IdType epId = new IdType(resp.getEntry().get(0).getResponse().getLocation());
		IdType condId = new IdType(resp.getEntry().get(1).getResponse().getLocation());
		IdType encId = new IdType(resp.getEntry().get(2).getResponse().getLocation());

		// Make sure a single one can't be deleted
		try {
			myEncounterDao.delete(encId);
			fail();
		} catch (ResourceVersionConflictException e) {
			// good
		}

		/*
		 * Now delete all 3 by transaction
		 */
		inputBundle = new Bundle();
		inputBundle.setType(Bundle.BundleType.TRANSACTION);
		inputBundle
			.addEntry()
			.getRequest().setMethod(HTTPVerb.DELETE)
			.setUrl(epId.toUnqualifiedVersionless().getValue());
		inputBundle
			.addEntry()
			.getRequest().setMethod(HTTPVerb.DELETE)
			.setUrl(encId.toUnqualifiedVersionless().getValue());
		inputBundle
			.addEntry()
			.getRequest().setMethod(HTTPVerb.DELETE)
			.setUrl(condId.toUnqualifiedVersionless().getValue());

		ourLog.debug(myFhirContext.newXmlParser().setPrettyPrint(true).encodeResourceToString(inputBundle));
		resp = mySystemDao.transaction(mySrd, inputBundle);
		ourLog.debug(myFhirContext.newXmlParser().setPrettyPrint(true).encodeResourceToString(resp));

		// They should now be deleted
		try {
			myEncounterDao.read(encId.toUnqualifiedVersionless());
			fail();
		} catch (ResourceGoneException e) {
			// good
		}

	}

	/**
	 * See #410
	 */
	@Test
	public void testContainedArePreservedForBug410() throws IOException {
		String input = ClasspathUtil.loadResource("/r4/bug-410-bundle.xml");
		Bundle bundle = myFhirContext.newXmlParser().parseResource(Bundle.class, input);

		Bundle output = mySystemDao.transaction(mySrd, bundle);
		ourLog.debug(myFhirContext.newXmlParser().setPrettyPrint(true).encodeResourceToString(output));

		IdType id = new IdType(output.getEntry().get(1).getResponse().getLocation());
		MedicationRequest mo = myMedicationRequestDao.read(id);
		ourLog.debug(myFhirContext.newXmlParser().setPrettyPrint(true).encodeResourceToString(mo));
	}

	@Test
	public void testMultipleUpdatesWithNoChangesDoesNotResultInAnUpdateForTransaction() {
		Bundle bundle;

		// First time
		Patient p = new Patient();
		p.setActive(true);
		bundle = new Bundle();
		bundle.setType(BundleType.TRANSACTION);
		bundle
			.addEntry()
			.setResource(p)
			.setFullUrl("Patient/A")
			.getRequest()
			.setMethod(HTTPVerb.PUT)
			.setUrl("Patient/A");
		Bundle resp = mySystemDao.transaction(mySrd, bundle);
		assertThat(resp.getEntry().get(0).getResponse().getLocation()).endsWith("Patient/A/_history/1");

		// Second time should not result in an update
		p = new Patient();
		p.setActive(true);
		bundle = new Bundle();
		bundle.setType(BundleType.TRANSACTION);
		bundle
			.addEntry()
			.setResource(p)
			.setFullUrl("Patient/A")
			.getRequest()
			.setMethod(HTTPVerb.PUT)
			.setUrl("Patient/A");
		resp = mySystemDao.transaction(mySrd, bundle);
		assertThat(resp.getEntry().get(0).getResponse().getLocation()).endsWith("Patient/A/_history/1");

		// And third time should not result in an update
		p = new Patient();
		p.setActive(true);
		bundle = new Bundle();
		bundle.setType(BundleType.TRANSACTION);
		bundle
			.addEntry()
			.setResource(p)
			.setFullUrl("Patient/A")
			.getRequest()
			.setMethod(HTTPVerb.PUT)
			.setUrl("Patient/A");
		resp = mySystemDao.transaction(mySrd, bundle);
		assertThat(resp.getEntry().get(0).getResponse().getLocation()).endsWith("Patient/A/_history/1");

		myPatientDao.read(new IdType("Patient/A"));
		myPatientDao.read(new IdType("Patient/A/_history/1"));
		try {
			myPatientDao.read(new IdType("Patient/A/_history/2"));
			fail();
		} catch (ResourceNotFoundException e) {
			// good
		}
		try {
			myPatientDao.read(new IdType("Patient/A/_history/3"));
			fail();
		} catch (ResourceNotFoundException e) {
			// good
		}
	}

	@Test
	public void testReindexing() {
		Patient p = new Patient();
		p.addName().setFamily("family");
		final IIdType id = myPatientDao.create(p, mySrd).getId().toUnqualified();

		sleepUntilTimeChange();

		ValueSet vs = new ValueSet();
		vs.setUrl("http://foo");
		myValueSetDao.create(vs, mySrd);

		sleepUntilTimeChange();

		ResourceTable entity = runInTransaction(()->myEntityManager.find(ResourceTable.class, JpaPid.fromId(id.getIdPartAsLong())));
        assertEquals(EntityIndexStatusEnum.INDEXED_RDBMS_ONLY, entity.getIndexStatus());

		Long jobId = myResourceReindexingSvc.markAllResourcesForReindexing();
		myResourceReindexingSvc.forceReindexingPass();

		entity = runInTransaction(()->myEntityManager.find(ResourceTable.class, JpaPid.fromId(id.getIdPartAsLong())));
		assertEquals(EntityIndexStatusEnum.INDEXED_RDBMS_ONLY, entity.getIndexStatus());

		// Just make sure this doesn't cause a choke
		myResourceReindexingSvc.forceReindexingPass();

		/*
		 * We expect a final reindex count of 3 because there are 2 resources to
		 * reindex and the final pass uses the most recent time as the low threshold,
		 * so it indexes the newest resource one more time. It wouldn't be a big deal
		 * if this ever got fixed so that it ends up with 2 instead of 3.
		 */
		runInTransaction(() -> {
			Optional<Integer> reindexCount = myResourceReindexJobDao.getReindexCount(jobId);
			assertEquals(3, reindexCount.orElseThrow(() -> new NullPointerException("No job " + jobId)).intValue());
		});

		// Try making the resource unparseable

		TransactionTemplate template = new TransactionTemplate(myTxManager);
		template.setPropagationBehavior(TransactionDefinition.PROPAGATION_REQUIRES_NEW);
		template.execute((TransactionCallback<ResourceTable>) t -> {
			ResourceHistoryTable resourceHistoryTable = myResourceHistoryTableDao.findForIdAndVersion(JpaPidFk.fromId(id.getIdPartAsLong()), id.getVersionIdPartAsLong());
			resourceHistoryTable.setEncoding(ResourceEncodingEnum.JSON);
			resourceHistoryTable.setResourceTextVc("{\"resourceType\":\"FOO\"}");
			myResourceHistoryTableDao.save(resourceHistoryTable);

			ResourceTable table = myResourceTableDao.findById(id.getIdPartAsLong()).orElseThrow(IllegalStateException::new);
			table.setIndexStatus(null);
			myResourceTableDao.save(table);

			return null;
		});

		myResourceReindexingSvc.markAllResourcesForReindexing();
		myResourceReindexingSvc.forceReindexingPass();

		entity = runInTransaction(()-> myEntityManager.find(ResourceTable.class, JpaPid.fromId(id.getIdPartAsLong())));
		assertEquals(EntityIndexStatusEnum.INDEXING_FAILED, entity.getIndexStatus());

	}

	@Test
	public void testReindexingCurrentVersionDeleted() {
		Patient p = new Patient();
		p.addName().setFamily("family1");
		final IIdType id = myPatientDao.create(p, mySrd).getId().toUnqualifiedVersionless();

		p = new Patient();
		p.setId(id.getValue());
		p.addName().setFamily("family1");
		p.addName().setFamily("family2");
		myPatientDao.update(p);

		p = new Patient();
		p.setId(id.getValue());
		p.addName().setFamily("family1");
		p.addName().setFamily("family2");
		p.addName().setFamily("family3");
		myPatientDao.update(p);

		SearchParameterMap searchParamMap = new SearchParameterMap();
		searchParamMap.setLoadSynchronous(true);
		searchParamMap.add(Patient.SP_FAMILY, new StringParam("family2"));
		assertEquals(1, myPatientDao.search(searchParamMap).size().intValue());

		runInTransaction(() -> {
			ResourceHistoryTable historyEntry = myResourceHistoryTableDao.findForIdAndVersion(JpaPidFk.fromId(id.getIdPartAsLong()), 3);
			assertNotNull(historyEntry);
			myResourceHistoryTableDao.delete(historyEntry);
		});

		Long jobId = myResourceReindexingSvc.markAllResourcesForReindexing();
		myResourceReindexingSvc.forceReindexingPass();

		searchParamMap = new SearchParameterMap();
		searchParamMap.setLoadSynchronous(true);
		searchParamMap.add(Patient.SP_FAMILY, new StringParam("family2"));
		IBundleProvider search = myPatientDao.search(searchParamMap);
		assertEquals(1, search.size().intValue());
		p = (Patient) search.getResources(0, 1).get(0);
		assertEquals("3", p.getIdElement().getVersionIdPart());
	}


	@Test
	public void testReindexingSingleStringHashValueIsDeleted() {
		myStorageSettings.setAdvancedHSearchIndexing(false);
		Patient p = new Patient();
		p.addName().setFamily("family1");
		final IIdType id = myPatientDao.create(p, mySrd).getId().toUnqualifiedVersionless();

		SearchParameterMap searchParamMap = new SearchParameterMap();
		searchParamMap.setLoadSynchronous(true);
		searchParamMap.add(Patient.SP_FAMILY, new StringParam("family1"));
		assertEquals(1, myPatientDao.search(searchParamMap).size().intValue());

		runInTransaction(() -> {
			myEntityManager
				.createQuery("UPDATE ResourceIndexedSearchParamString s SET s.myHashNormalizedPrefix = 0")
				.executeUpdate();
		});

		myCaptureQueriesListener.clear();
		Integer found = myPatientDao.search(searchParamMap).size();
		myCaptureQueriesListener.logSelectQueriesForCurrentThread();

		assertEquals(0, found.intValue());

		myResourceReindexingSvc.markAllResourcesForReindexing();
		myResourceReindexingSvc.forceReindexingPass();

		runInTransaction(() -> {
			ResourceIndexedSearchParamString param = myResourceIndexedSearchParamStringDao.findAll()
				.stream()
				.filter(t -> t.getParamName().equals("family"))
				.findFirst()
				.orElseThrow(() -> new IllegalArgumentException());
			assertEquals(-6332913947530887803L, param.getHashNormalizedPrefix().longValue());
		});

		assertEquals(1, myPatientDao.search(searchParamMap).size().intValue());
	}

	@Test
	public void testReindexingSingleStringHashIdentityValueIsDeleted() {
		Patient p = new Patient();
		p.addName().setFamily("family1");
		final IIdType id = myPatientDao.create(p, mySrd).getId().toUnqualifiedVersionless();

		SearchParameterMap searchParamMap = new SearchParameterMap();
		searchParamMap.setLoadSynchronous(true);
		searchParamMap.add(Patient.SP_FAMILY, new StringParam("family1"));
		assertEquals(1, myPatientDao.search(searchParamMap).size().intValue());

		runInTransaction(() -> {
			Long i = myEntityManager
				.createQuery("SELECT count(s) FROM ResourceIndexedSearchParamString s WHERE s.myHashIdentity = 0", Long.class)
				.getSingleResult();
			assertEquals(0L, i.longValue());

			myEntityManager
				.createQuery("UPDATE ResourceIndexedSearchParamString s SET s.myHashIdentity = 0")
				.executeUpdate();

			i = myEntityManager
				.createQuery("SELECT count(s) FROM ResourceIndexedSearchParamString s WHERE s.myHashIdentity = 0", Long.class)
				.getSingleResult();
			assertThat(i).isGreaterThan(1L);

		});

		myResourceReindexingSvc.markAllResourcesForReindexing();
		myResourceReindexingSvc.forceReindexingPass();

		runInTransaction(() -> {
			Long i = myEntityManager
				.createQuery("SELECT count(s) FROM ResourceIndexedSearchParamString s WHERE s.myHashIdentity = 0", Long.class)
				.getSingleResult();
			assertEquals(0L, i.longValue());
		});
	}

	@Test
	public void testSystemMetaOperation() {

		Meta meta = mySystemDao.metaGetOperation(mySrd);
		List<Coding> published = meta.getTag();
		assertThat(published).isEmpty();

		String methodName = "testSystemMetaOperation";
		IIdType id1;
		{
			Patient patient = new Patient();
			patient.addIdentifier().setSystem("urn:system").setValue(methodName);
			patient.addName().setFamily("Tester").addGiven("Joe");

			patient.getMeta().addTag(null, "Dog", "Puppies");
			patient.getMeta().getSecurity().add(new Coding().setSystem("seclabel:sys:1").setCode("seclabel:code:1").setDisplay("seclabel:dis:1"));
			patient.getMeta().getProfile().add(new CanonicalType("http://profile/1"));

			id1 = myPatientDao.create(patient, mySrd).getId();
		}
		{
			Patient patient = new Patient();
			patient.addIdentifier().setSystem("urn:system").setValue(methodName);
			patient.addName().setFamily("Tester").addGiven("Joe");

			patient.getMeta().addTag("http://foo", "Cat", "Kittens");
			patient.getMeta().getSecurity().add(new Coding().setSystem("seclabel:sys:2").setCode("seclabel:code:2").setDisplay("seclabel:dis:2"));
			patient.getMeta().getProfile().add(new CanonicalType("http://profile/2"));

			myPatientDao.create(patient, mySrd);
		}

		meta = mySystemDao.metaGetOperation(mySrd);
		published = meta.getTag();
		assertThat(published).hasSize(2);
		assertNull(published.get(0).getSystem());
		assertEquals("Dog", published.get(0).getCode());
		assertEquals("Puppies", published.get(0).getDisplay());
		assertEquals("http://foo", published.get(1).getSystem());
		assertEquals("Cat", published.get(1).getCode());
		assertEquals("Kittens", published.get(1).getDisplay());
		List<Coding> secLabels = meta.getSecurity();
		assertThat(secLabels).hasSize(2);
		assertEquals("seclabel:sys:1", secLabels.get(0).getSystemElement().getValue());
		assertEquals("seclabel:code:1", secLabels.get(0).getCodeElement().getValue());
		assertEquals("seclabel:dis:1", secLabels.get(0).getDisplayElement().getValue());
		assertEquals("seclabel:sys:2", secLabels.get(1).getSystemElement().getValue());
		assertEquals("seclabel:code:2", secLabels.get(1).getCodeElement().getValue());
		assertEquals("seclabel:dis:2", secLabels.get(1).getDisplayElement().getValue());
		List<CanonicalType> profiles = meta.getProfile();
		assertThat(profiles).hasSize(2);
		assertEquals("http://profile/1", profiles.get(0).getValue());
		assertEquals("http://profile/2", profiles.get(1).getValue());

		myPatientDao.removeTag(id1, TagTypeEnum.TAG, null, "Dog", mySrd);
		myPatientDao.removeTag(id1, TagTypeEnum.SECURITY_LABEL, "seclabel:sys:1", "seclabel:code:1", mySrd);
		myPatientDao.removeTag(id1, TagTypeEnum.PROFILE, BaseHapiFhirDao.NS_JPA_PROFILE, "http://profile/1", mySrd);

		meta = mySystemDao.metaGetOperation(mySrd);
		published = meta.getTag();
		assertThat(published).hasSize(1);
		assertEquals("http://foo", published.get(0).getSystem());
		assertEquals("Cat", published.get(0).getCode());
		assertEquals("Kittens", published.get(0).getDisplay());
		secLabels = meta.getSecurity();
		assertThat(secLabels).hasSize(1);
		assertEquals("seclabel:sys:2", secLabels.get(0).getSystemElement().getValue());
		assertEquals("seclabel:code:2", secLabels.get(0).getCodeElement().getValue());
		assertEquals("seclabel:dis:2", secLabels.get(0).getDisplayElement().getValue());
		profiles = meta.getProfile();
		assertThat(profiles).hasSize(1);
		assertEquals("http://profile/2", profiles.get(0).getValue());
	}

	@Test
	public void testTransaction1() throws IOException {
		String inputBundleString = ClasspathUtil.loadResource("/david-bundle-error.json");
		Bundle bundle = myFhirContext.newJsonParser().parseResource(Bundle.class, inputBundleString);
		Bundle resp = mySystemDao.transaction(mySrd, bundle);

		ourLog.debug(myFhirContext.newXmlParser().setPrettyPrint(true).encodeResourceToString(resp));

		assertEquals("201 Created", resp.getEntry().get(0).getResponse().getStatus());
	}


	@Test
	public void testNestedTransaction_ReadsBlocked() {
		String methodName = "testTransactionBatchWithFailingRead";
		Bundle request = new Bundle();
		request.setType(BundleType.TRANSACTION);

		Patient p = new Patient();
		p.addName().setFamily(methodName);
		request.addEntry().setResource(p).getRequest().setMethod(HTTPVerb.POST);

		request.addEntry().getRequest().setMethod(HTTPVerb.GET).setUrl("Patient?identifier=foo");

		try {
			runInTransaction(() -> {
				mySystemDao.transactionNested(mySrd, request);
			});
			fail();
		} catch (InvalidRequestException e) {
			assertEquals(Msg.code(530) + "Can not invoke read operation on nested transaction", e.getMessage());
		}
	}


	@Test
	public void testTransactionBatchWithFailingRead() {
		String methodName = "testTransactionBatchWithFailingRead";
		Bundle request = new Bundle();
		request.setType(BundleType.BATCH);

		Patient p = new Patient();
		p.addName().setFamily(methodName);
		request.addEntry().setResource(p).getRequest().setMethod(HTTPVerb.POST);

		request.addEntry().getRequest().setMethod(HTTPVerb.GET).setUrl("Patient/THIS_ID_DOESNT_EXIST");

		Bundle resp = mySystemDao.transaction(mySrd, request);
		assertThat(resp.getEntry()).hasSize(2);
		assertEquals(BundleType.BATCHRESPONSE, resp.getTypeElement().getValue());

		ourLog.debug(myFhirContext.newXmlParser().setPrettyPrint(true).encodeResourceToString(resp));
		BundleEntryResponseComponent respEntry;

		// Bundle.entry[0] is create response
		assertEquals("201 Created", resp.getEntry().get(0).getResponse().getStatus());
		assertThat(resp.getEntry().get(0).getResponse().getLocation()).startsWith("Patient/");

		// Bundle.entry[1] is failed read response
		Resource oo = resp.getEntry().get(1).getResponse().getOutcome();
		assertEquals(OperationOutcome.class, oo.getClass());
		assertEquals(IssueSeverity.ERROR, ((OperationOutcome) oo).getIssue().get(0).getSeverityElement().getValue());
		assertEquals(Msg.code(2001) + "Resource Patient/THIS_ID_DOESNT_EXIST is not known", ((OperationOutcome) oo).getIssue().get(0).getDiagnostics());
		assertEquals("404 Not Found", resp.getEntry().get(1).getResponse().getStatus());

		// Check POST
		respEntry = resp.getEntry().get(0).getResponse();
		assertEquals("201 Created", respEntry.getStatus());
		IdType createdId = new IdType(respEntry.getLocation());
		assertEquals("Patient", createdId.getResourceType());
		myPatientDao.read(createdId, mySrd); // shouldn't fail

		// Check GET
		respEntry = resp.getEntry().get(1).getResponse();
		assertThat(respEntry.getStatus()).startsWith("404");

	}

	@Test
	public void testTransactionWithConditionalCreates_IdenticalMatchUrlsDifferentTypes_Unqualified() {
		BundleBuilder bb = new BundleBuilder(myFhirContext);
		Patient pt = new Patient();
		pt.addIdentifier().setSystem("foo").setValue("bar");
		bb.addTransactionCreateEntry(pt).conditional("identifier=foo|bar");
		Observation obs = new Observation();
		obs.addIdentifier().setSystem("foo").setValue("bar");
		bb.addTransactionCreateEntry(obs).conditional("identifier=foo|bar");

		Bundle outcome = mySystemDao.transaction(mySrd, (Bundle) bb.getBundle());
		assertEquals("201 Created", outcome.getEntry().get(0).getResponse().getStatus());
		assertThat(outcome.getEntry().get(0).getResponse().getLocation()).matches(".*Patient/[0-9]+/_history/1");
		assertEquals("201 Created", outcome.getEntry().get(1).getResponse().getStatus());
		assertThat(outcome.getEntry().get(1).getResponse().getLocation()).matches(".*Observation/[0-9]+/_history/1");

		// Take 2

		bb = new BundleBuilder(myFhirContext);
		pt = new Patient();
		pt.addIdentifier().setSystem("foo").setValue("bar");
		bb.addTransactionCreateEntry(pt).conditional("identifier=foo|bar");
		obs = new Observation();
		obs.addIdentifier().setSystem("foo").setValue("bar");
		bb.addTransactionCreateEntry(obs).conditional("identifier=foo|bar");

		outcome = mySystemDao.transaction(mySrd, (Bundle) bb.getBundle());
		assertEquals("200 OK", outcome.getEntry().get(0).getResponse().getStatus());
		assertThat(outcome.getEntry().get(0).getResponse().getLocation()).matches(".*Patient/[0-9]+/_history/1");
		assertEquals("200 OK", outcome.getEntry().get(1).getResponse().getStatus());
		assertThat(outcome.getEntry().get(1).getResponse().getLocation()).matches(".*Observation/[0-9]+/_history/1");

	}


	@Test
	public void testTransactionWithConditionalCreates_IdenticalMatchUrlsDifferentTypes_Qualified() {
		BundleBuilder bb = new BundleBuilder(myFhirContext);
		Patient pt = new Patient();
		pt.addIdentifier().setSystem("foo").setValue("bar");
		bb.addTransactionCreateEntry(pt).conditional("Patient?identifier=foo|bar");
		Observation obs = new Observation();
		obs.addIdentifier().setSystem("foo").setValue("bar");
		bb.addTransactionCreateEntry(obs).conditional("Observation?identifier=foo|bar");

		Bundle outcome = mySystemDao.transaction(mySrd, (Bundle) bb.getBundle());
		assertEquals("201 Created", outcome.getEntry().get(0).getResponse().getStatus());
		assertThat(outcome.getEntry().get(0).getResponse().getLocation()).matches(".*Patient/[0-9]+/_history/1");
		assertEquals("201 Created", outcome.getEntry().get(1).getResponse().getStatus());
		assertThat(outcome.getEntry().get(1).getResponse().getLocation()).matches(".*Observation/[0-9]+/_history/1");

		// Take 2

		bb = new BundleBuilder(myFhirContext);
		pt = new Patient();
		pt.addIdentifier().setSystem("foo").setValue("bar");
		bb.addTransactionCreateEntry(pt).conditional("Patient?identifier=foo|bar");
		obs = new Observation();
		obs.addIdentifier().setSystem("foo").setValue("bar");
		bb.addTransactionCreateEntry(obs).conditional("Observation?identifier=foo|bar");

		outcome = mySystemDao.transaction(mySrd, (Bundle) bb.getBundle());
		assertEquals("200 OK", outcome.getEntry().get(0).getResponse().getStatus());
		assertThat(outcome.getEntry().get(0).getResponse().getLocation()).matches(".*Patient/[0-9]+/_history/1");
		assertEquals("200 OK", outcome.getEntry().get(1).getResponse().getStatus());
		assertThat(outcome.getEntry().get(1).getResponse().getLocation()).matches(".*Observation/[0-9]+/_history/1");

	}


	@Test
	public void testTransactionWithConditionalCreate_NoResourceTypeInUrl() {
		BundleBuilder bb = new BundleBuilder(myFhirContext);
		Patient pt = new Patient();
		pt.setActive(true);
		bb.addTransactionCreateEntry(pt).conditional("active=true");
		pt = new Patient();
		pt.setActive(false);
		bb.addTransactionCreateEntry(pt).conditional("active=false");

		Bundle outcome = mySystemDao.transaction(mySrd, (Bundle) bb.getBundle());
		assertEquals("201 Created", outcome.getEntry().get(0).getResponse().getStatus());
		assertEquals("201 Created", outcome.getEntry().get(1).getResponse().getStatus());

		// Take 2

		bb = new BundleBuilder(myFhirContext);
		pt = new Patient();
		pt.setActive(true);
		bb.addTransactionCreateEntry(pt).conditional("active=true");
		pt = new Patient();
		pt.setActive(false);
		bb.addTransactionCreateEntry(pt).conditional("active=false");

		Bundle outcome2 = mySystemDao.transaction(mySrd, (Bundle) bb.getBundle());
		assertEquals("200 OK", outcome2.getEntry().get(0).getResponse().getStatus());
		assertEquals("200 OK", outcome2.getEntry().get(1).getResponse().getStatus());

		assertThat(outcome.getEntry().get(0).getResponse().getLocation()).endsWith("/_history/1");
		assertThat(outcome.getEntry().get(1).getResponse().getLocation()).endsWith("/_history/1");
		assertEquals(outcome.getEntry().get(0).getResponse().getLocation(), outcome2.getEntry().get(0).getResponse().getLocation());
		assertEquals(outcome.getEntry().get(1).getResponse().getLocation(), outcome2.getEntry().get(1).getResponse().getLocation());

		// Take 3

		bb = new BundleBuilder(myFhirContext);
		pt = new Patient();
		pt.setActive(true);
		bb.addTransactionCreateEntry(pt).conditional("?active=true");
		pt = new Patient();
		pt.setActive(false);
		bb.addTransactionCreateEntry(pt).conditional("?active=false");

		Bundle outcome3 = mySystemDao.transaction(mySrd, (Bundle) bb.getBundle());
		assertEquals("200 OK", outcome3.getEntry().get(0).getResponse().getStatus());
		assertEquals("200 OK", outcome3.getEntry().get(1).getResponse().getStatus());
		assertEquals(outcome.getEntry().get(0).getResponse().getLocation(), outcome3.getEntry().get(0).getResponse().getLocation());
		assertEquals(outcome.getEntry().get(1).getResponse().getLocation(), outcome3.getEntry().get(1).getResponse().getLocation());

	}


	@Test
	public void testTransactionNoContainedRedux() throws IOException {
		//Pre-create the patient, which will cause the ifNoneExist to prevent a new creation during bundle transaction
		Patient patient = loadResourceFromClasspath(Patient.class, "/r4/preexisting-patient.json");
		myPatientDao.create(patient);

		//Post the Bundle containing a conditional POST with an identical patient from the above resource.
		Bundle request = loadResourceFromClasspath(Bundle.class, "/r4/transaction-no-contained-2.json");

		Bundle outcome = mySystemDao.transaction(mySrd, request);

		IdType taskId = new IdType(outcome.getEntry().get(0).getResponse().getLocation());
		Task task = myTaskDao.read(taskId, mySrd);

		assertThat(task.getBasedOn().get(0).getReference()).matches("Patient/[0-9]+");
	}

	@Test
	public void testTransactionNoContainedRedux_ContainedProcessingDisabled() throws IOException {
		myFhirContext.getParserOptions().setAutoContainReferenceTargetsWithNoId(false);

		//Pre-create the patient, which will cause the ifNoneExist to prevent a new creation during bundle transaction
		Patient patient = loadResourceFromClasspath(Patient.class, "/r4/preexisting-patient.json");
		myPatientDao.create(patient);

		//Post the Bundle containing a conditional POST with an identical patient from the above resource.
		Bundle request = loadResourceFromClasspath(Bundle.class, "/r4/transaction-no-contained-2.json");

		Bundle outcome = mySystemDao.transaction(mySrd, request);

		IdType taskId = new IdType(outcome.getEntry().get(0).getResponse().getLocation());
		Task task = myTaskDao.read(taskId, mySrd);

		assertThat(task.getBasedOn().get(0).getReference()).matches("Patient/[0-9]+");
	}

	@Test
	public void testTransactionNoContained() throws IOException {

		// Run once (should create the patient)
		Bundle request = loadResourceFromClasspath(Bundle.class, "/r4/transaction-no-contained.json");
		mySystemDao.transaction(mySrd, request);

		// Run a second time (no conditional update)
		request = loadResourceFromClasspath(Bundle.class, "/r4/transaction-no-contained.json");
		Bundle outcome = mySystemDao.transaction(mySrd, request);

		ourLog.debug("Outcome: {}", myFhirContext.newJsonParser().setPrettyPrint(true).encodeResourceToString(outcome));

		IdType communicationId = new IdType(outcome.getEntry().get(1).getResponse().getLocation());
		Communication communication = myCommunicationDao.read(communicationId, mySrd);
		assertThat(communication.getSubject().getReference()).matches("Patient/[0-9]+");

		ourLog.debug("Outcome: {}", myFhirContext.newJsonParser().setPrettyPrint(true).encodeResourceToString(communication));

	}

	@Test
	public void testTransactionCreateInlineMatchUrlWithNoMatches() {
		String methodName = "testTransactionCreateInlineMatchUrlWithNoMatches";
		Bundle request = new Bundle();

		myStorageSettings.setAllowInlineMatchUrlReferences(true);

		Observation o = new Observation();
		o.getCode().setText("Some Observation");
		o.getSubject().setReference("Patient?identifier=urn%3Asystem%7C" + methodName);
		request.addEntry().setResource(o).getRequest().setMethod(HTTPVerb.POST);

		try {
			mySystemDao.transaction(mySrd, request);
			fail();
		} catch (ResourceNotFoundException e) {
			assertEquals(Msg.code(1091) + "Invalid match URL \"Patient?identifier=urn%3Asystem%7CtestTransactionCreateInlineMatchUrlWithNoMatches\" - No resources match this search", e.getMessage());
		}
	}

	@Test
	public void testTransactionCreateInlineMatchUrlWithAllowInlineMatchUrlReferencesSettingNotEnabled() {
		Bundle request = new Bundle();

		myStorageSettings.setAllowInlineMatchUrlReferences(false);

		Observation o = new Observation();
		o.getCode().setText("Some Observation");
		o.getSubject().setReference("Patient?identifier=urn%3Asystem%7C");
		request.addEntry().setResource(o).getRequest().setMethod(HTTPVerb.POST);

		try {
			mySystemDao.transaction(mySrd, request);
			fail();
		} catch (InvalidRequestException e) {
			assertEquals(Msg.code(2282) + "Inline match URLs are not supported on this server. Cannot process reference: \"Patient?identifier=urn%3Asystem%7C\"", e.getMessage());
		}
	}

	@Test
	public void testTransactionMissingResourceForPost() {
		Bundle request = new Bundle();
		request.setType(BundleType.TRANSACTION);
		request
			.addEntry()
			.setFullUrl("Patient/")
			.getRequest()
			.setMethod(HTTPVerb.POST)
			.setUrl("Patient/");

		try {
			mySystemDao.transaction(mySrd, request);
			fail();
		} catch (InvalidRequestException e) {
			assertEquals(Msg.code(543) + "Missing required resource in Bundle.entry[0].resource for operation POST", e.getMessage());
		}
	}

	@Test
	public void testTransactionMissingResourceForPut() {
		Bundle request = new Bundle();
		request.setType(BundleType.TRANSACTION);
		request
			.addEntry()
			.setFullUrl("Patient/123")
			.getRequest()
			.setMethod(HTTPVerb.PUT)
			.setUrl("Patient/123");

		try {
			mySystemDao.transaction(mySrd, request);
			fail();
		} catch (InvalidRequestException e) {
			assertEquals(Msg.code(543) + "Missing required resource in Bundle.entry[0].resource for operation PUT", e.getMessage());
		}
	}

	@Test
	public void testBatchMissingResourceForPost() {
		Bundle request = new Bundle();
		request.setType(BundleType.BATCH);
		request
			.addEntry()
			.setFullUrl("Patient/")
			.getRequest()
			.setMethod(HTTPVerb.POST)
			.setUrl("Patient/");

		Bundle outcome = mySystemDao.transaction(mySrd, request);
		ourLog.debug(myFhirContext.newJsonParser().setPrettyPrint(true).encodeResourceToString(outcome));
		assertEquals("400 Bad Request", outcome.getEntry().get(0).getResponse().getStatus());
		assertEquals(IssueSeverity.ERROR, ((OperationOutcome) outcome.getEntry().get(0).getResponse().getOutcome()).getIssueFirstRep().getSeverity());
		assertEquals(Msg.code(543) + "Missing required resource in Bundle.entry[0].resource for operation POST", ((OperationOutcome) outcome.getEntry().get(0).getResponse().getOutcome()).getIssueFirstRep().getDiagnostics());
		validate(outcome);
	}

	@Test
	public void testBatchMissingResourceForPut() {
		Bundle request = new Bundle();
		request.setType(BundleType.BATCH);
		request
			.addEntry()
			.setFullUrl("Patient/123")
			.getRequest()
			.setMethod(HTTPVerb.PUT)
			.setUrl("Patient/123");

		Bundle outcome = mySystemDao.transaction(mySrd, request);
		ourLog.debug(myFhirContext.newJsonParser().setPrettyPrint(true).encodeResourceToString(outcome));
		assertEquals("400 Bad Request", outcome.getEntry().get(0).getResponse().getStatus());
		assertEquals(IssueSeverity.ERROR, ((OperationOutcome) outcome.getEntry().get(0).getResponse().getOutcome()).getIssueFirstRep().getSeverity());
		assertEquals(Msg.code(543) + "Missing required resource in Bundle.entry[0].resource for operation PUT", ((OperationOutcome) outcome.getEntry().get(0).getResponse().getOutcome()).getIssueFirstRep().getDiagnostics());
		validate(outcome);
	}

	@Test
	public void testBatchMissingUrlForPost() {
		Bundle request = new Bundle();
		request.setType(BundleType.BATCH);
		request
			.addEntry()
			.setResource(new Patient().setActive(true))
			.getRequest()
			.setMethod(HTTPVerb.POST);

		Bundle outcome = mySystemDao.transaction(mySrd, request);
		ourLog.debug(myFhirContext.newJsonParser().setPrettyPrint(true).encodeResourceToString(outcome));
		assertEquals("201 Created", outcome.getEntry().get(0).getResponse().getStatus());
		validate(outcome);
	}

	@Test
	public void testConditionalUpdate_forObservationWithNonExistentPatientSubject_shouldCreateLinkedResources() {
		Bundle transactionBundle = new Bundle().setType(BundleType.TRANSACTION);

		// Patient
		HumanName patientName = new HumanName().setFamily("TEST_LAST_NAME").addGiven("TEST_FIRST_NAME");
		Identifier patientIdentifier = new Identifier().setSystem("http://example.com/mrns").setValue("U1234567890");
		Patient patient = new Patient()
			.setName(Arrays.asList(patientName))
			.setIdentifier(Arrays.asList(patientIdentifier));
		patient.setId(IdType.newRandomUuid());

		transactionBundle
			.addEntry()
			.setFullUrl(patient.getId())
			.setResource(patient)
			.getRequest()
			.setMethod(Bundle.HTTPVerb.PUT)
			.setUrl("/Patient?identifier=" + patientIdentifier.getSystem() + "|" + patientIdentifier.getValue());

		// Observation
		Observation observation = new Observation();
		observation.setId(IdType.newRandomUuid());
		observation.getSubject().setReference(patient.getIdElement().toUnqualifiedVersionless().toString());

		transactionBundle
			.addEntry()
			.setFullUrl(observation.getId())
			.setResource(observation)
			.getRequest()
			.setMethod(Bundle.HTTPVerb.PUT)
			.setUrl("/Observation?subject=" + patient.getIdElement().toUnqualifiedVersionless().toString());

		ourLog.info("Patient TEMP UUID: {}", patient.getId());
		String s = myFhirContext.newJsonParser().setPrettyPrint(true).encodeResourceToString(transactionBundle);
		ourLog.info(s);
		Bundle outcome = mySystemDao.transaction(null, transactionBundle);
		String patientLocation = outcome.getEntry().get(0).getResponse().getLocation();
		assertThat(patientLocation).matches("Patient/[a-z0-9-]+/_history/1");
		String observationLocation = outcome.getEntry().get(1).getResponse().getLocation();
		assertThat(observationLocation).matches("Observation/[a-z0-9-]+/_history/1");
	}

	@Test
	public void testConditionalUrlWhichDoesNotMatchResource() {
		Bundle transactionBundle = new Bundle().setType(BundleType.TRANSACTION);

		String storedIdentifierValue = "woop";
		String conditionalUrlIdentifierValue = "zoop";
		// Patient
		HumanName patientName = new HumanName().setFamily("TEST_LAST_NAME").addGiven("TEST_FIRST_NAME");
		Identifier patientIdentifier = new Identifier().setSystem("http://example.com/mrns").setValue(storedIdentifierValue);
		Patient patient = new Patient()
			.setName(Arrays.asList(patientName))
			.setIdentifier(Arrays.asList(patientIdentifier));
		patient.setId(IdType.newRandomUuid());

		transactionBundle
			.addEntry()
			.setFullUrl(patient.getId())
			.setResource(patient)
			.getRequest()
			.setMethod(Bundle.HTTPVerb.PUT)
			.setUrl("/Patient?identifier=" + patientIdentifier.getSystem() + "|" + conditionalUrlIdentifierValue);

		try {
			mySystemDao.transaction(null, transactionBundle);
			fail();
		} catch (PreconditionFailedException e) {
			assertEquals(Msg.code(539) + "Invalid conditional URL \"Patient?identifier=http://example.com/mrns|" + conditionalUrlIdentifierValue + "\". The given resource is not matched by this URL.", e.getMessage());
		}
	}

	@Test
	public void testTransactionCreateInlineMatchUrlWithOneMatch() {
		String methodName = "testTransactionCreateInlineMatchUrlWithOneMatch";
		Bundle request = new Bundle();

		myStorageSettings.setAllowInlineMatchUrlReferences(true);

		Patient p = new Patient();
		p.addIdentifier().setSystem("urn:system").setValue(methodName);
		p.setId("Patient/" + methodName);
		IIdType id = myPatientDao.update(p, mySrd).getId();
		ourLog.info("Created patient, got it: {}", id);

		Observation o = new Observation();
		o.getCode().setText("Some Observation");
		o.getSubject().setReference("Patient?identifier=urn%3Asystem%7C" + methodName);
		request.addEntry().setResource(o).getRequest().setMethod(HTTPVerb.POST);

		Bundle resp = mySystemDao.transaction(mySrd, request);
		assertThat(resp.getEntry()).hasSize(1);

		BundleEntryComponent respEntry = resp.getEntry().get(0);
		assertEquals(Constants.STATUS_HTTP_201_CREATED + " Created", respEntry.getResponse().getStatus());
		assertThat(respEntry.getResponse().getLocation()).contains("Observation/");
		assertThat(respEntry.getResponse().getLocation()).endsWith("/_history/1");
		assertEquals("1", respEntry.getResponse().getEtag());

		o = myObservationDao.read(new IdType(respEntry.getResponse().getLocationElement()), mySrd);
		assertEquals(id.toVersionless().getValue(), o.getSubject().getReference());
		assertEquals("1", o.getIdElement().getVersionIdPart());

	}

	@Test
	public void testTransactionUpdateTwoResourcesWithSameId() {
		Bundle request = new Bundle();

		Patient p = new Patient();
		p.addIdentifier().setSystem("urn:system").setValue("DDD");
		p.setId("Patient/ABC");
		request.addEntry()
			.setResource(p)
			.getRequest()
			.setMethod(HTTPVerb.PUT)
			.setUrl("Patient/ABC");

		p = new Patient();
		p.addIdentifier().setSystem("urn:system").setValue("DDD");
		p.setId("Patient/ABC");
		request.addEntry()
			.setResource(p)
			.getRequest()
			.setMethod(HTTPVerb.PUT)
			.setUrl("Patient/ABC");

		try {
			mySystemDao.transaction(mySrd, request);
			fail();
		} catch (InvalidRequestException e) {
			assertThat(e.getMessage()).contains("Transaction bundle contains multiple resources with ID: Patient/ABC");
		}
	}

	@Test
	public void testTransactionCreateCodeSystem() {
		BundleBuilder bb = new BundleBuilder(myFhirContext);

		CodeSystem cs = new CodeSystem();
		cs.setId("CodeSystem/A");
		cs.setUrl("http://example.com/codesystem");
		cs.setContent(CodeSystem.CodeSystemContentMode.COMPLETE);
		cs.addConcept().setCode("1").setDisplay("1");
		bb.addTransactionUpdateEntry(cs);

		Bundle outcome = mySystemDao.transaction(mySrd, bb.getBundleTyped());

		assertThat(outcome.getEntry()).hasSize(1);
		assertThat(outcome.getEntry().get(0).getResponse().getLocation()).endsWith("/_history/1");

	}


	@Test
	public void testTransactionCreateInlineMatchUrlWithOneMatch2() {
		String methodName = "testTransactionCreateInlineMatchUrlWithOneMatch2";
		Bundle request = new Bundle();

		myStorageSettings.setAllowInlineMatchUrlReferences(true);

		Patient p = new Patient();
		p.addName().addGiven("Heute");
		p.addIdentifier().setSystem("urn:system").setValue(methodName);
		p.setId("Patient/" + methodName);
		IIdType id = myPatientDao.update(p, mySrd).getId();
		ourLog.info("Created patient, got it: {}", id);

		Observation o = new Observation();
		o.getCode().setText("Some Observation");
		o.getSubject().setReference("Patient/?given=heute");
		request.addEntry().setResource(o).getRequest().setMethod(HTTPVerb.POST);

		Bundle resp = mySystemDao.transaction(mySrd, request);
		assertThat(resp.getEntry()).hasSize(1);

		BundleEntryComponent respEntry = resp.getEntry().get(0);
		assertEquals(Constants.STATUS_HTTP_201_CREATED + " Created", respEntry.getResponse().getStatus());
		assertThat(respEntry.getResponse().getLocation()).contains("Observation/");
		assertThat(respEntry.getResponse().getLocation()).endsWith("/_history/1");
		assertEquals("1", respEntry.getResponse().getEtag());

		o = myObservationDao.read(new IdType(respEntry.getResponse().getLocationElement()), mySrd);
		assertEquals(id.toVersionless().getValue(), o.getSubject().getReference());
		assertEquals("1", o.getIdElement().getVersionIdPart());

	}


	@Test
	public void testTransactionCreateInlineMatchUrlWithOneMatchLastUpdated() {
		Bundle request = new Bundle();
		Observation o = new Observation();
		o.getCode().setText("Some Observation");
		request.addEntry().setResource(o).getRequest().setMethod(HTTPVerb.POST).setIfNoneExist("Observation?_lastUpdated=gt2011-01-01");
		Bundle resp = mySystemDao.transaction(mySrd, request);
		assertThat(resp.getEntry()).hasSize(1);

		BundleEntryComponent respEntry = resp.getEntry().get(0);
		assertEquals(Constants.STATUS_HTTP_201_CREATED + " Created", respEntry.getResponse().getStatus());
		assertThat(respEntry.getResponse().getLocation()).contains("Observation/");
		assertThat(respEntry.getResponse().getLocation()).endsWith("/_history/1");
		assertEquals("1", respEntry.getResponse().getEtag());

		/*
		 * Second time should not update
		 */

		request = new Bundle();
		o = new Observation();
		o.getCode().setText("Some Observation");
		request.addEntry().setResource(o).getRequest().setMethod(HTTPVerb.POST).setIfNoneExist("Observation?_lastUpdated=gt2011-01-01");
		resp = mySystemDao.transaction(mySrd, request);
		assertThat(resp.getEntry()).hasSize(1);

		respEntry = resp.getEntry().get(0);
		assertEquals(Constants.STATUS_HTTP_200_OK + " OK", respEntry.getResponse().getStatus());
		assertThat(respEntry.getResponse().getLocation()).contains("Observation/");
		assertThat(respEntry.getResponse().getLocation()).endsWith("/_history/1");
		assertEquals("1", respEntry.getResponse().getEtag());

		/*
		 * Third time should not update
		 */

		request = new Bundle();
		o = new Observation();
		o.getCode().setText("Some Observation");
		request.addEntry().setResource(o).getRequest().setMethod(HTTPVerb.POST).setIfNoneExist("Observation?_lastUpdated=gt2011-01-01");
		resp = mySystemDao.transaction(mySrd, request);
		assertThat(resp.getEntry()).hasSize(1);

		respEntry = resp.getEntry().get(0);
		assertEquals(Constants.STATUS_HTTP_200_OK + " OK", respEntry.getResponse().getStatus());
		assertThat(respEntry.getResponse().getLocation()).contains("Observation/");
		assertThat(respEntry.getResponse().getLocation()).endsWith("/_history/1");
		assertEquals("1", respEntry.getResponse().getEtag());

	}

	@Test
	public void testTransactionCreateInlineMatchUrlWithAuthorizationAllowed() {
		// setup
		String methodName = "testTransactionCreateInlineMatchUrlWithAuthorizationAllowed";
		Bundle request = new Bundle();

		myStorageSettings.setAllowInlineMatchUrlReferences(true);

		Patient p = new Patient();
		p.addIdentifier().setSystem("urn:system").setValue(methodName);
		p.setId("Patient/" + methodName);
		IIdType id = myPatientDao.update(p, mySrd).getId();
		ourLog.info("Created patient, got it: {}", id);

		Observation o = new Observation();
		o.getCode().setText("Some Observation");
		o.getSubject().setReference("Patient?identifier=urn%3Asystem%7C" + methodName);
		request.addEntry().setResource(o).getRequest().setMethod(HTTPVerb.POST);

		when(mySrd.getRestOperationType()).thenReturn(RestOperationTypeEnum.TRANSACTION);

		AuthorizationInterceptor interceptor = new AuthorizationInterceptor(PolicyEnum.ALLOW);
		myInterceptorRegistry.registerInterceptor(interceptor);
		try {

			// execute
			Bundle resp = mySystemDao.transaction(mySrd, request);

			// validate
			assertThat(resp.getEntry()).hasSize(1);

			BundleEntryComponent respEntry = resp.getEntry().get(0);
			assertEquals(Constants.STATUS_HTTP_201_CREATED + " Created", respEntry.getResponse().getStatus());
			assertThat(respEntry.getResponse().getLocation()).contains("Observation/");
			assertThat(respEntry.getResponse().getLocation()).endsWith("/_history/1");
			assertEquals("1", respEntry.getResponse().getEtag());

			o = myObservationDao.read(new IdType(respEntry.getResponse().getLocationElement()), mySrd);
			assertEquals(id.toVersionless().getValue(), o.getSubject().getReference());
			assertEquals("1", o.getIdElement().getVersionIdPart());
		} finally {
			myInterceptorRegistry.unregisterInterceptor(interceptor);
		}
	}

	/**
	 * This test is testing whether someone can sneakily figure out the existence of a resource
	 * by creating a match URL that references it, even though the user doesn't have permission
	 * to see that resource.
	 * <p>
	 * This security check requires a match URL that is too complex for the pre-fetching that
	 * happens in {@link ca.uhn.fhir.jpa.dao.TransactionProcessor}'s preFetchConditionalUrl
	 * method (see the javadoc on that method for more details).
	 */
	@Test
	public void testTransactionCreateInlineMatchUrlWithAuthorizationDenied() {
		// setup
		myStorageSettings.setInvokePreShowInterceptorsOnConditionalUrlEvaluation(true);
		myStorageSettings.setAllowInlineMatchUrlReferences(true);

		// Let's create a sensitive observation - Nobody must know we caught COVID!
		Patient patient = new Patient();
		patient.setId("J");
		patient.addName().setFamily("Corona").addGiven("John");
		myPatientDao.update(patient, mySrd);

		Observation obs = new Observation();
		obs.setId("Observation/O");
		obs.setStatus(ObservationStatus.FINAL);
		obs.setSubject(new Reference("Patient/J"));
		obs.getCode().addCoding()
			.setSystem("http://loinc.org")
			.setCode("94505-5")
			.setDisplay("SARS-CoV-2 (COVID-19) IgG Ab [Units/volume] in Serum or Plasma by Immunoassay");
		obs.setValue(new Quantity()
			.setValue(284L)
			.setCode("[arb'U]/ml")
			.setSystem("http://unitsofmeasure.org"));
		myObservationDao.update(obs, mySrd);

		// Create a bundle that tries to sneakily link to the
		// patient's covid test
		Bundle request = new Bundle();

		Observation sneakyObs = new Observation();
		sneakyObs.setSubject(new Reference("Patient/J"));
		sneakyObs.addHasMember(new Reference("Observation?patient=Patient/J&code=http://loinc.org|94505-5"));
		request.addEntry().setResource(sneakyObs).getRequest().setMethod(HTTPVerb.POST);

		when(mySrd.getRestOperationType()).thenReturn(RestOperationTypeEnum.TRANSACTION);

		AuthorizationInterceptor interceptor = new AuthorizationInterceptor(PolicyEnum.ALLOW) {
			@Override
			public List<IAuthRule> buildRuleList(RequestDetails theRequestDetails) {
				return new RuleBuilder()
					.allow("Rule 1").create().resourcesOfType(Observation.class).withAnyId().andThen()
					.allow("Rule 2").read().resourcesOfType(Patient.class).inCompartment("Patient", new IdType("Patient/this-is-not-the-id-you-are-looking-for")).andThen()
					.denyAll()
					.build();
			}
		};
		myInterceptorRegistry.registerInterceptor(interceptor);

		try {
			// execute
			mySystemDao.transaction(mySrd, request);

			// verify
			fail();
		} catch (ResourceNotFoundException e) {
			assertEquals(Msg.code(1091) + "Invalid match URL \"Observation?patient=Patient/J&code=http://loinc.org|94505-5\" - No resources match this search", e.getMessage());
		} finally {
			myInterceptorRegistry.unregisterInterceptor(interceptor);
		}

	}

	@Test
	public void testTransactionCreateInlineMatchUrlWithAuthorizationDeniedAndCacheEnabled() {
		// setup
		String patientId = UUID.randomUUID().toString();
		Bundle request1 = new Bundle();
		Bundle request2 = new Bundle();

		myStorageSettings.setAllowInlineMatchUrlReferences(true);
		myStorageSettings.setMatchUrlCacheEnabled(true);

		Patient p = new Patient();
		p.addIdentifier().setSystem("urn:system").setValue(patientId);
		p.setId("Patient/" + patientId);
		IIdType id = myPatientDao.update(p, mySrd).getId();
		ourLog.info("Created patient, got it: {}", id);

		Observation o1 = new Observation();
		o1.getCode().setText("Some Observation");
		o1.getSubject().setReference("Patient?identifier=urn%3Asystem%7C" + patientId);
		request1.addEntry().setResource(o1).getRequest().setMethod(HTTPVerb.POST);

		Observation o2 = new Observation();
		o2.getCode().setText("Another Observation");
		o2.getSubject().setReference("Patient?identifier=urn%3Asystem%7C" + patientId);
		request2.addEntry().setResource(o2).getRequest().setMethod(HTTPVerb.POST);

		// execute the first request before setting up the security rules, to populate the cache
		mySystemDao.transaction(mySrd, request1);

		when(mySrd.getRestOperationType()).thenReturn(RestOperationTypeEnum.TRANSACTION);

		AuthorizationInterceptor interceptor = new AuthorizationInterceptor(PolicyEnum.ALLOW) {
			@Override
			public List<IAuthRule> buildRuleList(RequestDetails theRequestDetails) {
				return new RuleBuilder()
					.allow("Rule 1").create().resourcesOfType(Observation.class).withAnyId().andThen()
					.allow("Rule 2").read().resourcesOfType(Patient.class).inCompartment("Patient", new IdType("Patient/this-is-not-the-id-you-are-looking-for")).andThen()
					.denyAll()
					.build();
			}
		};
		myInterceptorRegistry.registerInterceptor(interceptor);

		try {
			// execute

			// the second attempt to access the resource should fail even though the first one succeeded
			mySystemDao.transaction(mySrd, request2);

			// verify
			fail();
		} catch (ResourceNotFoundException e) {
			assertEquals(Msg.code(1091) + "Invalid match URL \"Patient?identifier=urn%3Asystem%7C" + patientId + "\" - No resources match this search", e.getMessage());
		} finally {
			myInterceptorRegistry.unregisterInterceptor(interceptor);
		}

	}

	@Test
	public void testTransactionWithDuplicateConditionalCreates() {
		Bundle request = new Bundle();
		request.setType(BundleType.TRANSACTION);

		Practitioner p = new Practitioner();
		p.setId(IdType.newRandomUuid());
		p.addIdentifier().setSystem("http://foo").setValue("bar");
		request.addEntry()
			.setFullUrl(p.getId())
			.setResource(p)
			.getRequest()
			.setMethod(HTTPVerb.POST)
			.setUrl("Practitioner/")
			.setIfNoneExist("Practitioner?identifier=http://foo|bar");

		Observation o = new Observation();
		o.setId(IdType.newRandomUuid());
		o.getPerformerFirstRep().setReference(p.getId());
		request.addEntry()
			.setFullUrl(o.getId())
			.setResource(o)
			.getRequest()
			.setMethod(HTTPVerb.POST)
			.setUrl("Observation/");

		p = new Practitioner();
		p.setId(IdType.newRandomUuid());
		p.addIdentifier().setSystem("http://foo").setValue("bar");
		request.addEntry()
			.setFullUrl(p.getId())
			.setResource(p)
			.getRequest()
			.setMethod(HTTPVerb.POST)
			.setUrl("Practitioner/")
			.setIfNoneExist("Practitioner?identifier=http://foo|bar");

		o = new Observation();
		o.setId(IdType.newRandomUuid());
		o.getPerformerFirstRep().setReference(p.getId());
		request.addEntry()
			.setFullUrl(o.getId())
			.setResource(o)
			.getRequest()
			.setMethod(HTTPVerb.POST)
			.setUrl("Observation/");

		Bundle response = mySystemDao.transaction(null, request);

		ourLog.debug("Response:\n{}", myFhirContext.newJsonParser().setPrettyPrint(true).encodeResourceToString(response));

		List<String> responseTypes = response
			.getEntry()
			.stream()
			.map(t -> new IdType(t.getResponse().getLocation()).getResourceType())
			.collect(Collectors.toList());
		assertThat(responseTypes).as(responseTypes.toString()).containsExactly("Practitioner", "Observation", "Observation");
	}


	@Test
	public void testTransactionWithDuplicateConditionalCreatesWithResourceLinkReference() {
		Bundle request = new Bundle();
		request.setType(BundleType.TRANSACTION);

		Practitioner p = new Practitioner();
		p.setId(IdType.newRandomUuid());
		p.addIdentifier().setSystem("http://foo").setValue("bar");
		request.addEntry()
			.setFullUrl(p.getId())
			.setResource(p)
			.getRequest()
			.setMethod(HTTPVerb.POST)
			.setUrl("Practitioner/")
			.setIfNoneExist("Practitioner?identifier=http://foo|bar");

		Observation o = new Observation();
		o.setId(IdType.newRandomUuid());
		o.getPerformerFirstRep().setResource(p);
		request.addEntry()
			.setFullUrl(o.getId())
			.setResource(o)
			.getRequest()
			.setMethod(HTTPVerb.POST)
			.setUrl("Observation/");

		p = new Practitioner();
		p.setId(IdType.newRandomUuid());
		p.addIdentifier().setSystem("http://foo").setValue("bar");
		request.addEntry()
			.setFullUrl(p.getId())
			.setResource(p)
			.getRequest()
			.setMethod(HTTPVerb.POST)
			.setUrl("Practitioner/")
			.setIfNoneExist("Practitioner?identifier=http://foo|bar");

		o = new Observation();
		o.setId(IdType.newRandomUuid());
		o.getPerformerFirstRep().setResource(p);
		request.addEntry()
			.setFullUrl(o.getId())
			.setResource(o)
			.getRequest()
			.setMethod(HTTPVerb.POST)
			.setUrl("Observation/");

		Bundle response = mySystemDao.transaction(null, request);

		ourLog.debug("Response:\n{}", myFhirContext.newJsonParser().setPrettyPrint(true).encodeResourceToString(response));

		List<String> responseTypes = response
			.getEntry()
			.stream()
			.map(t -> new IdType(t.getResponse().getLocation()).getResourceType())
			.collect(Collectors.toList());
		assertThat(responseTypes).as(responseTypes.toString()).containsExactly("Practitioner", "Observation", "Observation");
	}

	@Test
	public void testTransactionWithConditionalUpdatesDoesExist() {
		Practitioner newP = new Practitioner();
		newP.addIdentifier().setSystem("http://foo").setValue("bar");

		DaoMethodOutcome daoMethodOutcome = myPractitionerDao.create(newP, new SystemRequestDetails());
		IIdType id = daoMethodOutcome.getId();

		Bundle request = new Bundle();
		request.setType(BundleType.TRANSACTION);

		Practitioner p = new Practitioner();
		p.setId(IdType.newRandomUuid());
		p.addIdentifier().setSystem("http://foo").setValue("bar");
		request.addEntry()
			.setFullUrl(p.getId())
			.setResource(p)
			.getRequest()
			.setMethod(HTTPVerb.PUT)
			.setUrl("Practitioner?identifier=http://foo|bar");

		Observation o = new Observation();
		o.setId(IdType.newRandomUuid());
		o.getPerformerFirstRep().setReference(p.getId());
		request.addEntry()
			.setFullUrl(o.getId())
			.setResource(o)
			.getRequest()
			.setMethod(HTTPVerb.POST)
			.setUrl("Observation/");

		Bundle response = mySystemDao.transaction(null, request);

		List<String> responseTypes = response
			.getEntry()
			.stream()
			.map(t -> new IdType(t.getResponse().getLocation()).getResourceType())
			.collect(Collectors.toList());
		assertThat(responseTypes).as(responseTypes.toString()).containsExactly("Practitioner", "Observation");
	}

	@Test
	public void testTransactionWithConditionalUpdatesDoesNotExist() {
		Bundle request = new Bundle();
		request.setType(BundleType.TRANSACTION);

		Practitioner p = new Practitioner();
		p.setId(IdType.newRandomUuid());
		p.addIdentifier().setSystem("http://foo").setValue("bar");
		request.addEntry()
			.setFullUrl(p.getId())
			.setResource(p)
			.getRequest()
			.setMethod(HTTPVerb.PUT)
			.setUrl("Practitioner?identifier=http://foo|bar");

		Observation o = new Observation();
		o.setId(IdType.newRandomUuid());
		o.getPerformerFirstRep().setReference(p.getId());
		request.addEntry()
			.setFullUrl(o.getId())
			.setResource(o)
			.getRequest()
			.setMethod(HTTPVerb.POST)
			.setUrl("Observation/");

		Bundle response = mySystemDao.transaction(null, request);

		List<String> responseTypes = response
			.getEntry()
			.stream()
			.map(t -> new IdType(t.getResponse().getLocation()).getResourceType())
			.collect(Collectors.toList());
		assertThat(responseTypes).as(responseTypes.toString()).containsExactly("Practitioner", "Observation");
	}

	@Test
	public void testTransactionWithDuplicateConditionalUpdates() {
		Bundle request = new Bundle();
		request.setType(BundleType.TRANSACTION);

		Practitioner p = new Practitioner();
		p.setId(IdType.newRandomUuid());
		p.addIdentifier().setSystem("http://foo").setValue("bar");
		request.addEntry()
			.setFullUrl(p.getId())
			.setResource(p)
			.getRequest()
			.setMethod(HTTPVerb.PUT)
			.setUrl("Practitioner?identifier=http://foo|bar");

		Observation o = new Observation();
		o.setId(IdType.newRandomUuid());
		o.getPerformerFirstRep().setReference(p.getId());
		request.addEntry()
			.setFullUrl(o.getId())
			.setResource(o)
			.getRequest()
			.setMethod(HTTPVerb.POST)
			.setUrl("Observation/");

		p = new Practitioner();
		p.setId(IdType.newRandomUuid());
		p.addIdentifier().setSystem("http://foo").setValue("bar");
		request.addEntry()
			.setFullUrl(p.getId())
			.setResource(p)
			.getRequest()
			.setMethod(HTTPVerb.PUT)
			.setUrl("Practitioner?identifier=http://foo|bar");

		o = new Observation();
		o.setId(IdType.newRandomUuid());
		o.getPerformerFirstRep().setReference(p.getId());
		request.addEntry()
			.setFullUrl(o.getId())
			.setResource(o)
			.getRequest()
			.setMethod(HTTPVerb.POST)
			.setUrl("Observation/");

		Bundle response = mySystemDao.transaction(null, request);

		ourLog.debug("Response:\n{}", myFhirContext.newJsonParser().setPrettyPrint(true).encodeResourceToString(response));

		List<String> responseTypes = response
			.getEntry()
			.stream()
			.map(t -> new IdType(t.getResponse().getLocation()).getResourceType())
			.collect(Collectors.toList());
		assertThat(responseTypes).as(responseTypes.toString()).containsExactly("Practitioner", "Observation", "Observation");
	}

	@Test
	public void testTransactionWithDuplicateConditionalUpdateOnlyCreatesOne() {
		Bundle inputBundle = new Bundle();
		inputBundle.setType(Bundle.BundleType.TRANSACTION);

		Encounter enc1 = new Encounter();
		enc1.addIdentifier().setSystem("urn:foo").setValue("12345");
		enc1.getClass_().setDisplay("ENC1");
		inputBundle
			.addEntry()
			.setResource(enc1)
			.getRequest()
			.setMethod(HTTPVerb.PUT)
			.setUrl("Encounter?identifier=urn:foo|12345");
		Encounter enc2 = new Encounter();
		enc2.addIdentifier().setSystem("urn:foo").setValue("12345");
		enc2.getClass_().setDisplay("ENC2");
		inputBundle
			.addEntry()
			.setResource(enc2)
			.getRequest()
			.setMethod(HTTPVerb.PUT)
			.setUrl("Encounter?identifier=urn:foo|12345");

		try {
			mySystemDao.transaction(mySrd, inputBundle);
			fail();
		} catch (InvalidRequestException e) {
			assertEquals(Msg.code(2008) + "Unable to process Transaction - Request contains multiple anonymous entries (Bundle.entry.fullUrl not populated) with conditional URL: \"Encounter?identifier=urn:foo|12345\". Does transaction request contain duplicates?", e.getMessage());
		}

	}


	@Test
	public void testTransactionCreateInlineMatchUrlWithTwoMatches() {
		String methodName = "testTransactionCreateInlineMatchUrlWithTwoMatches";
		Bundle request = new Bundle();

		myStorageSettings.setAllowInlineMatchUrlReferences(true);

		Patient p = new Patient();
		p.addIdentifier().setSystem("urn:system").setValue(methodName);
		myPatientDao.create(p, mySrd);

		p = new Patient();
		p.addIdentifier().setSystem("urn:system").setValue(methodName);
		myPatientDao.create(p, mySrd);

		Observation o = new Observation();
		o.getCode().setText("Some Observation");
		o.getSubject().setReference("Patient?identifier=urn%3Asystem%7C" + methodName);
		request.addEntry().setResource(o).getRequest().setMethod(HTTPVerb.POST);

		try {
			mySystemDao.transaction(mySrd, request);
			fail();
		} catch (PreconditionFailedException e) {
			assertEquals(Msg.code(2207) + "Invalid match URL \"Patient?identifier=urn%3Asystem%7CtestTransactionCreateInlineMatchUrlWithTwoMatches\" - Multiple resources match this search", e.getMessage());
		}
	}

	@Test
	public void testTransactionCreateMatchUrlWithOneMatch() {
		String methodName = "testTransactionCreateMatchUrlWithOneMatch";
		Bundle request = new Bundle();

		Patient p = new Patient();
		p.addIdentifier().setSystem("urn:system").setValue(methodName);
		p.setId("Patient/" + methodName);
		IIdType id = myPatientDao.update(p, mySrd).getId();
		ourLog.info("Created patient, got it: {}", id);

		p = new Patient();
		p.addIdentifier().setSystem("urn:system").setValue(methodName);
		p.addName().setFamily("Hello");
		p.setId("Patient/" + methodName);
		request.addEntry().setResource(p).getRequest().setMethod(HTTPVerb.POST).setIfNoneExist("Patient?identifier=urn%3Asystem%7C" + methodName);

		Observation o = new Observation();
		o.getCode().setText("Some Observation");
		o.getSubject().setReference("Patient/" + methodName);
		request.addEntry().setResource(o).getRequest().setMethod(HTTPVerb.POST);

		Bundle resp = mySystemDao.transaction(mySrd, request);
		assertThat(resp.getEntry()).hasSize(2);

		BundleEntryComponent respEntry = resp.getEntry().get(0);
		assertEquals(Constants.STATUS_HTTP_200_OK + " OK", respEntry.getResponse().getStatus());
		assertThat(respEntry.getResponse().getLocation()).endsWith("Patient/" + id.getIdPart() + "/_history/1");
		assertEquals("1", respEntry.getResponse().getEtag());

		respEntry = resp.getEntry().get(1);
		assertEquals(Constants.STATUS_HTTP_201_CREATED + " Created", respEntry.getResponse().getStatus());
		assertThat(respEntry.getResponse().getLocation()).contains("Observation/");
		assertThat(respEntry.getResponse().getLocation()).endsWith("/_history/1");
		assertEquals("1", respEntry.getResponse().getEtag());

		o = myObservationDao.read(new IdType(respEntry.getResponse().getLocationElement()), mySrd);
		assertEquals(id.toVersionless().getValue(), o.getSubject().getReference());
		assertEquals("1", o.getIdElement().getVersionIdPart());

	}

	@Test
	public void testTransactionCreateMatchUrlWithTwoMatch() {
		String methodName = "testTransactionCreateMatchUrlWithTwoMatch";

		Patient p = new Patient();
		p.addIdentifier().setSystem("urn:system").setValue(methodName);
		IIdType id = myPatientDao.create(p, mySrd).getId();
		ourLog.info("Created patient, got it: {}", id);

		p = new Patient();
		p.addIdentifier().setSystem("urn:system").setValue(methodName);
		id = myPatientDao.create(p, mySrd).getId();
		ourLog.info("Created patient, got it: {}", id);

		Bundle request = new Bundle();
		p = new Patient();
		p.addIdentifier().setSystem("urn:system").setValue(methodName);
		p.addName().setFamily("Hello");
		p.setId("Patient/" + methodName);
		request.addEntry().setResource(p).getRequest().setMethod(HTTPVerb.POST).setIfNoneExist("Patient?identifier=urn%3Asystem%7C" + methodName);

		Observation o = new Observation();
		o.getCode().setText("Some Observation");
		o.getSubject().setReference("Patient/" + methodName);
		request.addEntry().setResource(o).getRequest().setMethod(HTTPVerb.POST);

		try {
			mySystemDao.transaction(mySrd, request);
			fail();
		} catch (PreconditionFailedException e) {
			assertThat(e.getMessage()).contains("Multiple resources match this search");
		}
	}

	@Test
	public void testTransactionCreateMatchUrlWithTwoMatch2() {
		String methodName = "testTransactionCreateMatchUrlWithTwoMatch";

		Patient p = new Patient();
		p.addIdentifier().setSystem("urn:system").setValue(methodName);
		IIdType id = myPatientDao.create(p, mySrd).getId();
		ourLog.info("Created patient, got it: {}", id);

		p = new Patient();
		p.addIdentifier().setSystem("urn:system").setValue(methodName);
		id = myPatientDao.create(p, mySrd).getId();
		ourLog.info("Created patient, got it: {}", id);

		Bundle request = new Bundle();
		p = new Patient();
		p.addIdentifier().setSystem("urn:system").setValue(methodName);
		p.addName().setFamily("Hello");
		p.setId("Patient/" + methodName);
		request.addEntry().setResource(p).getRequest().setMethod(HTTPVerb.POST).setIfNoneExist("Patient?identifier=urn%3Asystem%7C" + methodName);

		Observation o = new Observation();
		o.addIdentifier().setSystem("urn:system").setValue(methodName);
		o.getCode().setText("Some Observation");
		o.getSubject().setReference("Patient/" + methodName);
		request.addEntry().setResource(o).getRequest().setMethod(HTTPVerb.POST).setIfNoneExist("Observation?identifier=urn%3Asystem%7C" + methodName);

		try {
			mySystemDao.transaction(mySrd, request);
			fail();
		} catch (PreconditionFailedException e) {
			assertThat(e.getMessage()).contains("Multiple resources match this search");
		}
	}

	@Test
	public void testTransactionCreateMatchUrlWithZeroMatch() {
		String methodName = "testTransactionCreateMatchUrlWithZeroMatch";
		Bundle request = new Bundle();

		Patient p = new Patient();
		p.addIdentifier().setSystem("urn:system").setValue(methodName);
		p.addName().setFamily("Hello");
		p.setId("Patient/" + methodName);
		request.addEntry().setResource(p).getRequest().setMethod(HTTPVerb.POST).setIfNoneExist("Patient?identifier=urn%3Asystem%7C" + methodName);

		Observation o = new Observation();
		o.getCode().setText("Some Observation");
		o.getSubject().setReference("Patient/" + methodName);
		request.addEntry().setResource(o).getRequest().setMethod(HTTPVerb.POST);

		Bundle resp = mySystemDao.transaction(mySrd, request);
		assertEquals(BundleType.TRANSACTIONRESPONSE, resp.getTypeElement().getValue());
		assertThat(resp.getEntry()).hasSize(2);

		BundleEntryComponent respEntry = resp.getEntry().get(0);
		assertEquals(Constants.STATUS_HTTP_201_CREATED + " Created", respEntry.getResponse().getStatus());
		String patientId = respEntry.getResponse().getLocation();
		assertThat(patientId).doesNotEndWith("Patient/" + methodName + "/_history/1");
		assertThat(patientId).endsWith("/_history/1");
		assertThat(patientId).contains("Patient/");
		assertEquals("1", respEntry.getResponse().getEtag());

		respEntry = resp.getEntry().get(1);
		assertEquals(Constants.STATUS_HTTP_201_CREATED + " Created", respEntry.getResponse().getStatus());
		assertThat(respEntry.getResponse().getLocation()).contains("Observation/");
		assertThat(respEntry.getResponse().getLocation()).endsWith("/_history/1");
		assertEquals("1", respEntry.getResponse().getEtag());

		o = myObservationDao.read(new IdType(respEntry.getResponse().getLocationElement()), mySrd);
		assertEquals(new IdType(patientId).toUnqualifiedVersionless().getValue(), o.getSubject().getReference());
	}

	@Test
	public void testTransactionCreateNoMatchUrl() {
		String methodName = "testTransactionCreateNoMatchUrl";
		Bundle request = new Bundle();

		Patient p = new Patient();
		p.addIdentifier().setSystem("urn:system").setValue(methodName);
		p.setId("Patient/" + methodName);
		request.addEntry().setResource(p).getRequest().setMethod(HTTPVerb.POST).setIfNoneExist("Patient?identifier=urn%3Asystem%7C" + methodName);

		Bundle resp = mySystemDao.transaction(mySrd, request);
		assertThat(resp.getEntry()).hasSize(1);

		BundleEntryComponent respEntry = resp.getEntry().get(0);
		assertEquals(Constants.STATUS_HTTP_201_CREATED + " Created", respEntry.getResponse().getStatus());
		String patientId = respEntry.getResponse().getLocation();
		assertThat(patientId).doesNotContain("test");

	}

	@Test
	public void testTransactionCreateWithBadRead() {
		Bundle request = new Bundle();
		request.setType(BundleType.TRANSACTION);

		Patient p;
		p = new Patient();
		p.addIdentifier().setSystem("urn:system").setValue("FOO");
		request
			.addEntry()
			.setResource(p)
			.getRequest()
			.setMethod(HTTPVerb.POST)
			.setUrl("Patient");

		request
			.addEntry()
			.getRequest()
			.setMethod(HTTPVerb.GET)
			.setUrl("Patient/BABABABA");

		Bundle response = mySystemDao.transaction(mySrd, request);
		assertThat(response.getEntry()).hasSize(2);

		assertEquals("201 Created", response.getEntry().get(0).getResponse().getStatus());
		assertThat(response.getEntry().get(0).getResponse().getLocation()).matches(".*Patient/[0-9]+.*");
		assertEquals("404 Not Found", response.getEntry().get(1).getResponse().getStatus());

		OperationOutcome oo = (OperationOutcome) response.getEntry().get(1).getResponse().getOutcome();
		ourLog.debug(myFhirContext.newXmlParser().setPrettyPrint(true).encodeResourceToString(oo));
		assertEquals(IssueSeverity.ERROR, oo.getIssue().get(0).getSeverity());
		assertEquals(Msg.code(2001) + "Resource Patient/BABABABA is not known", oo.getIssue().get(0).getDiagnostics());
	}

	@Test
	public void testTransactionCreateWithBadSearch() {
		Bundle request = new Bundle();
		request.setType(BundleType.TRANSACTION);

		Patient p;
		p = new Patient();
		p.addIdentifier().setSystem("urn:system").setValue("FOO");
		request
			.addEntry()
			.setResource(p)
			.getRequest()
			.setMethod(HTTPVerb.POST)
			.setUrl("Patient");

		request
			.addEntry()
			.getRequest()
			.setMethod(HTTPVerb.GET)
			.setUrl("Patient?foobadparam=1");

		Bundle response = mySystemDao.transaction(mySrd, request);
		assertThat(response.getEntry()).hasSize(2);

		assertEquals("201 Created", response.getEntry().get(0).getResponse().getStatus());
		assertThat(response.getEntry().get(0).getResponse().getLocation()).matches(".*Patient/[0-9]+.*");
		assertEquals("400 Bad Request", response.getEntry().get(1).getResponse().getStatus());

		OperationOutcome oo = (OperationOutcome) response.getEntry().get(1).getResponse().getOutcome();
		ourLog.debug(myFhirContext.newXmlParser().setPrettyPrint(true).encodeResourceToString(oo));
		assertEquals(IssueSeverity.ERROR, oo.getIssue().get(0).getSeverity());
		assertThat(oo.getIssue().get(0).getDiagnostics()).contains("Unknown search parameter");
	}

	@Test
	public void testTransactionCreateWithDuplicateMatchUrl01() {
		String methodName = "testTransactionCreateWithDuplicateMatchUrl01";
		Bundle request = new Bundle();

		Patient p;
		p = new Patient();
		p.addIdentifier().setSystem("urn:system").setValue(methodName);
		request.addEntry().setResource(p).getRequest().setMethod(HTTPVerb.POST).setIfNoneExist("Patient?identifier=urn%3Asystem%7C" + methodName);

		p = new Patient();
		p.addIdentifier().setSystem("urn:system").setValue(methodName);
		request.addEntry().setResource(p).getRequest().setMethod(HTTPVerb.POST).setIfNoneExist("Patient?identifier=urn%3Asystem%7C" + methodName);

		try {
			mySystemDao.transaction(mySrd, request);
		} catch (InvalidRequestException e) {
			assertEquals(Msg.code(2008) + "Unable to process Transaction - Request contains multiple anonymous entries (Bundle.entry.fullUrl not populated) with conditional URL: \"Patient?identifier=urn%3Asystem%7CtestTransactionCreateWithDuplicateMatchUrl01\". Does transaction request contain duplicates?", e.getMessage());
		}
	}

	@Test
	public void testTransactionCreateWithDuplicateMatchUrl02() {
		String methodName = "testTransactionCreateWithDuplicateMatchUrl02";
		Bundle request = new Bundle();

		Patient p;
		p = new Patient();
		p.addIdentifier().setSystem("urn:system").setValue(methodName);
		request.addEntry().setResource(p).getRequest().setMethod(HTTPVerb.POST).setIfNoneExist("Patient?identifier=urn%3Asystem%7C" + methodName);

		p = new Patient();
		p.addIdentifier().setSystem("urn:system").setValue(methodName);
		request.addEntry().setResource(p).getRequest().setMethod(HTTPVerb.POST);

		try {
			mySystemDao.transaction(mySrd, request);
			fail();
		} catch (InvalidRequestException e) {
			assertEquals(e.getMessage(), Msg.code(542) + "Unable to process Transaction - Request would cause multiple resources to match URL: \"Patient?identifier=urn%3Asystem%7CtestTransactionCreateWithDuplicateMatchUrl02\". Does transaction request contain duplicates?");
		}
	}

	@Test
	public void testTransactionCreateWithInvalidMatchUrl() {
		String methodName = "testTransactionCreateWithInvalidMatchUrl";
		Bundle request = new Bundle();

		Patient p;
		p = new Patient();
		p.addIdentifier().setSystem("urn:system").setValue(methodName);
		BundleEntryRequestComponent entry = request.addEntry().setResource(p).getRequest().setMethod(HTTPVerb.POST);

		try {
			entry.setIfNoneExist("Patient?identifier   identifier" + methodName);
			mySystemDao.transaction(mySrd, request);
			fail();
		} catch (InvalidRequestException e) {
			assertEquals(Msg.code(1744) + "Failed to parse match URL[Patient?identifier   identifiertestTransactionCreateWithInvalidMatchUrl] - URL is invalid (must not contain spaces)", e.getMessage());
		}

		try {
			entry.setIfNoneExist("Patient?identifier=");
			mySystemDao.transaction(mySrd, request);
			fail();
		} catch (InvalidRequestException e) {
			assertEquals(Msg.code(518) + "Invalid match URL[Patient?identifier=] - URL has no search parameters", e.getMessage());
		}

		try {
			entry.setIfNoneExist("Patient?foo=bar");
			mySystemDao.transaction(mySrd, request);
			fail();
		} catch (InvalidRequestException e) {
			assertEquals(Msg.code(488) + "Failed to parse match URL[Patient?foo=bar] - Resource type Patient does not have a parameter with name: foo", e.getMessage());
		}
	}

	@Test
	public void testTransactionCreateWithInvalidReferenceNumeric() {
		String methodName = "testTransactionCreateWithInvalidReferenceNumeric";
		Bundle request = new Bundle();

		Patient p = new Patient();
		p.addIdentifier().setSystem("urn:system").setValue(methodName);
		p.addName().setFamily("Hello");
		p.getManagingOrganization().setReference("Organization/9999999999999999");
		request.addEntry().setResource(p).getRequest().setMethod(HTTPVerb.POST);

		try {
			mySystemDao.transaction(mySrd, request);
			fail();
		} catch (InvalidRequestException e) {
			assertThat(e.getMessage()).contains("Resource Organization/9999999999999999 not found, specified in path: Patient.managingOrganization");
		}
	}

	@Test
	public void testTransactionCreateWithInvalidReferenceTextual() {
		String methodName = "testTransactionCreateWithInvalidReferenceTextual";
		Bundle request = new Bundle();

		Patient p = new Patient();
		p.addIdentifier().setSystem("urn:system").setValue(methodName);
		p.addName().setFamily("Hello");
		p.getManagingOrganization().setReference("Organization/" + methodName);
		request.addEntry().setResource(p).getRequest().setMethod(HTTPVerb.POST);

		try {
			mySystemDao.transaction(mySrd, request);
			fail();
		} catch (InvalidRequestException e) {
			assertThat(e.getMessage()).contains("Resource Organization/" + methodName + " not found, specified in path: Patient.managingOrganization");
		}
	}

	@Test
	public void testTransactionCreateWithLinks() {
		Bundle request = new Bundle();
		request.setType(BundleType.TRANSACTION);

		Observation o = new Observation();
		o.setId("A");
		o.setStatus(ObservationStatus.AMENDED);

		request.addEntry()
			.setResource(o)
			.getRequest().setUrl("Observation").setMethod(HTTPVerb.PUT);

		try {
			mySystemDao.transaction(mySrd, request);
			fail();
		} catch (InvalidRequestException e) {
			assertEquals(Msg.code(518) + "Invalid match URL[Observation?Observation] - URL has no search parameters", e.getMessage());
		}
	}

	@Test
	public void testTransactionCreateWithPutUsingUrl() {
		String methodName = "testTransactionCreateWithPutUsingUrl";
		Bundle request = new Bundle();
		request.setType(BundleType.TRANSACTION);

		Observation o = new Observation();
		o.getSubject().setReference("Patient/" + methodName);
		request.addEntry().setResource(o).getRequest().setMethod(HTTPVerb.PUT).setUrl("Observation/a" + methodName);

		Patient p = new Patient();
		p.addIdentifier().setSystem("urn:system").setValue(methodName);
		request.addEntry().setResource(p).getRequest().setMethod(HTTPVerb.PUT).setUrl("Patient/" + methodName);

		mySystemDao.transaction(mySrd, request);

		myObservationDao.read(new IdType("Observation/a" + methodName), mySrd);
		myPatientDao.read(new IdType("Patient/" + methodName), mySrd);
	}

	@Test
	public void testTransactionCreateWithPutUsingUrl2() throws Exception {
		String req = ClasspathUtil.loadResource("/r4/bundle.xml");
		Bundle request = myFhirContext.newXmlParser().parseResource(Bundle.class, req);
		mySystemDao.transaction(mySrd, request);
	}

	@Test
	public void testTransactionDeleteByResourceId() {
		String methodName = "testTransactionDeleteByResourceId";

		Patient p1 = new Patient();
		p1.addIdentifier().setSystem("urn:system").setValue(methodName);
		IIdType id1 = myPatientDao.create(p1, mySrd).getId();
		ourLog.info("Created patient, got it: {}", id1);

		Patient p2 = new Patient();
		p2.addIdentifier().setSystem("urn:system").setValue(methodName);
		p2.setId("Patient/" + methodName);
		IIdType id2 = myPatientDao.update(p2, mySrd).getId();
		ourLog.info("Created patient, got it: {}", id2);

		Bundle request = new Bundle();

		request.addEntry().getRequest().setMethod(HTTPVerb.DELETE).setUrl("Patient/" + id1.getIdPart());
		request.addEntry().getRequest().setMethod(HTTPVerb.DELETE).setUrl("Patient/" + id2.getIdPart());

		myPatientDao.read(id1.toVersionless(), mySrd);
		myPatientDao.read(id2.toVersionless(), mySrd);

		Bundle resp = mySystemDao.transaction(mySrd, request);

		assertThat(resp.getEntry()).hasSize(2);
		assertEquals("204 No Content", resp.getEntry().get(0).getResponse().getStatus());
		assertEquals("204 No Content", resp.getEntry().get(1).getResponse().getStatus());

		try {
			myPatientDao.read(id1.toVersionless(), mySrd);
			fail();
		} catch (ResourceGoneException e) {
			// good
		}

		try {
			myPatientDao.read(id2.toVersionless(), mySrd);
			fail();
		} catch (ResourceGoneException e) {
			// good
		}

	}

	/**
	 * See #253 Test that the order of deletes is version independent
	 */
	@Test
	public void testTransactionDeleteIsOrderIndependantTargetFirst() {
		String methodName = "testTransactionDeleteIsOrderIndependantTargetFirst";

		Patient p1 = new Patient();
		p1.addIdentifier().setSystem("urn:system").setValue(methodName);
		IIdType pid = myPatientDao.create(p1, mySrd).getId().toUnqualifiedVersionless();
		ourLog.info("Created patient, got it: {}", pid);

		Observation o1 = new Observation();
		o1.getSubject().setReferenceElement(pid);
		IIdType oid1 = myObservationDao.create(o1, mySrd).getId().toUnqualifiedVersionless();

		Observation o2 = new Observation();
		o2.addIdentifier().setValue(methodName);
		o2.getSubject().setReferenceElement(pid);
		IIdType oid2 = myObservationDao.create(o2, mySrd).getId().toUnqualifiedVersionless();

		myPatientDao.read(pid, mySrd);
		myObservationDao.read(oid1, mySrd);

		// The target is Patient, so try with it first in the bundle
		Bundle request = new Bundle();
		request.addEntry().getRequest().setMethod(HTTPVerb.DELETE).setUrl(pid.getValue());
		request.addEntry().getRequest().setMethod(HTTPVerb.DELETE).setUrl(oid1.getValue());
		request.addEntry().getRequest().setMethod(HTTPVerb.DELETE).setUrl("Observation?identifier=" + methodName);
		Bundle resp = mySystemDao.transaction(mySrd, request);

		assertThat(resp.getEntry()).hasSize(3);
		assertEquals("204 No Content", resp.getEntry().get(0).getResponse().getStatus());
		assertEquals("204 No Content", resp.getEntry().get(1).getResponse().getStatus());
		assertEquals("204 No Content", resp.getEntry().get(2).getResponse().getStatus());

		try {
			myPatientDao.read(pid, mySrd);
			fail();
		} catch (ResourceGoneException e) {
			// good
		}

		try {
			myObservationDao.read(oid1, mySrd);
			fail();
		} catch (ResourceGoneException e) {
			// good
		}

		try {
			myObservationDao.read(oid2, mySrd);
			fail();
		} catch (ResourceGoneException e) {
			// good
		}

	}

	/**
	 * See #253 Test that the order of deletes is version independent
	 */
	@Test
	public void testTransactionDeleteIsOrderIndependantTargetLast() {
		String methodName = "testTransactionDeleteIsOrderIndependantTargetFirst";

		Patient p1 = new Patient();
		p1.addIdentifier().setSystem("urn:system").setValue(methodName);
		IIdType pid = myPatientDao.create(p1, mySrd).getId().toUnqualifiedVersionless();
		ourLog.info("Created patient, got it: {}", pid);

		Observation o1 = new Observation();
		o1.getSubject().setReferenceElement(pid);
		IIdType oid1 = myObservationDao.create(o1, mySrd).getId().toUnqualifiedVersionless();

		Observation o2 = new Observation();
		o2.addIdentifier().setValue(methodName);
		o2.getSubject().setReferenceElement(pid);
		IIdType oid2 = myObservationDao.create(o2, mySrd).getId().toUnqualifiedVersionless();

		myPatientDao.read(pid, mySrd);
		myObservationDao.read(oid1, mySrd);

		// The target is Patient, so try with it last in the bundle
		Bundle request = new Bundle();
		request.addEntry().getRequest().setMethod(HTTPVerb.DELETE).setUrl(oid1.getValue());
		request.addEntry().getRequest().setMethod(HTTPVerb.DELETE).setUrl("Observation?identifier=" + methodName);
		request.addEntry().getRequest().setMethod(HTTPVerb.DELETE).setUrl(pid.getValue());
		Bundle resp = mySystemDao.transaction(mySrd, request);

		assertThat(resp.getEntry()).hasSize(3);
		assertEquals("204 No Content", resp.getEntry().get(0).getResponse().getStatus());
		assertEquals("204 No Content", resp.getEntry().get(1).getResponse().getStatus());
		assertEquals("204 No Content", resp.getEntry().get(2).getResponse().getStatus());

		try {
			myPatientDao.read(pid, mySrd);
			fail();
		} catch (ResourceGoneException e) {
			// good
		}

		try {
			myObservationDao.read(oid1, mySrd);
			fail();
		} catch (ResourceGoneException e) {
			// good
		}

		try {
			myObservationDao.read(oid2, mySrd);
			fail();
		} catch (ResourceGoneException e) {
			// good
		}

	}

	@Test
	public void testTransactionDeleteMatchUrlWithOneMatch() {
		String methodName = "testTransactionDeleteMatchUrlWithOneMatch";

		Patient p = new Patient();
		p.addIdentifier().setSystem("urn:system").setValue(methodName);
		IIdType id = myPatientDao.create(p, mySrd).getId();
		ourLog.info("Created patient, got it: {}", id);

		Bundle request = new Bundle();
		request.addEntry().getRequest().setMethod(HTTPVerb.DELETE).setUrl("Patient?identifier=urn%3Asystem%7C" + methodName);

		Bundle resp = mySystemDao.transaction(mySrd, request);
		assertThat(resp.getEntry()).hasSize(1);

		BundleEntryComponent nextEntry = resp.getEntry().get(0);
		assertEquals(Constants.STATUS_HTTP_204_NO_CONTENT + " No Content", nextEntry.getResponse().getStatus());

		try {
			myPatientDao.read(id.toVersionless(), mySrd);
			fail();
		} catch (ResourceGoneException e) {
			// ok
		}

		try {
			myPatientDao.read(new IdType("Patient/" + methodName), mySrd);
			fail();
		} catch (ResourceNotFoundException e) {
			// ok
		}

		IBundleProvider history = myPatientDao.history(id, null, null, null, mySrd);
		assertEquals(2, history.size().intValue());

		assertTrue(history.getResources(0, 1).get(0).isDeleted());
		assertFalse(history.getResources(1, 2).get(0).isDeleted());
	}

	@Test
	public void testTransactionDeleteMatchUrlWithTwoMatch() {
		myStorageSettings.setAllowMultipleDelete(false);

		String methodName = "testTransactionDeleteMatchUrlWithTwoMatch";

		Patient p = new Patient();
		p.addIdentifier().setSystem("urn:system").setValue(methodName);
		IIdType id = myPatientDao.create(p, mySrd).getId();
		ourLog.info("Created patient, got it: {}", id);

		p = new Patient();
		p.addIdentifier().setSystem("urn:system").setValue(methodName);
		id = myPatientDao.create(p, mySrd).getId();
		ourLog.info("Created patient, got it: {}", id);

		p = new Patient();
		p.addIdentifier().setSystem("urn:system").setValue(methodName);
		p.addName().setFamily("Hello");
		p.setId("Patient/" + methodName);

		Bundle request = new Bundle();
		request.addEntry().getRequest().setMethod(HTTPVerb.DELETE).setUrl("Patient?identifier=urn%3Asystem%7C" + methodName);

		try {
			mySystemDao.transaction(mySrd, request);
			fail();
		} catch (PreconditionFailedException e) {
			assertThat(e.getMessage()).contains("Patient with match URL \"Patient?");
		}
	}

	@Test
	public void testTransactionDeleteMatchUrlWithZeroMatch() {
		String methodName = "testTransactionDeleteMatchUrlWithZeroMatch";

		Bundle request = new Bundle();
		request.addEntry().getRequest().setMethod(HTTPVerb.DELETE).setUrl("Patient?identifier=urn%3Asystem%7C" + methodName);

		// try {
		Bundle resp = mySystemDao.transaction(mySrd, request);
		assertThat(resp.getEntry()).hasSize(1);
		assertEquals("204 No Content", resp.getEntry().get(0).getResponse().getStatus());

		// fail();		// } catch (ResourceNotFoundException e) {
		// assertThat(e.getMessage()).contains("resource matching URL \"Patient?"));
		// }
	}

	@Test
	public void testTransactionDeleteNoMatchUrl() {
		String methodName = "testTransactionDeleteNoMatchUrl";

		Patient p = new Patient();
		p.addIdentifier().setSystem("urn:system").setValue(methodName);
		p.setId("Patient/" + methodName);
		IIdType id = myPatientDao.update(p, mySrd).getId();
		ourLog.info("Created patient, got it: {}", id);

		Bundle request = new Bundle();
		request.addEntry().getRequest().setMethod(HTTPVerb.DELETE).setUrl("Patient?identifier=urn%3Asystem%7C" + methodName);

		Bundle res = mySystemDao.transaction(mySrd, request);
		assertThat(res.getEntry()).hasSize(1);

		assertEquals(Constants.STATUS_HTTP_204_NO_CONTENT + " No Content", res.getEntry().get(0).getResponse().getStatus());

		try {
			myPatientDao.read(id.toVersionless(), mySrd);
			fail();
		} catch (ResourceGoneException e) {
			// ok
		}
	}

	@Test
	public void testTransactionDoesNotLeavePlaceholderIds() {
		String input;
		try {
			input = IOUtils.toString(getClass().getResourceAsStream("/cdr-bundle.json"), StandardCharsets.UTF_8);
		} catch (IOException e) {
			fail(e.toString());
			return;
		}
		Bundle bundle = myFhirContext.newJsonParser().parseResource(Bundle.class, input);
		mySystemDao.transaction(mySrd, bundle);

		IBundleProvider history = mySystemDao.history(null, null, null, null);
		Bundle list = toBundleR4(history);
		ourLog.debug(myFhirContext.newJsonParser().setPrettyPrint(true).encodeResourceToString(list));

		assertThat(list.getEntry()).hasSize(6);

		Patient p = find(list, Patient.class, 0);
		assertTrue(p.getIdElement().isIdPartValidLong());
		assertTrue(p.getGeneralPractitionerFirstRep().getReferenceElement().isIdPartValidLong());
	}

	@Test
	public void testTransactionDoesntUpdateUnchangesResourceWithPlaceholderIds() {
		Bundle output, input;
		BundleEntryResponseComponent respEntry;
		IdType createdPatientId;
		SearchParameterMap map;
		IBundleProvider search;

		input = new Bundle();

		/*
		 * Create a transaction with a patient and an observation using
		 * placeholder IDs in them
		 */
		Patient pat = new Patient();
		pat.setId(IdType.newRandomUuid());
		pat.addIdentifier().setSystem("foo").setValue("bar");
		input
			.addEntry()
			.setResource(pat)
			.setFullUrl(pat.getId())
			.getRequest()
			.setMethod(HTTPVerb.POST)
			.setUrl("/Patient")
			.setIfNoneExist("Patient?identifier=foo|bar");
		Observation obs = new Observation();
		obs.addIdentifier().setSystem("foo").setValue("dog");
		obs.getSubject().setReference(pat.getId());
		input
			.addEntry()
			.setResource(obs)
			.getRequest()
			.setMethod(HTTPVerb.PUT)
			.setUrl("/Observation?identifier=foo|dog");
		output = mySystemDao.transaction(mySrd, input);

		/*
		 * Both resrouces should be created and have version 1
		 */
		respEntry = output.getEntry().get(0).getResponse();
		assertEquals("201 Created", respEntry.getStatus());
		createdPatientId = new IdType(respEntry.getLocation());
		assertEquals("Patient", createdPatientId.getResourceType());
		assertEquals("1", createdPatientId.getVersionIdPart());

		respEntry = output.getEntry().get(1).getResponse();
		assertEquals("201 Created", respEntry.getStatus());
		IdType createdObservationId = new IdType(respEntry.getLocation());
		assertEquals("Observation", createdObservationId.getResourceType());
		assertEquals("1", createdObservationId.getVersionIdPart());

		/*
		 * Searches for both resources should work and the reference
		 * should be substituted correctly
		 */
		// Patient
		map = new SearchParameterMap();
		map.setLoadSynchronous(true);
		map.add(Patient.SP_IDENTIFIER, new TokenParam("foo", "bar"));
		search = myPatientDao.search(map);
		assertThat(toUnqualifiedVersionlessIdValues(search)).containsExactly(createdPatientId.toUnqualifiedVersionless().getValue());
		pat = (Patient) search.getResources(0, 1).get(0);
		assertEquals("foo", pat.getIdentifierFirstRep().getSystem());
		// Observation
		map = new SearchParameterMap();
		map.setLoadSynchronous(true);
		map.add(Observation.SP_IDENTIFIER, new TokenParam("foo", "dog"));
		search = myObservationDao.search(map);
		assertThat(toUnqualifiedVersionlessIdValues(search)).containsExactly(createdObservationId.toUnqualifiedVersionless().getValue());
		obs = (Observation) search.getResources(0, 1).get(0);
		assertEquals("foo", obs.getIdentifierFirstRep().getSystem());
		assertEquals(createdPatientId.toUnqualifiedVersionless().getValue(), obs.getSubject().getReference());

		/*
		 * Now run the same transaction, which should not make any changes this time
		 * around
		 */

		input = new Bundle();
		pat = new Patient();
		pat.setId(IdType.newRandomUuid());
		pat.addIdentifier().setSystem("foo").setValue("bar");
		input
			.addEntry()
			.setResource(pat)
			.setFullUrl(pat.getId())
			.getRequest()
			.setMethod(HTTPVerb.POST)
			.setUrl("/Patient")
			.setIfNoneExist("Patient?identifier=foo|bar");
		obs = new Observation();
		obs.addIdentifier().setSystem("foo").setValue("dog");
		obs.getSubject().setReference(pat.getId());
		input
			.addEntry()
			.setResource(obs)
			.getRequest()
			.setMethod(HTTPVerb.PUT)
			.setUrl("/Observation?identifier=foo|dog");
		output = mySystemDao.transaction(mySrd, input);

		/*
		 * Should still have version 1 of both resources
		 */
		respEntry = output.getEntry().get(0).getResponse();
		assertEquals("200 OK", respEntry.getStatus());
		createdObservationId = new IdType(respEntry.getLocation());
		assertEquals("Patient", createdObservationId.getResourceType());
		assertEquals("1", createdObservationId.getVersionIdPart());

		respEntry = output.getEntry().get(1).getResponse();
		assertEquals("200 OK", respEntry.getStatus());
		createdObservationId = new IdType(respEntry.getLocation());
		assertEquals("Observation", createdObservationId.getResourceType());
		assertEquals("1", createdObservationId.getVersionIdPart());

		/*
		 * Searches for both resources should still work and the reference
		 * should be substituted correctly
		 */
		// Patient
		map = new SearchParameterMap();
		map.setLoadSynchronous(true);
		map.add(Patient.SP_IDENTIFIER, new TokenParam("foo", "bar"));
		search = myPatientDao.search(map);
		assertThat(toUnqualifiedVersionlessIdValues(search)).containsExactly(createdPatientId.toUnqualifiedVersionless().getValue());
		pat = (Patient) search.getResources(0, 1).get(0);
		assertEquals("foo", pat.getIdentifierFirstRep().getSystem());
		// Observation
		map = new SearchParameterMap();
		map.setLoadSynchronous(true);
		map.add(Observation.SP_IDENTIFIER, new TokenParam("foo", "dog"));
		search = myObservationDao.search(map);
		assertThat(toUnqualifiedVersionlessIdValues(search)).containsExactly(createdObservationId.toUnqualifiedVersionless().getValue());
		obs = (Observation) search.getResources(0, 1).get(0);
		assertEquals("foo", obs.getIdentifierFirstRep().getSystem());
		assertEquals(createdPatientId.toUnqualifiedVersionless().getValue(), obs.getSubject().getReference());

		/*
		 * Now run the transaction, but this time with an actual
		 * change to the Observation
		 */

		input = new Bundle();
		pat = new Patient();
		pat.setId(IdType.newRandomUuid());
		pat.addIdentifier().setSystem("foo").setValue("bar");
		input
			.addEntry()
			.setResource(pat)
			.setFullUrl(pat.getId())
			.getRequest()
			.setMethod(HTTPVerb.POST)
			.setUrl("/Patient")
			.setIfNoneExist("Patient?identifier=foo|bar");
		obs = new Observation();
		obs.addIdentifier().setSystem("foo").setValue("dog");
		obs.setStatus(ObservationStatus.FINAL);
		obs.getSubject().setReference(pat.getId());
		input
			.addEntry()
			.setResource(obs)
			.getRequest()
			.setMethod(HTTPVerb.PUT)
			.setUrl("/Observation?identifier=foo|dog");
		output = mySystemDao.transaction(mySrd, input);

		/*
		 * Observation should now be version 2
		 */
		respEntry = output.getEntry().get(0).getResponse();
		assertEquals("200 OK", respEntry.getStatus());
		createdObservationId = new IdType(respEntry.getLocation());
		assertEquals("Patient", createdObservationId.getResourceType());
		assertEquals("1", createdObservationId.getVersionIdPart());

		respEntry = output.getEntry().get(1).getResponse();
		assertEquals("200 OK", respEntry.getStatus());
		createdObservationId = new IdType(respEntry.getLocation());
		assertEquals("Observation", createdObservationId.getResourceType());
		assertEquals("2", createdObservationId.getVersionIdPart());

		/*
		 * Searches for both resources should still work and the reference
		 * should be substituted correctly
		 */
		// Patient
		map = new SearchParameterMap();
		map.setLoadSynchronous(true);
		map.add(Patient.SP_IDENTIFIER, new TokenParam("foo", "bar"));
		search = myPatientDao.search(map);
		assertThat(toUnqualifiedVersionlessIdValues(search)).containsExactly(createdPatientId.toUnqualifiedVersionless().getValue());
		pat = (Patient) search.getResources(0, 1).get(0);
		assertEquals("foo", pat.getIdentifierFirstRep().getSystem());
		// Observation
		map = new SearchParameterMap();
		map.setLoadSynchronous(true);
		map.add(Observation.SP_IDENTIFIER, new TokenParam("foo", "dog"));
		search = myObservationDao.search(map);
		assertThat(toUnqualifiedVersionlessIdValues(search)).containsExactly(createdObservationId.toUnqualifiedVersionless().getValue());
		obs = (Observation) search.getResources(0, 1).get(0);
		assertEquals("foo", obs.getIdentifierFirstRep().getSystem());
		assertEquals(createdPatientId.toUnqualifiedVersionless().getValue(), obs.getSubject().getReference());
		assertEquals(ObservationStatus.FINAL, obs.getStatus());

	}

	@Test
	public void testTransactionDoubleConditionalCreateOnlyCreatesOne() {
		Bundle inputBundle = new Bundle();
		inputBundle.setType(Bundle.BundleType.TRANSACTION);

		Encounter enc1 = new Encounter();
		enc1.addIdentifier().setSystem("urn:foo").setValue("12345");
		inputBundle
			.addEntry()
			.setResource(enc1)
			.getRequest()
			.setMethod(HTTPVerb.POST)
			.setIfNoneExist("Encounter?identifier=urn:foo|12345");
		Encounter enc2 = new Encounter();
		enc2.addIdentifier().setSystem("urn:foo").setValue("12345");
		inputBundle
			.addEntry()
			.setResource(enc2)
			.getRequest()
			.setMethod(HTTPVerb.POST)
			.setIfNoneExist("Encounter?identifier=urn:foo|12345");

		try {
			mySystemDao.transaction(mySrd, inputBundle);
			fail();
		} catch (InvalidRequestException e) {
			assertEquals(Msg.code(2008) + "Unable to process Transaction - Request contains multiple anonymous entries (Bundle.entry.fullUrl not populated) with conditional URL: \"Encounter?identifier=urn:foo|12345\". Does transaction request contain duplicates?", e.getMessage());
		}
	}

	@Test
	public void testTransactionFailsWithDuplicateIds() {
		Bundle request = new Bundle();

		Patient patient1 = new Patient();
		patient1.setId(new IdType("Patient/testTransactionFailsWithDusplicateIds"));
		patient1.addIdentifier().setSystem("urn:system").setValue("testPersistWithSimpleLinkP01");
		request.addEntry().setResource(patient1).getRequest().setMethod(HTTPVerb.POST);

		Patient patient2 = new Patient();
		patient2.setId(new IdType("Patient/testTransactionFailsWithDusplicateIds"));
		patient2.addIdentifier().setSystem("urn:system").setValue("testPersistWithSimpleLinkP02");
		request.addEntry().setResource(patient2).getRequest().setMethod(HTTPVerb.POST);

		assertThatExceptionOfType(InvalidRequestException.class).isThrownBy(() -> {
			mySystemDao.transaction(mySrd, request);
		});
	}

	@Test
	public void testTransactionFromBundle() throws Exception {

		InputStream bundleRes = SystemProviderR4Test.class.getResourceAsStream("/transaction_link_patient_eve.xml");
		String bundleStr = IOUtils.toString(bundleRes, StandardCharsets.UTF_8);
		Bundle bundle = myFhirContext.newXmlParser().parseResource(Bundle.class, bundleStr);

		Bundle resp = mySystemDao.transaction(mySrd, bundle);

		ourLog.debug(myFhirContext.newJsonParser().setPrettyPrint(true).encodeResourceToString(resp));

		assertThat(resp.getEntry().get(0).getResponse().getLocation()).startsWith("Patient/a555-44-4444/_history/");
		assertThat(resp.getEntry().get(1).getResponse().getLocation()).startsWith("Patient/temp6789/_history/");
		assertThat(resp.getEntry().get(2).getResponse().getLocation()).startsWith("Organization/GHH/_history/");

		Patient p = myPatientDao.read(new IdType("Patient/a555-44-4444/_history/1"), mySrd);
		assertEquals("Patient/temp6789", p.getLink().get(0).getOther().getReference());
	}

	@Test
	public void testTransactionFromBundle2() throws Exception {
		String input = IOUtils.toString(getClass().getResourceAsStream("/transaction-bundle.xml"), StandardCharsets.UTF_8);
		Bundle bundle = myFhirContext.newXmlParser().parseResource(Bundle.class, input);
		Bundle response = mySystemDao.transaction(mySrd, bundle);

		ourLog.debug(myFhirContext.newXmlParser().setPrettyPrint(true).encodeResourceToString(response));
		assertEquals("201 Created", response.getEntry().get(0).getResponse().getStatus());
		assertThat(response.getEntry().get(0).getResponse().getLocation()).matches("Practitioner/[0-9]+/_history/1");

		/*
		 * Now a second time
		 */

		bundle = myFhirContext.newXmlParser().parseResource(Bundle.class, input);
		response = mySystemDao.transaction(mySrd, bundle);

		ourLog.debug(myFhirContext.newXmlParser().setPrettyPrint(true).encodeResourceToString(response));
		assertEquals("200 OK", response.getEntry().get(0).getResponse().getStatus());
		assertThat(response.getEntry().get(0).getResponse().getLocation()).matches("Practitioner/[0-9]+/_history/1");

	}

	@Test
	public void testTransactionFromBundle6() throws Exception {
		InputStream bundleRes = SystemProviderR4Test.class.getResourceAsStream("/simone_bundle3.xml");
		String bundle = IOUtils.toString(bundleRes, StandardCharsets.UTF_8);
		Bundle output = mySystemDao.transaction(mySrd, myFhirContext.newXmlParser().parseResource(Bundle.class, bundle));
		ourLog.debug(myFhirContext.newXmlParser().setPrettyPrint(true).encodeResourceToString(output));
	}

	@Test
	public void testTransactionFromBundleJosh() throws Exception {

		InputStream bundleRes = SystemProviderR4Test.class.getResourceAsStream("/josh-bundle.json");
		String bundleStr = IOUtils.toString(bundleRes, StandardCharsets.UTF_8);
		Bundle bundle = myFhirContext.newJsonParser().parseResource(Bundle.class, bundleStr);

		Bundle resp = mySystemDao.transaction(mySrd, bundle);

		ourLog.debug(myFhirContext.newJsonParser().setPrettyPrint(true).encodeResourceToString(resp));

		assertEquals("201 Created", resp.getEntry().get(0).getResponse().getStatus());
		assertEquals("201 Created", resp.getEntry().get(1).getResponse().getStatus());
	}

	@Test
	public void testTransactionOrdering() {
		String methodName = "testTransactionOrdering";

		//@formatter:off
		/*
		 * Transaction Order, per the spec:
		 *
		 * Process any DELETE interactions
		 * Process any POST interactions
		 * Process any PUT interactions
		 * Process any GET interactions
		 *
		 * This test creates a transaction bundle that includes
		 * these four operations in the reverse order and verifies
		 * that they are invoked correctly.
		 */
		//@formatter:on

		int pass = 0;
		IdType patientPlaceholderId = IdType.newRandomUuid();

		Bundle req = testTransactionOrderingCreateBundle(methodName, pass, patientPlaceholderId);
		Bundle resp = mySystemDao.transaction(mySrd, req);
		testTransactionOrderingValidateResponse(pass, resp);

		pass = 1;
		patientPlaceholderId = IdType.newRandomUuid();

		req = testTransactionOrderingCreateBundle(methodName, pass, patientPlaceholderId);
		resp = mySystemDao.transaction(mySrd, req);
		testTransactionOrderingValidateResponse(pass, resp);

	}

	private Bundle testTransactionOrderingCreateBundle(String methodName, int pass, IdType patientPlaceholderId) {
		Bundle req = new Bundle();
		req.addEntry().getRequest().setMethod(HTTPVerb.GET).setUrl("Patient?identifier=" + methodName);

		Observation obs = new Observation();
		obs.getSubject().setReferenceElement(patientPlaceholderId);
		obs.addIdentifier().setValue(methodName);
		obs.getCode().setText(methodName + pass);
		req.addEntry().setResource(obs).getRequest().setMethod(HTTPVerb.PUT).setUrl("Observation?identifier=" + methodName);

		Patient pat = new Patient();
		pat.addIdentifier().setValue(methodName);
		pat.addName().setFamily(methodName + pass);
		req.addEntry().setResource(pat).setFullUrl(patientPlaceholderId.getValue()).getRequest().setMethod(HTTPVerb.POST).setUrl("Patient");

		req.addEntry().getRequest().setMethod(HTTPVerb.DELETE).setUrl("Patient?identifier=" + methodName);
		return req;
	}

	private void testTransactionOrderingValidateResponse(int pass, Bundle resp) {
		ourLog.debug(myFhirContext.newXmlParser().setPrettyPrint(true).encodeResourceToString(resp));
		assertThat(resp.getEntry()).hasSize(4);
		assertEquals("200 OK", resp.getEntry().get(0).getResponse().getStatus());
		if (pass == 0) {
			assertEquals("201 Created", resp.getEntry().get(1).getResponse().getStatus());
			assertThat(resp.getEntry().get(1).getResponse().getLocation()).startsWith("Observation/");
			assertThat(resp.getEntry().get(1).getResponse().getLocation()).endsWith("_history/1");
		} else {
			assertEquals("200 OK", resp.getEntry().get(1).getResponse().getStatus());
			assertThat(resp.getEntry().get(1).getResponse().getLocation()).startsWith("Observation/");
			assertThat(resp.getEntry().get(1).getResponse().getLocation()).endsWith("_history/2");
		}
		assertEquals("201 Created", resp.getEntry().get(2).getResponse().getStatus());
		assertThat(resp.getEntry().get(2).getResponse().getLocation()).startsWith("Patient/");
		if (pass == 0) {
			assertEquals("204 No Content", resp.getEntry().get(3).getResponse().getStatus());
		} else {
			assertEquals("204 No Content", resp.getEntry().get(3).getResponse().getStatus());
		}


		Bundle respGetBundle = (Bundle) resp.getEntry().get(0).getResource();
		assertThat(respGetBundle.getEntry()).hasSize(1);
		assertEquals("testTransactionOrdering" + pass, ((Patient) respGetBundle.getEntry().get(0).getResource()).getName().get(0).getFamily());
		assertThat(respGetBundle.getLink("self").getUrl()).endsWith("/Patient?identifier=testTransactionOrdering");
	}

	@Test
	public void testTransactionOruBundle() throws IOException {
		// setup
		myStorageSettings.setAllowMultipleDelete(true);
		Logger logger = (Logger) LoggerFactory.getLogger(AbstractEntityPersister.class);
		logger.addAppender(myAppender);

		try {
			String input = IOUtils.toString(getClass().getResourceAsStream("/r4/oruBundle.json"), StandardCharsets.UTF_8);

			Bundle inputBundle;
			Bundle outputBundle;

			// execute transaction
			inputBundle = myFhirContext.newJsonParser().parseResource(Bundle.class, input);
			outputBundle = mySystemDao.transaction(mySrd, inputBundle);
			ourLog.debug(myFhirContext.newJsonParser().setPrettyPrint(true).encodeResourceToString(outputBundle));

			// execute same transaction again
			inputBundle = myFhirContext.newJsonParser().parseResource(Bundle.class, input);
			outputBundle = mySystemDao.transaction(mySrd, inputBundle);
			ourLog.debug(myFhirContext.newJsonParser().setPrettyPrint(true).encodeResourceToString(outputBundle));

			// validate
			IBundleProvider allPatients = myPatientDao.search(new SearchParameterMap());
			assertEquals(1, allPatients.size().intValue());

			// validate that AbstractEntityPersister does not produce log messages
			// see https://github.com/hapifhir/hapi-fhir/issues/6475 for details
			ArgumentCaptor<ILoggingEvent> logCaptor = ArgumentCaptor.forClass(ILoggingEvent.class);
			verify(myAppender, times(0)).doAppend(logCaptor.capture());
		} finally {
			logger.detachAppender(myAppender);
		}
	}

	@Test
	public void testTransactionReadAndSearch() {
		String methodName = "testTransactionReadAndSearch";

		Patient p = new Patient();
		p.addIdentifier().setSystem("urn:system").setValue(methodName);
		p.setId("Patient/" + methodName);
		IIdType idv1 = myPatientDao.update(p, mySrd).getId();
		ourLog.info("Created patient, got id: {}", idv1);

		p = new Patient();
		p.addIdentifier().setSystem("urn:system").setValue(methodName);
		p.addName().setFamily("Family Name");
		p.setId("Patient/" + methodName);
		IIdType idv2 = myPatientDao.update(p, mySrd).getId();
		ourLog.info("Updated patient, got id: {}", idv2);

		Bundle request = new Bundle();
		request.addEntry().getRequest().setMethod(HTTPVerb.GET).setUrl(idv1.toUnqualifiedVersionless().getValue());
		request.addEntry().getRequest().setMethod(HTTPVerb.GET).setUrl(idv1.toUnqualified().getValue());
		request.addEntry().getRequest().setMethod(HTTPVerb.GET).setUrl("Patient?identifier=urn%3Asystem%7C" + methodName);

		Bundle resp = mySystemDao.transaction(mySrd, request);

		assertThat(resp.getEntry()).hasSize(3);

		BundleEntryComponent nextEntry;

		nextEntry = resp.getEntry().get(0);
		assertEquals(Patient.class, nextEntry.getResource().getClass());
		assertEquals(idv2.toUnqualified(), nextEntry.getResource().getIdElement().toUnqualified());

		nextEntry = resp.getEntry().get(1);
		assertEquals(Patient.class, nextEntry.getResource().getClass());
		assertEquals(idv1.toUnqualified(), nextEntry.getResource().getIdElement().toUnqualified());

		nextEntry = resp.getEntry().get(2);
		assertEquals(Bundle.class, nextEntry.getResource().getClass());
		Bundle respBundle = (Bundle) nextEntry.getResource();
		assertEquals(1, respBundle.getTotal());

	}

	@Test
	public void testTransactionReadWithIfNoneMatch() {
		String methodName = "testTransactionReadWithIfNoneMatch";

		Patient p = new Patient();
		p.addIdentifier().setSystem("urn:system").setValue(methodName);
		p.setId("Patient/" + methodName);
		IIdType idv1 = myPatientDao.update(p, mySrd).getId();
		ourLog.info("Created patient, got id: {}", idv1);

		p = new Patient();
		p.addIdentifier().setSystem("urn:system").setValue(methodName);
		p.addName().setFamily("Family Name");
		p.setId("Patient/" + methodName);
		IIdType idv2 = myPatientDao.update(p, mySrd).getId();
		ourLog.info("Updated patient, got id: {}", idv2);

		Bundle request = new Bundle();
		request.addEntry().getRequest().setMethod(HTTPVerb.GET).setUrl(idv1.toUnqualifiedVersionless().getValue());
		request.addEntry().getRequest().setMethod(HTTPVerb.GET).setUrl(idv1.toUnqualifiedVersionless().getValue()).setIfNoneMatch("W/\"" + idv1.getVersionIdPart() + "\"");
		request.addEntry().getRequest().setMethod(HTTPVerb.GET).setUrl(idv1.toUnqualifiedVersionless().getValue()).setIfNoneMatch("W/\"" + idv2.getVersionIdPart() + "\"");

		Bundle resp = mySystemDao.transaction(mySrd, request);

		assertThat(resp.getEntry()).hasSize(3);

		BundleEntryComponent nextEntry;

		nextEntry = resp.getEntry().get(0);
		assertNotNull(nextEntry.getResource());
		assertEquals(Patient.class, nextEntry.getResource().getClass());
		assertEquals(idv2.toUnqualified(), nextEntry.getResource().getIdElement().toUnqualified());
		assertEquals("200 OK", nextEntry.getResponse().getStatus());

		nextEntry = resp.getEntry().get(1);
		assertNotNull(nextEntry.getResource());
		assertEquals(Patient.class, nextEntry.getResource().getClass());
		assertEquals(idv2.toUnqualified(), nextEntry.getResource().getIdElement().toUnqualified());
		assertEquals("200 OK", nextEntry.getResponse().getStatus());

		nextEntry = resp.getEntry().get(2);
		assertEquals("304 Not Modified", nextEntry.getResponse().getStatus());
		assertNull(nextEntry.getResource());
	}

	@Test
	public void testTransactionWithRefsToConditionalCreate() {

		Bundle b = createTransactionBundleForTestTransactionWithRefsToConditionalCreate();
		mySystemDao.transaction(mySrd, b);

		IBundleProvider history = myObservationDao.search(new SearchParameterMap().setLoadSynchronous(true));
		Bundle list = toBundleR4(history);
		assertThat(list.getEntry()).hasSize(1);
		Observation o = find(list, Observation.class, 0);
		assertThat(o.getSubject().getReference()).matches("Patient/[0-9]+");

		b = createTransactionBundleForTestTransactionWithRefsToConditionalCreate();
		mySystemDao.transaction(mySrd, b);

		history = myObservationDao.search(new SearchParameterMap().setLoadSynchronous(true));
		list = toBundleR4(history);
		assertThat(list.getEntry()).hasSize(1);
		o = find(list, Observation.class, 0);
		assertThat(o.getSubject().getReference()).matches("Patient/[0-9]+");

	}

	/**
	 * DAOs can't handle references where <code>Reference.setResource</code>
	 * is set but not <code>Reference.setReference</code> so make sure
	 * we block this so it doesn't get used accidentally.
	 */
	@Test
	@Disabled
	public void testTransactionWithResourceReferenceInsteadOfIdReferenceBlocked() {

		Bundle input = createBundleWithConditionalCreateReferenceByResource();
		mySystemDao.transaction(mySrd, input);

		// Fails the second time
		try {
			input = createBundleWithConditionalCreateReferenceByResource();
			mySystemDao.transaction(mySrd, input);
			fail();
		} catch (InternalErrorException e) {
			assertEquals("References by resource with no reference ID are not supported in DAO layer", e.getMessage());
		}

	}

	@Test
	public void testTransactionWithContainedResource() {

		Organization organization = new Organization();
		organization.setName("ORG NAME");

		Patient patient = new Patient();
		patient.getManagingOrganization().setResource(organization);

		BundleBuilder bundleBuilder = new BundleBuilder(myFhirContext);
		bundleBuilder.addTransactionCreateEntry(patient);
		Bundle outcome = mySystemDao.transaction(null, (Bundle) bundleBuilder.getBundle());

		String id = outcome.getEntry().get(0).getResponse().getLocation();
		patient = myPatientDao.read(new IdType(id));

		assertThat(patient.getManagingOrganization().getReference()).containsPattern(HASH_UUID_PATTERN);
		assertEquals(patient.getManagingOrganization().getReference(), patient.getContained().get(0).getId());
	}

	@Nonnull
	private Bundle createBundleWithConditionalCreateReferenceByResource() {
		Bundle input = new Bundle();
		input.setType(BundleType.TRANSACTION);

		Patient p = new Patient();
		p.setId(IdType.newRandomUuid());
		p.addIdentifier().setSystem("foo").setValue("bar");
		input.addEntry()
			.setFullUrl(p.getId())
			.setResource(p)
			.getRequest()
			.setMethod(HTTPVerb.POST)
			.setUrl("Patient")
			.setIfNoneExist("Patient?identifier=foo|bar");

		Observation o1 = new Observation();
		o1.setId(IdType.newRandomUuid());
		o1.setStatus(ObservationStatus.FINAL);
		o1.getSubject().setResource(p); // Not allowed
		input.addEntry()
			.setFullUrl(o1.getId())
			.setResource(o1)
			.getRequest()
			.setMethod(HTTPVerb.POST)
			.setUrl("Observation");
		return input;
	}

	@Test
	public void testDeleteInTransactionShouldFailWhenReferencesExist() {
		final Observation obs1 = new Observation();
		obs1.setStatus(ObservationStatus.FINAL);
		IIdType obs1id = myObservationDao.create(obs1).getId().toUnqualifiedVersionless();

		final Observation obs2 = new Observation();
		obs2.setStatus(ObservationStatus.FINAL);
		IIdType obs2id = myObservationDao.create(obs2).getId().toUnqualifiedVersionless();

		final DiagnosticReport rpt = new DiagnosticReport();
		rpt.addResult(new Reference(obs2id));
		IIdType rptId = myDiagnosticReportDao.create(rpt).getId().toUnqualifiedVersionless();

		myObservationDao.read(obs1id);
		myObservationDao.read(obs2id);
		myDiagnosticReportDao.read(rptId);

		Bundle b = new Bundle();
		b.addEntry().getRequest().setMethod(HTTPVerb.DELETE).setUrl(obs2id.getValue());

		try {
			mySystemDao.transaction(mySrd, b);
			fail();
		} catch (ResourceVersionConflictException e) {
			// good, transaction should not succeed because DiagnosticReport has a reference to the obs2
		}
	}

	@Test
	public void testDeleteInTransactionShouldSucceedWhenReferencesAreAlsoRemoved() {
		final Observation obs1 = new Observation();
		obs1.setStatus(ObservationStatus.FINAL);
		IIdType obs1id = myObservationDao.create(obs1).getId().toUnqualifiedVersionless();

		final Observation obs2 = new Observation();
		obs2.setStatus(ObservationStatus.FINAL);
		IIdType obs2id = myObservationDao.create(obs2).getId().toUnqualifiedVersionless();

		final DiagnosticReport rpt = new DiagnosticReport();
		rpt.addResult(new Reference(obs2id));
		IIdType rptId = myDiagnosticReportDao.create(rpt).getId().toUnqualifiedVersionless();

		myObservationDao.read(obs1id);
		myObservationDao.read(obs2id);
		myDiagnosticReportDao.read(rptId);

		Bundle b = new Bundle();
		b.addEntry().getRequest().setMethod(HTTPVerb.DELETE).setUrl(obs2id.getValue());
		b.addEntry().getRequest().setMethod(HTTPVerb.DELETE).setUrl(rptId.getValue());

		try {
			// transaction should succeed because the DiagnosticReport which references obs2 is also deleted
			mySystemDao.transaction(mySrd, b);
		} catch (ResourceVersionConflictException e) {
			fail();
		}
	}

	private Bundle createTransactionBundleForTestTransactionWithRefsToConditionalCreate() {
		Bundle b = new Bundle();
		b.setType(BundleType.TRANSACTION);

		Patient p = new Patient();
		p.setId(IdType.newRandomUuid());
		p.addIdentifier().setSystem("foo").setValue("bar");
		b.addEntry()
			.setFullUrl(p.getId())
			.setResource(p)
			.getRequest()
			.setMethod(HTTPVerb.POST)
			.setUrl("Patient")
			.setIfNoneExist("Patient?identifier=foo|bar");

		b.addEntry()
			.getRequest()
			.setMethod(HTTPVerb.DELETE)
			.setUrl("Observation?status=final");

		Observation o = new Observation();
		o.setId(IdType.newRandomUuid());
		o.setStatus(ObservationStatus.FINAL);
		o.getSubject().setReference(p.getId());
		b.addEntry()
			.setFullUrl(o.getId())
			.setResource(o)
			.getRequest()
			.setMethod(HTTPVerb.POST)
			.setUrl("Observation");
		return b;
	}

	@Test
	public void testTransactionWithUnknownTemnporaryIdReference() {
		String methodName = "testTransactionWithUnknownTemnporaryIdReference";

		Bundle request = new Bundle();

		Patient p = new Patient();
		p.addIdentifier().setSystem("urn:system").setValue(methodName);
		request.addEntry().setResource(p).getRequest().setMethod(HTTPVerb.POST).setUrl("Patient");

		p = new Patient();
		p.addIdentifier().setSystem("urn:system").setValue(methodName);
		p.getManagingOrganization().setReference(IdType.newRandomUuid().getValue());
		request.addEntry().setResource(p).getRequest().setMethod(HTTPVerb.POST).setUrl("Patient");

		try {
			mySystemDao.transaction(mySrd, request);
			fail();
		} catch (InvalidRequestException e) {
			assertThat(e.getMessage()).matches(Msg.code(541) + "Unable to satisfy placeholder ID urn:uuid:[0-9a-z-]+ found in element named 'managingOrganization' within resource of type: Patient");
		}
	}

	@Test
	public void testTransactionSearchWithCount() {
		String methodName = "testTransactionSearchWithCount";

		Patient p = new Patient();
		p.addIdentifier().setSystem("urn:system").setValue(methodName);
		p.setId("Patient/" + methodName);
		IIdType idv1 = myPatientDao.update(p, mySrd).getId();
		ourLog.info("Created patient, got id: {}", idv1);

		p = new Patient();
		p.addIdentifier().setSystem("urn:system").setValue(methodName);
		p.addName().setFamily("Family Name");
		p.setId("Patient/" + methodName);
		IIdType idv2 = myPatientDao.update(p, mySrd).getId();
		ourLog.info("Updated patient, got id: {}", idv2);

		Bundle request = new Bundle();
		request.addEntry().getRequest().setMethod(HTTPVerb.GET).setUrl("Patient?" + Constants.PARAM_COUNT + "=1&_total=accurate");
		Bundle resp = mySystemDao.transaction(mySrd, request);

		assertThat(resp.getEntry()).hasSize(1);

		BundleEntryComponent nextEntry = resp.getEntry().get(0);
		assertEquals(Bundle.class, nextEntry.getResource().getClass());
		Bundle respBundle = (Bundle) nextEntry.getResource();
		assertThat(respBundle.getTotal()).isGreaterThan(0);

		// Invalid _count

		request = new Bundle();
		request.addEntry().getRequest().setMethod(HTTPVerb.GET).setUrl("Patient?" + Constants.PARAM_COUNT + "=GKJGKJG");
		try {
			mySystemDao.transaction(mySrd, request);
		} catch (InvalidRequestException e) {
			assertEquals(e.getMessage(), ("Invalid _count value: GKJGKJG"));
		}

		// Empty _count

		request = new Bundle();
		request.addEntry().getRequest().setMethod(HTTPVerb.GET).setUrl("Patient?" + Constants.PARAM_COUNT + "=");
		respBundle = mySystemDao.transaction(mySrd, request);
		assertThat(respBundle.getEntry().size()).isGreaterThan(0);
	}

	@Test
	public void testTransactionSingleEmptyResource() {

		Bundle request = new Bundle();
		request.setType(BundleType.SEARCHSET);
		Patient p = new Patient();
		request.addEntry().setResource(p).getRequest().setMethod(HTTPVerb.POST);

		try {
			mySystemDao.transaction(mySrd, request);
			fail();
		} catch (InvalidRequestException e) {
			assertEquals(Msg.code(527) + "Unable to process transaction where incoming Bundle.type = searchset", e.getMessage());
		}

	}

	@Test
	public void testTransactionUpdateMatchUrlWithOneMatchNoId() {
		String methodName = "testTransactionUpdateMatchUrlWithOneMatchNoId";
		Bundle request = new Bundle();

		Patient p = new Patient();
		p.addIdentifier().setSystem("urn:system").setValue(methodName);
		IIdType id = myPatientDao.create(p, mySrd).getId();
		ourLog.info("Created patient, got it: {}", id);

		p = new Patient();
		p.addIdentifier().setSystem("urn:system").setValue(methodName);
		p.addName().setFamily("Hello");
		p.setId(IdType.newRandomUuid());
		request.addEntry().setResource(p).getRequest().setMethod(HTTPVerb.PUT).setUrl("Patient?identifier=urn%3Asystem%7C" + methodName);

		Observation o = new Observation();
		o.getCode().setText("Some Observation");
		o.getSubject().setReference(id.getValue());
		request.addEntry().setResource(o).getRequest().setMethod(HTTPVerb.POST);

		Bundle resp = mySystemDao.transaction(mySrd, request);
		assertThat(resp.getEntry()).hasSize(2);

		BundleEntryComponent nextEntry = resp.getEntry().get(0);
		assertEquals("200 OK", nextEntry.getResponse().getStatus());
		assertThat(nextEntry.getResponse().getLocation()).doesNotContain("test");
		assertEquals(id.toVersionless(), p.getIdElement().toVersionless());
		assertThat(p.getId()).isNotEqualTo(id);
		assertThat(p.getId()).endsWith("/_history/2");

		nextEntry = resp.getEntry().get(0);
		assertEquals(Constants.STATUS_HTTP_200_OK + " OK", nextEntry.getResponse().getStatus());
		assertThat(nextEntry.getResponse().getLocation()).isNotEmpty();

		nextEntry = resp.getEntry().get(1);
		o = myObservationDao.read(new IdType(nextEntry.getResponse().getLocation()), mySrd);
		assertEquals(id.toVersionless().getValue(), o.getSubject().getReference());

	}

	@Test
	public void testTransactionUpdateMatchUrlWithOneMatchWithIdMatch() {
		String methodName = "testTransactionUpdateMatchUrlWithOneMatchWithIdMatch";
		Bundle request = new Bundle();

		Patient p = new Patient();
		p.addIdentifier().setSystem("urn:system").setValue(methodName);
		IIdType id = myPatientDao.create(p, mySrd).getId();
		ourLog.info("Created patient, got it: {}", id);

		p = new Patient();
		p.addIdentifier().setSystem("urn:system").setValue(methodName);
		p.addName().setFamily("Hello");
		p.setId(id);
		request.addEntry().setResource(p).getRequest().setMethod(HTTPVerb.PUT).setUrl("Patient?identifier=urn%3Asystem%7C" + methodName);

		Observation o = new Observation();
		o.getCode().setText("Some Observation");
		o.getSubject().setReference(id.getValue());
		request.addEntry().setResource(o).getRequest().setMethod(HTTPVerb.POST);

		Bundle resp = mySystemDao.transaction(mySrd, request);
		assertThat(resp.getEntry()).hasSize(2);

		BundleEntryComponent nextEntry = resp.getEntry().get(0);
		assertEquals("200 OK", nextEntry.getResponse().getStatus());
		assertThat(nextEntry.getResponse().getLocation()).doesNotContain("test");
		assertEquals(id.toVersionless(), p.getIdElement().toVersionless());
		assertThat(p.getId()).isNotEqualTo(id);
		assertThat(p.getId()).endsWith("/_history/2");

		nextEntry = resp.getEntry().get(0);
		assertEquals(Constants.STATUS_HTTP_200_OK + " OK", nextEntry.getResponse().getStatus());
		assertThat(nextEntry.getResponse().getLocation()).isNotEmpty();

		nextEntry = resp.getEntry().get(1);
		o = myObservationDao.read(new IdType(nextEntry.getResponse().getLocation()), mySrd);
		assertEquals(id.toVersionless().getValue(), o.getSubject().getReference());

	}

	@Test
	public void testTransactionUpdateMatchUrlWithOneMatchWithNoIdMatch() {
		String methodName = "testTransactionUpdateMatchUrlWithOneMatchWithNoIdMatch";
		Bundle request = new Bundle();

		Patient p = new Patient();
		p.addIdentifier().setSystem("urn:system").setValue(methodName);
		IIdType id = myPatientDao.create(p, mySrd).getId();
		ourLog.info("Created patient, got it: {}", id);

		p = new Patient();
		p.addIdentifier().setSystem("urn:system").setValue(methodName);
		p.addName().setFamily("Hello");
		p.setId("Patient/" + methodName);
		request.addEntry().setResource(p).getRequest().setMethod(HTTPVerb.PUT).setUrl("Patient?identifier=urn%3Asystem%7C" + methodName);

		try {
			mySystemDao.transaction(mySrd, request);
			fail();
		} catch (InvalidRequestException e) {
			assertThat(e.getMessage()).contains("2279");
		}

	}

	@Test
	public void testTransactionUpdateMatchUrlWithTwoMatch() {
		String methodName = "testTransactionUpdateMatchUrlWithTwoMatch";
		Bundle request = new Bundle();

		Patient p = new Patient();
		p.addIdentifier().setSystem("urn:system").setValue(methodName);
		IIdType id = myPatientDao.create(p, mySrd).getId();
		ourLog.info("Created patient, got it: {}", id);

		p = new Patient();
		p.addIdentifier().setSystem("urn:system").setValue(methodName);
		id = myPatientDao.create(p, mySrd).getId();
		ourLog.info("Created patient, got it: {}", id);

		p = new Patient();
		p.addIdentifier().setSystem("urn:system").setValue(methodName);
		p.addName().setFamily("Hello");
		p.setId("Patient/" + methodName);
		request.addEntry().setResource(p).getRequest().setMethod(HTTPVerb.PUT).setUrl("Patient?identifier=urn%3Asystem%7C" + methodName);

		Observation o = new Observation();
		o.getCode().setText("Some Observation");
		o.getSubject().setReference("Patient/" + methodName);
		request.addEntry().setResource(o).getRequest().setMethod(HTTPVerb.POST);

		try {
			mySystemDao.transaction(mySrd, request);
			fail();
		} catch (PreconditionFailedException e) {
			assertThat(e.getMessage()).contains("Multiple resources match this search");
		}
	}

	@Test
	public void testTransactionUpdateMatchUrlWithZeroMatch() {
		String methodName = "testTransactionUpdateMatchUrlWithZeroMatch";
		Bundle request = new Bundle();

		Patient p = new Patient();
		p.addIdentifier().setSystem("urn:system").setValue(methodName);
		p.addName().setFamily("Hello");
		p.setId(IdType.newRandomUuid());
		request.addEntry().setResource(p).getRequest().setMethod(HTTPVerb.PUT).setUrl("Patient?identifier=urn%3Asystem%7C" + methodName);

		Observation o = new Observation();
		o.getCode().setText("Some Observation");
		o.getSubject().setReference("Patient/" + p.getId());
		request.addEntry().setResource(o).getRequest().setMethod(HTTPVerb.POST);

		Bundle resp = mySystemDao.transaction(mySrd, request);
		assertThat(resp.getEntry()).hasSize(2);

		BundleEntryComponent nextEntry = resp.getEntry().get(0);
		assertEquals(Constants.STATUS_HTTP_201_CREATED + " Created", nextEntry.getResponse().getStatus());
		IdType patientId = new IdType(nextEntry.getResponse().getLocation());

		assertThat(patientId.getValue()).endsWith("/_history/1");

		nextEntry = resp.getEntry().get(1);
		o = myObservationDao.read(new IdType(nextEntry.getResponse().getLocation()), mySrd);
		assertEquals(patientId.toVersionless().getValue(), o.getSubject().getReference());

	}

	@Test
	public void testTransactionUpdateMatchUrlWithZeroMatchWithId() {
		String methodName = "testTransactionUpdateMatchUrlWithZeroMatch";
		Bundle request = new Bundle();

		Patient p = new Patient();
		p.addName().setFamily("Hello");
		IIdType id = myPatientDao.create(p, mySrd).getId();

		p = new Patient();
		p.addIdentifier().setSystem("urn:system").setValue(methodName);
		p.addName().setFamily("Hello");
		p.setId(methodName);
		request.addEntry().setResource(p).getRequest().setMethod(HTTPVerb.PUT).setUrl("Patient?identifier=urn%3Asystem%7C" + methodName);

		Observation o = new Observation();
		o.getCode().setText("Some Observation");
		o.getSubject().setReference("Patient/" + methodName);
		request.addEntry().setResource(o).getRequest().setMethod(HTTPVerb.POST);

		Bundle resp = mySystemDao.transaction(mySrd, request);
		assertThat(resp.getEntry()).hasSize(2);

		BundleEntryComponent nextEntry = resp.getEntry().get(0);
		assertEquals(Constants.STATUS_HTTP_201_CREATED + " Created", nextEntry.getResponse().getStatus());
		IdType patientId = new IdType(nextEntry.getResponse().getLocation());

		assertThat(nextEntry.getResponse().getLocation()).contains(methodName);
		assertThat(patientId.toVersionless()).isNotEqualTo(id.toVersionless());

		assertThat(patientId.getValue()).endsWith("/_history/1");

		nextEntry = resp.getEntry().get(1);
		o = myObservationDao.read(new IdType(nextEntry.getResponse().getLocation()), mySrd);
		assertEquals(patientId.toVersionless().getValue(), o.getSubject().getReference());

	}

	@Test
	public void testTransactionUpdateNoMatchUrl() {
		String methodName = "testTransactionUpdateNoMatchUrl";
		Bundle request = new Bundle();

		Patient p = new Patient();
		p.addIdentifier().setSystem("urn:system").setValue(methodName);
		p.setId("Patient/" + methodName);
		IIdType id = myPatientDao.update(p, mySrd).getId();
		ourLog.info("Created patient, got it: {}", id);

		p = new Patient();
		p.addIdentifier().setSystem("urn:system").setValue(methodName);
		p.addName().setFamily("Hello");
		p.setId("Patient/" + methodName);
		request.addEntry().setResource(p).getRequest().setMethod(HTTPVerb.PUT).setUrl("Patient/" + id.getIdPart());

		Observation o = new Observation();
		o.getCode().setText("Some Observation");
		o.getSubject().setReference("Patient/" + methodName);
		request.addEntry().setResource(o).getRequest().setMethod(HTTPVerb.POST);

		Bundle resp = mySystemDao.transaction(mySrd, request);
		assertThat(resp.getEntry()).hasSize(2);

		BundleEntryComponent nextEntry = resp.getEntry().get(0);
		assertEquals("200 OK", nextEntry.getResponse().getStatus());

		assertThat(nextEntry.getResponse().getLocation()).contains("test");
		assertEquals(id.toVersionless(), new IdType(nextEntry.getResponse().getLocation()).toVersionless());
		assertThat(nextEntry.getResponse().getLocation()).endsWith("/_history/2");
		assertThat(new IdType(nextEntry.getResponse().getLocation())).isNotEqualTo(id);

		nextEntry = resp.getEntry().get(1);
		assertEquals(Constants.STATUS_HTTP_201_CREATED + " Created", nextEntry.getResponse().getStatus());

		o = myObservationDao.read(new IdType(resp.getEntry().get(1).getResponse().getLocation()), mySrd);
		assertEquals(id.toVersionless().getValue(), o.getSubject().getReference());

	}

	@Test
	public void testTransactionWIthInvalidPlaceholder() {
		Bundle res = new Bundle();
		res.setType(BundleType.TRANSACTION);

		Observation o1 = new Observation();
		o1.setId("cid:observation1");
		o1.addIdentifier().setSystem("system").setValue("testTransactionWithRelativeOidIds02");
		res.addEntry().setResource(o1).getRequest().setMethod(HTTPVerb.POST).setUrl("Observation");

		try {
			mySystemDao.transaction(mySrd, res);
			fail();
		} catch (InvalidRequestException e) {
			assertEquals(Msg.code(533) + "Invalid placeholder ID found: cid:observation1 - Must be of the form 'urn:uuid:[uuid]' or 'urn:oid:[oid]'", e.getMessage());
		}
	}

	@Test
	public void testTransactionWhichFailsPersistsNothing() {

		// Run a transaction which points to that practitioner
		// in a field that isn't allowed to refer to a practitioner
		Bundle input = new Bundle();
		input.setType(BundleType.TRANSACTION);

		Patient pt = new Patient();
		pt.setId("PT");
		pt.setActive(true);
		pt.addName().setFamily("FAMILY");
		input.addEntry()
			.setResource(pt)
			.getRequest().setMethod(HTTPVerb.PUT).setUrl("Patient/PT");

		Observation obs = new Observation();
		obs.setId("OBS");
		obs.getCode().addCoding().setSystem("foo").setCode("bar");
		obs.addPerformer().setReference("Practicioner/AAAAA");
		input.addEntry()
			.setResource(obs)
			.getRequest().setMethod(HTTPVerb.PUT).setUrl("Observation/OBS");

		try {
			mySystemDao.transaction(mySrd, input);
			fail();
		} catch (UnprocessableEntityException e) {
			assertThat(e.getMessage()).contains("Resource type 'Practicioner' is not valid for this path");
		}

		runInTransaction(() -> assertThat(myResourceTableDao.findAll()).isEmpty());
		runInTransaction(() -> assertThat(myResourceIndexedSearchParamStringDao.findAll()).isEmpty());

	}

	/**
	 * Format changed, source isn't valid
	 */
	@Test
	@Disabled
	public void testTransactionWithBundledValidationSourceAndTarget() throws Exception {

		InputStream bundleRes = SystemProviderR4Test.class.getResourceAsStream("/questionnaire-sdc-profile-example-ussg-fht.xml");
		String bundleStr = IOUtils.toString(bundleRes, StandardCharsets.UTF_8);
		Bundle bundle = myFhirContext.newXmlParser().parseResource(Bundle.class, bundleStr);

		Bundle resp = mySystemDao.transaction(mySrd, bundle);

		String encoded = myFhirContext.newJsonParser().setPrettyPrint(true).encodeResourceToString(resp);
		ourLog.info(encoded);

		encoded = myFhirContext.newJsonParser().setPrettyPrint(false).encodeResourceToString(resp);
		//@formatter:off
		assertThat(encoded).contains("\"response\":{" +
			"\"status\":\"201 Created\"," +
			"\"location\":\"Questionnaire/54127-6/_history/1\",");
		//@formatter:on

		/*
		 * Upload again to update
		 */

		resp = mySystemDao.transaction(mySrd, bundle);

		encoded = myFhirContext.newJsonParser().setPrettyPrint(true).encodeResourceToString(resp);
		ourLog.info(encoded);

		encoded = myFhirContext.newJsonParser().setPrettyPrint(false).encodeResourceToString(resp);
		//@formatter:off
		assertThat(encoded).contains("\"response\":{" +
			"\"status\":\"200 OK\"," +
			"\"location\":\"Questionnaire/54127-6/_history/2\",");
		//@formatter:on

	}

	@Test
	public void testTransactionWithCircularReferences() {
		Bundle request = new Bundle();
		request.setType(BundleType.TRANSACTION);

		Encounter enc = new Encounter();
		enc.addIdentifier().setSystem("A").setValue("1");
		enc.setId(IdType.newRandomUuid());

		Condition cond = new Condition();
		cond.addIdentifier().setSystem("A").setValue("2");
		cond.setId(IdType.newRandomUuid());

		enc.addDiagnosis().getCondition().setReference(cond.getId());
		cond.getEncounter().setReference(enc.getId());

		request
			.addEntry()
			.setFullUrl(enc.getId())
			.setResource(enc)
			.getRequest()
			.setMethod(HTTPVerb.PUT)
			.setUrl("Encounter?identifier=A|1");
		request
			.addEntry()
			.setFullUrl(cond.getId())
			.setResource(cond)
			.getRequest()
			.setMethod(HTTPVerb.PUT)
			.setUrl("Condition?identifier=A|2");

		Bundle resp = mySystemDao.transaction(mySrd, request);
		assertThat(resp.getEntry()).hasSize(2);

		BundleEntryComponent respEntry = resp.getEntry().get(0);
		assertEquals(Constants.STATUS_HTTP_201_CREATED + " Created", respEntry.getResponse().getStatus());

		respEntry = resp.getEntry().get(1);
		assertEquals(Constants.STATUS_HTTP_201_CREATED + " Created", respEntry.getResponse().getStatus());

	}

	@Test
	public void testTransactionWithCircularReferences2() throws IOException {
		Bundle request = loadResourceFromClasspath(Bundle.class, "/dstu3_transaction.xml");

		Bundle resp = mySystemDao.transaction(mySrd, request);
		assertThat(resp.getEntry()).hasSize(3);

		BundleEntryComponent respEntry = resp.getEntry().get(0);
		assertEquals(Constants.STATUS_HTTP_201_CREATED + " Created", respEntry.getResponse().getStatus());

		respEntry = resp.getEntry().get(1);
		assertEquals(Constants.STATUS_HTTP_201_CREATED + " Created", respEntry.getResponse().getStatus());

	}

	@Test
	public void testTransactionWithCircularReferences3() throws IOException {
		Bundle request = loadResourceFromClasspath(Bundle.class, "/r4/r4_transaction2.xml");

		Bundle resp = mySystemDao.transaction(mySrd, request);
		assertThat(resp.getEntry()).hasSize(3);

		BundleEntryComponent respEntry = resp.getEntry().get(0);
		assertEquals(Constants.STATUS_HTTP_201_CREATED + " Created", respEntry.getResponse().getStatus());

		respEntry = resp.getEntry().get(1);
		assertEquals(Constants.STATUS_HTTP_201_CREATED + " Created", respEntry.getResponse().getStatus());

	}

	@Test
	public void testTransactionWithConditionalUpdateDoesntUpdateIfNoChange() {

		Observation obs = new Observation();
		obs.addIdentifier()
			.setSystem("http://acme.org")
			.setValue("ID1");
		obs
			.getCode()
			.addCoding()
			.setSystem("http://loinc.org")
			.setCode("29463-7");
		obs.setEffective(new DateTimeType("2011-09-03T11:13:00-04:00"));
		obs.setValue(new Quantity()
			.setValue(new BigDecimal("123.4"))
			.setCode("kg")
			.setSystem("http://unitsofmeasure.org")
			.setUnit("kg"));
		Bundle input = new Bundle();
		input.setType(BundleType.TRANSACTION);
		input
			.addEntry()
			.setFullUrl("urn:uuid:0001")
			.setResource(obs)
			.getRequest()
			.setMethod(HTTPVerb.PUT)
			.setUrl("Observation?identifier=http%3A%2F%2Facme.org|ID1");

		Bundle output = mySystemDao.transaction(mySrd, input);
		assertThat(output.getEntry()).hasSize(1);
		IdType id = new IdType(output.getEntry().get(0).getResponse().getLocation());
		assertEquals("Observation", id.getResourceType());
		assertEquals("1", id.getVersionIdPart());

		/*
		 * Try again with same contents
		 */

		Observation obs2 = new Observation();
		obs2.addIdentifier()
			.setSystem("http://acme.org")
			.setValue("ID1");
		obs2
			.getCode()
			.addCoding()
			.setSystem("http://loinc.org")
			.setCode("29463-7");
		obs2.setEffective(new DateTimeType("2011-09-03T11:13:00-04:00"));
		obs2.setValue(new Quantity()
			.setValue(new BigDecimal("123.4"))
			.setCode("kg")
			.setSystem("http://unitsofmeasure.org")
			.setUnit("kg"));
		Bundle input2 = new Bundle();
		input2.setType(BundleType.TRANSACTION);
		input2
			.addEntry()
			.setFullUrl("urn:uuid:0001")
			.setResource(obs2)
			.getRequest()
			.setMethod(HTTPVerb.PUT)
			.setUrl("Observation?identifier=http%3A%2F%2Facme.org|ID1");

		Bundle output2 = mySystemDao.transaction(mySrd, input2);
		assertThat(output2.getEntry()).hasSize(1);
		IdType id2 = new IdType(output2.getEntry().get(0).getResponse().getLocation());
		assertEquals("Observation", id2.getResourceType());
		assertEquals("1", id2.getVersionIdPart());

		assertEquals(id.getValue(), id2.getValue());
	}

	@Test
	public void testTransactionWithConditionalUpdateDoesntUpdateIfNoChangeWithNormalizedQuantitySearchSupported() {

		myStorageSettings.setNormalizedQuantitySearchLevel(NormalizedQuantitySearchLevel.NORMALIZED_QUANTITY_SEARCH_SUPPORTED);
		Observation obs = new Observation();
		obs.addIdentifier()
			.setSystem("http://acme.org")
			.setValue("ID1");
		obs
			.getCode()
			.addCoding()
			.setSystem("http://loinc.org")
			.setCode("29463-7");
		obs.setEffective(new DateTimeType("2011-09-03T11:13:00-04:00"));
		obs.setValue(new Quantity()
			.setValue(new BigDecimal("123.4"))
			.setCode("kg")
			.setSystem("http://unitsofmeasure.org")
			.setUnit("kg"));
		Bundle input = new Bundle();
		input.setType(BundleType.TRANSACTION);
		input
			.addEntry()
			.setFullUrl("urn:uuid:0001")
			.setResource(obs)
			.getRequest()
			.setMethod(HTTPVerb.PUT)
			.setUrl("Observation?identifier=http%3A%2F%2Facme.org|ID1");

		Bundle output = mySystemDao.transaction(mySrd, input);
		assertThat(output.getEntry()).hasSize(1);
		IdType id = new IdType(output.getEntry().get(0).getResponse().getLocation());
		assertEquals("Observation", id.getResourceType());
		assertEquals("1", id.getVersionIdPart());

		/*
		 * Try again with same contents
		 */

		Observation obs2 = new Observation();
		obs2.addIdentifier()
			.setSystem("http://acme.org")
			.setValue("ID1");
		obs2
			.getCode()
			.addCoding()
			.setSystem("http://loinc.org")
			.setCode("29463-7");
		obs2.setEffective(new DateTimeType("2011-09-03T11:13:00-04:00"));
		obs2.setValue(new Quantity()
			.setValue(new BigDecimal("123.4"))
			.setCode("kg")
			.setSystem("http://unitsofmeasure.org")
			.setUnit("kg"));
		Bundle input2 = new Bundle();
		input2.setType(BundleType.TRANSACTION);
		input2
			.addEntry()
			.setFullUrl("urn:uuid:0001")
			.setResource(obs2)
			.getRequest()
			.setMethod(HTTPVerb.PUT)
			.setUrl("Observation?identifier=http%3A%2F%2Facme.org|ID1");

		Bundle output2 = mySystemDao.transaction(mySrd, input2);
		assertThat(output2.getEntry()).hasSize(1);
		IdType id2 = new IdType(output2.getEntry().get(0).getResponse().getLocation());
		assertEquals("Observation", id2.getResourceType());
		assertEquals("1", id2.getVersionIdPart());

		assertEquals(id.getValue(), id2.getValue());

	}

	@Test
	public void testTransactionWithIfMatch() {
		Patient p = new Patient();
		p.setId("P1");
		p.setActive(true);
		myPatientDao.update(p);

		p.setActive(false);
		Bundle b = new Bundle();
		b.setType(BundleType.TRANSACTION);
		b.addEntry()
			.setFullUrl("Patient/P1")
			.setResource(p)
			.getRequest()
			.setMethod(HTTPVerb.PUT)
			.setUrl("Patient/P1")
			.setIfMatch("2");

		try {
			mySystemDao.transaction(mySrd, b);
		} catch (ResourceVersionConflictException e) {
			assertEquals(Msg.code(550) + Msg.code(989) + "Trying to update Patient/P1/_history/2 but this is not the current version", e.getMessage());
		}

		b = new Bundle();
		b.setType(BundleType.TRANSACTION);
		b.addEntry()
			.setFullUrl("Patient/P1")
			.setResource(p)
			.getRequest()
			.setMethod(HTTPVerb.PUT)
			.setUrl("Patient/P1")
			.setIfMatch("1");

		Bundle resp = mySystemDao.transaction(mySrd, b);
		assertEquals("Patient/P1/_history/2", new IdType(resp.getEntry().get(0).getResponse().getLocation()).toUnqualified().getValue());


	}

	@Test
	public void testTransactionWithIfNoneExist() {
		Patient p = new Patient();
		p.setId("P1");
		p.setActive(true);
		myPatientDao.update(p);

		p = new Patient();
		p.setActive(true);
		p.addName().setFamily("AAA");

		Bundle b = new Bundle();
		b.setType(BundleType.TRANSACTION);
		b.addEntry()
			.setFullUrl("Patient")
			.setResource(p)
			.getRequest()
			.setMethod(HTTPVerb.POST)
			.setUrl("Patient/P1")
			.setIfNoneExist("Patient?active=true");

		Bundle resp = mySystemDao.transaction(mySrd, b);
		assertEquals("Patient/P1/_history/1", new IdType(resp.getEntry().get(0).getResponse().getLocation()).toUnqualified().getValue());

		p = new Patient();
		p.setActive(false);
		p.addName().setFamily("AAA");

		b = new Bundle();
		b.setType(BundleType.TRANSACTION);
		b.addEntry()
			.setFullUrl("Patient")
			.setResource(p)
			.getRequest()
			.setMethod(HTTPVerb.POST)
			.setUrl("Patient/P1")
			.setIfNoneExist("Patient?active=false");

		resp = mySystemDao.transaction(mySrd, b);
		assertThat(new IdType(resp.getEntry().get(0).getResponse().getLocation()).toUnqualified().getValue()).matches("Patient/[0-9]+/_history/1");


	}

	@Test
	public void testTransactionWithInlineMatchUrl() throws Exception {
		myStorageSettings.setAllowInlineMatchUrlReferences(true);

		Patient patient = new Patient();
		patient.addIdentifier().setSystem("http://www.ghh.org/identifiers").setValue("condreftestpatid1");
		myPatientDao.create(patient, mySrd);

		String input = IOUtils.toString(getClass().getResourceAsStream("/simone-conditional-url.xml"), StandardCharsets.UTF_8);
		Bundle bundle = myFhirContext.newXmlParser().parseResource(Bundle.class, input);

		Bundle response = mySystemDao.transaction(mySrd, bundle);
		ourLog.debug(myFhirContext.newXmlParser().setPrettyPrint(true).encodeResourceToString(response));

	}

	@Test
	public void testTransactionWithInlineMatchUrlMultipleMatches() throws Exception {
		myStorageSettings.setAllowInlineMatchUrlReferences(true);

		Patient patient = new Patient();
		patient.addIdentifier().setSystem("http://www.ghh.org/identifiers").setValue("condreftestpatid1");
		myPatientDao.create(patient, mySrd);

		patient = new Patient();
		patient.addIdentifier().setSystem("http://www.ghh.org/identifiers").setValue("condreftestpatid1");
		myPatientDao.create(patient, mySrd);

		String input = IOUtils.toString(getClass().getResourceAsStream("/simone-conditional-url.xml"), StandardCharsets.UTF_8);
		Bundle bundle = myFhirContext.newXmlParser().parseResource(Bundle.class, input);

		try {
			mySystemDao.transaction(mySrd, bundle);
			fail();
		} catch (PreconditionFailedException e) {
			assertEquals(Msg.code(2207) + "Invalid match URL \"Patient?identifier=http://www.ghh.org/identifiers|condreftestpatid1\" - Multiple resources match this search", e.getMessage());
		}

	}

	@Test
	public void testOrganizationOver100ReferencesFromBundleNoMultipleResourcesMatchError() throws IOException {
		myStorageSettings.setAllowInlineMatchUrlReferences(true);

		// The bug involves a invalid Long equality comparison, so we need a generated organization ID much larger than 1.
		IntStream.range(0, 150).forEach(myint -> {
			Patient patient = new Patient();
			patient.addIdentifier().setSystem("http://www.ghh.org/identifiers").setValue("condreftestpatid1");
			myPatientDao.create(patient, mySrd);
		});

		final Organization organization = new Organization();
		organization.addIdentifier().setSystem("https://github.com/synthetichealth/synthea")
			.setValue("9395b8cb-702c-3c5d-926e-1c3524fd6560");
		organization.setName("PCP1401");
		myOrganizationDao.create(organization, mySrd);

		// This bundle needs to have over 100 resources, each referring to the same organization above.
		// If there are 100 or less, then TransactionProcessor.preFetchConditionalUrls() will work off the same Long instance for the Organization JpaId
		// and the Long == Long equality comparison will work
		final InputStream resourceAsStream = getClass().getResourceAsStream("/bundle-refers-to-same-organization.json");
		assertNotNull(resourceAsStream);
		final String input = IOUtils.toString(resourceAsStream, StandardCharsets.UTF_8);
		final Bundle bundle = myFhirContext.newJsonParser().parseResource(Bundle.class, input);

		try {
			mySystemDao.transaction(mySrd, bundle);
		} catch (PreconditionFailedException thePreconditionFailedException) {
			if (thePreconditionFailedException.getMessage().contains(Msg.code(2207))) {
				fail("This test has failed with HAPI-2207, exactly the condition we aim to prevent");
			}
			// else let the Exception bubble up
		}
	}

	@Test
	public void testTransactionWithInlineMatchUrlNoMatches() throws Exception {
		myStorageSettings.setAllowInlineMatchUrlReferences(true);

		String input = IOUtils.toString(getClass().getResourceAsStream("/simone-conditional-url.xml"), StandardCharsets.UTF_8);
		Bundle bundle = myFhirContext.newXmlParser().parseResource(Bundle.class, input);

		try {
			mySystemDao.transaction(mySrd, bundle);
			fail();
		} catch (ResourceNotFoundException e) {
			assertEquals(Msg.code(1091) + "Invalid match URL \"Patient?identifier=http://www.ghh.org/identifiers|condreftestpatid1\" - No resources match this search", e.getMessage());
		}

	}

	@Test
	public void testTransactionWithInvalidType() {
		Bundle request = new Bundle();
		request.setType(BundleType.SEARCHSET);
		Patient p = new Patient();
		request.addEntry().setResource(p).getRequest().setMethod(HTTPVerb.POST);

		try {
			mySystemDao.transaction(mySrd, request);
			fail();
		} catch (InvalidRequestException e) {
			assertEquals(Msg.code(527) + "Unable to process transaction where incoming Bundle.type = searchset", e.getMessage());
		}

	}

	/**
	 * See #801
	 */
	@Test
	@Disabled
	public void testTransactionWithMatchUrlToReferenceInSameBundle() throws IOException {
		String input = IOUtils.toString(getClass().getResourceAsStream("/r4/bug801.json"), StandardCharsets.UTF_8);
		Bundle bundle = myFhirContext.newJsonParser().parseResource(Bundle.class, input);

		try {
			mySystemDao.transaction(mySrd, bundle);
			fail();
		} catch (ResourceNotFoundException e) {
			// expected
		}
	}

	@Test
	public void testTransactionWithMultiBundle() throws IOException {
		String inputBundleString = ClasspathUtil.loadResource("/r4/batch-error.xml");
		Bundle bundle = myFhirContext.newXmlParser().parseResource(Bundle.class, inputBundleString);
		Bundle resp = mySystemDao.transaction(mySrd, bundle);

		ourLog.debug(myFhirContext.newXmlParser().setPrettyPrint(true).encodeResourceToString(resp));

		assertEquals("201 Created", resp.getEntry().get(0).getResponse().getStatus());

		new TransactionTemplate(myTxManager).execute(new TransactionCallbackWithoutResult() {
			@Override
			protected void doInTransactionWithoutResult(TransactionStatus theStatus) {
				Set<String> values = new HashSet<String>();
				for (ResourceTag next : myResourceTagDao.findAll()) {
					if (!values.add(next.toString())) {
						ourLog.info("Found duplicate tag on resource of type {}", next.getResource().getResourceType());
						ourLog.info("Tag was: {} / {}", next.getTag().getSystem(), next.getTag().getCode());
					}
				}
			}
		});

	}

	@Test
	public void testTransactionWithNullReference() {
		Patient p = new Patient();
		p.addName().setFamily("family");
		final IIdType id = myPatientDao.create(p, mySrd).getId().toUnqualifiedVersionless();

		Bundle inputBundle = new Bundle();

		//@formatter:off
		Patient app0 = new Patient();
		app0.addName().setFamily("NEW PATIENT");
		String placeholderId0 = IdDt.newRandomUuid().getValue();
		inputBundle
			.addEntry()
			.setResource(app0)
			.setFullUrl(placeholderId0)
			.getRequest()
			.setMethod(HTTPVerb.POST)
			.setUrl("Patient");
		//@formatter:on

		//@formatter:off
		Appointment app1 = new Appointment();
		app1.addParticipant().getActor().setReference(id.getValue());
		inputBundle
			.addEntry()
			.setResource(app1)
			.getRequest()
			.setMethod(HTTPVerb.POST)
			.setUrl("Appointment");
		//@formatter:on

		//@formatter:off
		Appointment app2 = new Appointment();
		app2.addParticipant().getActor().setDisplay("NO REF");
		app2.addParticipant().getActor().setDisplay("YES REF").setReference(placeholderId0);
		inputBundle
			.addEntry()
			.setResource(app2)
			.getRequest()
			.setMethod(HTTPVerb.POST)
			.setUrl("Appointment");
		//@formatter:on

		Bundle outputBundle = mySystemDao.transaction(mySrd, inputBundle);
		ourLog.debug(myFhirContext.newXmlParser().setPrettyPrint(true).encodeResourceToString(outputBundle));

		assertThat(outputBundle.getEntry()).hasSize(3);
		IdDt id0 = new IdDt(outputBundle.getEntry().get(0).getResponse().getLocation());
		IdDt id2 = new IdDt(outputBundle.getEntry().get(2).getResponse().getLocation());

		app2 = myAppointmentDao.read(id2, mySrd);
		assertEquals("NO REF", app2.getParticipant().get(0).getActor().getDisplay());
		assertNull(app2.getParticipant().get(0).getActor().getReference());
		assertEquals("YES REF", app2.getParticipant().get(1).getActor().getDisplay());
		assertEquals(id0.toUnqualifiedVersionless().getValue(), app2.getParticipant().get(1).getActor().getReference());
	}

	/*
	 * Make sure we are able to handle placeholder IDs in match URLs, e.g.
	 *
	 * "request": {
	 * "method": "PUT",
	 * "url": "Observation?subject=urn:uuid:8dba64a8-2aca-48fe-8b4e-8c7bf2ab695a&code=http%3A%2F%2Floinc.org|29463-7&date=2011-09-03T11:13:00-04:00"
	 * }
	 * </pre>
	 */
	@Test
	public void testTransactionWithPlaceholderIdInMatchUrlPost() {

		Bundle input = createInputTransactionWithPlaceholderIdInMatchUrl(HTTPVerb.POST);
		Bundle output = mySystemDao.transaction(null, input);

		assertEquals("201 Created", output.getEntry().get(0).getResponse().getStatus());
		assertEquals("201 Created", output.getEntry().get(1).getResponse().getStatus());
		assertEquals("201 Created", output.getEntry().get(2).getResponse().getStatus());

		Bundle input2 = createInputTransactionWithPlaceholderIdInMatchUrl(HTTPVerb.POST);
		Bundle output2 = mySystemDao.transaction(null, input2);

		ourLog.debug(myFhirContext.newXmlParser().setPrettyPrint(true).encodeResourceToString(output2));

		assertEquals("200 OK", output2.getEntry().get(0).getResponse().getStatus());
		assertEquals("200 OK", output2.getEntry().get(1).getResponse().getStatus());
		assertEquals("200 OK", output2.getEntry().get(2).getResponse().getStatus());

	}

	/*
	 * Make sure we are able to handle placeholder IDs in match URLs, e.g.
	 *
	 * "request": {
	 * "method": "PUT",
	 * "url": "Observation?subject=urn:uuid:8dba64a8-2aca-48fe-8b4e-8c7bf2ab695a&code=http%3A%2F%2Floinc.org|29463-7&date=2011-09-03T11:13:00-04:00"
	 * }
	 * </pre>
	 */
	@Test
	public void testTransactionWithPlaceholderIdInMatchUrlPut() {

		Bundle input = createInputTransactionWithPlaceholderIdInMatchUrl(HTTPVerb.PUT);
		Bundle output = mySystemDao.transaction(null, input);

		assertEquals("201 Created", output.getEntry().get(0).getResponse().getStatus());
		assertEquals("201 Created", output.getEntry().get(1).getResponse().getStatus());
		assertEquals("201 Created", output.getEntry().get(2).getResponse().getStatus());

		Bundle input2 = createInputTransactionWithPlaceholderIdInMatchUrl(HTTPVerb.PUT);
		Bundle output2 = mySystemDao.transaction(null, input2);

		ourLog.debug(myFhirContext.newXmlParser().setPrettyPrint(true).encodeResourceToString(output2));

		assertEquals("200 OK", output2.getEntry().get(0).getResponse().getStatus());
		assertEquals("200 OK", output2.getEntry().get(1).getResponse().getStatus());
		assertEquals("200 OK", output2.getEntry().get(2).getResponse().getStatus());

	}

	 /**
	  * See #4639
	  */
	@ParameterizedTest
	@CsvSource({
		// Observation.subject ref is an inline match URL that doesn't exist, so it'll be created
		"Patient?identifier=http://nothing-matching|123" + "," + "Patient?identifier=http%3A%2F%2Facme.org|ID1" + "," + "Observation|Patient|Patient",
		// Observation.subject ref is the same ref as a conditional update URL in the Bundle
		"Patient?identifier=http%3A%2F%2Facme.org|ID1" +   "," + "Patient?identifier=http%3A%2F%2Facme.org|ID1" + "," + "Observation|Patient",
		// Observation.subject ref is a placeholder UUID pointing to the Patient that is being conditionally created
		"urn:uuid:8dba64a8-2aca-48fe-8b4e-8c7bf2ab695a" +  "," + "Patient?identifier=http%3A%2F%2Facme.org|ID1" + "," + "Observation|Patient"
	})
	public void testPlaceholderCreateTransactionRetry_NonMatchingPlaceholderReference(String theObservationSubjectReference, String thePatientRequestUrl, String theExpectedCreatedResourceTypes) {
		// setup
		myStorageSettings.setAllowInlineMatchUrlReferences(true);
		myStorageSettings.setPopulateIdentifierInAutoCreatedPlaceholderReferenceTargets(true);
		myStorageSettings.setAutoCreatePlaceholderReferenceTargets(true);

		mySrd.setRetry(true);
		mySrd.setMaxRetries(3);

		Bundle bundle = new Bundle();
		bundle.setType(BundleType.TRANSACTION);
		Patient pat = new Patient();
		if (theObservationSubjectReference.startsWith("urn:")) {
			pat.setId(theObservationSubjectReference);
		}
		pat.addIdentifier().setSystem("http://acme.org").setValue("ID1");
		Observation obs = new Observation();
		obs.setSubject(new Reference(theObservationSubjectReference));
		obs.setIdentifier(List.of(new Identifier().setSystem("http://obs.org").setValue("ID2")));
		bundle.addEntry().setResource(obs)
			.getRequest()
			.setMethod(HTTPVerb.PUT)
			.setUrl("Observation?identifier=http%3A%2F%2Fobs.org|ID2");
		bundle.addEntry().setResource(pat)
			.getRequest()
			.setMethod(HTTPVerb.PUT)
			.setUrl(thePatientRequestUrl);

		AtomicInteger countdown = new AtomicInteger(1);
		mySrdInterceptorService.registerAnonymousInterceptor(Pointcut.STORAGE_TRANSACTION_PROCESSED, ((thePointcut, theArgs) -> {
			if (countdown.get() > 0) {
				countdown.decrementAndGet();
				// fake out a tag creation error
				throw new DataIntegrityViolationException("hfj_res_tag");
			}
		}));

		runInTransaction(()->{
			List<ResourceTable> all = myResourceTableDao.findAll();
			List<String> storedTypes = all.stream().map(ResourceTable::getResourceType).sorted().toList();
			assertThat(storedTypes).isEmpty();
		});


		// execute
		Bundle output = mySystemDao.transaction(mySrd, bundle);

		// validate

		String observationId = new IdType(output.getEntry().get(0).getResponse().getLocation()).toUnqualifiedVersionless().getValue();
		String patientId = new IdType(output.getEntry().get(1).getResponse().getLocation()).toUnqualifiedVersionless().getValue();
		Observation observation = myObservationDao.read(new IdType(observationId), mySrd);
		String subjectReference = observation.getSubject().getReference();
		ourLog.info("Obs: {}", observationId);
		ourLog.info("Patient: {}", patientId);
		ourLog.info("Ref: {}", subjectReference);
		if (thePatientRequestUrl.equals(theObservationSubjectReference) || theObservationSubjectReference.startsWith("urn:")) {
			assertEquals(patientId, subjectReference);
		} else {
			assertThat(subjectReference).isNotEqualTo(patientId);
		}

		assertEquals(0, countdown.get());
		assertEquals("201 Created", output.getEntry().get(0).getResponse().getStatus());
		assertEquals("201 Created", output.getEntry().get(1).getResponse().getStatus());

		ourLog.info("Assigned resource IDs:\n * " + output.getEntry().stream().map(t->t.getResponse().getLocation()).collect(Collectors.joining("\n * ")));

		myCaptureQueriesListener.logInsertQueries(t -> t.getSql(false, false).contains(" into HFJ_RESOURCE "));

		runInTransaction(()->{
			List<ResourceTable> all = myResourceTableDao.findAll();
			List<String> storedTypes = all.stream().map(ResourceTable::getResourceType).sorted().toList();
			assertThat(storedTypes).as("Resources:\n * " + all.stream().map(t -> t.toString()).collect(Collectors.joining("\n * "))).containsExactly(theExpectedCreatedResourceTypes.split("\\|"));
		});
	}

	@Test
	void testAutoCreatePlaceholderReferencesAndInlineMatchWithUrlValues_simpleIdentifier() {
		// setup
		myStorageSettings.setAllowInlineMatchUrlReferences(true);
		myStorageSettings.setPopulateIdentifierInAutoCreatedPlaceholderReferenceTargets(true);
		myStorageSettings.setAutoCreatePlaceholderReferenceTargets(true);

		// Test Passes when identifier.value = ID2
		final String identifierValue = "ID2";
		final Patient patient = new Patient();
		final Reference reference = new Reference()
			.setReference(String.format("%s?identifier=%s|%s", ResourceType.Organization.name(), TEST_IDENTIFIER_SYSTEM, identifierValue))
			.setIdentifier(new Identifier().setValue(identifierValue).setSystem(TEST_IDENTIFIER_SYSTEM));
		patient.setManagingOrganization(reference);
		final Bundle bundle = new Bundle();
		bundle.setType(BundleType.TRANSACTION);
		bundle.addEntry().setResource(patient)
			.getRequest()
			.setMethod(HTTPVerb.POST)
			.setUrl(ResourceType.Patient.name());
		// execute
		final Bundle actual = mySystemDao.transaction(mySrd, bundle);
		// validate
		assertEquals("201 Created", actual.getEntry().get(0).getResponse().getStatus());
		final IBundleProvider organizationSearch = myOrganizationDao.search(new SearchParameterMap(Organization.SP_IDENTIFIER, new TokenParam(TEST_IDENTIFIER_SYSTEM, identifierValue)), new SystemRequestDetails());
		final List<IBaseResource> allResources = organizationSearch.getAllResources();
		assertThat(allResources).hasSize(1);
		assertEquals(ResourceType.Organization.name(), allResources.get(0).getIdElement().getResourceType());
		assertThat(allResources.get(0).getIdElement().toUnqualifiedVersionless().toString()).startsWith(ResourceType.Organization.name());
	}

	@Test
	void testAutoCreatePlaceholderReferencesAndInlineMatchWithUrlValues_simpleUrlWithIdentifier() {
		// setup
		myStorageSettings.setAllowInlineMatchUrlReferences(true);
		myStorageSettings.setPopulateIdentifierInAutoCreatedPlaceholderReferenceTargets(true);
		myStorageSettings.setAutoCreatePlaceholderReferenceTargets(true);

		final String identifierValue = "http://some-url-value";
		final Patient patient = new Patient();
		final Reference reference = new Reference()
			.setReference(String.format("%s?identifier=%s|%s", ResourceType.Organization.name(), TEST_IDENTIFIER_SYSTEM, identifierValue))
			.setIdentifier(new Identifier().setValue(identifierValue).setSystem(TEST_IDENTIFIER_SYSTEM));
		patient.setManagingOrganization(reference);
		final Bundle bundle = new Bundle();
		bundle.setType(BundleType.TRANSACTION);
		bundle.addEntry().setResource(patient)
			.getRequest()
			.setMethod(HTTPVerb.POST)
			.setUrl(ResourceType.Patient.name());
		// execute
		final Bundle actual = mySystemDao.transaction(mySrd, bundle);
		// validate
		assertEquals("201 Created", actual.getEntry().get(0).getResponse().getStatus());
		final IBundleProvider organizationSearch = myOrganizationDao.search(new SearchParameterMap(Organization.SP_IDENTIFIER, new TokenParam(TEST_IDENTIFIER_SYSTEM, identifierValue)), new SystemRequestDetails());
		final List<IBaseResource> allResources = organizationSearch.getAllResources();
		assertThat(allResources).hasSize(1);
		assertEquals(ResourceType.Organization.name(), allResources.get(0).getIdElement().getResourceType());
		assertThat(allResources.get(0).getIdElement().toUnqualifiedVersionless().toString()).startsWith(ResourceType.Organization.name());
	}

	@Test
	void testAutoCreatePlaceholderReferencesAndInlineMatchWithUrlValues_urlOrganizationAndObservation() {
		// setup
		myStorageSettings.setAllowInlineMatchUrlReferences(true);
		myStorageSettings.setPopulateIdentifierInAutoCreatedPlaceholderReferenceTargets(true);
		myStorageSettings.setAutoCreatePlaceholderReferenceTargets(true);

		final String identifierValue = "http://some-url-value/Observation/ID2";
		final Patient patient = new Patient();
		final Reference reference = new Reference()
			.setReference(String.format("%s?identifier=%s|%s", ResourceType.Organization.name(), TEST_IDENTIFIER_SYSTEM, identifierValue))
			.setIdentifier(new Identifier().setValue(identifierValue).setSystem(TEST_IDENTIFIER_SYSTEM));
		patient.setManagingOrganization(reference);
		final Bundle bundle = new Bundle();
		bundle.setType(BundleType.TRANSACTION);
		bundle.addEntry().setResource(patient)
			.getRequest()
			.setMethod(HTTPVerb.POST)
			.setUrl(ResourceType.Patient.name());
		// execute
		final Bundle actual = mySystemDao.transaction(mySrd, bundle);
		// validate
		assertEquals("201 Created", actual.getEntry().get(0).getResponse().getStatus());
		final IBundleProvider organizationSearch = myOrganizationDao.search(new SearchParameterMap(Organization.SP_IDENTIFIER, new TokenParam(TEST_IDENTIFIER_SYSTEM, identifierValue)), new SystemRequestDetails());
		final List<IBaseResource> allResources = organizationSearch.getAllResources();
		assertThat(allResources).hasSize(1);
		assertEquals(ResourceType.Organization.name(), allResources.get(0).getIdElement().getResourceType());
		assertThat(allResources.get(0).getIdElement().toUnqualifiedVersionless().toString()).startsWith(ResourceType.Organization.name());
	}

	@Test
	void testAutoCreatePlaceholderReferencesAndInlineMatchWithUrlValues_OrganizationAndOrganization() {
		// setup
		myStorageSettings.setAllowInlineMatchUrlReferences(true);
		myStorageSettings.setPopulateIdentifierInAutoCreatedPlaceholderReferenceTargets(true);
		myStorageSettings.setAutoCreatePlaceholderReferenceTargets(true);

		// Test fails with Organization and Organization
		final String identifierValue = "http://some-url-value/Organization/ID2";
		final Patient patient = new Patient();
		final Reference reference = new Reference()
			.setReference(String.format("%s?identifier=%s|%s", ResourceType.Organization.name(), TEST_IDENTIFIER_SYSTEM, identifierValue))
			.setIdentifier(new Identifier().setValue(identifierValue).setSystem(TEST_IDENTIFIER_SYSTEM));
		patient.setManagingOrganization(reference);
		final Bundle bundle = new Bundle();
		bundle.setType(BundleType.TRANSACTION);
		bundle.addEntry().setResource(patient)
			.getRequest()
			.setMethod(HTTPVerb.POST)
			.setUrl(ResourceType.Patient.name());
		// execute
		final Bundle actual = mySystemDao.transaction(mySrd, bundle);
		// validate
		assertEquals("201 Created", actual.getEntry().get(0).getResponse().getStatus());
		final IBundleProvider organizationSearch = myOrganizationDao.search(new SearchParameterMap(Organization.SP_IDENTIFIER, new TokenParam(TEST_IDENTIFIER_SYSTEM, identifierValue)), new SystemRequestDetails());
		final List<IBaseResource> allResources = organizationSearch.getAllResources();
		assertThat(allResources).hasSize(1);
		assertEquals(ResourceType.Organization.name(), allResources.get(0).getIdElement().getResourceType());
		assertThat(allResources.get(0).getIdElement().toUnqualifiedVersionless().toString()).startsWith(ResourceType.Organization.name());
	}

	@Test
	public void testCreatePlaceholderWithMatchingInlineAndSubjectReferenceIdentifiersCreatesOnlyOne_withConditionalUrl() {
		// setup
		myStorageSettings.setAutoCreatePlaceholderReferenceTargets(true);
		myStorageSettings.setAllowInlineMatchUrlReferences(true);
		myStorageSettings.setPopulateIdentifierInAutoCreatedPlaceholderReferenceTargets(true);

		/*
		 * Create an Observation that references a Patient
		 * Reference is populated with inline match URL and includes identifier which differs from the inlined identifier
		 */
		final Observation obsToCreate = new Observation();
		obsToCreate.setStatus(ObservationStatus.FINAL);
		String identifierValue = "http://something.something/b";
		obsToCreate.getSubject()
			.setReference(String.format("%s?identifier=%s|%s", ResourceType.Patient.name(), TEST_IDENTIFIER_SYSTEM, identifierValue));
		obsToCreate.getSubject().getIdentifier().setSystem("http://bar").setValue("http://something.something/b");

		final Bundle bundle = new Bundle();
		bundle.setType(BundleType.TRANSACTION);
		bundle.addEntry().setResource(obsToCreate)
			.getRequest()
			.setMethod(HTTPVerb.POST)
			.setUrl(ResourceType.Observation.name());
		// execute
		final Bundle actual = mySystemDao.transaction(mySrd, bundle);
		// validate
		assertEquals("201 Created", actual.getEntry().get(0).getResponse().getStatus());
		final IBundleProvider patientSearch = myPatientDao.search(new SearchParameterMap(Organization.SP_IDENTIFIER, new TokenParam(TEST_IDENTIFIER_SYSTEM, identifierValue)), new SystemRequestDetails());
		final List<IBaseResource> allResources = patientSearch.getAllResources();
		assertThat(allResources).hasSize(1);
		assertEquals(ResourceType.Patient.name(), allResources.get(0).getIdElement().getResourceType());
		assertThat(allResources.get(0).getIdElement().toUnqualifiedVersionless().toString()).startsWith(ResourceType.Patient.name());
	}

	/**
	 * Per a message on the mailing list
	 */
	@Test
	public void testTransactionWithPostDoesntUpdate() throws Exception {

		// First bundle (name is Joshua)

		String input = IOUtils.toString(getClass().getResource("/r4/post1.xml"), StandardCharsets.UTF_8);
		Bundle request = myFhirContext.newXmlParser().parseResource(Bundle.class, input);
		Bundle response = mySystemDao.transaction(mySrd, request);
		ourLog.debug(myFhirContext.newXmlParser().setPrettyPrint(true).encodeResourceToString(response));

		assertThat(response.getEntry()).hasSize(1);
		assertEquals("201 Created", response.getEntry().get(0).getResponse().getStatus());
		assertEquals("1", response.getEntry().get(0).getResponse().getEtag());
		String id = response.getEntry().get(0).getResponse().getLocation();

		// Now the second (name is Adam, shouldn't get used)

		input = IOUtils.toString(getClass().getResource("/r4/post2.xml"), StandardCharsets.UTF_8);
		request = myFhirContext.newXmlParser().parseResource(Bundle.class, input);
		response = mySystemDao.transaction(mySrd, request);
		ourLog.debug(myFhirContext.newXmlParser().setPrettyPrint(true).encodeResourceToString(response));

		assertThat(response.getEntry()).hasSize(1);
		assertEquals("200 OK", response.getEntry().get(0).getResponse().getStatus());
		assertEquals("1", response.getEntry().get(0).getResponse().getEtag());
		String id2 = response.getEntry().get(0).getResponse().getLocation();
		assertEquals(id, id2);

		Patient patient = myPatientDao.read(new IdType(id), mySrd);
		ourLog.debug(myFhirContext.newXmlParser().setPrettyPrint(true).encodeResourceToString(patient));
		assertEquals("Joshua", patient.getNameFirstRep().getGivenAsSingleString());
	}

	@Test
	public void testTransactionWithReferenceResource() {
		Bundle request = new Bundle();

		Patient p = new Patient();
		p.setActive(true);
		p.setId(IdType.newRandomUuid());
		request.addEntry().setResource(p).getRequest().setMethod(HTTPVerb.POST).setUrl("Patient/" + p.getId());

		Observation o = new Observation();
		o.getCode().setText("Some Observation");
		o.getSubject().setResource(p);
		request.addEntry().setResource(o).getRequest().setMethod(HTTPVerb.POST);

		Bundle resp = mySystemDao.transaction(mySrd, request);
		ourLog.debug(myFhirContext.newXmlParser().setPrettyPrint(true).encodeResourceToString(resp));

		String patientId = new IdType(resp.getEntry().get(0).getResponse().getLocation()).toUnqualifiedVersionless().getValue();
		assertThat(patientId).startsWith("Patient/");

		SearchParameterMap params = new SearchParameterMap();
		params.setLoadSynchronous(true);
		params.add("subject", new ReferenceParam(patientId));
		IBundleProvider found = myObservationDao.search(params);
		assertEquals(1, found.size().intValue());
	}

	@Test
	public void testTransactionWithReferenceToCreateIfNoneExist() {
		Bundle bundle = new Bundle();
		bundle.setType(BundleType.TRANSACTION);

		Medication med = new Medication();
		IdType medId = IdType.newRandomUuid();
		med.setId(medId);
		med.getCode().addCoding().setSystem("billscodes").setCode("theCode");
		bundle.addEntry().setResource(med).setFullUrl(medId.getValue()).getRequest().setMethod(HTTPVerb.POST).setIfNoneExist("Medication?code=billscodes|theCode");

		MedicationRequest mo = new MedicationRequest();
		mo.setMedication(new Reference(medId));
		bundle.addEntry().setResource(mo).setFullUrl(mo.getIdElement().getValue()).getRequest().setMethod(HTTPVerb.POST);

		ourLog.debug("Request:\n" + myFhirContext.newJsonParser().setPrettyPrint(true).encodeResourceToString(bundle));

		Bundle outcome = mySystemDao.transaction(mySrd, bundle);
		ourLog.debug("Response:\n" + myFhirContext.newJsonParser().setPrettyPrint(true).encodeResourceToString(outcome));

		IdType medId1 = new IdType(outcome.getEntry().get(0).getResponse().getLocation());
		IdType medOrderId1 = new IdType(outcome.getEntry().get(1).getResponse().getLocation());

		/*
		 * Again!
		 */

		bundle = new Bundle();
		bundle.setType(BundleType.TRANSACTION);

		med = new Medication();
		medId = IdType.newRandomUuid();
		med.getCode().addCoding().setSystem("billscodes").setCode("theCode");
		bundle.addEntry().setResource(med).setFullUrl(medId.getValue()).getRequest().setMethod(HTTPVerb.POST).setIfNoneExist("Medication?code=billscodes|theCode");

		mo = new MedicationRequest();
		mo.setMedication(new Reference(medId));
		bundle.addEntry().setResource(mo).setFullUrl(mo.getIdElement().getValue()).getRequest().setMethod(HTTPVerb.POST);

		outcome = mySystemDao.transaction(mySrd, bundle);

		IdType medId2 = new IdType(outcome.getEntry().get(0).getResponse().getLocation());
		IdType medOrderId2 = new IdType(outcome.getEntry().get(1).getResponse().getLocation());

		assertTrue(medId1.isIdPartValidLong());
		assertTrue(medId2.isIdPartValidLong());
		assertTrue(medOrderId1.isIdPartValidLong());
		assertTrue(medOrderId2.isIdPartValidLong());

		assertEquals(medId1, medId2);
		assertThat(medOrderId2).isNotEqualTo(medOrderId1);
	}

	@Test
	public void testTransactionWithReferenceUuid() {
		Bundle request = new Bundle();

		Patient p = new Patient();
		p.setActive(true);
		p.setId(IdType.newRandomUuid());
		request.addEntry().setResource(p).getRequest().setMethod(HTTPVerb.POST).setUrl("Patient/" + p.getId());

		Observation o = new Observation();
		o.getCode().setText("Some Observation");
		o.getSubject().setReference(p.getId());
		request.addEntry().setResource(o).getRequest().setMethod(HTTPVerb.POST);

		Bundle resp = mySystemDao.transaction(mySrd, request);
		ourLog.debug(myFhirContext.newXmlParser().setPrettyPrint(true).encodeResourceToString(resp));

		String patientId = new IdType(resp.getEntry().get(0).getResponse().getLocation()).toUnqualifiedVersionless().getValue();
		assertThat(patientId).startsWith("Patient/");

		SearchParameterMap params = new SearchParameterMap();
		params.setLoadSynchronous(true);
		params.add("subject", new ReferenceParam(patientId));
		IBundleProvider found = myObservationDao.search(params);
		assertEquals(1, found.size().intValue());
	}

	@Test
	public void testTransactionWithRelativeOidIds() {
		Bundle res = new Bundle();
		res.setType(BundleType.TRANSACTION);

		Patient p1 = new Patient();
		p1.setId("urn:oid:0.1.2.3");
		p1.addIdentifier().setSystem("system").setValue("testTransactionWithRelativeOidIds01");
		res.addEntry().setResource(p1).getRequest().setMethod(HTTPVerb.POST).setUrl("Patient");

		Observation o1 = new Observation();
		o1.addIdentifier().setSystem("system").setValue("testTransactionWithRelativeOidIds02");
		o1.setSubject(new Reference("urn:oid:0.1.2.3"));
		res.addEntry().setResource(o1).getRequest().setMethod(HTTPVerb.POST).setUrl("Observation");

		Observation o2 = new Observation();
		o2.addIdentifier().setSystem("system").setValue("testTransactionWithRelativeOidIds03");
		o2.setSubject(new Reference("urn:oid:0.1.2.3"));
		res.addEntry().setResource(o2).getRequest().setMethod(HTTPVerb.POST).setUrl("Observation");

		Bundle resp = mySystemDao.transaction(mySrd, res);

		ourLog.debug(myFhirContext.newXmlParser().setPrettyPrint(true).encodeResourceToString(resp));

		assertEquals(BundleType.TRANSACTIONRESPONSE, resp.getTypeElement().getValue());
		assertThat(resp.getEntry()).hasSize(3);

		assertThat(new IdType(resp.getEntry().get(0).getResponse().getLocation()).getIdPart().matches("^[0-9]+$")).as(resp.getEntry().get(0).getResponse().getLocation()).isTrue();
		assertThat(new IdType(resp.getEntry().get(1).getResponse().getLocation()).getIdPart().matches("^[0-9]+$")).as(resp.getEntry().get(1).getResponse().getLocation()).isTrue();
		assertThat(new IdType(resp.getEntry().get(2).getResponse().getLocation()).getIdPart().matches("^[0-9]+$")).as(resp.getEntry().get(2).getResponse().getLocation()).isTrue();

		o1 = myObservationDao.read(new IdType(resp.getEntry().get(1).getResponse().getLocation()), mySrd);
		o2 = myObservationDao.read(new IdType(resp.getEntry().get(2).getResponse().getLocation()), mySrd);
		assertThat(o1.getSubject().getReferenceElement().getValue()).endsWith("Patient/" + p1.getIdElement().getIdPart());
		assertThat(o2.getSubject().getReferenceElement().getValue()).endsWith("Patient/" + p1.getIdElement().getIdPart());

	}

	//
	//
	// /**
	// * Issue #55
	// */
	// @Test
	// public void testTransactionWithCidIds() throws Exception {
	// Bundle request = new Bundle();
	//
	// Patient p1 = new Patient();
	// p1.setId("cid:patient1");
	// p1.addIdentifier().setSystem("system").setValue("testTransactionWithCidIds01");
	// res.add(p1);
	//
	// Observation o1 = new Observation();
	// o1.setId("cid:observation1");
	// o1.getIdentifier().setSystem("system").setValue("testTransactionWithCidIds02");
	// o1.setSubject(new Reference("Patient/cid:patient1"));
	// res.add(o1);
	//
	// Observation o2 = new Observation();
	// o2.setId("cid:observation2");
	// o2.getIdentifier().setSystem("system").setValue("testTransactionWithCidIds03");
	// o2.setSubject(new Reference("Patient/cid:patient1"));
	// res.add(o2);
	//
	// ourSystemDao.transaction(res);
	//
	// assertTrue(p1.getId().getValue(), p1.getId().getIdPart().matches("^[0-9]+$"));
	// assertTrue(o1.getId().getValue(), o1.getId().getIdPart().matches("^[0-9]+$"));
	// assertTrue(o2.getId().getValue(), o2.getId().getIdPart().matches("^[0-9]+$"));
	//
	// assertThat(o1.getSubject().getReference().getValue()).endsWith("Patient/" + p1.getId().getIdPart());
	// assertThat(o2.getSubject().getReference().getValue()).endsWith("Patient/" + p1.getId().getIdPart());
	//
	// }
	//
	// @Test
	// public void testTransactionWithDelete() throws Exception {
	// Bundle request = new Bundle();
	//
	// /*
	// * Create 3
	// */
	//
	// List<IResource> res;
	// res = new ArrayList<IResource>();
	//
	// Patient p1 = new Patient();
	// p1.addIdentifier().setSystem("urn:system").setValue("testTransactionWithDelete");
	// res.add(p1);
	//
	// Patient p2 = new Patient();
	// p2.addIdentifier().setSystem("urn:system").setValue("testTransactionWithDelete");
	// res.add(p2);
	//
	// Patient p3 = new Patient();
	// p3.addIdentifier().setSystem("urn:system").setValue("testTransactionWithDelete");
	// res.add(p3);
	//
	// ourSystemDao.transaction(res);
	//
	// /*
	// * Verify
	// */
	//
	// IBundleProvider results = ourPatientDao.search(Patient.SP_IDENTIFIER, new TokenParam("urn:system",
	// "testTransactionWithDelete"));
	// assertEquals(3, results.size());
	//
	// /*
	// * Now delete 2
	// */
	//
	// request = new Bundle();
	// res = new ArrayList<IResource>();
	// List<IResource> existing = results.getResources(0, 3);
	//
	// p1 = new Patient();
	// p1.setId(existing.get(0).getId());
	// ResourceMetadataKeyEnum.DELETED_AT.put(p1, InstantDt.withCurrentTime());
	// res.add(p1);
	//
	// p2 = new Patient();
	// p2.setId(existing.get(1).getId());
	// ResourceMetadataKeyEnum.DELETED_AT.put(p2, InstantDt.withCurrentTime());
	// res.add(p2);
	//
	// ourSystemDao.transaction(res);
	//
	// /*
	// * Verify
	// */
	//
	// IBundleProvider results2 = ourPatientDao.search(Patient.SP_IDENTIFIER, new TokenParam("urn:system",
	// "testTransactionWithDelete"));
	// assertEquals(1, results2.size());
	// List<IResource> existing2 = results2.getResources(0, 1);
	// assertEquals(existing2.get(0).getId(), existing.get(2).getId());
	//
	// }

	/**
	 * This is not the correct way to do it, but we'll allow it to be lenient
	 */
	@Test
	public void testTransactionWithRelativeOidIdsQualified() {
		Bundle res = new Bundle();
		res.setType(BundleType.TRANSACTION);

		Patient p1 = new Patient();
		p1.setId("urn:oid:0.1.2.3");
		p1.addIdentifier().setSystem("system").setValue("testTransactionWithRelativeOidIds01");
		res.addEntry().setResource(p1).getRequest().setMethod(HTTPVerb.POST).setUrl("Patient");

		Observation o1 = new Observation();
		o1.addIdentifier().setSystem("system").setValue("testTransactionWithRelativeOidIds02");
		o1.setSubject(new Reference("Patient/urn:oid:0.1.2.3"));
		res.addEntry().setResource(o1).getRequest().setMethod(HTTPVerb.POST).setUrl("Observation");

		Observation o2 = new Observation();
		o2.addIdentifier().setSystem("system").setValue("testTransactionWithRelativeOidIds03");
		o2.setSubject(new Reference("Patient/urn:oid:0.1.2.3"));
		res.addEntry().setResource(o2).getRequest().setMethod(HTTPVerb.POST).setUrl("Observation");

		Bundle resp = mySystemDao.transaction(mySrd, res);

		ourLog.debug(myFhirContext.newXmlParser().setPrettyPrint(true).encodeResourceToString(resp));

		assertEquals(BundleType.TRANSACTIONRESPONSE, resp.getTypeElement().getValue());
		assertThat(resp.getEntry()).hasSize(3);

		assertThat(new IdType(resp.getEntry().get(0).getResponse().getLocation()).getIdPart().matches("^[0-9]+$")).as(resp.getEntry().get(0).getResponse().getLocation()).isTrue();
		assertThat(new IdType(resp.getEntry().get(1).getResponse().getLocation()).getIdPart().matches("^[0-9]+$")).as(resp.getEntry().get(1).getResponse().getLocation()).isTrue();
		assertThat(new IdType(resp.getEntry().get(2).getResponse().getLocation()).getIdPart().matches("^[0-9]+$")).as(resp.getEntry().get(2).getResponse().getLocation()).isTrue();

		o1 = myObservationDao.read(new IdType(resp.getEntry().get(1).getResponse().getLocation()), mySrd);
		o2 = myObservationDao.read(new IdType(resp.getEntry().get(2).getResponse().getLocation()), mySrd);
		assertThat(o1.getSubject().getReferenceElement().getValue()).endsWith("Patient/" + p1.getIdElement().getIdPart());
		assertThat(o2.getSubject().getReferenceElement().getValue()).endsWith("Patient/" + p1.getIdElement().getIdPart());

	}

	@Test
	public void testTransactionWithReplacement() {
		byte[] bytes = new byte[]{0, 1, 2, 3, 4};

		Binary binary = new Binary();
		binary.setId(IdType.newRandomUuid());
		binary.setContent(bytes);
		binary.setContentType("application/pdf");

		DiagnosticReport dr = new DiagnosticReport();
		dr.setId(IdDt.newRandomUuid());

		Attachment attachment = new Attachment();
		attachment.setContentType("application/pdf");
		attachment.setUrl(binary.getId()); // this one has substitution
		dr.addPresentedForm(attachment);

		Attachment attachment2 = new Attachment();
		attachment2.setUrl(IdType.newRandomUuid().getValue()); // this one has no subscitution
		dr.addPresentedForm(attachment2);

		Bundle transactionBundle = new Bundle();
		transactionBundle.setType(BundleType.TRANSACTION);

		Bundle.BundleEntryComponent binaryEntry = new Bundle.BundleEntryComponent();
		binaryEntry.setResource(binary).setFullUrl(binary.getId()).getRequest().setUrl("Binary").setMethod(Bundle.HTTPVerb.POST);
		transactionBundle.addEntry(binaryEntry);

		Bundle.BundleEntryComponent drEntry = new Bundle.BundleEntryComponent();
		drEntry.setResource(dr).setFullUrl(dr.getId()).getRequest().setUrl("DiagnosticReport").setMethod(Bundle.HTTPVerb.POST);
		transactionBundle.addEntry(drEntry);

		Bundle transactionResp = mySystemDao.transaction(mySrd, transactionBundle);

		assertThat(transactionResp.getEntry()).hasSize(2);

		// Validate Binary
		binary = myBinaryDao.read(new IdType(transactionResp.getEntry().get(0).getResponse().getLocation()));
		assertThat(binary.getContent()).containsExactly(bytes);

		// Validate DiagnosticReport
		dr = myDiagnosticReportDao.read(new IdType(transactionResp.getEntry().get(1).getResponse().getLocation()));
		assertEquals(binary.getIdElement().toUnqualifiedVersionless().getValue(), dr.getPresentedForm().get(0).getUrl());
		assertEquals(attachment2.getUrl(), dr.getPresentedForm().get(1).getUrl());
	}

	/**
	 * See #467
	 */
	@Test
	public void testTransactionWithSelfReferentialLink() {
		/*
		 * Link to each other
		 */
		Bundle request = new Bundle();

		Organization o1 = new Organization();
		o1.setId(IdType.newRandomUuid());
		o1.setName("ORG1");
		request.addEntry().setResource(o1).getRequest().setMethod(HTTPVerb.POST);

		Organization o2 = new Organization();
		o2.setName("ORG2");
		o2.setId(IdType.newRandomUuid());
		request.addEntry().setResource(o2).getRequest().setMethod(HTTPVerb.POST);

		o1.getPartOf().setReference(o2.getId());
		o2.getPartOf().setReference(o1.getId());

		Bundle resp = mySystemDao.transaction(mySrd, request);
		assertEquals(BundleType.TRANSACTIONRESPONSE, resp.getTypeElement().getValue());
		assertThat(resp.getEntry()).hasSize(2);

		IdType id1 = new IdType(resp.getEntry().get(0).getResponse().getLocation());
		IdType id2 = new IdType(resp.getEntry().get(1).getResponse().getLocation());

		ourLog.info("ID1: {}", id1);

		SearchParameterMap map = new SearchParameterMap();
		map.add(Organization.SP_PARTOF, new ReferenceParam(id1.toUnqualifiedVersionless().getValue()));
		IBundleProvider res = myOrganizationDao.search(map);
		assertEquals(1, res.size().intValue());
		assertEquals(id2.toUnqualifiedVersionless().getValue(), res.getResources(0, 1).get(0).getIdElement().toUnqualifiedVersionless().getValue());

		map = new SearchParameterMap();
		map.add(Organization.SP_PARTOF, new ReferenceParam(id2.toUnqualifiedVersionless().getValue()));
		res = myOrganizationDao.search(map);
		assertEquals(1, res.size().intValue());
		assertEquals(id1.toUnqualifiedVersionless().getValue(), res.getResources(0, 1).get(0).getIdElement().toUnqualifiedVersionless().getValue());

		/*
		 * Link to self
		 */
		request = new Bundle();

		o1 = new Organization();
		o1.setId(id1);
		o1.setName("ORG1");
		request.addEntry().setResource(o1).getRequest().setMethod(HTTPVerb.PUT).setUrl(id1.toUnqualifiedVersionless().getValue());

		o2 = new Organization();
		o2.setName("ORG2");
		o2.setId(id2);
		request.addEntry().setResource(o2).getRequest().setMethod(HTTPVerb.PUT).setUrl(id2.toUnqualifiedVersionless().getValue());

		o1.getPartOf().setReference(o1.getId());
		o2.getPartOf().setReference(o2.getId());

		resp = mySystemDao.transaction(mySrd, request);
		assertEquals(BundleType.TRANSACTIONRESPONSE, resp.getTypeElement().getValue());
		assertThat(resp.getEntry()).hasSize(2);

		id1 = new IdType(resp.getEntry().get(0).getResponse().getLocation());
		id2 = new IdType(resp.getEntry().get(1).getResponse().getLocation());

		ourLog.info("ID1: {}", id1);

		map = new SearchParameterMap();
		map.add(Organization.SP_PARTOF, new ReferenceParam(id1.toUnqualifiedVersionless().getValue()));
		res = myOrganizationDao.search(map);
		assertEquals(1, res.size().intValue());
		assertEquals(id1.toUnqualifiedVersionless().getValue(), res.getResources(0, 1).get(0).getIdElement().toUnqualifiedVersionless().getValue());

		map = new SearchParameterMap();
		map.add(Organization.SP_PARTOF, new ReferenceParam(id2.toUnqualifiedVersionless().getValue()));
		res = myOrganizationDao.search(map);
		assertEquals(1, res.size().intValue());
		assertEquals(id2.toUnqualifiedVersionless().getValue(), res.getResources(0, 1).get(0).getIdElement().toUnqualifiedVersionless().getValue());

	}

	/**
	 * See #811
	 */
	@Test
	public void testUpdatePreviouslyDeletedResourceInBatch() {
		AllergyIntolerance ai = new AllergyIntolerance();
		ai.setId("AIA1914009");
		ai.addNote().setText("Hello");
		IIdType id = myAllergyIntoleranceDao.update(ai).getId();
		assertEquals("1", id.getVersionIdPart());

		id = myAllergyIntoleranceDao.delete(ai.getIdElement().toUnqualifiedVersionless()).getId();
		assertEquals("2", id.getVersionIdPart());

		try {
			myAllergyIntoleranceDao.read(ai.getIdElement().toUnqualifiedVersionless());
			fail();
		} catch (ResourceGoneException e) {
			// good
		}

		Bundle batch = new Bundle();
		batch.setType(BundleType.BATCH);
		ai = new AllergyIntolerance();
		ai.setId("AIA1914009");
		ai.addNote().setText("Hello");
		batch
			.addEntry()
			.setFullUrl("AllergyIntolerance/AIA1914009")
			.setResource(ai)
			.getRequest()
			.setUrl("AllergyIntolerance/AIA1914009")
			.setMethod(HTTPVerb.PUT);
		mySystemDao.transaction(mySrd, batch);

		id = myAllergyIntoleranceDao.read(ai.getIdElement().toUnqualifiedVersionless()).getIdElement();
		assertEquals("3", id.getVersionIdPart());
	}

	@Test
	public void testTransactionWithDuplicateConditionalCreateAndDelete() {
		Bundle request = new Bundle();
		request.setType(Bundle.BundleType.TRANSACTION);

		String duplicateUrl = "/Patient";
		String duplicateIfNoneExist = "identifier=http://acme.org/mrns|12345";
		String firstPatientFullUrl = "urn:uuid:3ac4fde3-089d-4a2d-829b-f3ef68cae371";
		String secondPatientFullUrl = "urn:uuid:2ab44de3-019d-432d-829b-f3ee08cae395";

		Patient firstPatient = new Patient();
		Identifier firstPatientIdentifier = new Identifier();
		firstPatientIdentifier.setSystem("http://acme.org/mrns");
		firstPatientIdentifier.setValue("12345");
		firstPatient.setIdentifier(List.of(firstPatientIdentifier));

		request
			.addEntry()
			.setResource(firstPatient)
			.setFullUrl(firstPatientFullUrl)
			.getRequest()
			.setMethod(Bundle.HTTPVerb.POST)
			.setUrl(duplicateUrl)
			.setIfNoneExist(duplicateIfNoneExist);

		Patient secondPatient = new Patient();
		Identifier secondPatientIdentifier = new Identifier();
		secondPatientIdentifier.setSystem("http://acme.org/mrns");
		secondPatientIdentifier.setValue("12346");
		secondPatient.setIdentifier(List.of(secondPatientIdentifier));

		request
			.addEntry()
			.setResource(secondPatient)
			.setFullUrl(secondPatientFullUrl)
			.getRequest()
			.setMethod(Bundle.HTTPVerb.POST)
			.setUrl(duplicateUrl)
			.setIfNoneExist(duplicateIfNoneExist);

		String deleteUrl = "Observation?patient=urn:uuid:2ac34de3-069d-442d-829b-f3ef68cae371";

		request
			.addEntry()
			.getRequest()
			.setMethod(Bundle.HTTPVerb.DELETE)
			.setUrl(deleteUrl);

		Bundle resp = mySystemDao.transaction(mySrd, request);

		ourLog.debug(myFhirContext.newXmlParser().setPrettyPrint(true).encodeResourceToString(resp));

		int expectedEntries = 2;
		assertEquals(BundleType.TRANSACTIONRESPONSE, resp.getTypeElement().getValue());
		assertThat(resp.getEntry()).hasSize(expectedEntries);

		String status201 = "201 Created";
		String status204 = "204 No Content";

		assertThat(resp.getEntry()).hasSize(expectedEntries);
		assertEquals(status201, resp.getEntry().get(0).getResponse().getStatus());
		assertEquals(status204, resp.getEntry().get(1).getResponse().getStatus());
	}

<<<<<<< HEAD
	/**
	 * The transaction pre-fetch algorithms should work regardless of the
	 * number and type of parameters in the conditional URL.
	 */
	@Test
	public void testTransactionWithConditionalNonTokenUrls() {
		Supplier<Bundle> input = ()->{
			BundleBuilder bb = new BundleBuilder(myFhirContext);

			Location location = new Location();
			location.setName("LOCATION");
			bb.addTransactionUpdateEntry(location).conditional("Location?name=LOCATION");

			Encounter enc = new Encounter();
			enc.addIdentifier().setValue("ENC");
			enc.getPeriod().setStartElement(new DateTimeType("2021-01-01")).setEndElement(new DateTimeType("2021-01-02"));
			bb.addTransactionUpdateEntry(enc).conditional("Encounter?identifier=ENC&date=lt2024");

			CodeSystem cs = new CodeSystem();
			cs.setUrl("http://foo");
			bb.addTransactionUpdateEntry(cs).conditional("CodeSystem?url=http://foo");

			return bb.getBundleTyped();
		};


		Bundle response = mySystemDao.transaction(mySrd, input.get());
		ourLog.info(myFhirContext.newJsonParser().setPrettyPrint(true).encodeToString(response));
		String location0 = response.getEntry().get(0).getResponse().getLocation();
		String location1 = response.getEntry().get(1).getResponse().getLocation();
		String location2 = response.getEntry().get(2).getResponse().getLocation();

		logAllSearchUrls();

		// Test, run the same transaction a second time
		response = mySystemDao.transaction(mySrd, input.get());

		// Verify - No new resources should be created
		ourLog.info(myFhirContext.newJsonParser().setPrettyPrint(true).encodeToString(response));
		assertEquals(location0, response.getEntry().get(0).getResponse().getLocation());
		assertEquals(location1, response.getEntry().get(1).getResponse().getLocation());
		assertEquals(location2, response.getEntry().get(2).getResponse().getLocation());
	}


=======
	@Test
	public void testTransaction_withPlaceholderIdReferences_referencesResolveSuccessfully() {
		Patient p = new Patient();
		p.setActive(true);
		p.setId("A123");
		myPatientDao.update(p, mySrd);

		String bundleString = ClasspathUtil.loadResource("/transaction-bundles/transaction-bundle.json");
		Bundle input = myFhirContext.newJsonParser().parseResource(Bundle.class, bundleString);

		Bundle resp = mySystemDao.transaction(null, input);
		assertThat(resp.getEntry()).hasSize(2);
		resp.getEntry().stream().map(bundleEntry -> bundleEntry.getResponse().getStatus()).forEach(statusMessage -> assertThat(statusMessage).isEqualTo("201 Created"));
		List<String> createdResources = resp.getEntry().stream().map(b->b.getResponse().getLocation()).toList();
		assertThat(createdResources)
			.hasSize(2)
			.allMatch(resourceLocation -> resourceLocation.contains("MessageHeader") || resourceLocation.contains("RequestGroup"));
	}

>>>>>>> b592c256
}<|MERGE_RESOLUTION|>--- conflicted
+++ resolved
@@ -5180,53 +5180,6 @@
 		assertEquals(status204, resp.getEntry().get(1).getResponse().getStatus());
 	}
 
-<<<<<<< HEAD
-	/**
-	 * The transaction pre-fetch algorithms should work regardless of the
-	 * number and type of parameters in the conditional URL.
-	 */
-	@Test
-	public void testTransactionWithConditionalNonTokenUrls() {
-		Supplier<Bundle> input = ()->{
-			BundleBuilder bb = new BundleBuilder(myFhirContext);
-
-			Location location = new Location();
-			location.setName("LOCATION");
-			bb.addTransactionUpdateEntry(location).conditional("Location?name=LOCATION");
-
-			Encounter enc = new Encounter();
-			enc.addIdentifier().setValue("ENC");
-			enc.getPeriod().setStartElement(new DateTimeType("2021-01-01")).setEndElement(new DateTimeType("2021-01-02"));
-			bb.addTransactionUpdateEntry(enc).conditional("Encounter?identifier=ENC&date=lt2024");
-
-			CodeSystem cs = new CodeSystem();
-			cs.setUrl("http://foo");
-			bb.addTransactionUpdateEntry(cs).conditional("CodeSystem?url=http://foo");
-
-			return bb.getBundleTyped();
-		};
-
-
-		Bundle response = mySystemDao.transaction(mySrd, input.get());
-		ourLog.info(myFhirContext.newJsonParser().setPrettyPrint(true).encodeToString(response));
-		String location0 = response.getEntry().get(0).getResponse().getLocation();
-		String location1 = response.getEntry().get(1).getResponse().getLocation();
-		String location2 = response.getEntry().get(2).getResponse().getLocation();
-
-		logAllSearchUrls();
-
-		// Test, run the same transaction a second time
-		response = mySystemDao.transaction(mySrd, input.get());
-
-		// Verify - No new resources should be created
-		ourLog.info(myFhirContext.newJsonParser().setPrettyPrint(true).encodeToString(response));
-		assertEquals(location0, response.getEntry().get(0).getResponse().getLocation());
-		assertEquals(location1, response.getEntry().get(1).getResponse().getLocation());
-		assertEquals(location2, response.getEntry().get(2).getResponse().getLocation());
-	}
-
-
-=======
 	@Test
 	public void testTransaction_withPlaceholderIdReferences_referencesResolveSuccessfully() {
 		Patient p = new Patient();
@@ -5246,5 +5199,49 @@
 			.allMatch(resourceLocation -> resourceLocation.contains("MessageHeader") || resourceLocation.contains("RequestGroup"));
 	}
 
->>>>>>> b592c256
+	/**
+	 * The transaction pre-fetch algorithms should work regardless of the
+	 * number and type of parameters in the conditional URL.
+	 */
+	@Test
+	public void testTransactionWithConditionalNonTokenUrls() {
+		Supplier<Bundle> input = ()->{
+			BundleBuilder bb = new BundleBuilder(myFhirContext);
+
+			Location location = new Location();
+			location.setName("LOCATION");
+			bb.addTransactionUpdateEntry(location).conditional("Location?name=LOCATION");
+
+			Encounter enc = new Encounter();
+			enc.addIdentifier().setValue("ENC");
+			enc.getPeriod().setStartElement(new DateTimeType("2021-01-01")).setEndElement(new DateTimeType("2021-01-02"));
+			bb.addTransactionUpdateEntry(enc).conditional("Encounter?identifier=ENC&date=lt2024");
+
+			CodeSystem cs = new CodeSystem();
+			cs.setUrl("http://foo");
+			bb.addTransactionUpdateEntry(cs).conditional("CodeSystem?url=http://foo");
+
+			return bb.getBundleTyped();
+		};
+
+
+		Bundle response = mySystemDao.transaction(mySrd, input.get());
+		ourLog.info(myFhirContext.newJsonParser().setPrettyPrint(true).encodeToString(response));
+		String location0 = response.getEntry().get(0).getResponse().getLocation();
+		String location1 = response.getEntry().get(1).getResponse().getLocation();
+		String location2 = response.getEntry().get(2).getResponse().getLocation();
+
+		logAllSearchUrls();
+
+		// Test, run the same transaction a second time
+		response = mySystemDao.transaction(mySrd, input.get());
+
+		// Verify - No new resources should be created
+		ourLog.info(myFhirContext.newJsonParser().setPrettyPrint(true).encodeToString(response));
+		assertEquals(location0, response.getEntry().get(0).getResponse().getLocation());
+		assertEquals(location1, response.getEntry().get(1).getResponse().getLocation());
+		assertEquals(location2, response.getEntry().get(2).getResponse().getLocation());
+	}
+
+
 }