package ca.uhn.fhir.jpa.dao.r4;

<<<<<<< HEAD
import ca.uhn.fhir.interceptor.api.IInterceptorService;
import ca.uhn.fhir.jpa.api.dao.DaoRegistry;
=======
>>>>>>> 402fa9d8
import ca.uhn.fhir.jpa.dao.IFulltextSearchSvc;
import ca.uhn.fhir.jpa.model.dao.JpaPid;
import ca.uhn.fhir.jpa.search.builder.SearchBuilder;
import ca.uhn.fhir.jpa.searchparam.SearchParameterMap;
import ca.uhn.fhir.jpa.test.BaseJpaR4Test;
import ca.uhn.fhir.rest.api.Constants;
import ca.uhn.fhir.rest.api.SearchTotalModeEnum;
import ca.uhn.fhir.rest.api.server.IBundleProvider;
import ca.uhn.fhir.rest.api.server.SystemRequestDetails;
import ca.uhn.fhir.rest.param.StringAndListParam;
import ca.uhn.fhir.rest.param.StringOrListParam;
import ca.uhn.fhir.rest.param.StringParam;
import ca.uhn.fhir.rest.param.TokenAndListParam;
import ca.uhn.fhir.rest.param.TokenOrListParam;
import ca.uhn.fhir.rest.param.TokenParam;
import org.hl7.fhir.r4.model.Organization;
import org.hl7.fhir.r4.model.Patient;
import org.junit.jupiter.api.AfterEach;
import org.junit.jupiter.api.BeforeEach;
import org.junit.jupiter.api.Test;
import org.slf4j.Logger;
import org.slf4j.LoggerFactory;
import org.springframework.beans.factory.annotation.Autowired;
import org.springframework.dao.InvalidDataAccessApiUsageException;
import org.springframework.transaction.support.TransactionSynchronizationManager;

<<<<<<< HEAD
import javax.sql.DataSource;
=======
>>>>>>> 402fa9d8
import java.util.ArrayList;
import java.util.List;

import static org.assertj.core.api.Assertions.assertThat;
import static org.junit.jupiter.api.Assertions.assertEquals;
<<<<<<< HEAD
import static org.junit.jupiter.api.Assertions.assertTrue;

public class FhirSearchDaoR4Test extends BaseJpaR4Test implements IR4SearchIndexTests {
=======
>>>>>>> 402fa9d8

	private static final Logger ourLog = LoggerFactory.getLogger(FhirSearchDaoR4Test.class);

	@Autowired
	private IFulltextSearchSvc mySearchDao;

	@Autowired
	private DataSource myDataSource;

	@BeforeEach
	public void before() throws Exception {
		super.before();
		SearchBuilder.setMaxPageSizeForTest(10);
	}

	@AfterEach
	public void after() {
		SearchBuilder.setMaxPageSizeForTest(null);
	}

	@Override
	public IInterceptorService getInterceptorService() {
		return myInterceptorRegistry;
	}

	@Override
	public Logger getLogger() {
		return ourLog;
	}

	@Override
	public DaoRegistry getDaoRegistry() {
		return myDaoRegistry;
	}

	@Override
	public DataSource getDataSource() {
		return myDataSource;
	}

	@Test
	public void testDaoCallRequiresTransaction() {

		try {
			myResourceTableDao.count();
		} catch (InvalidDataAccessApiUsageException e) {
			// good
		}

		assert !TransactionSynchronizationManager.isActualTransactionActive();
	}

	@Test
	public void testSearchReturnsExpectedPatientsWhenContentTypeUsed() {
		// setup
		String content = "yui";

		Long id1;
		{
			Patient patient = new Patient();
			patient.addName().addGiven(content).setFamily("hirasawa");
			id1 = myPatientDao.create(patient, mySrd).getId().toUnqualifiedVersionless().getIdPartAsLong();
		}

		{
			Patient patient = new Patient();
			patient.addName().addGiven("mio").setFamily("akiyama");
			myPatientDao.create(patient, mySrd).getId().toUnqualifiedVersionless().getIdPartAsLong();
		}

		SearchParameterMap params = new SearchParameterMap();
		params.add("_content", new StringParam(content));

		// test
		List<JpaPid> ids = mySearchDao.search("Patient", params, SystemRequestDetails.newSystemRequestAllPartitions());

		// verify results
		assertThat(ids).hasSize(1);
		assertEquals(id1, ids.get(0).getId());
	}

	@Test
	public void testSearchesWithAccurateCountReturnOnlyExpectedResults() {
		// create 2 patients
		Patient patient = new Patient();
		patient.addName().setFamily("hirasawa");
		myPatientDao.create(patient);

		Patient patient2 = new Patient();
		patient2.addName().setFamily("akiyama");
		myPatientDao.create(patient2);

		// construct searchmap with Accurate search mode
		SearchParameterMap map = new SearchParameterMap();
		map.add(Constants.PARAM_CONTENT, new StringParam("hirasawa"));
		map.setSearchTotalMode(SearchTotalModeEnum.ACCURATE);

		// test
		IBundleProvider ret = myPatientDao.search(map);

		// only one should be returned
		assertEquals(1, ret.size());
		Patient retPatient = (Patient) ret.getAllResources().get(0);
		assertEquals(patient.getName().get(0).getFamily(), retPatient.getName().get(0).getFamily());
	}

	@Test
	public void testContentSearch() {
		Long id1;
		{
			Patient patient = new Patient();
			patient.addIdentifier().setSystem("urn:system").setValue("001");
			patient.addName().addGiven("testSearchStringParamWithNonNormalized_h\u00F6ra");
			patient.addName().addGiven("AAAS");
			patient.addName().addGiven("CCC");
			id1 = myPatientDao.create(patient, mySrd).getId().toUnqualifiedVersionless().getIdPartAsLong();
		}
		Long id2;
		{
			Patient patient = new Patient();
			patient.addIdentifier().setSystem("urn:system").setValue("002");
			patient.addName().addGiven("testSearchStringParamWithNonNormalized_HORA");
			patient.addName().addGiven("AAAB");
			patient.addName().addGiven("CCC");
			id2 = myPatientDao.create(patient, mySrd).getId().toUnqualifiedVersionless().getIdPartAsLong();
		}
		Long id3;
		{
			Organization org = new Organization();
			org.setName("DDD");
			id3 = myOrganizationDao.create(org, mySrd).getId().toUnqualifiedVersionless().getIdPartAsLong();
		}

		SearchParameterMap map;
		String resourceName = "Patient";

		// One term
		{
			StringAndListParam content = new StringAndListParam();
			content.addAnd(new StringOrListParam().addOr(new StringParam("AAAS")));

			map = new SearchParameterMap();
			map.add(Constants.PARAM_CONTENT, content);
			List<JpaPid> found = mySearchDao.search(resourceName, map, SystemRequestDetails.newSystemRequestAllPartitions());
			assertThat(JpaPid.toLongList(found)).containsExactlyInAnyOrder(id1);
		}
		// OR
		{
			StringAndListParam content = new StringAndListParam();
			content.addAnd(new StringOrListParam().addOr(new StringParam("AAAS")).addOr(new StringParam("AAAB")));

			map = new SearchParameterMap();
			map.add(Constants.PARAM_CONTENT, content);
			map.add(Constants.PARAM_CONTENT, content);
			List<JpaPid> found = mySearchDao.search(resourceName, map, SystemRequestDetails.newSystemRequestAllPartitions());
			assertThat(JpaPid.toLongList(found)).containsExactlyInAnyOrder(id1, id2);
		}
		// AND
		{
			StringAndListParam content = new StringAndListParam();
			content.addAnd(new StringOrListParam().addOr(new StringParam("AAAS")));
			content.addAnd(new StringOrListParam().addOr(new StringParam("CCC")));

			map = new SearchParameterMap();
			map.add(Constants.PARAM_CONTENT, content);
			List<JpaPid> found = mySearchDao.search(resourceName, map, SystemRequestDetails.newSystemRequestAllPartitions());
			assertThat(JpaPid.toLongList(found)).containsExactlyInAnyOrder(id1);
		}
		// AND OR
		{
			StringAndListParam content = new StringAndListParam();
			content.addAnd(new StringOrListParam().addOr(new StringParam("AAAB")).addOr(new StringParam("AAAS")));
			content.addAnd(new StringOrListParam().addOr(new StringParam("CCC")));

			map = new SearchParameterMap();
			map.add(Constants.PARAM_CONTENT, content);
			List<JpaPid> found = mySearchDao.search(resourceName, map, SystemRequestDetails.newSystemRequestAllPartitions());
			assertThat(JpaPid.toLongList(found)).containsExactlyInAnyOrder(id1, id2);
		}
		// All Resource Types
		{
			StringAndListParam content = new StringAndListParam();
			content.addAnd(new StringOrListParam().addOr(new StringParam("CCC")).addOr(new StringParam("DDD")));

			map = new SearchParameterMap();
			map.add(Constants.PARAM_CONTENT, content);
			List<JpaPid> found = mySearchDao.search(null, map, SystemRequestDetails.newSystemRequestAllPartitions());
			assertThat(JpaPid.toLongList(found)).containsExactlyInAnyOrder(id1, id2, id3);
		}

	}

	@Test
	public void testNarrativeSearch() {
		Long id1;
		{
			Patient patient = new Patient();
			patient.getText().setDivAsString("<div>AAAS<p>FOO</p> CCC    </div>");
			id1 = myPatientDao.create(patient, mySrd).getId().toUnqualifiedVersionless().getIdPartAsLong();
		}
		Long id2;
		{
			Patient patient = new Patient();
			patient.getText().setDivAsString("<div>AAAB<p>FOO</p> CCC    </div>");
			id2 = myPatientDao.create(patient, mySrd).getId().toUnqualifiedVersionless().getIdPartAsLong();
		}
		{
			Patient patient = new Patient();
			patient.getText().setDivAsString("<div>ZZYZXY</div>");
			myPatientDao.create(patient, mySrd).getId().toUnqualifiedVersionless().getIdPartAsLong();
		}

		SearchParameterMap map;
		String resourceName = "Patient";

		// One term
		{
			StringAndListParam content = new StringAndListParam();
			content.addAnd(new StringOrListParam().addOr(new StringParam("AAAS")));

			map = new SearchParameterMap();
			map.add(Constants.PARAM_TEXT, content);
			List<JpaPid> found = mySearchDao.search(resourceName, map, SystemRequestDetails.newSystemRequestAllPartitions());
			assertThat(JpaPid.toLongList(found)).containsExactlyInAnyOrder(id1);
		}
		// OR
		{
			StringAndListParam content = new StringAndListParam();
			content.addAnd(new StringOrListParam().addOr(new StringParam("AAAS")).addOr(new StringParam("AAAB")));

			map = new SearchParameterMap();
			map.add(Constants.PARAM_TEXT, content);
			List<JpaPid> found = mySearchDao.search(resourceName, map, SystemRequestDetails.newSystemRequestAllPartitions());
			assertThat(JpaPid.toLongList(found)).containsExactlyInAnyOrder(id1, id2);
		}
		// AND
		{
			StringAndListParam content = new StringAndListParam();
			content.addAnd(new StringOrListParam().addOr(new StringParam("AAAS")));
			content.addAnd(new StringOrListParam().addOr(new StringParam("CCC")));

			map = new SearchParameterMap();
			map.add(Constants.PARAM_TEXT, content);
			List<JpaPid> found = mySearchDao.search(resourceName, map, SystemRequestDetails.newSystemRequestAllPartitions());
			assertThat(JpaPid.toLongList(found)).containsExactlyInAnyOrder(id1);
		}
		// AND OR
		{
			StringAndListParam content = new StringAndListParam();
			content.addAnd(new StringOrListParam().addOr(new StringParam("AAAB")).addOr(new StringParam("AAAS")));
			content.addAnd(new StringOrListParam().addOr(new StringParam("CCC")));

			map = new SearchParameterMap();
			map.add(Constants.PARAM_TEXT, content);
			List<JpaPid> found = mySearchDao.search(resourceName, map, SystemRequestDetails.newSystemRequestAllPartitions());
			assertThat(JpaPid.toLongList(found)).containsExactlyInAnyOrder(id1, id2);
		}
		// Tag Contents
		{
			StringAndListParam content = new StringAndListParam();
			content.addAnd(new StringOrListParam().addOr(new StringParam("div")));

			map = new SearchParameterMap();
			map.add(Constants.PARAM_TEXT, content);
			List<JpaPid> found = mySearchDao.search(resourceName, map, SystemRequestDetails.newSystemRequestAllPartitions());
			assertThat(JpaPid.toLongList(found)).isEmpty();
		}
	}

	@Test
	public void testSearchNarrativeWithLuceneSearch() {
		final int numberOfPatientsToCreate = SearchBuilder.getMaximumPageSize() + 10;
		List<String> expectedActivePatientIds = new ArrayList<>(numberOfPatientsToCreate);

<<<<<<< HEAD
		for (int i = 0; i < numberOfPatientsToCreate; i++) {
=======
		for (int i = 0; i < numberOfPatientsToCreate; i++)
		{
>>>>>>> 402fa9d8
			Patient patient = new Patient();
			patient.getText().setDivAsString("<div>AAAS<p>FOO</p> CCC    </div>");
			expectedActivePatientIds.add(myPatientDao.create(patient, mySrd).getId().toUnqualifiedVersionless().getIdPart());
		}

		{
			Patient patient = new Patient();
			patient.getText().setDivAsString("<div>AAAB<p>FOO</p> CCC    </div>");
			myPatientDao.create(patient, mySrd);
		}
		{
			Patient patient = new Patient();
			patient.getText().setDivAsString("<div>ZZYZXY</div>");
			myPatientDao.create(patient, mySrd);
		}

		SearchParameterMap map = new SearchParameterMap().setLoadSynchronous(true);
		map.add(Constants.PARAM_TEXT, new StringParam("AAAS"));

		IBundleProvider searchResultBundle = myPatientDao.search(map, mySrd);
		List<String> resourceIdsFromSearchResult = searchResultBundle.getAllResourceIds();

		assertThat(resourceIdsFromSearchResult).containsExactlyInAnyOrderElementsOf(expectedActivePatientIds);
	}

	@Test
<<<<<<< HEAD
	public void searchLuceneAndJPA_withLuceneMatchingButJpaNot_returnsNothing() {
		// setup
		int numToCreate = 2 * SearchBuilder.getMaximumPageSize() + 10;

		// create resources
		for (int i = 0; i < numToCreate; i++) {
			Patient patient = new Patient();
			patient.setActive(true);
			patient.addIdentifier()
				.setSystem("http://fhir.com")
				.setValue("ZYX");
			patient.getText().setDivAsString("<div>ABC</div>");
			myPatientDao.create(patient, mySrd);
		}

		// test
		SearchParameterMap map = new SearchParameterMap();
		map.setLoadSynchronous(true);
		map.setSearchTotalMode(SearchTotalModeEnum.ACCURATE);
		TokenAndListParam tokenAndListParam = new TokenAndListParam();
		tokenAndListParam.addAnd(new TokenOrListParam().addOr(new TokenParam().setValue("true")));
		map.add("active", tokenAndListParam);
		map.add(Constants.PARAM_TEXT, new StringParam("ABC"));
		map.add("identifier", new TokenParam(null, "not found"));
		IBundleProvider provider = myPatientDao.search(map, mySrd);

		// verify
		assertEquals(0, provider.getAllResources().size());
	}

	@Test
	public void searchLuceneAndJPA_withLuceneBroadAndJPASearchNarrow_returnsFoundResults() {
		// setup
		int numToCreate = 2 * SearchBuilder.getMaximumPageSize() + 10;
		String identifierToFind = "bcde";

		// create patients
		for (int i = 0; i < numToCreate; i++) {
			Patient patient = new Patient();
			patient.setActive(true);
			String identifierVal = i == numToCreate - 10 ? identifierToFind:
			"abcd";
			patient.addIdentifier()
				.setSystem("http://fhir.com")
				.setValue(identifierVal);

			patient.getText().setDivAsString(
				"<div>FINDME</div>"
			);
			myPatientDao.create(patient, mySrd);
		}

		// test
		SearchParameterMap map = new SearchParameterMap();
		map.setLoadSynchronous(true);
		map.setSearchTotalMode(SearchTotalModeEnum.ACCURATE);
		TokenAndListParam tokenAndListParam = new TokenAndListParam();
		tokenAndListParam.addAnd(new TokenOrListParam().addOr(new TokenParam().setValue("true")));
		map.add("active", tokenAndListParam);
		map.add(Constants.PARAM_TEXT, new StringParam("FINDME"));
		map.add("identifier", new TokenParam(null, identifierToFind));
		IBundleProvider provider = myPatientDao.search(map, mySrd);

		// verify
		List<String> ids = provider.getAllResourceIds();
		assertEquals(1, ids.size());
	}

	@Test
=======
>>>>>>> 402fa9d8
	public void testLuceneNarrativeSearchQueryIntersectingJpaQuery() {
		final int numberOfPatientsToCreate = SearchBuilder.getMaximumPageSize() + 10;
		List<String> expectedActivePatientIds = new ArrayList<>(numberOfPatientsToCreate);

		// create active and non-active patients with the same narrative
<<<<<<< HEAD
		for (int i = 0; i < numberOfPatientsToCreate; i++) {
=======
		for (int i = 0; i < numberOfPatientsToCreate; i++)
		{
>>>>>>> 402fa9d8
			Patient activePatient = new Patient();
			activePatient.getText().setDivAsString("<div>AAAS<p>FOO</p> CCC    </div>");
			activePatient.setActive(true);
			String patientId = myPatientDao.create(activePatient, mySrd).getId().toUnqualifiedVersionless().getIdPart();
			expectedActivePatientIds.add(patientId);

			Patient nonActivePatient = new Patient();
			nonActivePatient.getText().setDivAsString("<div>AAAS<p>FOO</p> CCC    </div>");
			nonActivePatient.setActive(false);
			myPatientDao.create(nonActivePatient, mySrd);
		}

		SearchParameterMap map = new SearchParameterMap().setLoadSynchronous(true);

		TokenAndListParam tokenAndListParam = new TokenAndListParam();
		tokenAndListParam.addAnd(new TokenOrListParam().addOr(new TokenParam().setValue("true")));

		map.add("active", tokenAndListParam);
		map.add(Constants.PARAM_TEXT, new StringParam("AAAS"));

		IBundleProvider searchResultBundle = myPatientDao.search(map, mySrd);
		List<String> resourceIdsFromSearchResult = searchResultBundle.getAllResourceIds();

		assertThat(resourceIdsFromSearchResult).containsExactlyInAnyOrderElementsOf(expectedActivePatientIds);
	}

	@Test
	public void testLuceneContentSearchQueryIntersectingJpaQuery() {
		final int numberOfPatientsToCreate = SearchBuilder.getMaximumPageSize() + 10;
		final String patientFamilyName = "Flanders";
		List<String> expectedActivePatientIds = new ArrayList<>(numberOfPatientsToCreate);

		// create active and non-active patients with the same narrative
<<<<<<< HEAD
		for (int i = 0; i < numberOfPatientsToCreate; i++) {
=======
		for (int i = 0; i < numberOfPatientsToCreate; i++)
		{
>>>>>>> 402fa9d8
			Patient activePatient = new Patient();
			activePatient.addName().setFamily(patientFamilyName);
			activePatient.setActive(true);
			String patientId = myPatientDao.create(activePatient, mySrd).getId().toUnqualifiedVersionless().getIdPart();
			expectedActivePatientIds.add(patientId);

			Patient nonActivePatient = new Patient();
			nonActivePatient.addName().setFamily(patientFamilyName);
			nonActivePatient.setActive(false);
			myPatientDao.create(nonActivePatient, mySrd);
		}

		SearchParameterMap map = new SearchParameterMap().setLoadSynchronous(true);
<<<<<<< HEAD
		TokenAndListParam tokenAndListParam = new TokenAndListParam();
		tokenAndListParam.addAnd(new TokenOrListParam().addOr(new TokenParam().setValue("true")));
=======

		TokenAndListParam tokenAndListParam = new TokenAndListParam();
		tokenAndListParam.addAnd(new TokenOrListParam().addOr(new TokenParam().setValue("true")));

>>>>>>> 402fa9d8
		map.add("active", tokenAndListParam);
		map.add(Constants.PARAM_CONTENT, new StringParam(patientFamilyName));

		IBundleProvider searchResultBundle = myPatientDao.search(map, mySrd);
		List<String> resourceIdsFromSearchResult = searchResultBundle.getAllResourceIds();

		assertThat(resourceIdsFromSearchResult).containsExactlyInAnyOrderElementsOf(expectedActivePatientIds);
	}
<<<<<<< HEAD
=======

>>>>>>> 402fa9d8
}<|MERGE_RESOLUTION|>--- conflicted
+++ resolved
@@ -1,10 +1,7 @@
 package ca.uhn.fhir.jpa.dao.r4;
 
-<<<<<<< HEAD
 import ca.uhn.fhir.interceptor.api.IInterceptorService;
 import ca.uhn.fhir.jpa.api.dao.DaoRegistry;
-=======
->>>>>>> 402fa9d8
 import ca.uhn.fhir.jpa.dao.IFulltextSearchSvc;
 import ca.uhn.fhir.jpa.model.dao.JpaPid;
 import ca.uhn.fhir.jpa.search.builder.SearchBuilder;
@@ -31,21 +28,17 @@
 import org.springframework.dao.InvalidDataAccessApiUsageException;
 import org.springframework.transaction.support.TransactionSynchronizationManager;
 
-<<<<<<< HEAD
 import javax.sql.DataSource;
-=======
->>>>>>> 402fa9d8
+import java.util.ArrayList;
 import java.util.ArrayList;
 import java.util.List;
 
 import static org.assertj.core.api.Assertions.assertThat;
 import static org.junit.jupiter.api.Assertions.assertEquals;
-<<<<<<< HEAD
 import static org.junit.jupiter.api.Assertions.assertTrue;
+import static org.junit.jupiter.api.Assertions.assertEquals;
 
 public class FhirSearchDaoR4Test extends BaseJpaR4Test implements IR4SearchIndexTests {
-=======
->>>>>>> 402fa9d8
 
 	private static final Logger ourLog = LoggerFactory.getLogger(FhirSearchDaoR4Test.class);
 
@@ -320,12 +313,7 @@
 		final int numberOfPatientsToCreate = SearchBuilder.getMaximumPageSize() + 10;
 		List<String> expectedActivePatientIds = new ArrayList<>(numberOfPatientsToCreate);
 
-<<<<<<< HEAD
 		for (int i = 0; i < numberOfPatientsToCreate; i++) {
-=======
-		for (int i = 0; i < numberOfPatientsToCreate; i++)
-		{
->>>>>>> 402fa9d8
 			Patient patient = new Patient();
 			patient.getText().setDivAsString("<div>AAAS<p>FOO</p> CCC    </div>");
 			expectedActivePatientIds.add(myPatientDao.create(patient, mySrd).getId().toUnqualifiedVersionless().getIdPart());
@@ -352,7 +340,6 @@
 	}
 
 	@Test
-<<<<<<< HEAD
 	public void searchLuceneAndJPA_withLuceneMatchingButJpaNot_returnsNothing() {
 		// setup
 		int numToCreate = 2 * SearchBuilder.getMaximumPageSize() + 10;
@@ -422,19 +409,12 @@
 	}
 
 	@Test
-=======
->>>>>>> 402fa9d8
 	public void testLuceneNarrativeSearchQueryIntersectingJpaQuery() {
 		final int numberOfPatientsToCreate = SearchBuilder.getMaximumPageSize() + 10;
 		List<String> expectedActivePatientIds = new ArrayList<>(numberOfPatientsToCreate);
 
 		// create active and non-active patients with the same narrative
-<<<<<<< HEAD
 		for (int i = 0; i < numberOfPatientsToCreate; i++) {
-=======
-		for (int i = 0; i < numberOfPatientsToCreate; i++)
-		{
->>>>>>> 402fa9d8
 			Patient activePatient = new Patient();
 			activePatient.getText().setDivAsString("<div>AAAS<p>FOO</p> CCC    </div>");
 			activePatient.setActive(true);
@@ -468,12 +448,7 @@
 		List<String> expectedActivePatientIds = new ArrayList<>(numberOfPatientsToCreate);
 
 		// create active and non-active patients with the same narrative
-<<<<<<< HEAD
 		for (int i = 0; i < numberOfPatientsToCreate; i++) {
-=======
-		for (int i = 0; i < numberOfPatientsToCreate; i++)
-		{
->>>>>>> 402fa9d8
 			Patient activePatient = new Patient();
 			activePatient.addName().setFamily(patientFamilyName);
 			activePatient.setActive(true);
@@ -487,15 +462,8 @@
 		}
 
 		SearchParameterMap map = new SearchParameterMap().setLoadSynchronous(true);
-<<<<<<< HEAD
 		TokenAndListParam tokenAndListParam = new TokenAndListParam();
 		tokenAndListParam.addAnd(new TokenOrListParam().addOr(new TokenParam().setValue("true")));
-=======
-
-		TokenAndListParam tokenAndListParam = new TokenAndListParam();
-		tokenAndListParam.addAnd(new TokenOrListParam().addOr(new TokenParam().setValue("true")));
-
->>>>>>> 402fa9d8
 		map.add("active", tokenAndListParam);
 		map.add(Constants.PARAM_CONTENT, new StringParam(patientFamilyName));
 
@@ -504,8 +472,4 @@
 
 		assertThat(resourceIdsFromSearchResult).containsExactlyInAnyOrderElementsOf(expectedActivePatientIds);
 	}
-<<<<<<< HEAD
-=======
-
->>>>>>> 402fa9d8
 }