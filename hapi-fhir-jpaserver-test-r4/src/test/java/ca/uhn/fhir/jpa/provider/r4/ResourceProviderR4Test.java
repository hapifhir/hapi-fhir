package ca.uhn.fhir.jpa.provider.r4;

import static org.junit.jupiter.api.Assertions.assertNotNull;
import static org.junit.jupiter.api.Assertions.assertNull;
import static org.junit.jupiter.api.Assertions.assertTrue;
import static org.junit.jupiter.api.Assertions.assertFalse;
import ca.uhn.fhir.context.RuntimeSearchParam;
import ca.uhn.fhir.i18n.HapiLocalizer;
import ca.uhn.fhir.i18n.Msg;
import ca.uhn.fhir.jpa.api.config.JpaStorageSettings;
import ca.uhn.fhir.jpa.api.dao.IFhirResourceDao;
import ca.uhn.fhir.jpa.dao.data.ISearchDao;
import ca.uhn.fhir.jpa.entity.Search;
import ca.uhn.fhir.jpa.model.entity.NormalizedQuantitySearchLevel;
import ca.uhn.fhir.jpa.model.entity.ResourceHistoryTable;
import ca.uhn.fhir.jpa.model.entity.ResourceIndexedSearchParamUri;
import ca.uhn.fhir.jpa.model.entity.StorageSettings;
import ca.uhn.fhir.jpa.model.util.JpaConstants;
import ca.uhn.fhir.jpa.model.util.UcumServiceUtil;
import ca.uhn.fhir.jpa.provider.BaseResourceProviderR4Test;
import ca.uhn.fhir.jpa.search.SearchCoordinatorSvcImpl;
import ca.uhn.fhir.jpa.searchparam.SearchParameterMap;
import ca.uhn.fhir.jpa.term.ZipCollectionBuilder;
import ca.uhn.fhir.jpa.test.config.TestR4Config;
import ca.uhn.fhir.jpa.util.MemoryCacheService;
import ca.uhn.fhir.jpa.util.QueryParameterUtils;
import ca.uhn.fhir.model.api.StorageResponseCodeEnum;
import ca.uhn.fhir.model.api.TemporalPrecisionEnum;
import ca.uhn.fhir.model.primitive.IdDt;
import ca.uhn.fhir.model.primitive.InstantDt;
import ca.uhn.fhir.model.primitive.UriDt;
import ca.uhn.fhir.parser.IParser;
import ca.uhn.fhir.parser.StrictErrorHandler;
import ca.uhn.fhir.rest.api.Constants;
import ca.uhn.fhir.rest.api.MethodOutcome;
import ca.uhn.fhir.rest.api.PreferReturnEnum;
import ca.uhn.fhir.rest.api.SearchTotalModeEnum;
import ca.uhn.fhir.rest.api.SummaryEnum;
import ca.uhn.fhir.rest.api.server.RequestDetails;
import ca.uhn.fhir.rest.client.apache.ResourceEntity;
import ca.uhn.fhir.rest.client.api.IClientInterceptor;
import ca.uhn.fhir.rest.client.api.IGenericClient;
import ca.uhn.fhir.rest.client.api.IHttpRequest;
import ca.uhn.fhir.rest.client.api.IHttpResponse;
import ca.uhn.fhir.rest.client.interceptor.CapturingInterceptor;
import ca.uhn.fhir.rest.gclient.ICriterion;
import ca.uhn.fhir.rest.gclient.NumberClientParam;
import ca.uhn.fhir.rest.gclient.StringClientParam;
import ca.uhn.fhir.rest.param.DateRangeParam;
import ca.uhn.fhir.rest.param.ParamPrefixEnum;
import ca.uhn.fhir.rest.server.exceptions.InternalErrorException;
import ca.uhn.fhir.rest.server.exceptions.InvalidRequestException;
import ca.uhn.fhir.rest.server.exceptions.PreconditionFailedException;
import ca.uhn.fhir.rest.server.exceptions.ResourceGoneException;
import ca.uhn.fhir.rest.server.exceptions.UnprocessableEntityException;
import ca.uhn.fhir.rest.server.interceptor.RequestValidatingInterceptor;
import ca.uhn.fhir.util.ClasspathUtil;
import ca.uhn.fhir.util.StopWatch;
import ca.uhn.fhir.util.TestUtil;
import ca.uhn.fhir.util.UrlUtil;
import com.google.common.base.Charsets;
import com.google.common.collect.Lists;
import jakarta.annotation.Nonnull;
import org.apache.commons.collections4.CollectionUtils;
import org.apache.commons.io.IOUtils;
import org.apache.commons.lang3.StringUtils;
import org.apache.commons.lang3.Validate;
import org.apache.commons.lang3.builder.ToStringBuilder;
import org.apache.commons.lang3.builder.ToStringStyle;
import org.apache.commons.lang3.time.DateUtils;
import org.apache.http.NameValuePair;
import org.apache.http.client.entity.UrlEncodedFormEntity;
import org.apache.http.client.methods.CloseableHttpResponse;
import org.apache.http.client.methods.HttpDelete;
import org.apache.http.client.methods.HttpGet;
import org.apache.http.client.methods.HttpPatch;
import org.apache.http.client.methods.HttpPost;
import org.apache.http.client.methods.HttpPut;
import org.apache.http.entity.ByteArrayEntity;
import org.apache.http.entity.ContentType;
import org.apache.http.entity.StringEntity;
import org.apache.http.message.BasicNameValuePair;
import org.apache.http.util.EntityUtils;
import org.hl7.fhir.common.hapi.validation.validator.FhirInstanceValidator;
import org.hl7.fhir.instance.model.api.IAnyResource;
import org.hl7.fhir.instance.model.api.IBaseBundle;
import org.hl7.fhir.instance.model.api.IBaseResource;
import org.hl7.fhir.instance.model.api.IIdType;
import org.hl7.fhir.r4.model.Attachment;
import org.hl7.fhir.r4.model.AuditEvent;
import org.hl7.fhir.r4.model.BaseResource;
import org.hl7.fhir.r4.model.Basic;
import org.hl7.fhir.r4.model.Binary;
import org.hl7.fhir.r4.model.BooleanType;
import org.hl7.fhir.r4.model.Bundle;
import org.hl7.fhir.r4.model.Bundle.BundleEntryComponent;
import org.hl7.fhir.r4.model.Bundle.BundleType;
import org.hl7.fhir.r4.model.Bundle.HTTPVerb;
import org.hl7.fhir.r4.model.Bundle.SearchEntryMode;
import org.hl7.fhir.r4.model.CarePlan;
import org.hl7.fhir.r4.model.CodeSystem;
import org.hl7.fhir.r4.model.CodeType;
import org.hl7.fhir.r4.model.CodeableConcept;
import org.hl7.fhir.r4.model.Coding;
import org.hl7.fhir.r4.model.ConceptMap;
import org.hl7.fhir.r4.model.Coverage;
import org.hl7.fhir.r4.model.DateTimeType;
import org.hl7.fhir.r4.model.DateType;
import org.hl7.fhir.r4.model.DecimalType;
import org.hl7.fhir.r4.model.Device;
import org.hl7.fhir.r4.model.DiagnosticReport;
import org.hl7.fhir.r4.model.DocumentManifest;
import org.hl7.fhir.r4.model.DocumentReference;
import org.hl7.fhir.r4.model.Encounter;
import org.hl7.fhir.r4.model.Encounter.EncounterLocationComponent;
import org.hl7.fhir.r4.model.Encounter.EncounterStatus;
import org.hl7.fhir.r4.model.Enumerations;
import org.hl7.fhir.r4.model.Enumerations.AdministrativeGender;
import org.hl7.fhir.r4.model.Extension;
import org.hl7.fhir.r4.model.Group;
import org.hl7.fhir.r4.model.HumanName;
import org.hl7.fhir.r4.model.IdType;
import org.hl7.fhir.r4.model.Identifier;
import org.hl7.fhir.r4.model.ImagingStudy;
import org.hl7.fhir.r4.model.InstantType;
import org.hl7.fhir.r4.model.Location;
import org.hl7.fhir.r4.model.Media;
import org.hl7.fhir.r4.model.Medication;
import org.hl7.fhir.r4.model.MedicationAdministration;
import org.hl7.fhir.r4.model.MedicationRequest;
import org.hl7.fhir.r4.model.Meta;
import org.hl7.fhir.r4.model.MolecularSequence;
import org.hl7.fhir.r4.model.Narrative;
import org.hl7.fhir.r4.model.Narrative.NarrativeStatus;
import org.hl7.fhir.r4.model.Observation;
import org.hl7.fhir.r4.model.Observation.ObservationComponentComponent;
import org.hl7.fhir.r4.model.Observation.ObservationStatus;
import org.hl7.fhir.r4.model.OperationOutcome;
import org.hl7.fhir.r4.model.Organization;
import org.hl7.fhir.r4.model.Parameters;
import org.hl7.fhir.r4.model.Patient;
import org.hl7.fhir.r4.model.Period;
import org.hl7.fhir.r4.model.Practitioner;
import org.hl7.fhir.r4.model.Procedure;
import org.hl7.fhir.r4.model.Quantity;
import org.hl7.fhir.r4.model.Questionnaire;
import org.hl7.fhir.r4.model.Questionnaire.QuestionnaireItemType;
import org.hl7.fhir.r4.model.QuestionnaireResponse;
import org.hl7.fhir.r4.model.Reference;
import org.hl7.fhir.r4.model.Resource;
import org.hl7.fhir.r4.model.SearchParameter;
import org.hl7.fhir.r4.model.ServiceRequest;
import org.hl7.fhir.r4.model.StringType;
import org.hl7.fhir.r4.model.StructureDefinition;
import org.hl7.fhir.r4.model.Subscription;
import org.hl7.fhir.r4.model.Subscription.SubscriptionChannelType;
import org.hl7.fhir.r4.model.Subscription.SubscriptionStatus;
import org.hl7.fhir.r4.model.Task;
import org.hl7.fhir.r4.model.UriType;
import org.hl7.fhir.r4.model.ValueSet;
import org.hl7.fhir.utilities.xhtml.NodeType;
import org.hl7.fhir.utilities.xhtml.XhtmlNode;
import org.junit.jupiter.api.AfterEach;
import org.junit.jupiter.api.BeforeEach;
import org.junit.jupiter.api.Disabled;
import org.junit.jupiter.api.Nested;
import org.junit.jupiter.api.Test;
import org.junit.jupiter.params.ParameterizedTest;
import org.junit.jupiter.params.provider.Arguments;
import org.junit.jupiter.params.provider.CsvSource;
import org.junit.jupiter.params.provider.MethodSource;
import org.junit.jupiter.params.provider.ValueSource;
import org.springframework.beans.factory.annotation.Autowired;
import org.springframework.test.util.AopTestUtils;
import org.springframework.transaction.TransactionStatus;
import org.springframework.transaction.support.TransactionCallbackWithoutResult;
import org.springframework.transaction.support.TransactionTemplate;

import java.io.BufferedReader;
import java.io.IOException;
import java.io.InputStreamReader;
import java.math.BigDecimal;
import java.net.InetSocketAddress;
import java.net.Socket;
import java.net.SocketTimeoutException;
import java.nio.charset.StandardCharsets;
import java.util.ArrayList;
import java.util.Arrays;
import java.util.Calendar;
import java.util.Collections;
import java.util.Date;
import java.util.HashSet;
import java.util.List;
import java.util.Set;
import java.util.stream.Collectors;
import java.util.stream.Stream;

import static ca.uhn.fhir.jpa.util.TestUtil.sleepOneClick;
import static ca.uhn.fhir.rest.param.BaseParamWithPrefix.MSG_PREFIX_INVALID_FORMAT;
import static ca.uhn.fhir.test.utilities.CustomMatchersUtil.assertDoesNotContainAnyOf;
import static ca.uhn.fhir.util.TestUtil.sleepAtLeast;
import static org.apache.commons.lang3.StringUtils.isNotBlank;
import static org.assertj.core.api.Assertions.assertThat;
import static org.assertj.core.api.Assertions.fail;
import static org.junit.jupiter.api.Assertions.assertEquals;
<<<<<<< HEAD
=======
import static org.junit.jupiter.api.Assertions.assertFalse;
import static org.junit.jupiter.api.Assertions.assertNotEquals;
import static org.junit.jupiter.api.Assertions.assertNotNull;
import static org.junit.jupiter.api.Assertions.assertNull;
import static org.junit.jupiter.api.Assertions.assertTrue;
import static org.junit.jupiter.api.Assertions.fail;
>>>>>>> a91490f1
import static org.mockito.Mockito.when;

@SuppressWarnings("Duplicates")
public class ResourceProviderR4Test extends BaseResourceProviderR4Test {
	private static final org.slf4j.Logger ourLog = org.slf4j.LoggerFactory.getLogger(ResourceProviderR4Test.class);
	private SearchCoordinatorSvcImpl mySearchCoordinatorSvcRaw;
	private CapturingInterceptor myCapturingInterceptor = new CapturingInterceptor();
	@Autowired
	private ISearchDao mySearchEntityDao;

	@Override
	@AfterEach
	public void after() throws Exception {
		super.after();

		myStorageSettings.setAllowMultipleDelete(new JpaStorageSettings().isAllowMultipleDelete());
		myStorageSettings.setAllowExternalReferences(new JpaStorageSettings().isAllowExternalReferences());
		myStorageSettings.setReuseCachedSearchResultsForMillis(new JpaStorageSettings().getReuseCachedSearchResultsForMillis());
		myStorageSettings.setCountSearchResultsUpTo(new JpaStorageSettings().getCountSearchResultsUpTo());
		myStorageSettings.setSearchPreFetchThresholds(new JpaStorageSettings().getSearchPreFetchThresholds());
		myStorageSettings.setAllowContainsSearches(new JpaStorageSettings().isAllowContainsSearches());
		myStorageSettings.setIndexMissingFields(new JpaStorageSettings().getIndexMissingFields());
		myStorageSettings.setAdvancedHSearchIndexing(new JpaStorageSettings().isAdvancedHSearchIndexing());

		myStorageSettings.setIndexOnContainedResources(new JpaStorageSettings().isIndexOnContainedResources());

		mySearchCoordinatorSvcRaw.setLoadingThrottleForUnitTests(null);
		mySearchCoordinatorSvcRaw.setSyncSizeForUnitTests(QueryParameterUtils.DEFAULT_SYNC_SIZE);
		mySearchCoordinatorSvcRaw.setNeverUseLocalSearchForUnitTests(false);
		mySearchCoordinatorSvcRaw.cancelAllActiveSearches();
		myStorageSettings.setNormalizedQuantitySearchLevel(NormalizedQuantitySearchLevel.NORMALIZED_QUANTITY_SEARCH_NOT_SUPPORTED);

		myClient.unregisterInterceptor(myCapturingInterceptor);
		myStorageSettings.setUpdateWithHistoryRewriteEnabled(false);
		myStorageSettings.setPreserveRequestIdInResourceBody(false);

		when(myPagingProvider.canStoreSearchResults())
			.thenCallRealMethod();
	}

	@BeforeEach
	@Override
	public void before() throws Exception {
		super.before();
		myFhirContext.setParserErrorHandler(new StrictErrorHandler());
		HapiLocalizer.setOurFailOnMissingMessage(true);

		myStorageSettings.setAllowMultipleDelete(true);
		myClient.registerInterceptor(myCapturingInterceptor);
		myStorageSettings.setSearchPreFetchThresholds(new JpaStorageSettings().getSearchPreFetchThresholds());
	}

	@Test
	public void testParameterWithNoValueThrowsError_InvalidChainOnCustomSearch() throws IOException {
		SearchParameter searchParameter = new SearchParameter();
		searchParameter.addBase("BodyStructure").addBase("Procedure");
		searchParameter.setCode("focalAccess");
		searchParameter.setType(Enumerations.SearchParamType.REFERENCE);
		searchParameter.setExpression("Procedure.extension('Procedure#focalAccess')");
		searchParameter.setXpathUsage(SearchParameter.XPathUsageType.NORMAL);
		searchParameter.setStatus(Enumerations.PublicationStatus.ACTIVE);
		myClient.create().resource(searchParameter).execute();
		mySearchParamRegistry.forceRefresh();

		HttpGet get = new HttpGet(myServerBase + "/Procedure?focalAccess.a%20ne%20e");
		try (CloseableHttpResponse resp = ourHttpClient.execute(get)) {
			String output = IOUtils.toString(resp.getEntity().getContent(), Charsets.UTF_8);
			assertThat(output).contains("Invalid parameter chain: focalAccess.a ne e");
			assertThat(resp.getStatusLine().getStatusCode()).isEqualTo(400);
		}

	}

	@Test
	public void createResourceSearchParameter_withExpressionMetaSecurity_succeeds() {
		SearchParameter searchParameter = new SearchParameter();
		searchParameter.setId("resource-security");
		searchParameter.setStatus(Enumerations.PublicationStatus.ACTIVE);
		searchParameter.setName("Security");
		searchParameter.setCode("_security");
		searchParameter.addBase("Patient").addBase("Account");
		searchParameter.setType(Enumerations.SearchParamType.TOKEN);
		searchParameter.setExpression("meta.security");

		IIdType id = myClient.update().resource(searchParameter).execute().getId().toUnqualifiedVersionless();

		assertNotNull(id);
		assertThat(id.getIdPart()).isEqualTo("resource-security");
	}

	@Test
	public void createSearchParameter_with2Expressions_succeeds() {
		SearchParameter searchParameter = new SearchParameter();

		searchParameter.setStatus(Enumerations.PublicationStatus.ACTIVE);
		searchParameter.setCode("myGender");
		searchParameter.addBase("Patient").addBase("Person");
		searchParameter.setType(Enumerations.SearchParamType.TOKEN);
		searchParameter.setExpression("Patient.gender|Person.gender");

		MethodOutcome result = myClient.create().resource(searchParameter).execute();

		assertThat(result.getCreated()).isEqualTo(true);
	}

	@Test
	public void testParameterWithNoValueThrowsError_InvalidRootParam() throws IOException {
		SearchParameter searchParameter = new SearchParameter();
		searchParameter.addBase("BodyStructure").addBase("Procedure");
		searchParameter.setCode("focalAccess");
		searchParameter.setType(Enumerations.SearchParamType.REFERENCE);
		searchParameter.setExpression("Procedure.extension('Procedure#focalAccess')");
		searchParameter.setXpathUsage(SearchParameter.XPathUsageType.NORMAL);
		searchParameter.setStatus(Enumerations.PublicationStatus.ACTIVE);
		myClient.create().resource(searchParameter).execute();

		mySearchParamRegistry.forceRefresh();

		HttpGet get = new HttpGet(myServerBase + "/Procedure?a");
		try (CloseableHttpResponse resp = ourHttpClient.execute(get)) {
			String output = IOUtils.toString(resp.getEntity().getContent(), Charsets.UTF_8);
			assertThat(output).contains("Unknown search parameter &quot;a&quot;");
			assertThat(resp.getStatusLine().getStatusCode()).isEqualTo(400);
		}
	}

	@Test
	public void testSearchResourcesOnProfile_whenProfileIsMissing_returnsResourcesWithMissingProfile(){
		// given
		myStorageSettings.setIndexMissingFields(StorageSettings.IndexEnabledEnum.ENABLED);
		myStorageSettings.setTagStorageMode(JpaStorageSettings.TagStorageModeEnum.INLINE);

		SearchParameter searchParameter = new SearchParameter();
		searchParameter.addBase("Organization");
		searchParameter.setCode("_profile");
		searchParameter.setType(Enumerations.SearchParamType.URI);
		searchParameter.setExpression("meta.profile");
		searchParameter.setStatus(Enumerations.PublicationStatus.ACTIVE);

		IFhirResourceDao<SearchParameter> searchParameterDao = myDaoRegistry.getResourceDao(SearchParameter.class);
		searchParameterDao.create(searchParameter, (RequestDetails) null);

		RuntimeSearchParam sp = mySearchParamRegistry.getActiveSearchParam("Organization", "_profile");
		assertNotNull(sp);

		IFhirResourceDao<Organization> organizationDao = myDaoRegistry.getResourceDao(Organization.class);
		Organization organizationWithNoProfile = new Organization();
		organizationWithNoProfile.setName("noProfile");
		organizationDao.create(organizationWithNoProfile, mySrd);

		myCaptureQueriesListener.clear();
		Organization organizationWithProfile = new Organization();
		organizationWithProfile.setName("withProfile");
		organizationWithProfile.getMeta().addProfile("http://foo");
		organizationDao.create(organizationWithProfile, mySrd);
		myCaptureQueriesListener.logInsertQueries();

		runInTransaction(() -> {
			List<ResourceIndexedSearchParamUri> matched = myResourceIndexedSearchParamUriDao.findAll().stream()
				.filter(theRow -> theRow.getResourceType().equals("Organization"))
				.filter(theRow -> theRow.getParamName().equals("_profile"))
				.collect(Collectors.toList());

			assertThat(matched).hasSize(2);
			assertNull(matched.get(0).getUri());
			assertThat(matched.get(1).getUri()).isEqualTo("http://foo");
		});

		// when
		runInTransaction(() -> {
			List<ResourceIndexedSearchParamUri> matched = myResourceIndexedSearchParamUriDao.findAll().stream()
				.filter(theRow -> theRow.getResourceType().equals("Organization"))
				.filter(theRow -> theRow.getParamName().equals("_profile"))
				.filter(theRow -> theRow.isMissing() == true)
				.collect(Collectors.toList());

			// then
			assertThat(matched).hasSize(1);
			assertThat(matched).extracting(ResourceIndexedSearchParamUri::getUri).isNull();;
		});
	}

	@Test
	public void testSearchForTokenValueOnlyUsesValueHash() {

		myCaptureQueriesListener.clear();

		myClient
			.loadPage()
			.byUrl(myServerBase + "/Practitioner?identifier=" + UrlUtil.escapeUrlParam("ABC|,DEF"))
			.andReturnBundle(Bundle.class)
			.execute();

		myCaptureQueriesListener.logSelectQueries();
	}

	@Test
	public void testSearchWithContainsLowerCase() {
		myStorageSettings.setAllowContainsSearches(true);

		Patient pt1 = new Patient();
		pt1.addName().setFamily("Elizabeth");
		String pt1id = myPatientDao.create(pt1).getId().toUnqualifiedVersionless().getValue();

		Patient pt2 = new Patient();
		pt2.addName().setFamily("fghijk");
		String pt2id = myPatientDao.create(pt2).getId().toUnqualifiedVersionless().getValue();

		Patient pt3 = new Patient();
		pt3.addName().setFamily("zzzzz");
		myPatientDao.create(pt3).getId().toUnqualifiedVersionless().getValue();


		Bundle output = myClient
			.search()
			.forResource("Patient")
			.where(Patient.NAME.contains().value("ZAB"))
			.returnBundle(Bundle.class)
			.execute();
		List<String> ids = output.getEntry().stream().map(t -> t.getResource().getIdElement().toUnqualifiedVersionless().getValue()).collect(Collectors.toList());
		assertThat(ids).containsExactlyInAnyOrder(pt1id);

		output = myClient
			.search()
			.forResource("Patient")
			.where(Patient.NAME.contains().value("zab"))
			.returnBundle(Bundle.class)
			.execute();
		ids = output.getEntry().stream().map(t -> t.getResource().getIdElement().toUnqualifiedVersionless().getValue()).collect(Collectors.toList());
		assertThat(ids).containsExactlyInAnyOrder(pt1id);

	}

	@Test
	public void testSearchWithPercentSign() {
		myStorageSettings.setAllowContainsSearches(true);

		Patient pt1 = new Patient();
		pt1.addName().setFamily("Smith%");
		String pt1id = myPatientDao.create(pt1).getId().toUnqualifiedVersionless().getValue();

		Bundle output = myClient
			.search()
			.forResource("Patient")
			.where(Patient.NAME.contains().value("Smith%"))
			.returnBundle(Bundle.class)
			.execute();
		List<String> ids = output.getEntry().stream().map(t -> t.getResource().getIdElement().toUnqualifiedVersionless().getValue()).collect(Collectors.toList());
		assertThat(ids).containsExactlyInAnyOrder(pt1id);

		Patient pt2 = new Patient();
		pt2.addName().setFamily("Sm%ith");
		String pt2id = myPatientDao.create(pt2).getId().toUnqualifiedVersionless().getValue();

		output = myClient
			.search()
			.forResource("Patient")
			.where(Patient.NAME.contains().value("Sm%ith"))
			.returnBundle(Bundle.class)
			.execute();
		ids = output.getEntry().stream().map(t -> t.getResource().getIdElement().toUnqualifiedVersionless().getValue()).collect(Collectors.toList());
		assertThat(ids).containsExactlyInAnyOrder(pt2id);
	}

	@Test
	public void testSearchWithDateInvalid() throws IOException {
		HttpGet get = new HttpGet(myServerBase + "/Condition?onset-date=junk");
		try (CloseableHttpResponse resp = ourHttpClient.execute(get)) {
			String output = IOUtils.toString(resp.getEntity().getContent(), Charsets.UTF_8);
			assertThat(output).contains(MSG_PREFIX_INVALID_FORMAT + "&quot;junk&quot;");
			assertThat(resp.getStatusLine().getStatusCode()).isEqualTo(400);
		}

		get = new HttpGet(myServerBase + "/Condition?onset-date=ge");
		try (CloseableHttpResponse resp = ourHttpClient.execute(get)) {
			String output = IOUtils.toString(resp.getEntity().getContent(), Charsets.UTF_8);
			assertThat(output).contains(MSG_PREFIX_INVALID_FORMAT + "&quot;ge&quot;");
			assertThat(resp.getStatusLine().getStatusCode()).isEqualTo(400);
		}

		get = new HttpGet(myServerBase + "/Condition?onset-date=" + UrlUtil.escapeUrlParam(">"));
		try (CloseableHttpResponse resp = ourHttpClient.execute(get)) {
			String output = IOUtils.toString(resp.getEntity().getContent(), Charsets.UTF_8);
			assertThat(output).contains(MSG_PREFIX_INVALID_FORMAT + "&quot;&gt;&quot;");
			assertThat(resp.getStatusLine().getStatusCode()).isEqualTo(400);
		}
	}


	@Test
	public void testSearchWithSlashes() {
		myStorageSettings.setSearchPreFetchThresholds(Lists.newArrayList(10, 50, 10000));

		Procedure procedure = new Procedure();
		procedure.setStatus(Procedure.ProcedureStatus.COMPLETED);
		String procedureId = myClient.create().resource(procedure).execute().getId().toUnqualifiedVersionless().getValue();

		DocumentReference dr = new DocumentReference();
		dr.addContent().getAttachment().setContentType("application/vnd.mfer");
		String drId = myClient.create().resource(dr).execute().getId().toUnqualifiedVersionless().getValue();

		for (int i = 0; i < 60; i++) {
			Observation obs = new Observation();
			obs.addPartOf().setReference(procedureId);
			obs.addDerivedFrom().setReference(drId);
			myClient.create().resource(obs).execute();
		}

		ourLog.info("Starting search");

		Bundle response = myClient
			.search()
			.byUrl("Observation?part-of=" + procedureId + "&derived-from:DocumentReference.contenttype=application/vnd.mfer&_total=accurate&_count=2")
			.returnBundle(Bundle.class)
			.execute();

		int obsCount = 0;
		int pageCount = 0;
		while (response != null) {
			obsCount += response.getEntry().size();
			pageCount++;
			if (response.getLink("next") != null) {
				response = myClient.loadPage().next(response).execute();
			} else {
				response = null;
			}


			ourLog.info("Have loaded {} pages and {} reources", pageCount, obsCount);
		}

		assertThat(obsCount).isEqualTo(60);
		assertThat(pageCount).isEqualTo(30);

	}


	@Test
	public void testManualPagingLinkOffsetDoesntReturnBeyondEnd() {
		myStorageSettings.setSearchPreFetchThresholds(Lists.newArrayList(10, 1000));

		for (int i = 0; i < 50; i++) {
			Organization o = new Organization();
			o.setId("O" + i);
			o.setName("O" + i);
			myClient.update().resource(o).execute().getId().toUnqualifiedVersionless();
		}

		Bundle output = myClient
			.search()
			.forResource("Organization")
			.count(3)
			.returnBundle(Bundle.class)
			.execute();

		assertNull(output.getTotalElement().getValue());

		output = myClient
			.search()
			.forResource("Organization")
			.count(3)
			.totalMode(SearchTotalModeEnum.ACCURATE)
			.returnBundle(Bundle.class)
			.execute();

		assertNotNull(output.getTotalElement().getValue());

		String linkNext = output.getLink("next").getUrl();
		linkNext = linkNext.replaceAll("_getpagesoffset=[0-9]+", "_getpagesoffset=3300");
		assertThat(linkNext).contains("_getpagesoffset=3300");

		Bundle nextPageBundle = myClient.loadPage().byUrl(linkNext).andReturnBundle(Bundle.class).execute();
		ourLog.debug(myFhirContext.newJsonParser().setPrettyPrint(true).encodeResourceToString(nextPageBundle));
		assertNull(nextPageBundle.getLink("next"));
	}

	@Test
	public void testSearchLinksWorkWithIncludes() {
		for (int i = 0; i < 5; i++) {
			Organization o = new Organization();
			o.setId("O" + i);
			o.setName("O" + i);
			IIdType oid = myClient.update().resource(o).execute().getId().toUnqualifiedVersionless();

			Patient p = new Patient();
			p.setId("P" + i);
			p.getManagingOrganization().setReference(oid.getValue());
			myClient.update().resource(p).execute();
		}

		Bundle output = myClient
			.search()
			.forResource("Patient")
			.include(IBaseResource.INCLUDE_ALL)
			.count(3)
			.returnBundle(Bundle.class)
			.execute();

		List<String> ids = output.getEntry().stream().map(t -> t.getResource().getIdElement().toUnqualifiedVersionless().getValue()).collect(Collectors.toList());
		ourLog.info("Ids: {}", ids);
		assertThat(output.getEntry()).hasSize(6);
		assertNotNull(output.getLink("next"));

		// Page 2
		output = myClient
			.loadPage()
			.next(output)
			.execute();

		ids = output.getEntry().stream().map(t -> t.getResource().getIdElement().toUnqualifiedVersionless().getValue()).collect(Collectors.toList());
		ourLog.info("Ids: {}", ids);
		assertThat(output.getEntry()).hasSize(4);
		assertNull(output.getLink("next"));

	}

	@Test
	public void testSearchWithDeepChain() throws IOException {

		SearchParameter sp = new SearchParameter();
		sp.addBase("Patient");
		sp.setStatus(Enumerations.PublicationStatus.ACTIVE);
		sp.setType(Enumerations.SearchParamType.REFERENCE);
		sp.setCode("extpatorg");
		sp.setName("extpatorg");
		sp.setExpression("Patient.extension('http://patext').value.as(Reference)");
		myClient.create().resource(sp).execute();

		sp = new SearchParameter();
		sp.addBase("Organization");
		sp.setStatus(Enumerations.PublicationStatus.ACTIVE);
		sp.setType(Enumerations.SearchParamType.REFERENCE);
		sp.setCode("extorgorg");
		sp.setName("extorgorg");
		sp.setExpression("Organization.extension('http://orgext').value.as(Reference)");
		myClient.create().resource(sp).execute();

		mySearchParamRegistry.forceRefresh();

		Organization grandParent = new Organization();
		grandParent.setName("GRANDPARENT");
		IIdType grandParentId = myClient.create().resource(grandParent).execute().getId().toUnqualifiedVersionless();

		Organization parent = new Organization();
		parent.setName("PARENT");
		parent.getPartOf().setReference(grandParentId.getValue());
		parent.addExtension("http://orgext", new Reference().setReference(grandParentId.getValue()));
		IIdType parentId = myClient.create().resource(parent).execute().getId().toUnqualifiedVersionless();

		Organization org = new Organization();
		org.setName("ORGANIZATION");
		org.getPartOf().setReference(parentId.getValue());
		org.addExtension("http://orgext", new Reference().setReference(parentId.getValue()));
		IIdType orgId = myClient.create().resource(org).execute().getId().toUnqualifiedVersionless();

		myCaptureQueriesListener.logSelectQueriesForCurrentThread();
		myCaptureQueriesListener.clear();

		Patient p = new Patient();
		p.getManagingOrganization().setReference(orgId.getValue());
		p.addExtension("http://patext", new Reference().setReference(orgId.getValue()));
		String pid = myClient.create().resource(p).execute().getId().toUnqualified().getValue();

		List<String> idValues;

		// Regular search param
		idValues = searchAndReturnUnqualifiedIdValues(myServerBase + "/Patient?organization=" + orgId.getValue());
		assertThat(idValues).containsExactly(pid);

		idValues = searchAndReturnUnqualifiedIdValues(myServerBase + "/Patient?organization.name=ORGANIZATION");
		assertThat(idValues).containsExactly(pid);

		idValues = searchAndReturnUnqualifiedIdValues(myServerBase + "/Patient?organization.partof.name=PARENT");
		assertThat(idValues).containsExactly(pid);

		idValues = searchAndReturnUnqualifiedIdValues(myServerBase + "/Patient?organization.partof.partof.name=GRANDPARENT");
		assertThat(idValues).containsExactly(pid);

		// Search param on extension
		idValues = searchAndReturnUnqualifiedIdValues(myServerBase + "/Patient?extpatorg=" + orgId.getValue());
		assertThat(idValues).containsExactly(pid);

		idValues = searchAndReturnUnqualifiedIdValues(myServerBase + "/Patient?extpatorg.name=ORGANIZATION");
		assertThat(idValues).containsExactly(pid);

		myCaptureQueriesListener.clear();
		idValues = searchAndReturnUnqualifiedIdValues(myServerBase + "/Patient?extpatorg.extorgorg.name=PARENT");
		myCaptureQueriesListener.logSelectQueries();
		assertThat(idValues).containsExactly(pid);

		idValues = searchAndReturnUnqualifiedIdValues(myServerBase + "/Patient?extpatorg.extorgorg.extorgorg.name=GRANDPARENT");
		assertThat(idValues).containsExactly(pid);

	}

	@Test
	public void testSearchFetchPageBeyondEnd() {
		for (int i = 0; i < 10; i++) {
			Organization o = new Organization();
			o.setId("O" + i);
			o.setName("O" + i);
			IIdType oid = myClient.update().resource(o).execute().getId().toUnqualifiedVersionless();
		}

		Bundle output = myClient
			.search()
			.forResource("Organization")
			.count(3)
			.returnBundle(Bundle.class)
			.execute();

		String nextPageUrl = output.getLink("next").getUrl();
		String url = nextPageUrl.replace("_getpagesoffset=3", "_getpagesoffset=999");
		ourLog.info("Going to request URL: {}", url);

		output = myClient
			.loadPage()
			.byUrl(url)
			.andReturnBundle(Bundle.class)
			.execute();
		assertThat(output.getEntry()).isEmpty();

	}

	@Test
	public void testDeleteConditional() {

		Patient p = new Patient();
		p.addName().setFamily("FAM").addGiven("GIV");
		IIdType id = myPatientDao.create(p).getId();

		myClient.read().resource("Patient").withId(id.toUnqualifiedVersionless()).execute();

		myClient
			.delete()
			.resourceConditionalByUrl("Patient?family=FAM&given=giv")
			.execute();

		try {
			myClient.read().resource("Patient").withId(id.toUnqualifiedVersionless()).execute();
			fail("");
		} catch (ResourceGoneException e) {
			// good
		}

	}

	@Test
	public void testResourceGoneIncludesVersion() {

		Patient p = new Patient();
		p.addName().setFamily("FAM").addGiven("GIV");
		IIdType id = myPatientDao.create(p).getId().toUnqualifiedVersionless();

		myClient
			.delete()
			.resourceById(id)
			.execute();

		CapturingInterceptor captureInterceptor = new CapturingInterceptor();
		myClient.registerInterceptor(captureInterceptor);

		try {
			myClient.read().resource("Patient").withId(id.toUnqualifiedVersionless()).execute();
			fail("");
		} catch (ResourceGoneException e) {
			// good
		}

		List<String> locationHeader = captureInterceptor.getLastResponse().getHeaders(Constants.HEADER_LOCATION);
		assertThat(locationHeader).hasSize(1);
		assertThat(locationHeader.get(0)).contains(id.getValue() + "/_history/2");
	}

	@Test
	public void testUpdateWithNoBody() throws IOException {

		HttpPut httpPost = new HttpPut(myServerBase + "/Patient/AAA");
		try (CloseableHttpResponse status = ourHttpClient.execute(httpPost)) {
			String responseContent = IOUtils.toString(status.getEntity().getContent(), StandardCharsets.UTF_8);
			ourLog.info(status.getStatusLine().toString());
			ourLog.info(responseContent);

			assertThat(status.getStatusLine().getStatusCode()).isEqualTo(400);
			assertThat(responseContent).contains("No body was supplied in request");
		}

	}

	@Test
	public void testUpdateResourceAfterReadOperationAndNoChangesShouldNotChangeVersion() {
		// Create Patient
		Patient patient = new Patient();
		patient.getText().setDivAsString("<div xmlns=\"http://www.w3.org/1999/xhtml\">hello</div>");

		patient = (Patient) myClient.create().resource(patient).execute().getResource();
		ourLog.info("Patient: {}", myFhirContext.newJsonParser().encodeResourceToString(patient));
		assertThat(patient.getIdElement().getVersionIdPartAsLong()).isEqualTo(1);

		// Read Patient
		patient = (Patient) myClient.read().resource("Patient").withId(patient.getIdElement()).execute();
		ourLog.info("Patient: {}", myFhirContext.newJsonParser().encodeResourceToString(patient));
		assertThat(patient.getIdElement().getVersionIdPartAsLong()).isEqualTo(1);

		// Update Patient with no changes
		patient = (Patient) myClient.update().resource(patient).execute().getResource();
		assertThat(patient.getIdElement().getVersionIdPartAsLong()).isEqualTo(1);
	}

	@Test
	public void testCreateWithNoBody() throws IOException {

		HttpPost httpPost = new HttpPost(myServerBase + "/Patient");
		try (CloseableHttpResponse status = ourHttpClient.execute(httpPost)) {
			String responseContent = IOUtils.toString(status.getEntity().getContent(), StandardCharsets.UTF_8);
			ourLog.info(status.getStatusLine().toString());
			ourLog.info(responseContent);

			assertThat(status.getStatusLine().getStatusCode()).isEqualTo(400);
			assertThat(responseContent).contains("No body was supplied in request");
		}

	}

	@Test
	public void testCreateWithClientAssignedId() throws IOException {

		// Create with client assigned ID
		Patient p = new Patient();
		p.setActive(true);
		p.setId("AAA");
		String encoded = myFhirContext.newJsonParser().encodeResourceToString(p);
		HttpPut httpPut = new HttpPut(myServerBase + "/Patient/AAA");
		httpPut.setEntity(new StringEntity(encoded, ContentType.parse("application/json+fhir")));
		try (CloseableHttpResponse status = ourHttpClient.execute(httpPut)) {
			String responseContent = IOUtils.toString(status.getEntity().getContent(), StandardCharsets.UTF_8);
			ourLog.info(status.getStatusLine().toString());
			ourLog.info(responseContent);

			assertThat(status.getStatusLine().getStatusCode()).isEqualTo(201);
			assertThat(responseContent).contains("true");
		}

		// Delete
		HttpDelete httpDelete = new HttpDelete(myServerBase + "/Patient/AAA");
		try (CloseableHttpResponse status = ourHttpClient.execute(httpDelete)) {
			assertThat(status.getStatusLine().getStatusCode()).isEqualTo(200);
		}

		// Create it again
		p = new Patient();
		p.setActive(true);
		p.setId("AAA");
		encoded = myFhirContext.newJsonParser().encodeResourceToString(p);
		httpPut = new HttpPut(myServerBase + "/Patient/AAA");
		httpPut.setEntity(new StringEntity(encoded, ContentType.parse("application/json+fhir")));
		try (CloseableHttpResponse status = ourHttpClient.execute(httpPut)) {
			String responseContent = IOUtils.toString(status.getEntity().getContent(), StandardCharsets.UTF_8);
			ourLog.info(status.getStatusLine().toString());
			ourLog.info(responseContent);

			assertThat(status.getStatusLine().getStatusCode()).isEqualTo(201);
			assertThat(responseContent).contains("true");
		}


	}

	@BeforeEach
	public void beforeDisableResultReuse() {
		myStorageSettings.setReuseCachedSearchResultsForMillis(null);
		mySearchCoordinatorSvcRaw = AopTestUtils.getTargetObject(mySearchCoordinatorSvc);
	}

	private void checkParamMissing(String paramName) throws IOException {
		HttpGet get = new HttpGet(myServerBase + "/Observation?" + paramName + ":missing=false");
		CloseableHttpResponse resp = ourHttpClient.execute(get);
		resp.getEntity().getContent().close();
		assertThat(resp.getStatusLine().getStatusCode()).isEqualTo(200);
	}

	private ArrayList<IBaseResource> genResourcesOfType(Bundle theRes, Class<? extends IBaseResource> theClass) {
		ArrayList<IBaseResource> retVal = new ArrayList<>();
		for (BundleEntryComponent next : theRes.getEntry()) {
			if (next.getResource() != null) {
				if (theClass.isAssignableFrom(next.getResource().getClass())) {
					retVal.add(next.getResource());
				}
			}
		}
		return retVal;
	}

	/**
	 * See #484
	 */
	@Test
	public void saveAndRetrieveBasicResource() throws IOException {
		String input = IOUtils.toString(getClass().getResourceAsStream("/basic-stu3.xml"), StandardCharsets.UTF_8);

		String respString = myClient.transaction().withBundle(input).prettyPrint().execute();
		ourLog.debug(respString);
		Bundle bundle = myFhirContext.newXmlParser().parseResource(Bundle.class, respString);
		IdType id = new IdType(bundle.getEntry().get(0).getResponse().getLocation());

		Basic basic = myClient.read().resource(Basic.class).withId(id).execute();
		List<Extension> exts = basic.getExtensionsByUrl("http://localhost:1080/hapi-fhir-jpaserver-example/baseDstu2/StructureDefinition/DateID");
		assertThat(exts).hasSize(1);
	}

	private List<String> searchAndReturnUnqualifiedIdValues(String theUri) throws IOException {
		List<String> ids;
		HttpGet get = new HttpGet(theUri);

		ourLog.info("About to perform search for: {}", theUri);

		myCaptureQueriesListener.clear();
		try (CloseableHttpResponse response = ourHttpClient.execute(get)) {
			String resp = IOUtils.toString(response.getEntity().getContent(), StandardCharsets.UTF_8);
			ourLog.info(resp);
			Bundle bundle = myFhirContext.newXmlParser().parseResource(Bundle.class, resp);
			ids = toUnqualifiedIdValues(bundle);
		}
		myCaptureQueriesListener.logSelectQueries(true, true);
		return ids;
	}

	@Test
	@Disabled
	public void testMakingQuery() throws IOException {
		HttpGet get = new HttpGet(myServerBase + "/QuestionnaireResponse?_count=50&status=completed&questionnaire=ARIncenterAbsRecord&_lastUpdated=%3E" + UrlUtil.escapeUrlParam("=2018-01-01") + "&context.organization=O3435");
		ourLog.info("*** MAKING QUERY");
		ourHttpClient.execute(get);
		System.exit(0);
	}

	@Test
	public void testBundleCreate() throws Exception {
		IGenericClient client = myClient;

		String resBody = IOUtils.toString(ResourceProviderR4Test.class.getResource("/r4/document-father.json"), StandardCharsets.UTF_8);
		IIdType id = client.create().resource(resBody).execute().getId();

		ourLog.info("Created: {}", id);

		Bundle bundle = client.read().resource(Bundle.class).withId(id).execute();

		ourLog.debug(myFhirContext.newJsonParser().setPrettyPrint(true).encodeResourceToString(bundle));
	}

	@Test
	public void testBundleCreateWithTypeTransaction() throws Exception {
		IGenericClient client = myClient;

		String resBody = IOUtils.toString(ResourceProviderR4Test.class.getResource("/r4/document-father.json"), StandardCharsets.UTF_8);
		resBody = resBody.replace("\"type\": \"document\"", "\"type\": \"transaction\"");
		try {
			client.create().resource(resBody).execute();
			fail("");
		} catch (UnprocessableEntityException e) {
			assertThat(e.getMessage()).contains("Unable to store a Bundle resource on this server with a Bundle.type value of: transaction. Note that if you are trying to perform a FHIR transaction or batch operation you should POST the Bundle resource to the Base URL of the server, not to the /Bundle endpoint.");
		}
	}

	@Test
	public void testCodeSearch() {
		Subscription subs = new Subscription();
		subs.setStatus(SubscriptionStatus.ACTIVE);
		subs.getChannel().setType(SubscriptionChannelType.WEBSOCKET);
		subs.setCriteria("Observation?");
		IIdType id = myClient.create().resource(subs).execute().getId().toUnqualifiedVersionless();

		//@formatter:off
		Bundle resp = myClient
			.search()
			.forResource(Subscription.class)
			.where(Subscription.TYPE.exactly().code(SubscriptionChannelType.WEBSOCKET.toCode()))
			.and(Subscription.STATUS.exactly().code(SubscriptionStatus.ACTIVE.toCode()))
			.returnBundle(Bundle.class)
			.execute();
		//@formatter:off

		assertThat(toUnqualifiedVersionlessIds(resp)).containsExactly(id);

		//@formatter:off
		resp = myClient
			.search()
			.forResource(Subscription.class)
			.where(Subscription.TYPE.exactly().systemAndCode(SubscriptionChannelType.WEBSOCKET.getSystem(), SubscriptionChannelType.WEBSOCKET.toCode()))
			.and(Subscription.STATUS.exactly().systemAndCode(SubscriptionStatus.ACTIVE.getSystem(), SubscriptionStatus.ACTIVE.toCode()))
			.returnBundle(Bundle.class)
			.execute();
		//@formatter:off

		assertThat(toUnqualifiedVersionlessIds(resp)).containsExactly(id);

		//@formatter:off
		resp = myClient
			.search()
			.forResource(Subscription.class)
			.where(Subscription.TYPE.exactly().systemAndCode(SubscriptionChannelType.WEBSOCKET.getSystem(), SubscriptionChannelType.WEBSOCKET.toCode()))
			.and(Subscription.STATUS.exactly().systemAndCode("foo", SubscriptionStatus.ACTIVE.toCode()))
			.returnBundle(Bundle.class)
			.execute();
		//@formatter:off

		assertThat(toUnqualifiedVersionlessIds(resp)).isEmpty();

	}

	@Test
	public void testCreateAndReadBackResourceWithContainedReferenceToContainer() {
		myFhirContext.setParserErrorHandler(new StrictErrorHandler());

		String input = "{\n" +
			"  \"resourceType\": \"Organization\",\n" +
			"  \"id\": \"1\",\n" +
			"  \"meta\": {\n" +
			"    \"tag\": [\n" +
			"      {\n" +
			"        \"system\": \"https://blah.org/deployment\",\n" +
			"        \"code\": \"e69414dd-b5c2-462d-bcfd-9d04d6b16596\",\n" +
			"        \"display\": \"DEPLOYMENT\"\n" +
			"      },\n" +
			"      {\n" +
			"        \"system\": \"https://blah.org/region\",\n" +
			"        \"code\": \"b47d7a5b-b159-4bed-a8f8-3258e6603adb\",\n" +
			"        \"display\": \"REGION\"\n" +
			"      },\n" +
			"      {\n" +
			"        \"system\": \"https://blah.org/provider\",\n" +
			"        \"code\": \"28c30004-0333-40cf-9e7f-3f9e080930bd\",\n" +
			"        \"display\": \"PROVIDER\"\n" +
			"      }\n" +
			"    ]\n" +
			"  },\n" +
			"  \"contained\": [\n" +
			"    {\n" +
			"      \"resourceType\": \"Location\",\n" +
			"      \"id\": \"2\",\n" +
			"      \"position\": {\n" +
			"        \"longitude\": 51.443238301454289,\n" +
			"        \"latitude\": 7.34196905697293\n" +
			"      },\n" +
			"      \"managingOrganization\": {\n" +
			"        \"reference\": \"#\"\n" +
			"      }\n" +
			"    }\n" +
			"  ],\n" +
			"  \"type\": [\n" +
			"    {\n" +
			"      \"coding\": [\n" +
			"        {\n" +
			"          \"system\": \"https://blah.org/fmc/OrganizationType\",\n" +
			"          \"code\": \"CLINIC\",\n" +
			"          \"display\": \"Clinic\"\n" +
			"        }\n" +
			"      ]\n" +
			"    }\n" +
			"  ],\n" +
			"  \"name\": \"testOrg\"\n" +
			"}";

		Organization org = myFhirContext.newJsonParser().parseResource(Organization.class, input);
		IIdType id = myOrganizationDao.create(org).getId();
		org = myOrganizationDao.read(id);

		String output = myFhirContext.newJsonParser().setPrettyPrint(true).encodeResourceToString(org);
		ourLog.info(output);

		Location loc = (Location) org.getContained().get(0);
		assertThat(loc.getManagingOrganization().getReference()).isEqualTo("#");
	}

	@Test
	public void testCountParam() {
		List<IBaseResource> resources = new ArrayList<>();
		for (int i = 0; i < 100; i++) {
			Organization org = new Organization();
			org.setName("rpr4_testCountParam_01");
			resources.add(org);
		}
		List<IBaseResource> outcome = myClient.transaction().withResources(resources).prettyPrint().encodedXml().execute();

		runInTransaction(() -> {
			assertEquals(100, myResourceTableDao.count());
		});

		Bundle found = myClient
			.search()
			.forResource(Organization.class)
			.where(Organization.NAME.matches().value("rpr4_testCountParam_01"))
			.count(10)
			.returnBundle(Bundle.class)
			.execute();
		assertThat(found.getEntry()).hasSize(10);

		found = myClient.search().forResource(Organization.class).where(Organization.NAME.matches().value("rpr4_testCountParam_01")).count(999).returnBundle(Bundle.class).execute();
		assertThat(found.getEntry()).hasSize(50);

	}

	@Test
	public void testCreateConditionalWithPreferRepresentation() {
		Patient p = new Patient();
		p.setActive(false);
		p.addIdentifier().setSystem("foo").setValue("bar");
		IIdType id = myClient.create().resource(p).execute().getId();

		p = new Patient();
		p.setId(id);
		p.setActive(true);
		p.addIdentifier().setSystem("foo").setValue("bar");
		myClient.update().resource(p).execute();

		// Now conditional create
		p = new Patient();
		p.setActive(true);
		p.setBirthDateElement(new DateType("2011-01-01"));
		p.addIdentifier().setSystem("foo").setValue("bar");
		MethodOutcome outcome = myClient
			.create()
			.resource(p)
			.conditionalByUrl("Patient?identifier=foo|bar")
			.prefer(PreferReturnEnum.REPRESENTATION)
			.execute();

		assertThat(outcome.getId().getIdPart()).isEqualTo(id.getIdPart());
		assertThat(outcome.getId().getVersionIdPart()).isEqualTo("2");
		p = (Patient) outcome.getResource();
		assertNull(p.getBirthDate());
	}

	/**
	 * See #438
	 */
	@Test
	public void testCreateAndUpdateBinary() throws Exception {
		byte[] arr = {1, 21, 74, 123, -44};
		Binary binary = new Binary();
		binary.setContent(arr);
		binary.setContentType("dansk");

		IIdType resource = myClient.create().resource(binary).execute().getId();

		Binary fromDB = myClient.read().resource(Binary.class).withId(resource.toVersionless()).execute();
		assertThat(fromDB.getIdElement().getVersionIdPart()).isEqualTo("1");

		arr[0] = 2;
		HttpPut putRequest = new HttpPut(myServerBase + "/Binary/" + resource.getIdPart());
		putRequest.setEntity(new ByteArrayEntity(arr, ContentType.parse("dansk")));
		CloseableHttpResponse resp = ourHttpClient.execute(putRequest);
		try {
			assertThat(resp.getStatusLine().getStatusCode()).isEqualTo(200);
			assertThat(resp.getFirstHeader("Content-Location").getValue()).isEqualTo(resource.withVersion("2").getValue());
		} finally {
			resp.close();
		}

		fromDB = myClient.read().resource(Binary.class).withId(resource.toVersionless()).execute();
		assertThat(fromDB.getIdElement().getVersionIdPart()).isEqualTo("2");

		arr[0] = 3;
		fromDB.setContent(arr);
		String encoded = myFhirContext.newJsonParser().encodeResourceToString(fromDB);
		putRequest = new HttpPut(myServerBase + "/Binary/" + resource.getIdPart());
		putRequest.setEntity(new StringEntity(encoded, ContentType.parse("application/json+fhir")));
		resp = ourHttpClient.execute(putRequest);
		try {
			assertThat(resp.getStatusLine().getStatusCode()).isEqualTo(200);
			assertThat(resp.getFirstHeader(Constants.HEADER_CONTENT_LOCATION).getValue()).isEqualTo(resource.withVersion("3").getValue());
		} finally {
			resp.close();
		}

		fromDB = myClient.read().resource(Binary.class).withId(resource.toVersionless()).execute();
		assertThat(fromDB.getIdElement().getVersionIdPart()).isEqualTo("3");

		// Now an update with the wrong ID in the body

		arr[0] = 4;
		binary.setId("");
		encoded = myFhirContext.newJsonParser().encodeResourceToString(binary);
		putRequest = new HttpPut(myServerBase + "/Binary/" + resource.getIdPart());
		putRequest.setEntity(new StringEntity(encoded, ContentType.parse("application/json+fhir")));
		resp = ourHttpClient.execute(putRequest);
		try {
			assertThat(resp.getStatusLine().getStatusCode()).isEqualTo(400);
		} finally {
			resp.close();
		}

		fromDB = myClient.read().resource(Binary.class).withId(resource.toVersionless()).execute();
		assertThat(fromDB.getIdElement().getVersionIdPart()).isEqualTo("3");

	}

	/**
	 * Issue submitted by Bryn
	 */
	@Test
	public void testCreateBundle() throws IOException {
		String input = IOUtils.toString(getClass().getResourceAsStream("/bryn-bundle.json"), StandardCharsets.UTF_8);
		Validate.notNull(input);
		myClient.create().resource(input).execute();
	}

	@Test
	public void testCreateConditional() {
		Patient patient = new Patient();
		patient.addIdentifier().setSystem("http://uhn.ca/mrns").setValue("100");
		patient.addName().setFamily("Tester").addGiven("Raghad");

		MethodOutcome output1 = myClient.update().resource(patient).conditionalByUrl("Patient?identifier=http://uhn.ca/mrns|100").execute();

		patient = new Patient();
		patient.addIdentifier().setSystem("http://uhn.ca/mrns").setValue("100");
		patient.addName().setFamily("Tester").addGiven("Raghad");

		MethodOutcome output2 = myClient.update().resource(patient).conditionalByUrl("Patient?identifier=http://uhn.ca/mrns|100").execute();

		assertThat(output2.getId().getIdPart()).isEqualTo(output1.getId().getIdPart());
	}

	@Test
	public void testCreateIncludesRequestValidatorInterceptorOutcome() {
		RequestValidatingInterceptor interceptor = new RequestValidatingInterceptor();
		assertTrue(interceptor.isAddValidationResultsToResponseOperationOutcome());
		interceptor.setFailOnSeverity(null);


		myServer.getRestfulServer().registerInterceptor(interceptor);
		myClient.registerInterceptor(new IClientInterceptor() {
			@Override
			public void interceptRequest(IHttpRequest theRequest) {
				theRequest.addHeader(Constants.HEADER_PREFER, Constants.HEADER_PREFER_RETURN + "=" + Constants.HEADER_PREFER_RETURN_OPERATION_OUTCOME);
			}

			@Override
			public void interceptResponse(IHttpResponse theResponse) {               // TODO Auto-generated method stub
			}

		});
		try {
			// Missing status, which is mandatory
			Observation obs = new Observation();
			obs.addIdentifier().setSystem("urn:foo").setValue("bar");
			IBaseResource outcome = myClient.create().resource(obs).execute().getOperationOutcome();

			String encodedOo = myFhirContext.newJsonParser().setPrettyPrint(true).encodeResourceToString(outcome);
			ourLog.info(encodedOo);
			assertThat(encodedOo).contains("cvc-complex-type.2.4.b");
			assertThat(encodedOo).contains("Successfully created resource \\\"Observation/");

			interceptor.setAddValidationResultsToResponseOperationOutcome(false);
			outcome = myClient.create().resource(obs).execute().getOperationOutcome();
			encodedOo = myFhirContext.newJsonParser().setPrettyPrint(true).encodeResourceToString(outcome);
			ourLog.info(encodedOo);
			assertThat(encodedOo).doesNotContain("cvc-complex-type.2.4.b");
			assertThat(encodedOo).contains("Successfully created resource \\\"Observation/");

		} finally {
			myServer.getRestfulServer().unregisterInterceptor(interceptor);
		}
	}

	@Test
	public void testCreateQuestionnaireResponseWithValidation() throws IOException {
		CodeSystem cs = new CodeSystem();
		cs.setUrl("http://cs");
		cs.setStatus(Enumerations.PublicationStatus.ACTIVE);
		cs.setContent(CodeSystem.CodeSystemContentMode.COMPLETE);
		cs.addConcept().setCode("code0");
		myClient.create().resource(cs).execute();

		ValueSet options = new ValueSet();
		options.setStatus(Enumerations.PublicationStatus.ACTIVE);
		options.setUrl("http://vs");
		options.getCompose().addInclude().setSystem("http://cs");
		IIdType optId = myClient.create().resource(options).execute().getId().toUnqualifiedVersionless();

		Questionnaire q = new Questionnaire();
		q.setUrl("http://urn/questionnaire");
		q.addItem().setLinkId("link0").setRequired(false).setType(QuestionnaireItemType.CHOICE).setAnswerValueSet((optId.getValue()));
		IIdType qId = myClient.create().resource(q).execute().getId();

		QuestionnaireResponse qa;

		// Good code

		qa = new QuestionnaireResponse();
		qa.setStatus(QuestionnaireResponse.QuestionnaireResponseStatus.COMPLETED);
		qa.setText(new Narrative().setStatus(NarrativeStatus.ADDITIONAL).setDiv(new XhtmlNode(NodeType.Element).addText("foo")));
		qa.setQuestionnaire(q.getUrl());
		qa.addItem().setLinkId("link0").addAnswer().setValue(new Coding().setSystem("http://cs").setCode("code0"));

		MethodOutcome result = myClient.validate().resource(qa).execute();

		OperationOutcome oo = (OperationOutcome) result.getOperationOutcome();

		assertThat(oo.getIssue()).hasSize(1);
		OperationOutcome.OperationOutcomeIssueComponent firstIssue = oo.getIssue().get(0);
		assertThat(firstIssue.getSeverity()).isEqualTo(OperationOutcome.IssueSeverity.INFORMATION);
		assertThat(firstIssue.getDiagnostics()).isEqualTo("No issues detected during validation");

		assertThat(result.getResponseStatusCode()).isEqualTo(200);

		// Bad code

		qa = new QuestionnaireResponse();
		qa.setStatus(QuestionnaireResponse.QuestionnaireResponseStatus.COMPLETED);
		qa.setText(new Narrative().setStatus(NarrativeStatus.ADDITIONAL).setDiv(new XhtmlNode(NodeType.Element).addText("foo")));
		qa.setQuestionnaire(q.getUrl());
		qa.addItem().setLinkId("link0").addAnswer().setValue(new Coding().setSystem("http://cs").setCode("code1"));

		try {
			myClient.validate().resource(qa).execute();
		} catch (PreconditionFailedException e) {
			oo = (OperationOutcome) e.getOperationOutcome();
			assertThat(oo.getIssue()).hasSize(2);

			for (OperationOutcome.OperationOutcomeIssueComponent next : oo.getIssue()) {
				assertThat(next.getSeverity()).isEqualTo(OperationOutcome.IssueSeverity.ERROR);
				assertThat(next.getDiagnostics()).contains("code1");
			}
		}
	}

	@Test
	public void testSearchByExternalReference() {
		myStorageSettings.setAllowExternalReferences(true);

		Patient patient = new Patient();
		patient.addName().setFamily("FooName");
		IIdType patientId = myClient.create().resource(patient).execute().getId();

		//Reference patientReference = new Reference("Patient/" + patientId.getIdPart()); <--- this works
		Reference patientReference = new Reference(patientId); // <--- this is seen as an external reference

		Media media = new Media();
		Attachment attachment = new Attachment();
		attachment.setLanguage("ENG");
		media.setContent(attachment);
		media.setSubject(patientReference);
		IIdType mediaId = myClient.create().resource(media).execute().getId();

		// Search for wrong type
		Bundle returnedBundle = myClient.search()
			.forResource(Observation.class)
			.where(Observation.ENCOUNTER.hasId(patientReference.getReference()))
			.returnBundle(Bundle.class)
			.execute();
		assertThat(returnedBundle.getEntry()).isEmpty();

		// Search for right type
		returnedBundle = myClient.search()
			.forResource(Media.class)
			.where(Media.SUBJECT.hasId(patientReference.getReference()))
			.returnBundle(Bundle.class)
			.execute();
		assertThat(returnedBundle.getEntryFirstRep().getResource().getIdElement()).isEqualTo(mediaId);
	}

	@Test
	public void addingExtensionToExtension_shouldThrowException() throws IOException {

		// Add a procedure
		Extension extension = new Extension();
		extension.setUrl("planning-datetime");
		extension.setValue(new DateTimeType(("2022-09-16")));
		Procedure procedure = new Procedure();
		procedure.setExtension(List.of(extension));
		String procedureString = myFhirContext.newXmlParser().encodeResourceToString(procedure);
		HttpPost procedurePost = new HttpPost(myServerBase + "/Procedure");
		procedurePost.setEntity(new StringEntity(procedureString, ContentType.create(Constants.CT_FHIR_XML, "UTF-8")));
		ourLog.debug(myFhirContext.newJsonParser().setPrettyPrint(true).encodeResourceToString(procedure));
		IdType id;
		try (CloseableHttpResponse response = ourHttpClient.execute(procedurePost)) {
			assertThat(response.getStatusLine().getStatusCode()).isEqualTo(201);
			String newIdString = response.getFirstHeader(Constants.HEADER_LOCATION_LC).getValue();
			assertThat(newIdString).startsWith(myServerBase + "/Procedure/");
			id = new IdType(newIdString);
		}

		// Add an extension to the procedure's extension
		Bundle bundle = new Bundle();
		bundle.setType(BundleType.TRANSACTION);
		BundleEntryComponent entry = new BundleEntryComponent();
		Bundle.BundleEntryRequestComponent requestComponent = new Bundle.BundleEntryRequestComponent();
		requestComponent.setMethod(HTTPVerb.PATCH);
		requestComponent.setUrl("Procedure/" + id.getIdPart());
		entry.setRequest(requestComponent);
		Parameters parameter = new Parameters();
		Parameters.ParametersParameterComponent part1 = new Parameters.ParametersParameterComponent();
		part1.setName("type");
		part1.setValue(new CodeType("add"));
		Parameters.ParametersParameterComponent part2 = new Parameters.ParametersParameterComponent();
		part2.setName("path");
		part2.setValue(new StringType("Procedure.extension[0]"));
		Parameters.ParametersParameterComponent part3 = new Parameters.ParametersParameterComponent();
		part3.setName("name");
		part3.setValue(new StringType("extension"));
		Parameters.ParametersParameterComponent nestedPart = new Parameters.ParametersParameterComponent();
		nestedPart.setName("value");
		nestedPart.addPart().setName("url").setValue(new UriType("is-preferred"));
		nestedPart.addPart().setName("valueBoolean").setValue(new BooleanType(false));
		List<Parameters.ParametersParameterComponent> parts = Arrays.asList(part1, part2, part3, nestedPart);
		parameter.addParameter()
			.setName("operation")
			.setPart(parts);
		entry.setResource(parameter);
		bundle.setEntry(List.of(entry));
		ourLog.debug(myFhirContext.newJsonParser().setPrettyPrint(true).encodeResourceToString(bundle));
		String parameterResource = myFhirContext.newXmlParser().encodeResourceToString(bundle);
		HttpPost parameterPost = new HttpPost(myServerBase);
		parameterPost.setEntity(new StringEntity(parameterResource, ContentType.create(Constants.CT_FHIR_XML, "UTF-8")));

		try (CloseableHttpResponse response = ourHttpClient.execute(parameterPost)) {
			assertThat(response.getStatusLine().getStatusCode()).isEqualTo(400);
			String responseString = EntityUtils.toString(response.getEntity(), "UTF-8");
			assertThat(responseString).contains("Extension contains both a value and nested extensions");
		}

		// Get procedures
		HttpGet procedureGet = new HttpGet(myServerBase + "/Procedure");
		try (CloseableHttpResponse response = ourHttpClient.execute(procedureGet)) {
			assertThat(response.getStatusLine().getStatusCode()).isEqualTo(200);
		}
	}

	@Test
	public void testCreateResourceConditional() throws IOException {
		String methodName = "testCreateResourceConditional";

		Patient pt = new Patient();
		pt.addName().setFamily(methodName);
		String resource = myFhirContext.newXmlParser().encodeResourceToString(pt);

		HttpPost post = new HttpPost(myServerBase + "/Patient");
		post.addHeader(Constants.HEADER_IF_NONE_EXIST, "Patient?name=" + methodName);
		post.setEntity(new StringEntity(resource, ContentType.create(Constants.CT_FHIR_XML, "UTF-8")));
		CloseableHttpResponse response = ourHttpClient.execute(post);
		IdType id;
		try {
			assertThat(response.getStatusLine().getStatusCode()).isEqualTo(201);
			String newIdString = response.getFirstHeader(Constants.HEADER_LOCATION_LC).getValue();
			assertThat(newIdString).startsWith(myServerBase + "/Patient/");
			id = new IdType(newIdString);
		} finally {
			response.close();
		}

		post = new HttpPost(myServerBase + "/Patient");
		post.setEntity(new StringEntity(resource, ContentType.create(Constants.CT_FHIR_XML, "UTF-8")));
		post.addHeader(Constants.HEADER_IF_NONE_EXIST, "Patient?name=" + methodName);
		response = ourHttpClient.execute(post);
		try {
			assertThat(response.getStatusLine().getStatusCode()).isEqualTo(200);
			String newIdString = response.getFirstHeader(Constants.HEADER_LOCATION_LC).getValue();
			assertThat(newIdString).isEqualTo(id.getValue()); // version should match for conditional create
		} finally {
			response.close();
		}

	}

	@Test
	public void testCreateResourceConditionalComplex() throws IOException {
		Patient pt = new Patient();
		pt.addIdentifier().setSystem("http://general-hospital.co.uk/Identifiers").setValue("09832345234543876876");
		String resource = myFhirContext.newXmlParser().encodeResourceToString(pt);

		HttpPost post = new HttpPost(myServerBase + "/Patient");
		post.addHeader(Constants.HEADER_IF_NONE_EXIST, "Patient?identifier=http://general-hospital.co.uk/Identifiers|09832345234543876876");
		post.setEntity(new StringEntity(resource, ContentType.create(Constants.CT_FHIR_XML, "UTF-8")));

		IdType id;
		CloseableHttpResponse response = ourHttpClient.execute(post);
		try {
			assertThat(response.getStatusLine().getStatusCode()).isEqualTo(201);
			String newIdString = response.getFirstHeader(Constants.HEADER_LOCATION_LC).getValue();
			assertThat(newIdString).startsWith(myServerBase + "/Patient/");
			id = new IdType(newIdString);
		} finally {
			response.close();
		}

		IdType id2;
		response = ourHttpClient.execute(post);
		try {
			assertThat(response.getStatusLine().getStatusCode()).isEqualTo(200);
			String newIdString = response.getFirstHeader(Constants.HEADER_LOCATION_LC).getValue();
			assertThat(newIdString).startsWith(myServerBase + "/Patient/");
			id2 = new IdType(newIdString);
		} finally {
			response.close();
		}

//		//@formatter:off
//		IIdType id3 = ourClient
//			.update()
//			.resource(pt)
//			.conditionalByUrl("Patient?identifier=http://general-hospital.co.uk/Identifiers|09832345234543876876")
//			.execute().getId();
//		//@formatter:on

		assertThat(id2.getValue()).isEqualTo(id.getValue());
	}

	@Test
	public void testCreateResourceReturnsRepresentationByDefault() throws IOException {
		String resource = "<Patient xmlns=\"http://hl7.org/fhir\"></Patient>";

		HttpPost post = new HttpPost(myServerBase + "/Patient");
		post.setEntity(new StringEntity(resource, ContentType.create(Constants.CT_FHIR_XML, "UTF-8")));

		CloseableHttpResponse response = ourHttpClient.execute(post);
		try {
			assertThat(response.getStatusLine().getStatusCode()).isEqualTo(201);
			String respString = IOUtils.toString(response.getEntity().getContent(), StandardCharsets.UTF_8);
			ourLog.info(response.toString());
			ourLog.debug(respString);
			assertThat(respString).startsWith("<Patient xmlns=\"http://hl7.org/fhir\">");
			assertThat(respString).endsWith("</Patient>");
		} finally {
			response.getEntity().getContent().close();
			response.close();
		}
	}

	@Test
	public void testCreateResourceReturnsOperationOutcome() throws IOException {
		String resource = "<Patient xmlns=\"http://hl7.org/fhir\"></Patient>";

		HttpPost post = new HttpPost(myServerBase + "/Patient");
		post.setEntity(new StringEntity(resource, ContentType.create(Constants.CT_FHIR_XML, "UTF-8")));
		post.addHeader(Constants.HEADER_PREFER, Constants.HEADER_PREFER_RETURN + "=" + Constants.HEADER_PREFER_RETURN_OPERATION_OUTCOME);

		CloseableHttpResponse response = ourHttpClient.execute(post);
		try {
			assertThat(response.getStatusLine().getStatusCode()).isEqualTo(201);
			String respString = IOUtils.toString(response.getEntity().getContent(), StandardCharsets.UTF_8);
			ourLog.info(response.toString());
			ourLog.debug(respString);
			assertThat(respString).contains("<OperationOutcome xmlns=\"http://hl7.org/fhir\">");
		} finally {
			response.getEntity().getContent().close();
			response.close();
		}
	}

	@Test
	public void testCreateResourceWithNumericId() throws IOException {
		String resource = "<Patient xmlns=\"http://hl7.org/fhir\"><id value=\"2\"/></Patient>";

		HttpPost post = new HttpPost(myServerBase + "/Patient/2");
		post.setEntity(new StringEntity(resource, ContentType.create(Constants.CT_FHIR_XML, "UTF-8")));

		CloseableHttpResponse response = ourHttpClient.execute(post);
		try {
			String responseString = IOUtils.toString(response.getEntity().getContent(), StandardCharsets.UTF_8);
			ourLog.info(responseString);
			assertThat(response.getStatusLine().getStatusCode()).isEqualTo(400);
			OperationOutcome oo = myFhirContext.newXmlParser().parseResource(OperationOutcome.class, responseString);
			assertThat(oo.getIssue().get(0).getDiagnostics()).isEqualTo(Msg.code(365) + "Can not create resource with ID \"2\", ID must not be supplied on a create (POST) operation (use an HTTP PUT / update operation if you wish to supply an ID)");

		} finally {
			response.getEntity().getContent().close();
			response.close();
		}
	}

	@Test
	public void testCreateWithForcedId() {
		String methodName = "testCreateWithForcedId";

		Patient p = new Patient();
		p.addName().setFamily(methodName);
		p.setId(methodName);

		IIdType optId = myClient.update().resource(p).execute().getId();
		assertThat(optId.getIdPart()).isEqualTo(methodName);
		assertThat(optId.getVersionIdPart()).isEqualTo("1");
	}

	@Test
	public void testDeepChaining() {
		Location l1 = new Location();
		l1.getNameElement().setValue("testDeepChainingL1");
		IIdType l1id = myClient.create().resource(l1).execute().getId();

		Location l2 = new Location();
		l2.getNameElement().setValue("testDeepChainingL2");
		l2.getPartOf().setReferenceElement(l1id.toVersionless().toUnqualified());
		IIdType l2id = myClient.create().resource(l2).execute().getId();

		Encounter e1 = new Encounter();
		e1.addIdentifier().setSystem("urn:foo").setValue("testDeepChainingE1");
		e1.getStatusElement().setValue(EncounterStatus.INPROGRESS);
		EncounterLocationComponent location = e1.addLocation();
		location.getLocation().setReferenceElement(l2id.toUnqualifiedVersionless());
		location.setPeriod(new Period().setStart(new Date(), TemporalPrecisionEnum.SECOND).setEnd(new Date(), TemporalPrecisionEnum.SECOND));
		IIdType e1id = myClient.create().resource(e1).execute().getId();

		Bundle res = myClient.search()
			.forResource(Encounter.class)
			.where(Encounter.IDENTIFIER.exactly().systemAndCode("urn:foo", "testDeepChainingE1"))
			.include(Encounter.INCLUDE_LOCATION.asRecursive())
			.include(Location.INCLUDE_PARTOF.asRecursive())
			.returnBundle(Bundle.class)
			.execute();

		ourLog.debug(myFhirContext.newXmlParser().setPrettyPrint(true).encodeResourceToString(res));

		assertThat(res.getEntry()).hasSize(3);
		assertThat(genResourcesOfType(res, Encounter.class)).hasSize(1);
		assertThat(genResourcesOfType(res, Encounter.class).get(0).getIdElement().toUnqualifiedVersionless()).isEqualTo(e1id.toUnqualifiedVersionless());

	}

	@Test
	public void testReferenceOfWrongType() {
		Group l2 = new Group();
		l2.setActive(true);
		IIdType l2id = myClient.create().resource(l2).execute().getId();

		Encounter e1 = new Encounter();
		e1.getStatusElement().setValue(EncounterStatus.INPROGRESS);
		e1.getSubject().setReference(l2id.toUnqualifiedVersionless().getValue());
		IIdType e1id = myClient.create().resource(e1).execute().getId();

		// Wrong type
		Bundle res = myClient.search()
			.forResource(Encounter.class)
			.include(Encounter.INCLUDE_PATIENT.asRecursive())
			.returnBundle(Bundle.class)
			.execute();

		ourLog.debug(myFhirContext.newXmlParser().setPrettyPrint(true).encodeResourceToString(res));

		assertThat(res.getEntry()).hasSize(1);
		assertThat(genResourcesOfType(res, Encounter.class)).hasSize(1);
		assertThat(genResourcesOfType(res, Encounter.class).get(0).getIdElement().toUnqualifiedVersionless()).isEqualTo(e1id.toUnqualifiedVersionless());

		// Right type
		res = myClient.search()
			.forResource(Encounter.class)
			.include(Encounter.INCLUDE_SUBJECT.asRecursive())
			.returnBundle(Bundle.class)
			.execute();

		ourLog.debug(myFhirContext.newXmlParser().setPrettyPrint(true).encodeResourceToString(res));

		assertThat(res.getEntry()).hasSize(2);
		assertThat(genResourcesOfType(res, Encounter.class)).hasSize(1);
		assertThat(genResourcesOfType(res, Group.class)).hasSize(1);

	}

	@Test
	public void testDeleteConditionalMultiple() {
		String methodName = "testDeleteConditionalMultiple";

		myStorageSettings.setAllowMultipleDelete(false);

		Patient p = new Patient();
		p.addIdentifier().setSystem("urn:system").setValue(methodName);
		p.addName().setFamily("FAM1");
		IIdType id1 = myPatientDao.create(p, mySrd).getId().toUnqualifiedVersionless();

		p = new Patient();
		p.addIdentifier().setSystem("urn:system").setValue(methodName);
		p.addName().setFamily("FAM2");
		IIdType id2 = myPatientDao.create(p, mySrd).getId().toUnqualifiedVersionless();

		try {
			//@formatter:off
			myClient
				.delete()
				.resourceConditionalByType(Patient.class)
				.where(Patient.IDENTIFIER.exactly().code(methodName))
				.execute();
			//@formatter:on
			fail("");
		} catch (PreconditionFailedException e) {
			assertThat(e.getMessage()).isEqualTo("HTTP 412 Precondition Failed: " + Msg.code(962) + "Failed to DELETE resource with match URL \"Patient?identifier=testDeleteConditionalMultiple\" because this search matched 2 resources");
		}

		// Not deleted yet..
		myClient.read().resource("Patient").withId(id1).execute();
		myClient.read().resource("Patient").withId(id2).execute();

		myStorageSettings.setAllowMultipleDelete(true);

		MethodOutcome response = myClient
			.delete()
			.resourceConditionalByType(Patient.class)
			.where(Patient.IDENTIFIER.exactly().code(methodName))
			.execute();

		String encoded = myFhirContext.newXmlParser().encodeResourceToString(response.getOperationOutcome());
		ourLog.info(encoded);
		assertThat(encoded).contains("Successfully deleted 2 resource(s). Took ");
		try {
			myClient.read().resource("Patient").withId(id1).execute();
			fail("");
		} catch (ResourceGoneException e) {
			// good
		}
		try {
			myClient.read().resource("Patient").withId(id2).execute();
			fail("");
		} catch (ResourceGoneException e) {
			// good
		}
	}

	@Test
	public void testDeleteConditionalNoMatches() throws Exception {
		String methodName = "testDeleteConditionalNoMatches";

		HttpDelete delete = new HttpDelete(myServerBase + "/Patient?identifier=" + methodName);
		try (CloseableHttpResponse resp = ourHttpClient.execute(delete)) {
			ourLog.info(resp.toString());
			String response = IOUtils.toString(resp.getEntity().getContent(), StandardCharsets.UTF_8);
			ourLog.info(response);
			assertThat(resp.getStatusLine().getStatusCode()).isEqualTo(200);
			assertThat(response).contains("<diagnostics value=\"Unable to find resource matching URL &quot;Patient?identifier=testDeleteConditionalNoMatches&quot;. Nothing has been deleted.\"/>");
		}

	}

	@Test
	public void testDeleteInvalidReference() throws IOException {
		HttpDelete delete = new HttpDelete(myServerBase + "/Patient");
		try (CloseableHttpResponse response = ourHttpClient.execute(delete)) {
			String responseString = IOUtils.toString(response.getEntity().getContent(), StandardCharsets.UTF_8);
			ourLog.info(responseString);
			assertThat(response.getStatusLine().getStatusCode()).isEqualTo(400);
			assertThat(responseString).contains("Can not perform delete, no ID provided");
		}
	}

	/**
	 * Test for #345
	 */
	@Test
	public void testDeleteNormal() {
		Patient p = new Patient();
		p.addName().setFamily("FAM");
		IIdType id = myClient.create().resource(p).execute().getId().toUnqualifiedVersionless();

		myClient.read().resource(Patient.class).withId(id).execute();

		myClient.delete().resourceById(id).execute();

		try {
			myClient.read().resource(Patient.class).withId(id).execute();
			fail("");
		} catch (ResourceGoneException e) {
			// good
		}
	}

	@Test
	@Disabled("Scratchpad for ad-hoc testing")
	public void testQuery() throws IOException {
		ourLog.info("** Performing Search");
		HttpGet read = new HttpGet(myServerBase + "/MedicationRequest?category=community&identifier=urn:oid:2.16.840.1.113883.3.7418.12.3%7C&intent=order&medication.code:text=calcitriol,hectorol,Zemplar,rocaltrol,vectical,vitamin%20D,doxercalciferol,paricalcitol&status=active,completed");
		try (CloseableHttpResponse response = ourHttpClient.execute(read)) {
			ourLog.info(response.toString());
		}
		ourLog.info("** DONE Performing Search");

	}

	@Test
	public void testDeleteResourceConditional1() throws IOException {
		String methodName = "testDeleteResourceConditional1";

		Patient pt = new Patient();
		pt.addName().setFamily(methodName);
		String resource = myFhirContext.newXmlParser().encodeResourceToString(pt);

		HttpPost post = new HttpPost(myServerBase + "/Patient");
		post.setEntity(new StringEntity(resource, ContentType.create(Constants.CT_FHIR_XML, "UTF-8")));
		CloseableHttpResponse response = ourHttpClient.execute(post);
		IdType id;
		try {
			assertThat(response.getStatusLine().getStatusCode()).isEqualTo(201);
			String newIdString = response.getFirstHeader(Constants.HEADER_LOCATION_LC).getValue();
			assertThat(newIdString).startsWith(myServerBase + "/Patient/");
			id = new IdType(newIdString);
		} finally {
			response.close();
		}

		HttpDelete delete = new HttpDelete(myServerBase + "/Patient?name=" + methodName);
		response = ourHttpClient.execute(delete);
		try {
			assertThat(response.getStatusLine().getStatusCode()).isEqualTo(200);
			String resp = IOUtils.toString(response.getEntity().getContent(), StandardCharsets.UTF_8);
			ourLog.info(resp);
			OperationOutcome oo = myFhirContext.newXmlParser().parseResource(OperationOutcome.class, resp);
			assertThat(oo.getIssueFirstRep().getDiagnostics()).startsWith("Successfully deleted 1 resource(s). Took");
		} finally {
			response.close();
		}

		HttpGet read = new HttpGet(myServerBase + "/Patient/" + id.getIdPart());
		response = ourHttpClient.execute(read);
		try {
			ourLog.info(response.toString());
			assertThat(response.getStatusLine().getStatusCode()).isEqualTo(Constants.STATUS_HTTP_410_GONE);
			String resp = IOUtils.toString(response.getEntity().getContent(), StandardCharsets.UTF_8);
			ourLog.info(resp);
			OperationOutcome oo = myFhirContext.newXmlParser().parseResource(OperationOutcome.class, resp);
			assertThat(oo.getIssueFirstRep().getDiagnostics()).startsWith("Resource was deleted at");
		} finally {
			response.close();
		}

		// Delete should now have no matches

		delete = new HttpDelete(myServerBase + "/Patient?name=" + methodName);
		response = ourHttpClient.execute(delete);
		try {
			assertThat(response.getStatusLine().getStatusCode()).isEqualTo(200);
			String resp = IOUtils.toString(response.getEntity().getContent(), StandardCharsets.UTF_8);
			ourLog.info(resp);
			OperationOutcome oo = myFhirContext.newXmlParser().parseResource(OperationOutcome.class, resp);
			assertThat(oo.getIssueFirstRep().getDiagnostics()).startsWith("Unable to find resource matching URL");
		} finally {
			response.close();
		}

	}

	/**
	 * Based on email from Rene Spronk
	 */
	@Test
	public void testDeleteResourceConditional2() throws Exception {
		String methodName = "testDeleteResourceConditional2";

		Patient pt = new Patient();
		pt.addName().setFamily(methodName);
		pt.addIdentifier().setSystem("http://ghh.org/patient").setValue(methodName);
		String resource = myFhirContext.newXmlParser().encodeResourceToString(pt);

		HttpPost post = new HttpPost(myServerBase + "/Patient");
		post.setEntity(new StringEntity(resource, ContentType.create(Constants.CT_FHIR_XML, "UTF-8")));
		CloseableHttpResponse response = ourHttpClient.execute(post);
		IdType id;
		try {
			assertThat(response.getStatusLine().getStatusCode()).isEqualTo(201);
			String newIdString = response.getFirstHeader(Constants.HEADER_LOCATION_LC).getValue();
			assertThat(newIdString).startsWith(myServerBase + "/Patient/");
			id = new IdType(newIdString);
		} finally {
			response.close();
		}

		/*
		 * Try it with a raw socket call. The Apache client won't let us use the unescaped "|" in the URL but we want to make sure that works too..
		 */
		Socket sock = new Socket();
		sock.setSoTimeout(3000);
		try {
			sock.connect(new InetSocketAddress("localhost", myPort));
			sock.getOutputStream().write(("DELETE /fhir/context/Patient?identifier=http://ghh.org/patient|" + methodName + " HTTP/1.1\n").getBytes(StandardCharsets.UTF_8));
			sock.getOutputStream().write("Host: localhost\n".getBytes(StandardCharsets.UTF_8));
			sock.getOutputStream().write("\n".getBytes(StandardCharsets.UTF_8));

			BufferedReader socketInput = new BufferedReader(new InputStreamReader(sock.getInputStream()));

			// String response = "";
			StringBuilder b = new StringBuilder();
			char[] buf = new char[1000];
			while (socketInput.read(buf) != -1) {
				b.append(buf);
			}
			String resp = b.toString();

			ourLog.debug("Resp: {}", resp);
		} catch (SocketTimeoutException e) {
			e.printStackTrace();
		} finally {
			sock.close();
		}

		Thread.sleep(1000);

		HttpGet read = new HttpGet(myServerBase + "/Patient/" + id.getIdPart());
		response = ourHttpClient.execute(read);
		try {
			ourLog.info(response.toString());
			assertThat(response.getStatusLine().getStatusCode()).isEqualTo(Constants.STATUS_HTTP_410_GONE);
		} finally {
			response.close();
		}

	}

	@Test
	public void testDeleteNonExistingResourceReturnsOperationOutcome() {
		String resourceType = "Patient";
		String logicalID = "12345";

		MethodOutcome resp = myClient.delete().resourceById(resourceType, logicalID).execute();

		OperationOutcome oo = (OperationOutcome) resp.getOperationOutcome();
		assertThat(oo.getIssueFirstRep().getDiagnostics()).startsWith("Not deleted, resource " + resourceType + "/" + logicalID + " does not exist.");
	}

	@Test
	public void testDeleteAlreadyDeletedReturnsOperationOutcome() {
		Patient p = new Patient();
		IIdType id = myClient.create().resource(p).execute().getId();

		MethodOutcome resp = myClient.delete().resourceById(id).execute();
		OperationOutcome oo = (OperationOutcome) resp.getOperationOutcome();
		assertThat(oo.getIssueFirstRep().getDiagnostics()).contains("Successfully deleted 1 resource(s).");
		assertThat(oo.getIssueFirstRep().getDiagnostics()).contains("Took ");

		resp = myClient.delete().resourceById(id).execute();
		oo = (OperationOutcome) resp.getOperationOutcome();
		assertThat(oo.getIssueFirstRep().getDiagnostics()).startsWith("Not deleted, resource ");
		assertThat(oo.getIssueFirstRep().getDiagnostics()).endsWith("was already deleted.");
	}

	/**
	 * See issue #52
	 */
	@Test
	public void testDocumentManifestResources() throws Exception {
		myFhirContext.getResourceDefinition(Practitioner.class);
		myFhirContext.getResourceDefinition(DocumentManifest.class);

		IGenericClient client = myClient;

		int initialSize = client.search().forResource(DocumentManifest.class).returnBundle(Bundle.class).execute().getEntry().size();

		String resBody = IOUtils.toString(ResourceProviderR4Test.class.getResource("/r4/documentmanifest.json"), StandardCharsets.UTF_8);
		client.create().resource(resBody).execute();

		int newSize = client.search().forResource(DocumentManifest.class).returnBundle(Bundle.class).execute().getEntry().size();

		assertThat(newSize - initialSize).isEqualTo(1);
	}

	/**
	 * See issue #52
	 */
	@Test
	public void testDocumentReferenceResources() throws Exception {
		IGenericClient client = myClient;

		int initialSize = client.search().forResource(DocumentReference.class).returnBundle(Bundle.class).execute().getEntry().size();

		String resBody = IOUtils.toString(ResourceProviderR4Test.class.getResource("/r4/documentreference.json"), StandardCharsets.UTF_8);
		client.create().resource(resBody).execute();

		int newSize = client.search().forResource(DocumentReference.class).returnBundle(Bundle.class).execute().getEntry().size();

		assertThat(newSize - initialSize).isEqualTo(1);

	}

	@Test
	public void testElements() throws IOException {
		DiagnosticReport dr = new DiagnosticReport();
		dr.setStatus(DiagnosticReport.DiagnosticReportStatus.FINAL);
		dr.getCode().setText("CODE TEXT");
		myClient.create().resource(dr).execute();

		HttpGet get = new HttpGet(myServerBase + "/DiagnosticReport?_include=DiagnosticReport:result&_elements:exclude=DiagnosticReport&_elements=DiagnosticReport.status,Observation.value,Observation.code,Observation.subject&_pretty=true");
		try (CloseableHttpResponse response = ourHttpClient.execute(get)) {
			assertThat(response.getStatusLine().getStatusCode()).isEqualTo(200);
			String output = IOUtils.toString(response.getEntity().getContent(), StandardCharsets.UTF_8);
			assertThat(output).doesNotContain("<Diagn");
			ourLog.info(output);
		}
	}

	@Test
	public void testSearchWithIncludeAndTargetResourceParameterWillSucceed() {

		Coverage coverage = new Coverage();
		coverage.getMeta().addProfile("http://foo");
		coverage.setId(IdType.newRandomUuid());
		coverage.addIdentifier().setSystem("http://coverage").setValue("12345");
		coverage.setStatus(Coverage.CoverageStatus.ACTIVE);
		coverage.setType(new CodeableConcept().addCoding(new Coding("http://coverage-type", "12345", null)));

		MethodOutcome methodOutcome = myClient.create().resource(coverage).execute();

		Bundle returnedBundle = myClient.search().byUrl("Coverage?_include=Coverage:payor:Patient&_include=Coverage:payor:Organization").returnBundle(Bundle.class).execute();

		IIdType createdCoverageId = methodOutcome.getId();
		String entryId = returnedBundle.getEntry().get(0).getResource().getId();

		assertThat(entryId).isEqualTo(createdCoverageId.getValue());

	}

	@Test
	public void testEmptySearch() {
		Bundle responseBundle;

		responseBundle = myClient.search().forResource(Patient.class).returnBundle(Bundle.class).execute();
		assertThat(responseBundle.getTotal()).isEqualTo(0);

		responseBundle = myClient.search().forResource(Patient.class).where(Patient.NAME.matches().value("AAA")).returnBundle(Bundle.class).execute();
		assertThat(responseBundle.getTotal()).isEqualTo(0);

		responseBundle = myClient.search().forResource(Patient.class).where(new StringClientParam("_content").matches().value("AAA")).returnBundle(Bundle.class).execute();
		assertThat(responseBundle.getTotal()).isEqualTo(0);

	}

	/**
	 * See #872
	 */
	@Test
	public void testExtensionUrlWithHl7Url() throws IOException {
		String input = IOUtils.toString(ResourceProviderR4Test.class.getResourceAsStream("/bug872-ext-with-hl7-url.json"), Charsets.UTF_8);

		HttpPost post = new HttpPost(myServerBase + "/Patient/" + JpaConstants.OPERATION_VALIDATE);
		post.setEntity(new StringEntity(input, ContentType.APPLICATION_JSON));

		try (CloseableHttpResponse resp = ourHttpClient.execute(post)) {
			String respString = IOUtils.toString(resp.getEntity().getContent(), Charsets.UTF_8);
			ourLog.debug(respString);
			assertThat(resp.getStatusLine().getStatusCode()).isEqualTo(200);
		}
	}

	/**
	 * See #872
	 */
	@Test
	public void testValidateExtensionUrlWithHl7UrlPost() throws IOException {
		RequestValidatingInterceptor interceptor = new RequestValidatingInterceptor();
		FhirInstanceValidator val = new FhirInstanceValidator(myValidationSupport);
		interceptor.addValidatorModule(val);

		myServer.getRestfulServer().registerInterceptor(interceptor);
		try {
			String input = IOUtils.toString(ResourceProviderR4Test.class.getResourceAsStream("/bug872-ext-with-hl7-url.json"), Charsets.UTF_8);

			HttpPost post = new HttpPost(myServerBase + "/Patient/$validate");
			post.setEntity(new StringEntity(input, ContentType.APPLICATION_JSON));

			try (CloseableHttpResponse resp = ourHttpClient.execute(post)) {
				String respString = IOUtils.toString(resp.getEntity().getContent(), Charsets.UTF_8);
				ourLog.debug(respString);
				assertThat(respString).contains("Unknown extension http://hl7.org/fhir/ValueSet/v3-ActInvoiceGroupCode");
				assertThat(resp.getStatusLine().getStatusCode()).isEqualTo(200);
			}
		} finally {
			myServer.getRestfulServer().unregisterInterceptor(interceptor);
		}
	}

	@Test
	public void testValidateGeneratedCapabilityStatement() throws IOException {

		String input;
		HttpGet get = new HttpGet(myServerBase + "/metadata?_format=json");
		try (CloseableHttpResponse resp = ourHttpClient.execute(get)) {
			assertThat(resp.getStatusLine().getStatusCode()).isEqualTo(200);
			input = IOUtils.toString(resp.getEntity().getContent(), Charsets.UTF_8);
			ourLog.info(input);
		}


		HttpPost post = new HttpPost(myServerBase + "/CapabilityStatement/$validate?_pretty=true");
		post.setEntity(new StringEntity(input, ContentType.APPLICATION_JSON));

		try (CloseableHttpResponse resp = ourHttpClient.execute(post)) {
			String respString = IOUtils.toString(resp.getEntity().getContent(), Charsets.UTF_8);
			ourLog.debug(respString);
			assertThat(resp.getStatusLine().getStatusCode()).isEqualTo(200);
		}
	}

	@Test
	public void testValidateResourceContainingProfileDeclarationDoesntResolve() throws IOException {
		Observation input = new Observation();
		input.getText().setDiv(new XhtmlNode().setValue("<div>AA</div>")).setStatus(Narrative.NarrativeStatus.GENERATED);
		input.getMeta().addProfile("http://foo/structuredefinition/myprofile");

		input.getCode().setText("Hello");
		input.setStatus(ObservationStatus.FINAL);

		HttpPost post = new HttpPost(myServerBase + "/Observation/$validate?_pretty=true");
		post.setEntity(new ResourceEntity(myFhirContext, input));

		try (CloseableHttpResponse resp = ourHttpClient.execute(post)) {
			String respString = IOUtils.toString(resp.getEntity().getContent(), Charsets.UTF_8);
			ourLog.debug(respString);
			assertThat(resp.getStatusLine().getStatusCode()).isEqualTo(200);
			assertThat(respString).contains("Profile reference 'http://foo/structuredefinition/myprofile' has not been checked because it is unknown");
		}
	}

	@SuppressWarnings("unused")
	@Test
	public void testFullTextSearch() throws Exception {
		Observation obs1 = new Observation();
		obs1.getCode().setText("Systolic Blood Pressure");
		obs1.setStatus(ObservationStatus.FINAL);
		obs1.setValue(new Quantity(123));
		IIdType id1 = myObservationDao.create(obs1, mySrd).getId().toUnqualifiedVersionless();

		Observation obs2 = new Observation();
		obs2.getCode().setText("Diastolic Blood Pressure");
		obs2.setStatus(ObservationStatus.FINAL);
		obs2.setValue(new Quantity(81));
		IIdType id2 = myObservationDao.create(obs2, mySrd).getId().toUnqualifiedVersionless();

		HttpGet get = new HttpGet(myServerBase + "/Observation?_content=systolic&_pretty=true");
		try (CloseableHttpResponse response = ourHttpClient.execute(get)) {
			assertThat(response.getStatusLine().getStatusCode()).isEqualTo(200);
			String responseString = IOUtils.toString(response.getEntity().getContent(), StandardCharsets.UTF_8);
			ourLog.info(responseString);
			assertThat(responseString).contains(id1.getIdPart());
		}
	}

	@Test
	public void testFulltextSearchWithIdAndContent() throws IOException {
		Patient p = new Patient();
		p.setId("FOO");
		p.addName().setFamily("FAMILY");
		myClient.update().resource(p).execute();

		p = new Patient();
		p.setId("BAR");
		p.addName().setFamily("HELLO");
		myClient.update().resource(p).execute();

		Observation o = new Observation();
		o.setId("BAZ");
		o.getSubject().setReference("Patient/FOO");
		o.getCode().setText("GOODBYE");
		myClient.update().resource(o).execute();

		List<String> ids = searchAndReturnUnqualifiedVersionlessIdValues(myServerBase + "/Patient?_id=FOO&_content=family");
		assertThat(ids).containsExactly("Patient/FOO");

		ids = searchAndReturnUnqualifiedVersionlessIdValues(myServerBase + "/Patient?_id=FOO&_content=HELLO");
		assertThat(ids).isEmpty();
	}

	@Test
	public void testGetResourceCountsOperation() throws Exception {
		String methodName = "testMetaOperations";

		Patient pt = new Patient();
		pt.addName().setFamily(methodName);
		myClient.create().resource(pt).execute().getId().toUnqualifiedVersionless();

		myResourceCountsCache.clear();
		myResourceCountsCache.update();

		HttpGet get = new HttpGet(myServerBase + "/$get-resource-counts");
		try (CloseableHttpResponse response = ourHttpClient.execute(get)) {
			assertThat(response.getStatusLine().getStatusCode()).isEqualTo(200);
			String output = IOUtils.toString(response.getEntity().getContent(), StandardCharsets.UTF_8);
			response.getEntity().getContent().close();
			ourLog.info(output);
			assertThat(output).contains("<parameter><name value=\"Patient\"/><valueInteger value=\"");
		}
	}

	@Test
	public void testHasParameter() throws Exception {
		IIdType pid0;
		{
			Patient patient = new Patient();
			patient.addIdentifier().setSystem("urn:system").setValue("001");
			patient.addName().setFamily("Tester").addGiven("Joe");
			pid0 = myPatientDao.create(patient, mySrd).getId().toUnqualifiedVersionless();
		}
		{
			Patient patient = new Patient();
			patient.addIdentifier().setSystem("urn:system").setValue("001");
			patient.addName().setFamily("Tester").addGiven("Joe");
			myPatientDao.create(patient, mySrd).getId().toUnqualifiedVersionless();
		}
		{
			Observation obs = new Observation();
			obs.addIdentifier().setSystem("urn:system").setValue("FOO");
			obs.getSubject().setReferenceElement(pid0);
			myObservationDao.create(obs, mySrd);
		}
		{
			Device device = new Device();
			device.addIdentifier().setValue("DEVICEID");
			IIdType devId = myDeviceDao.create(device, mySrd).getId().toUnqualifiedVersionless();

			Observation obs = new Observation();
			obs.addIdentifier().setSystem("urn:system").setValue("NOLINK");
			obs.setDevice(new Reference(devId));
			myObservationDao.create(obs, mySrd);
		}

		String uri = myServerBase + "/Patient?_has:Observation:subject:identifier=" + UrlUtil.escapeUrlParam("urn:system|FOO");
		List<String> ids = searchAndReturnUnqualifiedVersionlessIdValues(uri);
		assertThat(ids).containsExactly(pid0.getValue());
	}

	@Test
	public void testHasParameterNoResults() throws Exception {

		HttpGet get = new HttpGet(myServerBase + "/AllergyIntolerance?_has=Provenance:target:userID=12345");
		try (CloseableHttpResponse response = ourHttpClient.execute(get)) {
			String resp = IOUtils.toString(response.getEntity().getContent(), StandardCharsets.UTF_8);
			ourLog.info(resp);
			assertThat(resp).contains("Invalid _has parameter syntax: _has");
		}

	}

	@ParameterizedTest
	@ValueSource(booleans = {true, false})
	public void testHasParameterOnChain(boolean theWithIndexOnContainedResources) throws Exception {
		myStorageSettings.setIndexOnContainedResources(theWithIndexOnContainedResources);

		IIdType pid0;
		IIdType pid1;
		IIdType groupId;
		IIdType obsId;
		{
			Patient patient = new Patient();
			patient.addIdentifier().setSystem("urn:system").setValue("001");
			patient.addName().setFamily("Tester").addGiven("Joe");
			pid0 = myPatientDao.create(patient, mySrd).getId().toUnqualifiedVersionless();
		}
		{
			Patient patient = new Patient();
			patient.addIdentifier().setSystem("urn:system").setValue("001");
			patient.addName().setFamily("Tester").addGiven("Joe");
			pid1 = myPatientDao.create(patient, mySrd).getId().toUnqualifiedVersionless();
		}
		{
			Group group = new Group();
			group.addMember().setEntity(new Reference(pid0.getValue()));
			group.addMember().setEntity(new Reference(pid1.getValue()));
			groupId = myGroupDao.create(group, mySrd).getId().toUnqualifiedVersionless();
		}
		{
			Observation obs = new Observation();
			obs.getCode().addCoding().setSystem("urn:system").setCode("FOO");
			obs.getSubject().setReferenceElement(pid0);
			obsId = myObservationDao.create(obs, mySrd).getId().toUnqualifiedVersionless();
		}

		String uri;
		List<String> ids;

		logAllTokenIndexes();

		uri = myServerBase + "/Observation?code=urn:system%7CFOO&subject._has:Group:member:_id=" + groupId.getValue();
		myCaptureQueriesListener.clear();
		ids = searchAndReturnUnqualifiedVersionlessIdValues(uri);
		myCaptureQueriesListener.logAllQueries();
		assertThat(ids).containsExactly(obsId.getValue());
	}

	@ParameterizedTest
	@ValueSource(booleans = {true, false})
	public void testHasParameterWithIdTarget(boolean theWithIndexOnContainedResources) throws Exception {
		myStorageSettings.setIndexOnContainedResources(theWithIndexOnContainedResources);

		IIdType pid0;
		IIdType obsId;
		{
			Patient patient = new Patient();
			patient.addIdentifier().setSystem("urn:system").setValue("001");
			patient.addName().setFamily("Tester").addGiven("Joe");
			pid0 = myPatientDao.create(patient, mySrd).getId().toUnqualifiedVersionless();
		}
		{
			Observation obs = new Observation();
			obs.addIdentifier().setSystem("urn:system").setValue("FOO");
			obs.getSubject().setReferenceElement(pid0);
			obsId = myObservationDao.create(obs, mySrd).getId().toUnqualifiedVersionless();
		}

		String uri;
		List<String> ids;

		logAllResourceLinks();

		uri = myServerBase + "/Patient?_has:Observation:subject:_id=" + obsId.getValue();
		myCaptureQueriesListener.clear();
		ids = searchAndReturnUnqualifiedVersionlessIdValues(uri);
		myCaptureQueriesListener.logAllQueries();
		assertThat(ids).containsExactly(pid0.getValue());
	}

	@Test
	public void testHistoryWithAtParameter() throws Exception {
		String methodName = "testHistoryWithFromAndTo";

		Patient patient = new Patient();
		patient.addName().setFamily(methodName);

		List<Date> preDates = Lists.newArrayList();
		List<String> ids = Lists.newArrayList();

		IIdType idCreated = myPatientDao.create(patient, mySrd).getId();
		ids.add(idCreated.toUnqualified().getValue());
		IIdType id = idCreated.toUnqualifiedVersionless();

		for (int i = 0; i < 10; i++) {
			sleepOneClick();
			preDates.add(new Date());
			sleepOneClick();
			patient.setId(id);
			patient.getName().get(0).getFamilyElement().setValue(methodName + "_i" + i);
			ids.add(myPatientDao.update(patient, mySrd).getId().toUnqualified().getValue());
			sleepOneClick();
		}

		List<String> idValues;

		idValues = searchAndReturnUnqualifiedIdValues(myServerBase + "/Patient/" + id.getIdPart() + "/_history?_at=gt" + toStr(preDates.get(0)) + "&_at=lt" + toStr(preDates.get(3)));
		assertThat(idValues).as(idValues.toString()).containsExactly(ids.get(3), ids.get(2), ids.get(1), ids.get(0));

		idValues = searchAndReturnUnqualifiedIdValues(myServerBase + "/Patient/_history?_at=gt" + toStr(preDates.get(0)) + "&_at=lt" + toStr(preDates.get(3)));
		assertThat(idValues).as(idValues.toString()).containsExactly(ids.get(3), ids.get(2), ids.get(1));

		idValues = searchAndReturnUnqualifiedIdValues(myServerBase + "/_history?_at=gt" + toStr(preDates.get(0)) + "&_at=lt" + toStr(preDates.get(3)));
		assertThat(idValues).as(idValues.toString()).containsExactly(ids.get(3), ids.get(2), ids.get(1));

		idValues = searchAndReturnUnqualifiedIdValues(myServerBase + "/_history?_at=gt2060");
		assertThat(idValues).as(idValues.toString()).isEmpty();

		idValues = searchAndReturnUnqualifiedIdValues(myServerBase + "/_history?_at=" + InstantDt.withCurrentTime().getYear());
		assertThat(idValues).as(idValues.toString()).hasSize(10); // 10 is the page size

		idValues = searchAndReturnUnqualifiedIdValues(myServerBase + "/_history?_at=ge" + InstantDt.withCurrentTime().getYear());
		assertThat(idValues).as(idValues.toString()).hasSize(10);

		idValues = searchAndReturnUnqualifiedIdValues(myServerBase + "/_history?_at=gt" + InstantDt.withCurrentTime().getYear());
		assertThat(idValues).hasSize(0);
	}


	@ParameterizedTest
	@CsvSource({
		"false,PatientWithServerGeneratedId1",
		"true,PatientWithServerGeneratedId2"
	})
	public void testHistoryOnInstanceWithServerGeneratedId(boolean theInvalidateCacheBeforeHistory,
														   String thePatientFamilyName) {

		Patient patient = new Patient();
		patient.addName().setFamily(thePatientFamilyName);
		IIdType id = myClient.create().resource(patient).execute().getId().toVersionless();
		ourLog.info("Res ID: {}", id);

		final String expectedFullUrl = myServerBase +  "/Patient/" + id.getIdPart();

		if (theInvalidateCacheBeforeHistory) {
			// the reason for this test parameterization to invalidate the cache is that
			// when a resource is created/updated, its id mapping is cached for 1 minute so
			// retrieving the history right after creating the resource will use the cached value.
			// By invalidating the cache here and getting the history bundle again,
			// we test the scenario where the id mapping needs to be read from the db, 
			// hence testing a different code path.
			myMemoryCacheService.invalidateCaches(MemoryCacheService.CacheEnum.PID_TO_FORCED_ID);
		}

		Bundle history = myClient.history().onInstance(id.getValue()).andReturnBundle(Bundle.class).execute();
		assertEquals(1, history.getEntry().size());
		BundleEntryComponent historyEntry0 = history.getEntry().get(0);
		// validate entry.fullUrl
		assertEquals(expectedFullUrl, historyEntry0.getFullUrl());
		//validate entry.request
		assertEquals(HTTPVerb.POST, historyEntry0.getRequest().getMethod());
		assertEquals("Patient/" + id.getIdPart() + "/_history/1", historyEntry0.getRequest().getUrl());
		//validate entry.response
		assertEquals("201 Created", historyEntry0.getResponse().getStatus());
		assertNotNull(historyEntry0.getResponse().getEtag());

		//validate patient resource details in the entry
		Patient historyEntry0Patient = (Patient) historyEntry0.getResource();
		assertEquals(id.withVersion("1").getValue(), historyEntry0Patient.getId());
		assertEquals(1, historyEntry0Patient.getName().size());
		assertEquals(thePatientFamilyName, historyEntry0Patient.getName().get(0).getFamily());


	}

	@ParameterizedTest
	@CsvSource({
		"false,PatientWithForcedId1",
		"true,PatientWithForcedId2"
	})
	public void testHistoryOnInstanceWithForcedId(boolean theInvalidateCacheBeforeHistory,
												  String thePatientFamilyName) {

		final String patientForcedId = thePatientFamilyName + "-ForcedId";
		Patient patient = new Patient();
		patient.addName().setFamily(thePatientFamilyName);
		patient.setId(patientForcedId);
		IIdType id = myClient.update().resource(patient).execute().getId().toVersionless();
		ourLog.info("Res ID: {}", id);
		assertEquals(patientForcedId, id.getIdPart());

		final String expectedFullUrl = myServerBase +  "/Patient/" + id.getIdPart();

		if (theInvalidateCacheBeforeHistory) {
			// the reason for this test parameterization to invalidate the cache is that
			// when a resource is created/updated, its id mapping is cached for 1 minute so
			// retrieving the history right after creating the resource will use the cached value.
			// By invalidating the cache here and getting the history bundle again,
			// we test the scenario where the id mapping needs to be read from the db,
			// hence testing a different code path.
			myMemoryCacheService.invalidateCaches(MemoryCacheService.CacheEnum.PID_TO_FORCED_ID);
		}

		Bundle history = myClient.history().onInstance(id.getValue()).andReturnBundle(Bundle.class).execute();
		assertEquals(1, history.getEntry().size());
		BundleEntryComponent historyEntry0 = history.getEntry().get(0);
		// validate entry.fullUrl
		assertEquals(expectedFullUrl, historyEntry0.getFullUrl());
		//validate entry.request
		assertEquals(HTTPVerb.POST, historyEntry0.getRequest().getMethod());
		assertEquals("Patient/" + id.getIdPart() + "/_history/1", historyEntry0.getRequest().getUrl());
		//validate entry.response
		assertEquals("201 Created", historyEntry0.getResponse().getStatus());
		assertNotNull(historyEntry0.getResponse().getEtag());

		//validate patient resource details in the entry
		Patient historyEntry0Patient = (Patient) historyEntry0.getResource();
		assertEquals(id.withVersion("1").getValue(), historyEntry0Patient.getId());
		assertEquals(1, historyEntry0Patient.getName().size());
		assertEquals(thePatientFamilyName, historyEntry0Patient.getName().get(0).getFamily());
	}

	@Test
	public void testHistoryWithDeletedResource() {
		String methodName = "testHistoryWithDeletedResource";

		Patient patient = new Patient();
		patient.addName().setFamily(methodName);
		IIdType id = myClient.create().resource(patient).execute().getId().toVersionless();
		myClient.delete().resourceById(id).execute();
		patient.setId(id);
		myClient.update().resource(patient).execute();

		ourLog.info("Res ID: {}", id);

		Bundle history = myClient.history().onInstance(id.getValue()).andReturnBundle(Bundle.class).prettyPrint().summaryMode(SummaryEnum.DATA).execute();
		assertThat(history.getEntry()).hasSize(3);
		assertThat(history.getEntry().get(0).getResource().getId()).isEqualTo(id.withVersion("3").getValue());
		assertThat(((Patient) history.getEntry().get(0).getResource()).getName()).hasSize(1);

		assertThat(history.getEntry().get(1).getRequest().getMethodElement().getValue()).isEqualTo(HTTPVerb.DELETE);
		assertThat(history.getEntry().get(1).getRequest().getUrl()).isEqualTo("Patient/" + id.getIdPart() + "/_history/2");
		assertNull(history.getEntry().get(1).getResource());

		assertThat(history.getEntry().get(2).getResource().getId()).isEqualTo(id.withVersion("1").getValue());
		assertThat(((Patient) history.getEntry().get(2).getResource()).getName()).hasSize(1);

		ourLog.debug(myFhirContext.newXmlParser().setPrettyPrint(true).encodeResourceToString(history));

		try {
			myBundleDao.validate(history, null, null, null, null, null, mySrd);
		} catch (PreconditionFailedException e) {
			ourLog.debug(myFhirContext.newJsonParser().setPrettyPrint(true).encodeResourceToString(e.getOperationOutcome()));
			throw e;
		}
	}

	@Test
	public void testHistoryPaging() {

		Patient patient = new Patient();
		patient.setId("Patient/A");
		patient.setActive(true);
		myClient.update().resource(patient).execute();
		patient.setActive(false);
		myClient.update().resource(patient).execute();

		sleepAtLeast(100);
		Date midDate = new Date();
		sleepAtLeast(100);

		patient.setActive(true);
		myClient.update().resource(patient).execute();
		patient.setActive(false);
		myClient.update().resource(patient).execute();
		patient.setActive(true);
		myClient.update().resource(patient).execute();
		patient.setActive(false);
		myClient.update().resource(patient).execute();

		Bundle history = myClient
			.history()
			.onInstance("Patient/A")
			.returnBundle(Bundle.class)
			.prettyPrint()
			.count(2)
			.execute();

		assertThat(toUnqualifiedIdValues(history)).as(toUnqualifiedIdValues(history).toString()).containsExactly("Patient/A/_history/6", "Patient/A/_history/5");

		history = myClient
			.loadPage()
			.next(history)
			.execute();

		assertThat(toUnqualifiedIdValues(history)).as(toUnqualifiedIdValues(history).toString()).containsExactly("Patient/A/_history/4", "Patient/A/_history/3");

		history = myClient
			.loadPage()
			.next(history)
			.execute();

		assertThat(toUnqualifiedIdValues(history)).as(toUnqualifiedIdValues(history).toString()).containsExactly("Patient/A/_history/2", "Patient/A/_history/1");

		// we got them all
		assertNull(history.getLink("next"));

		/*
		 * Try with a date offset
		 */

		history = myClient
			.history()
			.onInstance("Patient/A")
			.returnBundle(Bundle.class)
			.since(midDate)
			.prettyPrint()
			.count(2)
			.execute();

		assertThat(toUnqualifiedIdValues(history)).as(toUnqualifiedIdValues(history).toString()).containsExactly("Patient/A/_history/6", "Patient/A/_history/5");

		history = myClient
			.loadPage()
			.next(history)
			.execute();

		assertThat(toUnqualifiedIdValues(history)).as(toUnqualifiedIdValues(history).toString()).containsExactly("Patient/A/_history/4", "Patient/A/_history/3");

		history = myClient
			.loadPage()
			.next(history)
			.execute();

		assertThat(history.getEntry()).isEmpty();

	}

	@Test
	public void testIdAndVersionInBodyForCreate() throws IOException {
		String methodName = "testIdAndVersionInBodyForCreate";

		Patient pt = new Patient();
		pt.setId("Patient/AAA/_history/4");
		pt.addName().setFamily(methodName);
		String resource = myFhirContext.newXmlParser().setPrettyPrint(true).encodeResourceToString(pt);

		ourLog.info("Input: {}", resource);

		HttpPost post = new HttpPost(myServerBase + "/Patient");
		post.setEntity(new StringEntity(resource, ContentType.create(Constants.CT_FHIR_XML, "UTF-8")));
		CloseableHttpResponse response = ourHttpClient.execute(post);
		IdType id;
		try {
			String respString = IOUtils.toString(response.getEntity().getContent(), StandardCharsets.UTF_8);
			ourLog.info("Response: {}", respString);
			assertThat(response.getStatusLine().getStatusCode()).isEqualTo(201);
			String newIdString = response.getFirstHeader(Constants.HEADER_LOCATION_LC).getValue();
			assertThat(newIdString).startsWith(myServerBase + "/Patient/");
			id = new IdType(newIdString);
		} finally {
			response.close();
		}

		assertThat(id.getVersionIdPart()).isEqualTo("1");
		assertThat(id.getIdPart()).isNotEqualTo("AAA");

		HttpGet get = new HttpGet(myServerBase + "/Patient/" + id.getIdPart());
		response = ourHttpClient.execute(get);
		try {
			assertThat(response.getStatusLine().getStatusCode()).isEqualTo(200);
			String respString = IOUtils.toString(response.getEntity().getContent(), StandardCharsets.UTF_8);
			ourLog.info("Response: {}", respString);
			assertThat(respString).contains("<id value=\"" + id.getIdPart() + "\"/>");
			assertThat(respString).contains("<versionId value=\"1\"/>");
		} finally {
			response.close();
		}
	}

	// private void delete(String theResourceType, String theParamName, String theParamValue) {
	// Bundle resources;
	// do {
	// IQuery<Bundle> forResource = ourClient.search().forResource(theResourceType);
	// if (theParamName != null) {
	// forResource = forResource.where(new StringClientParam(theParamName).matches().value(theParamValue));
	// }
	// resources = forResource.execute();
	// for (IResource next : resources.toListOfResources()) {
	// ourLog.info("Deleting resource: {}", next.getId());
	// ourClient.delete().resource(next).execute();
	// }
	// } while (resources.size() > 0);
	// }
	//
	// private void deleteToken(String theResourceType, String theParamName, String theParamSystem, String theParamValue)
	// {
	// Bundle resources = ourClient.search().forResource(theResourceType).where(new
	// TokenClientParam(theParamName).exactly().systemAndCode(theParamSystem, theParamValue)).execute();
	// for (IResource next : resources.toListOfResources()) {
	// ourLog.info("Deleting resource: {}", next.getId());
	// ourClient.delete().resource(next).execute();
	// }
	// }

	@Test
	public void testIdAndVersionInBodyForUpdate() throws IOException {
		String methodName = "testIdAndVersionInBodyForUpdate";

		Patient pt = new Patient();
		pt.setId("Patient/AAA/_history/4");
		pt.addName().setFamily(methodName);
		String resource = myFhirContext.newXmlParser().setPrettyPrint(true).encodeResourceToString(pt);

		ourLog.info("Input: {}", resource);

		HttpPost post = new HttpPost(myServerBase + "/Patient");
		post.setEntity(new StringEntity(resource, ContentType.create(Constants.CT_FHIR_XML, "UTF-8")));
		CloseableHttpResponse response = ourHttpClient.execute(post);
		IdType id;
		try {
			String respString = IOUtils.toString(response.getEntity().getContent(), StandardCharsets.UTF_8);
			ourLog.info("Response: {}", respString);
			assertThat(response.getStatusLine().getStatusCode()).isEqualTo(201);
			String newIdString = response.getFirstHeader(Constants.HEADER_LOCATION_LC).getValue();
			assertThat(newIdString).startsWith(myServerBase + "/Patient/");
			id = new IdType(newIdString);
		} finally {
			response.close();
		}

		assertThat(id.getVersionIdPart()).isEqualTo("1");
		assertThat(id.getIdPart()).isNotEqualTo("AAA");

		HttpPut put = new HttpPut(myServerBase + "/Patient/" + id.getIdPart() + "/_history/1");
		put.setEntity(new StringEntity(resource, ContentType.create(Constants.CT_FHIR_XML, "UTF-8")));
		response = ourHttpClient.execute(put);
		try {
			String respString = IOUtils.toString(response.getEntity().getContent(), StandardCharsets.UTF_8);
			ourLog.info("Response: {}", respString);
			assertThat(response.getStatusLine().getStatusCode()).isEqualTo(400);
			OperationOutcome oo = myFhirContext.newXmlParser().parseResource(OperationOutcome.class, respString);
			assertThat(oo.getIssue().get(0).getDiagnostics()).isEqualTo(Msg.code(420) + "Can not update resource, resource body must contain an ID element which matches the request URL for update (PUT) operation - Resource body ID of \"AAA\" does not match URL ID of \""
				+ id.getIdPart() + "\"");
		} finally {
			response.close();
		}

	}

	/**
	 * See issue #52
	 */
	@Test
	public void testImagingStudyResources() throws Exception {
		IGenericClient client = myClient;

		int initialSize = client.search().forResource(ImagingStudy.class).returnBundle(Bundle.class).execute().getEntry().size();

		String resBody = IOUtils.toString(ResourceProviderR4Test.class.getResource("/r4/imagingstudy.json"), StandardCharsets.UTF_8);
		client.create().resource(resBody).execute();

		int newSize = client.search().forResource(ImagingStudy.class).returnBundle(Bundle.class).execute().getEntry().size();

		assertThat(newSize - initialSize).isEqualTo(1);
	}

	@Test
	public void testPagingWithIncludesOnEachResource() {
		// setup
		int total = 20;
		Organization org = new Organization();
		org.setName("ORG");
		IIdType orgId = myOrganizationDao.create(org).getId().toUnqualifiedVersionless();

		Coding tagCode = new Coding();
		tagCode.setCode("test");
		tagCode.setSystem("http://example.com");
		for (int i = 0; i < total; i++) {
			Task t = new Task();
			t.getMeta()
				.addTag(tagCode);
			t.setStatus(Task.TaskStatus.REQUESTED);
			t.getOwner().setReference(orgId.getValue());
			myTaskDao.create(t);
		}
		HashSet<String> ids = new HashSet<>();

		// test
		int requestedAmount = 10;
		Bundle bundle = myClient
			.search()
			.byUrl("Task?_count=10&_tag=test&status=requested&_include=Task%3Aowner&_sort=status")
			.returnBundle(Bundle.class)
			.execute();
		assertThat(bundle.getEntry()).isNotEmpty();
		assertThat(bundle.getEntry()).hasSize(11);
		for (BundleEntryComponent resource : bundle.getEntry()) {
			ids.add(resource.getResource().getId());
		}

		String nextUrl = null;
		do {
			Bundle.BundleLinkComponent nextLink = bundle.getLink("next");
			if (nextLink != null) {
				nextUrl = nextLink.getUrl();

				// make sure we're always requesting 10
				assertThat(nextUrl).contains(String.format("_count=%d", requestedAmount));

				// get next batch
				bundle = myClient.fetchResourceFromUrl(Bundle.class, nextUrl);
				int received = bundle.getEntry().size();

				// currently, last page could be empty... so we'll
				// short circuit out here
				if (received != 0) {
					// every batch should include the 10 tasks + 1 orgranization
					assertThat(received).isEqualTo(11);
					for (BundleEntryComponent resource : bundle.getEntry()) {
						ids.add(resource.getResource().getId());
					}
				}
			} else {
				nextUrl = null;
			}
		} while (nextUrl != null);

		// verify
		// we should receive all resources and the single organization (repeatedly)
		assertThat(ids).hasSize(total + 1);
	}


	@ParameterizedTest
	@CsvSource({
		"true,19,10",
		"false,19,10",
		"true,20,0",
		"false,20,0"
	})
	public void testPagingWithIncludesReturnsConsistentValues(
		boolean theAllowStoringSearchResults,
		int theResourceCount,
		int theOrgCount
	) {
		// setup

		// create resources
		{
			Coding tagCode = new Coding();
			tagCode.setCode("test");
			tagCode.setSystem("http://example.com");
			int orgCount = theOrgCount;
			for (int i = 0; i < theResourceCount; i++) {
				Task t = new Task();
				t.getMeta()
					.addTag(tagCode);
				t.setStatus(Task.TaskStatus.REQUESTED);
				if (orgCount > 0) {
					Organization org = new Organization();
					org.setName("ORG");
					IIdType orgId = myOrganizationDao.create(org).getId().toUnqualifiedVersionless();

					orgCount--;
					t.getOwner().setReference(orgId.getValue());
				}
				myTaskDao.create(t);
			}
		}

		// when
		if (!theAllowStoringSearchResults) {
			// we don't actually allow this in our current
			// pagingProvider implementations (except for history).
			// But we will test with it because our ResponsePage
			// is what's under test here
			when(myPagingProvider.canStoreSearchResults())
				.thenReturn(false);
		}

		int requestedAmount = 10;
		Bundle bundle = myClient
			.search()
			.byUrl("Task?_count=10&_tag=test&status=requested&_include=Task%3Aowner&_sort=status")
			.returnBundle(Bundle.class)
			.execute();
		int count = bundle.getEntry().size();
		assertThat(bundle.getEntry()).isNotEmpty();

		String nextUrl = null;
		do {
			Bundle.BundleLinkComponent nextLink = bundle.getLink("next");
			if (nextLink != null) {
				nextUrl = nextLink.getUrl();

				// make sure we're always requesting 10
				assertThat(nextUrl).contains(String.format("_count=%d", requestedAmount));

				// get next batch
				bundle = myClient.fetchResourceFromUrl(Bundle.class, nextUrl);
				int received = bundle.getEntry().size();

				// every next result should produce results
				assertThat(bundle.getEntry()).isNotEmpty();
				count += received;
			} else {
				nextUrl = null;
			}
		} while (nextUrl != null);

		// verify
		// we should receive all resources and linked resources
		assertThat(count).isEqualTo(theResourceCount + theOrgCount);
	}


	@Test
	public void testPagingWithIncludesReturnsConsistentValues() {
		// setup
		int total = 19;
		int orgs = 10;
		// create resources
		{
			Coding tagCode = new Coding();
			tagCode.setCode("test");
			tagCode.setSystem("http://example.com");
			int orgCount = orgs;
			for (int i = 0; i < total; i++) {
				Task t = new Task();
				t.getMeta()
					.addTag(tagCode);
				t.setStatus(Task.TaskStatus.REQUESTED);
				if (orgCount > 0) {
					Organization org = new Organization();
					org.setName("ORG");
					IIdType orgId = myOrganizationDao.create(org).getId().toUnqualifiedVersionless();

					orgCount--;
					t.getOwner().setReference(orgId.getValue());
				}
				myTaskDao.create(t);
			}
		}

		int requestedAmount = 10;
		Bundle bundle = myClient
			.search()
			.byUrl("Task?_count=10&_tag=test&status=requested&_include=Task%3Aowner&_sort=status")
			.returnBundle(Bundle.class)
			.execute();
		int count = bundle.getEntry().size();
		assertThat(bundle.getEntry()).isNotEmpty();

		String nextUrl = null;
		do {
			Bundle.BundleLinkComponent nextLink = bundle.getLink("next");
			if (nextLink != null) {
				nextUrl = nextLink.getUrl();

				// make sure we're always requesting 10
				assertThat(nextUrl).contains(String.format("_count=%d", requestedAmount));

				// get next batch
				bundle = myClient.fetchResourceFromUrl(Bundle.class, nextUrl);
				int received = bundle.getEntry().size();

				// every next result should produce results
				assertThat(bundle.getEntry()).isNotEmpty();
				count += received;
			} else {
				nextUrl = null;
			}
		} while (nextUrl != null);

		// verify
		// we should receive all resources and linked resources
		assertThat(count).isEqualTo(total + orgs);
	}


	/**
	 * See #793
	 */
	@Test
	public void testIncludeCountDoesntIncludeIncludes() {
		Organization org = new Organization();
		org.setName("ORG");
		IIdType orgId = myOrganizationDao.create(org).getId().toUnqualifiedVersionless();

		for (int i = 0; i < 10; i++) {
			Patient pt = new Patient();
			pt.getManagingOrganization().setReference(orgId.getValue());
			pt.addName().setFamily("FAM" + i);
			myPatientDao.create(pt);
		}

		Bundle bundle = myClient
			.search()
			.forResource(Patient.class)
			.include(Patient.INCLUDE_ORGANIZATION)
			.count(2)
			.returnBundle(Bundle.class)
			.execute();

		ourLog.debug(myFhirContext.newXmlParser().setPrettyPrint(true).encodeResourceToString(bundle));

		assertThat(bundle.getEntry()).hasSize(3);
		assertThat(bundle.getEntry().get(0).getResource().getIdElement().getResourceType()).isEqualTo("Patient");
		assertThat(bundle.getEntry().get(1).getResource().getIdElement().getResourceType()).isEqualTo("Patient");
		assertThat(bundle.getEntry().get(2).getResource().getIdElement().getResourceType()).isEqualTo("Organization");
		assertThat(bundle.getTotal()).isEqualTo(10);
	}

	@Test
	public void testIncludeWithExternalReferences() {
		myStorageSettings.setAllowExternalReferences(true);

		Patient p = new Patient();
		p.getManagingOrganization().setReference("http://example.com/Organization/123");
		myClient.create().resource(p).execute();

		Bundle b = myClient.search().forResource("Patient").include(Patient.INCLUDE_ORGANIZATION).returnBundle(Bundle.class).execute();
		assertThat(b.getEntry()).hasSize(1);
	}

	@Test
	public void testMetaOperationWithNoMetaParameter() throws Exception {
		Patient p = new Patient();
		p.addName().setFamily("testMetaAddInvalid");
		IIdType id = myClient.create().resource(p).execute().getId().toUnqualifiedVersionless();

		//@formatter:off
		String input = "<Parameters>\n" +
			"  <meta>\n" +
			"    <tag>\n" +
			"      <system value=\"http://example.org/codes/tags\"/>\n" +
			"      <code value=\"record-lost\"/>\n" +
			"      <display value=\"Patient File Lost\"/>\n" +
			"    </tag>\n" +
			"  </meta>\n" +
			"</Parameters>";
		//@formatter:on

		HttpPost post = new HttpPost(myServerBase + "/Patient/" + id.getIdPart() + "/$meta-add");
		post.setEntity(new StringEntity(input, ContentType.create(Constants.CT_FHIR_XML, "UTF-8")));
		CloseableHttpResponse response = ourHttpClient.execute(post);
		try {
			String output = IOUtils.toString(response.getEntity().getContent(), StandardCharsets.UTF_8);
			ourLog.info(output);
			assertThat(response.getStatusLine().getStatusCode()).isEqualTo(400);
			assertThat(output).contains("Input contains no parameter with name 'meta'");
		} finally {
			response.close();
		}

		post = new HttpPost(myServerBase + "/Patient/" + id.getIdPart() + "/$meta-delete");
		post.setEntity(new StringEntity(input, ContentType.create(Constants.CT_FHIR_XML, "UTF-8")));
		response = ourHttpClient.execute(post);
		try {
			String output = IOUtils.toString(response.getEntity().getContent(), StandardCharsets.UTF_8);
			ourLog.info(output);
			assertThat(response.getStatusLine().getStatusCode()).isEqualTo(400);
			assertThat(output).contains("Input contains no parameter with name 'meta'");
		} finally {
			response.close();
		}

	}

	@Test
	public void testMetaOperations() {
		String methodName = "testMetaOperations";

		Patient pt = new Patient();
		pt.addName().setFamily(methodName);
		IIdType id = myClient.create().resource(pt).execute().getId().toUnqualifiedVersionless();

		Meta meta = myClient.meta().get(Meta.class).fromResource(id).execute();
		assertThat(meta.getTag()).isEmpty();

		Meta inMeta = new Meta();
		inMeta.addTag().setSystem("urn:system1").setCode("urn:code1");
		meta = myClient.meta().add().onResource(id).meta(inMeta).execute();
		assertThat(meta.getTag()).hasSize(1);

		inMeta = new Meta();
		inMeta.addTag().setSystem("urn:system1").setCode("urn:code1");
		meta = myClient.meta().delete().onResource(id).meta(inMeta).execute();
		assertThat(meta.getTag()).isEmpty();

	}

	@Test
	public void testMetadata() throws Exception {
		HttpGet get = new HttpGet(myServerBase + "/metadata");
		try (CloseableHttpResponse response = ourHttpClient.execute(get)) {
			String resp = IOUtils.toString(response.getEntity().getContent(), StandardCharsets.UTF_8);
			ourLog.info(resp);
			assertThat(response.getStatusLine().getStatusCode()).isEqualTo(200);
			assertThat(resp).contains("THIS IS THE DESC");
		}
	}

	@SuppressWarnings("unused")
	@Test
	public void testMetadataSuperParamsAreIncluded() {
		StructureDefinition p = new StructureDefinition();
		p.setAbstract(true);
		p.setUrl("http://example.com/foo");
		IIdType id = myClient.create().resource(p).execute().getId().toUnqualifiedVersionless();

		Bundle resp = myClient
			.search()
			.forResource(StructureDefinition.class)
			.where(StructureDefinition.URL.matches().value("http://example.com/foo"))
			.returnBundle(Bundle.class)
			.execute();

		assertThat(resp.getTotal()).isEqualTo(1);
	}

	@Test
	public void testParseAndEncodeExtensionWithValueWithExtension() throws IOException {
		String input = "<Patient xmlns=\"http://hl7.org/fhir\">\n" +
			"    <extension url=\"https://purl.org/elab/fhir/network/StructureDefinition/1/BirthWeight\">\n" +
			"       <valueDecimal>\n" +
			"          <extension url=\"http://www.hl7.org/fhir/extension-data-absent-reason.html\">\n" +
			"            <valueCoding>\n" +
			"                <system value=\"http://hl7.org/fhir/ValueSet/birthweight\"/>\n" +
			"                <code value=\"Underweight\"/>\n" +
			"                <userSelected value=\"false\"/>\n" +
			"            </valueCoding>\n" +
			"          </extension>\n" +
			"       </valueDecimal>\n" +
			"    </extension>\n" +
			"    <identifier>\n" +
			"       <system value=\"https://purl.org/elab/fhir/network/StructureDefinition/1/EuroPrevallStudySubjects\"/>\n" +
			"       <value value=\"1\"/>\n" +
			"    </identifier>\n" +
			"    <gender value=\"female\"/>\n" +
			"</Patient>";

		HttpPost post = new HttpPost(myServerBase + "/Patient");
		post.setEntity(new StringEntity(input, ContentType.create(Constants.CT_FHIR_XML, "UTF-8")));
		CloseableHttpResponse response = ourHttpClient.execute(post);
		IdType id;
		try {
			assertThat(response.getStatusLine().getStatusCode()).isEqualTo(201);
			String newIdString = response.getFirstHeader(Constants.HEADER_LOCATION_LC).getValue();
			assertThat(newIdString).startsWith(myServerBase + "/Patient/");
			id = new IdType(newIdString);
		} finally {
			response.close();
		}

		HttpGet get = new HttpGet(myServerBase + "/Patient/" + id.getIdPart() + "?_pretty=true");
		response = ourHttpClient.execute(get);
		try {
			String resp = IOUtils.toString(response.getEntity().getContent(), StandardCharsets.UTF_8);
			ourLog.info(resp);
			assertThat(response.getStatusLine().getStatusCode()).isEqualTo(200);
			assertThat(resp).contains("Underweight");
		} finally {
			response.getEntity().getContent().close();
			response.close();
		}

	}

	@Test
	public void testPatchUsingJsonPatch() throws Exception {
		String methodName = "testPatchUsingJsonPatch";
		IIdType pid1;
		{
			Patient patient = new Patient();
			patient.setActive(true);
			patient.addIdentifier().setSystem("urn:system").setValue("0");
			patient.addName().setFamily(methodName).addGiven("Joe");
			pid1 = myPatientDao.create(patient, mySrd).getId().toUnqualifiedVersionless();
		}

		HttpPatch patch = new HttpPatch(myServerBase + "/Patient/" + pid1.getIdPart());
		patch.addHeader(Constants.HEADER_PREFER, Constants.HEADER_PREFER_RETURN + '=' + Constants.HEADER_PREFER_RETURN_OPERATION_OUTCOME);
		patch.setEntity(new StringEntity("[ { \"op\":\"replace\", \"path\":\"/active\", \"value\":false } ]", ContentType.parse(Constants.CT_JSON_PATCH + Constants.CHARSET_UTF8_CTSUFFIX)));

		try (CloseableHttpResponse response = ourHttpClient.execute(patch)) {
			assertThat(response.getStatusLine().getStatusCode()).isEqualTo(200);
			String responseString = IOUtils.toString(response.getEntity().getContent(), StandardCharsets.UTF_8);
			assertThat(responseString).contains("<OperationOutcome");
			assertThat(responseString).contains("INFORMATION");
		}

		Patient newPt = myClient.read().resource(Patient.class).withId(pid1.getIdPart()).execute();
		assertThat(newPt.getIdElement().getVersionIdPart()).isEqualTo("2");
		assertThat(newPt.getActive()).isEqualTo(false);
	}

	@Test
	public void testPatchUsingJsonPatchWithContentionCheckBad() throws Exception {
		String methodName = "testPatchUsingJsonPatchWithContentionCheckBad";
		IIdType pid1;
		{
			Patient patient = new Patient();
			patient.setActive(true);
			patient.addIdentifier().setSystem("urn:system").setValue("0");
			patient.addName().setFamily(methodName).addGiven("Joe");
			pid1 = myPatientDao.create(patient, mySrd).getId().toUnqualifiedVersionless();
		}

		HttpPatch patch = new HttpPatch(myServerBase + "/Patient/" + pid1.getIdPart());
		patch.setEntity(new StringEntity("[ { \"op\":\"replace\", \"path\":\"/active\", \"value\":false } ]", ContentType.parse(Constants.CT_JSON_PATCH + Constants.CHARSET_UTF8_CTSUFFIX)));
		patch.addHeader("If-Match", "W/\"9\"");

		try (CloseableHttpResponse response = ourHttpClient.execute(patch)) {
			assertThat(response.getStatusLine().getStatusCode()).isEqualTo(409);
			String responseString = IOUtils.toString(response.getEntity().getContent(), StandardCharsets.UTF_8);
			assertThat(responseString).contains("<OperationOutcome");
			assertThat(responseString).contains("<diagnostics value=\"" + Msg.code(550) + Msg.code(974) + "Version 9 is not the most recent version of this resource, unable to apply patch\"/>");
		}

		Patient newPt = myClient.read().resource(Patient.class).withId(pid1.getIdPart()).execute();
		assertThat(newPt.getIdElement().getVersionIdPart()).isEqualTo("1");
		assertThat(newPt.getActive()).isEqualTo(true);
	}

	@Test
	public void testPatchUsingJsonPatchWithContentionCheckGood() throws Exception {
		String methodName = "testPatchUsingJsonPatchWithContentionCheckGood";
		IIdType pid1;
		{
			Patient patient = new Patient();
			patient.setActive(true);
			patient.addIdentifier().setSystem("urn:system").setValue("0");
			patient.addName().setFamily(methodName).addGiven("Joe");
			pid1 = myPatientDao.create(patient, mySrd).getId().toUnqualifiedVersionless();
		}

		HttpPatch patch = new HttpPatch(myServerBase + "/Patient/" + pid1.getIdPart());
		patch.addHeader(Constants.HEADER_PREFER, Constants.HEADER_PREFER_RETURN + '=' + Constants.HEADER_PREFER_RETURN_OPERATION_OUTCOME);
		patch.addHeader("If-Match", "W/\"1\"");
		patch.setEntity(new StringEntity("[ { \"op\":\"replace\", \"path\":\"/active\", \"value\":false } ]", ContentType.parse(Constants.CT_JSON_PATCH + Constants.CHARSET_UTF8_CTSUFFIX)));

		try (CloseableHttpResponse response = ourHttpClient.execute(patch)) {
			assertThat(response.getStatusLine().getStatusCode()).isEqualTo(200);
			String responseString = IOUtils.toString(response.getEntity().getContent(), StandardCharsets.UTF_8);
			ourLog.info("Response: {}", responseString);
			assertThat(responseString).contains("<OperationOutcome");
			assertThat(responseString).contains("INFORMATION");
		}

		Patient newPt = myClient.read().resource(Patient.class).withId(pid1.getIdPart()).execute();
		assertThat(newPt.getIdElement().getVersionIdPart()).isEqualTo("2");
		assertThat(newPt.getActive()).isEqualTo(false);
	}

	@Test
	public void testPatchUsingXmlPatch() throws Exception {
		String methodName = "testPatchUsingXmlPatch";
		IIdType pid1;
		{
			Patient patient = new Patient();
			patient.setActive(true);
			patient.addIdentifier().setSystem("urn:system").setValue("0");
			patient.addName().setFamily(methodName).addGiven("Joe");
			pid1 = myPatientDao.create(patient, mySrd).getId().toUnqualifiedVersionless();
		}

		HttpPatch patch = new HttpPatch(myServerBase + "/Patient/" + pid1.getIdPart());
		String patchString = "<?xml version=\"1.0\" encoding=\"UTF-8\"?><diff xmlns:fhir=\"http://hl7.org/fhir\"><replace sel=\"fhir:Patient/fhir:active/@value\">false</replace></diff>";
		patch.addHeader(Constants.HEADER_PREFER, Constants.HEADER_PREFER_RETURN + '=' + Constants.HEADER_PREFER_RETURN_OPERATION_OUTCOME);
		patch.setEntity(new StringEntity(patchString, ContentType.parse(Constants.CT_XML_PATCH + Constants.CHARSET_UTF8_CTSUFFIX)));

		try (CloseableHttpResponse response = ourHttpClient.execute(patch)) {
			assertThat(response.getStatusLine().getStatusCode()).isEqualTo(200);
			String responseString = IOUtils.toString(response.getEntity().getContent(), StandardCharsets.UTF_8);
			assertThat(responseString).contains("<OperationOutcome");
			assertThat(responseString).contains("INFORMATION");
		}

		Patient newPt = myClient.read().resource(Patient.class).withId(pid1.getIdPart()).execute();
		assertThat(newPt.getIdElement().getVersionIdPart()).isEqualTo("2");
		assertThat(newPt.getActive()).isEqualTo(false);
	}

	@Test
	public void testPreserveVersionsOnAuditEvent() {
		Organization org = new Organization();
		org.setName("ORG");
		IIdType orgId = myClient.create().resource(org).execute().getId();
		assertThat(orgId.getVersionIdPart()).isEqualTo("1");

		Patient patient = new Patient();
		patient.addIdentifier().setSystem("http://uhn.ca/mrns").setValue("100");
		patient.getManagingOrganization().setReference(orgId.toUnqualified().getValue());
		IIdType patientId = myClient.create().resource(patient).execute().getId();
		assertThat(patientId.getVersionIdPart()).isEqualTo("1");

		AuditEvent ae = new org.hl7.fhir.r4.model.AuditEvent();
		ae.addEntity().getWhat().setReference(patientId.toUnqualified().getValue());
		IIdType aeId = myClient.create().resource(ae).execute().getId();
		assertThat(aeId.getVersionIdPart()).isEqualTo("1");

		patient = myClient.read().resource(Patient.class).withId(patientId).execute();
		assertTrue(patient.getManagingOrganization().getReferenceElement().hasIdPart());
		assertFalse(patient.getManagingOrganization().getReferenceElement().hasVersionIdPart());

		ae = myClient.read().resource(AuditEvent.class).withId(aeId).execute();
		assertTrue(ae.getEntityFirstRep().getWhat().getReferenceElement().hasIdPart());
		assertTrue(ae.getEntityFirstRep().getWhat().getReferenceElement().hasVersionIdPart());

	}

	/**
	 * See issue #52
	 */
	@Test
	public void testProcedureRequestResources() {
		IGenericClient client = myClient;

		int initialSize = client.search().forResource(ServiceRequest.class).returnBundle(Bundle.class).execute().getEntry().size();

		ServiceRequest res = new ServiceRequest();
		res.addIdentifier().setSystem("urn:foo").setValue("123");

		client.create().resource(res).execute();

		int newSize = client.search().forResource(ServiceRequest.class).returnBundle(Bundle.class).execute().getEntry().size();

		assertThat(newSize - initialSize).isEqualTo(1);

	}

	/**
	 * Test for issue #60
	 */
	@Test
	public void testReadAllInstancesOfType() {
		Patient pat;

		pat = new Patient();
		pat.addIdentifier().setSystem("urn:system").setValue("testReadAllInstancesOfType_01");
		myClient.create().resource(pat).prettyPrint().encodedXml().execute();

		pat = new Patient();
		pat.addIdentifier().setSystem("urn:system").setValue("testReadAllInstancesOfType_02");
		myClient.create().resource(pat).prettyPrint().encodedXml().execute();

		{
			Bundle returned = myClient.search().forResource(Patient.class).encodedXml().returnBundle(Bundle.class).execute();
			assertThat(returned.getEntry().size()).isGreaterThan(1);
			assertThat(returned.getType()).isEqualTo(BundleType.SEARCHSET);
		}
		{
			Bundle returned = myClient.search().forResource(Patient.class).encodedJson().returnBundle(Bundle.class).execute();
			assertThat(returned.getEntry().size()).isGreaterThan(1);
		}
	}

	@Test
	public void testRetrieveMissingVersionsDoesntCrashHistory() {
		Patient p1 = new Patient();
		p1.setActive(true);
		final IIdType id1 = myClient.create().resource(p1).execute().getId();

		Patient p2 = new Patient();
		p2.setActive(false);
		IIdType id2 = myClient.create().resource(p2).execute().getId();

		new TransactionTemplate(myTxManager).execute(new TransactionCallbackWithoutResult() {
			@Override
			protected void doInTransactionWithoutResult(TransactionStatus status) {
				ResourceHistoryTable version = myResourceHistoryTableDao.findForIdAndVersionAndFetchProvenance(id1.getIdPartAsLong(), 1);
				myResourceHistoryTableDao.delete(version);
			}
		});

		Bundle bundle = myClient.history().onServer().andReturnBundle(Bundle.class).execute();
		assertThat(bundle.getTotal()).isEqualTo(1);
		assertThat(bundle.getEntry()).hasSize(1);
		assertThat(bundle.getEntry().get(0).getResource().getIdElement().getIdPart()).isEqualTo(id2.getIdPart());
	}

	@Test
	public void testRetrieveMissingVersionsDoesntCrashSearch() {
		Patient p1 = new Patient();
		p1.setActive(true);
		final IIdType id1 = myClient.create().resource(p1).execute().getId();

		Patient p2 = new Patient();
		p2.setActive(false);
		IIdType id2 = myClient.create().resource(p2).execute().getId();

		myCaptureQueriesListener.clear();
		new TransactionTemplate(myTxManager).execute(new TransactionCallbackWithoutResult() {
			@Override
			protected void doInTransactionWithoutResult(TransactionStatus status) {
				ResourceHistoryTable version = myResourceHistoryTableDao.findForIdAndVersionAndFetchProvenance(id1.getIdPartAsLong(), 1);
				myResourceHistoryTableDao.delete(version);
			}
		});
		myCaptureQueriesListener.logAllQueriesForCurrentThread();

		Bundle bundle = myClient
			.search()
			.forResource("Patient")
			.returnBundle(Bundle.class)
			.execute();
		ourLog.debug("Result: {}", myFhirContext.newJsonParser().setPrettyPrint(true).encodeResourceToString(bundle));
		assertThat(bundle.getTotal()).isEqualTo(2);
		assertThat(bundle.getEntry()).hasSize(1);
		assertThat(bundle.getEntry().get(0).getResource().getIdElement().getIdPart()).isEqualTo(id2.getIdPart());
	}

	@Test
	public void testSaveAndRetrieveExistingNarrativeJson() {
		Patient p1 = new Patient();
		p1.getText().setStatus(NarrativeStatus.GENERATED);
		p1.getText().getDiv().setValueAsString("<div>HELLO WORLD</div>");
		p1.addIdentifier().setSystem("urn:system").setValue("testSaveAndRetrieveExistingNarrative01");

		IIdType newId = myClient.create().resource(p1).encodedJson().execute().getId();

		Patient actual = myClient.read().resource(Patient.class).withId(newId).encodedJson().execute();
		assertThat(actual.getText().getDiv().getValueAsString()).isEqualTo("<div xmlns=\"http://www.w3.org/1999/xhtml\">HELLO WORLD</div>");
	}

	@Test
	public void testSaveAndRetrieveExistingNarrativeXml() {
		Patient p1 = new Patient();
		p1.getText().setStatus(NarrativeStatus.GENERATED);
		p1.getText().getDiv().setValueAsString("<div>HELLO WORLD</div>");
		p1.addIdentifier().setSystem("urn:system").setValue("testSaveAndRetrieveExistingNarrative01");

		IIdType newId = myClient.create().resource(p1).encodedXml().execute().getId();

		Patient actual = myClient.read().resource(Patient.class).withId(newId).encodedXml().execute();
		assertThat(actual.getText().getDiv().getValueAsString()).isEqualTo("<div xmlns=\"http://www.w3.org/1999/xhtml\">HELLO WORLD</div>");
	}

	@Test
	public void testSaveAndRetrieveResourceWithExtension() {
		Patient nextPatient = new Patient();
		nextPatient.setId("Patient/B");
		nextPatient
			.addExtension()
			.setUrl("http://foo")
			.setValue(new Reference("Practitioner/A"));

		myClient.update().resource(nextPatient).execute();

		Patient p = myClient.read().resource(Patient.class).withId("B").execute();

		String encoded = myFhirContext.newJsonParser().setPrettyPrint(true).encodeResourceToString(p);
		ourLog.info(encoded);

		assertThat(encoded).contains("http://foo");
	}

	@Test
	public void testSaveAndRetrieveWithContained() {
		Patient p1 = new Patient();
		p1.addIdentifier().setSystem("urn:system:rpr4").setValue("testSaveAndRetrieveWithContained01");

		Organization o1 = new Organization();
		o1.addIdentifier().setSystem("urn:system:rpr4").setValue("testSaveAndRetrieveWithContained02");

		p1.getManagingOrganization().setResource(o1);

		IIdType newId = myClient.create().resource(p1).execute().getId();

		Patient actual = myClient.read(Patient.class, new UriDt(newId.getValue()));
		assertThat(actual.getContained()).hasSize(1);

		Bundle b = myClient
			.search()
			.forResource("Patient")
			.where(Patient.IDENTIFIER.exactly().systemAndCode("urn:system:rpr4", "testSaveAndRetrieveWithContained01"))
			.prettyPrint()
			.returnBundle(Bundle.class)
			.execute();
		assertThat(b.getEntry()).hasSize(1);

	}

	@Test
	public void testSaveAndRetrieveWithoutNarrative() {
		Patient p1 = new Patient();
		p1.getText().setDivAsString("<div><td>Identifier</td><td>testSearchByResourceChain01</td></div>");
		p1.addIdentifier().setSystem("urn:system").setValue("testSearchByResourceChain01");

		IdType newId = (IdType) myClient.create().resource(p1).execute().getId();

		Patient actual = myClient.read(Patient.class, newId.getIdPart());
		assertThat(actual.getText().getDiv().getValueAsString()).contains("<td>Identifier</td><td>testSearchByResourceChain01</td>");
	}

	@Test
	public void testTerminologyWithCompleteCs_Expand() throws Exception {

		CodeSystem cs = new CodeSystem();
		cs.setContent(CodeSystem.CodeSystemContentMode.COMPLETE);
		cs.setUrl("http://cs");
		CodeSystem.ConceptDefinitionComponent a = cs.addConcept()
			.setCode("A");
		a.addConcept().setCode("A1");
		a.addConcept().setCode("A2");
		CodeSystem.ConceptDefinitionComponent b = cs.addConcept()
			.setCode("B");
		b.addConcept().setCode("B1");
		b.addConcept().setCode("B2");
		myClient.create().resource(cs).execute();

		ValueSet vs = new ValueSet();
		vs.setUrl("http://vs");
		vs.getCompose()
			.addInclude()
			.setSystem("http://cs")
			.addFilter()
			.setProperty("concept")
			.setOp(ValueSet.FilterOperator.ISA)
			.setValue("A");
		IIdType vsid = myClient.create().resource(vs).execute().getId().toUnqualifiedVersionless();

		HttpGet read = new HttpGet(myServerBase + "/" + vsid.getValue() + "/$expand");
		try (CloseableHttpResponse response = ourHttpClient.execute(read)) {
			String text = IOUtils.toString(response.getEntity().getContent(), StandardCharsets.UTF_8);
			ourLog.info(text);
			assertThat(response.getStatusLine().getStatusCode()).isEqualTo(Constants.STATUS_HTTP_200_OK);
			assertThat(text).contains("\"A\"");
			assertThat(text).contains("\"A1\"");
			assertThat(text).doesNotContain("\"B\"");
			assertThat(text).doesNotContain("\"B1\"");
		}


//		HttpGet read = new HttpGet(ourServerBase + "/Observation?patient=P5000000302&_sort:desc=code&code:in=http://fkcfhir.org/fhir/vs/ccdacapddialysisorder");
//		try (CloseableHttpResponse response = ourHttpClient.execute(read)) {
//			String text = IOUtils.toString(response.getEntity().getContent(), StandardCharsets.UTF_8);
//			ourLog.info(text);
//			assertEquals(Constants.STATUS_HTTP_200_OK, response.getStatusLine().getStatusCode());
//			assertThat(text).doesNotContain("\"text\",\"type\"");
//		}
	}

	@Test
	public void testEncounterWithReason() {
		Encounter enc = new Encounter();
		enc.addReasonCode()
			.addCoding().setSystem("http://myorg").setCode("hugs").setDisplay("Hugs for better wellness");
		enc.getPeriod().setStartElement(new DateTimeType("2012"));
		IIdType id = myClient.create().resource(enc).execute().getId().toUnqualifiedVersionless();

		enc = myClient.read().resource(Encounter.class).withId(id).execute();
		assertThat(enc.getReasonCodeFirstRep().getCodingFirstRep().getCode()).isEqualTo("hugs");
	}

	@Test
	public void testTerminologyWithCompleteCs_SearchForConceptIn() throws Exception {

		CodeSystem cs = new CodeSystem();
		cs.setContent(CodeSystem.CodeSystemContentMode.COMPLETE);
		cs.setUrl("http://cs");
		CodeSystem.ConceptDefinitionComponent a = cs.addConcept()
			.setCode("A");
		a.addConcept().setCode("A1");
		a.addConcept().setCode("A2");
		CodeSystem.ConceptDefinitionComponent b = cs.addConcept()
			.setCode("B");
		b.addConcept().setCode("B1");
		b.addConcept().setCode("B2");
		myClient.create().resource(cs).execute();

		ValueSet vs = new ValueSet();
		vs.setUrl("http://vs");
		vs.getCompose()
			.addInclude()
			.setSystem("http://cs")
			.addFilter()
			.setProperty("concept")
			.setOp(ValueSet.FilterOperator.ISA)
			.setValue("A");
		myClient.create().resource(vs).execute().getId().toUnqualifiedVersionless();

		Observation obs = new Observation();
		obs.getCode().addCoding().setSystem("http://cs").setCode("A1");
		obs.setValue(new StringType("OBS1"));
		obs.setStatus(ObservationStatus.FINAL);
		myClient.create().resource(obs).execute();

		Observation obs2 = new Observation();
		obs2.getCode().addCoding().setSystem("http://cs").setCode("B1");
		obs2.setStatus(ObservationStatus.FINAL);
		obs2.setValue(new StringType("OBS2"));
		myClient.create().resource(obs2).execute();

		HttpGet read = new HttpGet(myServerBase + "/Observation?code:in=http://vs");
		try (CloseableHttpResponse response = ourHttpClient.execute(read)) {
			String text = IOUtils.toString(response.getEntity().getContent(), StandardCharsets.UTF_8);
			ourLog.info(text);
			assertThat(response.getStatusLine().getStatusCode()).isEqualTo(Constants.STATUS_HTTP_200_OK);
			assertThat(text).contains("\"OBS1\"");
			assertThat(text).doesNotContain("\"OBS2\"");
		}
	}

	@Test
	public void testCodeInWithLargeValueSet() throws IOException {
		//Given: We load a large codesystem
		myStorageSettings.setMaximumExpansionSize(1000);
		ZipCollectionBuilder zipCollectionBuilder = new ZipCollectionBuilder();
		zipCollectionBuilder.addFileZip("/largecodesystem/", "concepts.csv");
		zipCollectionBuilder.addFileZip("/largecodesystem/", "hierarchy.csv");
		myTerminologyLoaderSvc.loadCustom("http://hl7.org/fhir/sid/icd-10", zipCollectionBuilder.getFiles(), mySrd);
		myTerminologyDeferredStorageSvc.saveAllDeferred();


		//And Given: We create two valuesets based on the CodeSystem, one with >1000 codes and one with <1000 codes
		ValueSet valueSetOver1000 = loadResourceFromClasspath(ValueSet.class, "/largecodesystem/ValueSetV.json");
		ValueSet valueSetUnder1000 = loadResourceFromClasspath(ValueSet.class, "/largecodesystem/ValueSetV1.json");
		myClient.update().resource(valueSetOver1000).execute();
		myClient.update().resource(valueSetUnder1000).execute();
		myTermSvc.preExpandDeferredValueSetsToTerminologyTables();

		//When: We create matching and non-matching observations for the valuesets
		Observation matchingObs = loadResourceFromClasspath(Observation.class, "/largecodesystem/observation-matching.json");
		Observation nonMatchingObs = loadResourceFromClasspath(Observation.class, "/largecodesystem/observation-non-matching.json");
		myClient.update().resource(matchingObs).execute();
		myClient.update().resource(nonMatchingObs).execute();

		//Then: Results should return the same, regardless of count of concepts in the ValueSet
		assertOneResult(myClient.search().byUrl("Observation?code:in=http://smilecdr.com/V1").returnBundle(Bundle.class).execute());
		assertOneResult(myClient.search().byUrl("Observation?code:not-in=http://smilecdr.com/V1").returnBundle(Bundle.class).execute());
		assertOneResult(myClient.search().byUrl("Observation?code:in=http://smilecdr.com/V").returnBundle(Bundle.class).execute());
		assertOneResult(myClient.search().byUrl("Observation?code:not-in=http://smilecdr.com/V").returnBundle(Bundle.class).execute());

		myStorageSettings.setMaximumExpansionSize(new JpaStorageSettings().getMaximumExpansionSize());
	}

	private void assertOneResult(Bundle theResponse) {
		assertThat(theResponse.getEntry()).hasSize(1);
	}

	private void printResourceToConsole(IBaseResource theResource) {
		ourLog.debug(myFhirContext.newJsonParser().setPrettyPrint(true).encodeResourceToString(theResource));
	}

	@Test
	public void testSearchBundleDoesntIncludeTextElement() throws Exception {
		HttpGet read = new HttpGet(myServerBase + "/Patient?_format=json");
		try (CloseableHttpResponse response = ourHttpClient.execute(read)) {
			String text = IOUtils.toString(response.getEntity().getContent(), StandardCharsets.UTF_8);
			ourLog.info(text);
			assertThat(response.getStatusLine().getStatusCode()).isEqualTo(Constants.STATUS_HTTP_200_OK);
			assertThat(text).doesNotContain("\"text\",\"type\"");
		}
	}

	@Test
	public void testSearchByExtendedChars() throws Exception {
		for (int i = 0; i < 10; i++) {
			Patient p = new Patient();
			p.addName().setFamily("Jernelöv");
			p.addIdentifier().setValue("ID" + i);
			myPatientDao.create(p, mySrd);
		}

		String uri = myServerBase + "/Patient?name=" + UrlUtil.escapeUrlParam("Jernelöv") + "&_count=5&_pretty=true";
		ourLog.info("URI: {}", uri);
		HttpGet get = new HttpGet(uri);
		CloseableHttpResponse resp = ourHttpClient.execute(get);
		try {
			assertThat(resp.getStatusLine().getStatusCode()).isEqualTo(200);
			String output = IOUtils.toString(resp.getEntity().getContent(), StandardCharsets.UTF_8);
			ourLog.info(output);

			Bundle b = myFhirContext.newXmlParser().parseResource(Bundle.class, output);

			assertThat(b.getLink("self").getUrl()).isEqualTo("http://localhost:" + myPort + "/fhir/context/Patient?_count=5&_pretty=true&name=Jernel%C3%B6v");

			Patient p = (Patient) b.getEntry().get(0).getResource();
			assertThat(p.getName().get(0).getFamily()).isEqualTo("Jernelöv");

		} finally {
			resp.getEntity().getContent().close();
		}

	}

	@Test
	public void testSearchByIdOr() {
		IIdType id1;
		{
			Patient patient = new Patient();
			patient.addIdentifier().setSystem("urn:system").setValue("001");
			id1 = myPatientDao.create(patient, mySrd).getId().toUnqualifiedVersionless();
		}
		IIdType id2;
		{
			Patient patient = new Patient();
			patient.addIdentifier().setSystem("urn:system").setValue("001");
			id2 = myPatientDao.create(patient, mySrd).getId().toUnqualifiedVersionless();
		}

		Bundle found;

		found = myClient
			.search()
			.forResource(Patient.class)
			.where(IAnyResource.RES_ID.exactly().systemAndValues(null, id1.getIdPart(), id2.getIdPart()))
			.returnBundle(Bundle.class)
			.execute();

		assertThat(toUnqualifiedVersionlessIds(found)).containsExactlyInAnyOrder(id1, id2);

		found = myClient
			.search()
			.forResource(Patient.class)
			.where(IAnyResource.RES_ID.exactly().systemAndValues(null, Arrays.asList(id1.getIdPart(), id2.getIdPart(), "FOOOOO")))
			.returnBundle(Bundle.class)
			.execute();

		assertThat(toUnqualifiedVersionlessIds(found)).containsExactlyInAnyOrder(id1, id2);

		found = myClient
			.search()
			.forResource(Patient.class)
			.where(IAnyResource.RES_ID.exactly().systemAndCode(null, id1.getIdPart()))
			.returnBundle(Bundle.class)
			.execute();

		assertThat(toUnqualifiedVersionlessIds(found)).containsExactlyInAnyOrder(id1);

		found = myClient
			.search()
			.forResource(Patient.class)
			.where(IAnyResource.RES_ID.exactly().codes(id1.getIdPart(), id2.getIdPart()))
			.and(IAnyResource.RES_ID.exactly().code(id1.getIdPart()))
			.returnBundle(Bundle.class)
			.execute();

		assertThat(toUnqualifiedVersionlessIds(found)).containsExactlyInAnyOrder(id1);

		found = myClient
			.search()
			.forResource(Patient.class)
			.where(IAnyResource.RES_ID.exactly().codes(Arrays.asList(id1.getIdPart(), id2.getIdPart(), "FOOOOO")))
			.and(IAnyResource.RES_ID.exactly().code(id1.getIdPart()))
			.returnBundle(Bundle.class)
			.execute();

		assertThat(toUnqualifiedVersionlessIds(found)).containsExactlyInAnyOrder(id1);

		found = myClient
			.search()
			.forResource(Patient.class)
			.where(IAnyResource.RES_ID.exactly().codes(id1.getIdPart(), id2.getIdPart(), "FOOO"))
			.returnBundle(Bundle.class)
			.execute();

		assertThat(toUnqualifiedVersionlessIds(found)).containsExactlyInAnyOrder(id1, id2);

		found = myClient
			.search()
			.forResource(Patient.class)
			.where(IAnyResource.RES_ID.exactly().codes("FOOO"))
			.returnBundle(Bundle.class)
			.execute();

		assertThat(toUnqualifiedVersionlessIds(found)).isEmpty();

	}

	@Test
	public void testSearchByIdForDeletedResourceWithClientAssignedId() {
		// Create with client assigned ID
		Patient p = new Patient();
		String patientId = "AAA";
		p.setId(patientId);

		MethodOutcome outcome = myClient.update().resource(p).execute();
		assertTrue(outcome.getCreated());

		Patient createdPatient = (Patient) outcome.getResource();

		// Search
		Bundle search1 = (Bundle) myClient.search()
			.forResource(Patient.class)
			.where(Patient.RES_ID.exactly().identifier(patientId))
			.execute();

		assertThat(search1.getTotal()).isEqualTo(1);
		assertThat(search1.getEntry().get(0).getResource().getIdElement().getIdPart()).isEqualTo(patientId);

		// Delete
		outcome = myClient.delete().resource(createdPatient).execute();
		assertNull(outcome.getResource());

		// Search
		Bundle search2 = (Bundle) myClient.search()
			.forResource(Patient.class)
			.where(Patient.RES_ID.exactly().identifier(patientId))
			.execute();

		assertTrue(CollectionUtils.isEmpty(search2.getEntry()));
		assertThat(search2.getTotal()).isEqualTo(0);
	}

	@Test
	public void testSearchByIdForDeletedResourceWithServerAssignedId() {
		// Create with server assigned ID
		Patient p = new Patient();
		MethodOutcome outcome = myClient.create().resource(p).execute();
		assertTrue(outcome.getCreated());

		Patient createdPatient = (Patient) outcome.getResource();
		String patientId = createdPatient.getIdElement().getIdPart();

		// Search
		Bundle search1 = (Bundle) myClient.search()
			.forResource(Patient.class)
			.where(Patient.RES_ID.exactly().identifier(patientId))
			.execute();

		assertThat(search1.getTotal()).isEqualTo(1);
		assertThat(search1.getEntry().get(0).getResource().getIdElement().getIdPart()).isEqualTo(patientId);

		// Delete
		outcome = myClient.delete().resource(createdPatient).execute();
		assertNull(outcome.getResource());

		// Search
		Bundle search2 = (Bundle) myClient.search()
			.forResource(Patient.class)
			.where(Patient.RES_ID.exactly().identifier(patientId))
			.execute();

		assertTrue(CollectionUtils.isEmpty(search2.getEntry()));
		assertThat(search2.getTotal()).isEqualTo(0);
	}

	@Test
	public void testSearchByIdentifier() {
		Patient p1 = new Patient();
		p1.addIdentifier().setSystem("urn:system").setValue("testSearchByIdentifier01");
		p1.addName().setFamily("testSearchByIdentifierFamily01").addGiven("testSearchByIdentifierGiven01");
		IdType p1Id = (IdType) myClient.create().resource(p1).execute().getId();

		Patient p2 = new Patient();
		p2.addIdentifier().setSystem("urn:system").setValue("testSearchByIdentifier02");
		p2.addName().setFamily("testSearchByIdentifierFamily01").addGiven("testSearchByIdentifierGiven02");
		myClient.create().resource(p2).execute();

		//@formatter:off
		Bundle actual = myClient
			.search()
			.forResource(Patient.class)
			.where(Patient.IDENTIFIER.exactly().systemAndCode("urn:system", "testSearchByIdentifier01"))
			.encodedJson()
			.prettyPrint()
			.returnBundle(Bundle.class)
			.execute();
		//@formatter:on

		assertThat(actual.getEntry()).hasSize(1);
		assertThat(actual.getEntry().get(0).getFullUrl()).isEqualTo(myServerBase + "/Patient/" + p1Id.getIdPart());
		assertThat(actual.getEntry().get(0).getResource().getIdElement().getIdPart()).isEqualTo(p1Id.getIdPart());
		assertThat(actual.getEntry().get(0).getSearch().getModeElement().getValue()).isEqualTo(SearchEntryMode.MATCH);
	}

	@Test
	public void testSearchByIdentifierWithoutSystem() {

		Patient p1 = new Patient();
		p1.addIdentifier().setValue("testSearchByIdentifierWithoutSystem01");
		IdType p1Id = (IdType) myClient.create().resource(p1).execute().getId();

		//@formatter:off
		Bundle actual = myClient
			.search()
			.forResource(Patient.class)
			.where(Patient.IDENTIFIER.exactly().systemAndCode(null, "testSearchByIdentifierWithoutSystem01"))
			.encodedJson()
			.prettyPrint()
			.returnBundle(Bundle.class)
			.execute();
		//@formatter:on
		assertThat(actual.getEntry()).hasSize(1);
		assertThat(actual.getEntry().get(0).getResource().getIdElement().getIdPart()).isEqualTo(p1Id.getIdPart());

	}

	@Test
	public void testSearchByLastUpdated() throws Exception {
		String methodName = "testSearchByLastUpdated";

		Patient p = new Patient();
		p.addName().setFamily(methodName + "1");
		IIdType pid1 = myClient.create().resource(p).execute().getId().toUnqualifiedVersionless();

		Thread.sleep(10);
		long time1 = System.currentTimeMillis();
		Thread.sleep(10);

		Patient p2 = new Patient();
		p2.addName().setFamily(methodName + "2");
		IIdType pid2 = myClient.create().resource(p2).execute().getId().toUnqualifiedVersionless();

		myCaptureQueriesListener.clear();

		HttpGet get = new HttpGet(myServerBase + "/Patient?_lastUpdated=lt" + new InstantType(new Date(time1)).getValueAsString());
		CloseableHttpResponse response = ourHttpClient.execute(get);
		try {
			assertThat(response.getStatusLine().getStatusCode()).isEqualTo(200);
			String output = IOUtils.toString(response.getEntity().getContent(), StandardCharsets.UTF_8);
			response.getEntity().getContent().close();
			ourLog.info(output);
			List<IIdType> ids = toUnqualifiedVersionlessIds(myFhirContext.newXmlParser().parseResource(Bundle.class, output));
			ourLog.info(ids.toString());
			assertThat(ids).containsExactlyInAnyOrder(pid1);
		} finally {
			response.close();
		}

		myCaptureQueriesListener.logSelectQueries();

		get = new HttpGet(myServerBase + "/Patient?_lastUpdated=gt" + new InstantType(new Date(time1)).getValueAsString());
		response = ourHttpClient.execute(get);
		try {
			assertThat(response.getStatusLine().getStatusCode()).isEqualTo(200);
			String output = IOUtils.toString(response.getEntity().getContent(), StandardCharsets.UTF_8);
			response.getEntity().getContent().close();
			ourLog.info(output);
			List<IIdType> ids = toUnqualifiedVersionlessIds(myFhirContext.newXmlParser().parseResource(Bundle.class, output));
			ourLog.info(ids.toString());
			assertThat(ids).containsExactlyInAnyOrder(pid2);
		} finally {
			response.close();
		}

	}

	/**
	 * https://chat.fhir.org/#narrow/stream/implementers/topic/Internal.20error.2C.20when.20executing.20the.20following.20query.20on.20HAPI
	 */
	@Test
	public void testSearchByLastUpdatedGe() throws Exception {
		Patient p2 = new Patient();
		p2.setId("P2");
		p2.addName().setFamily("P2");
		myClient.update().resource(p2).execute().getId().toUnqualifiedVersionless();

		Practitioner pract = new Practitioner();
		pract.setId("PRAC");
		pract.addName().setFamily("PRACT");
		myClient.update().resource(pract).execute().getId().toUnqualifiedVersionless();

		Encounter enc = new Encounter();
		enc.setId("E2");
		enc.setStatus(EncounterStatus.ARRIVED);
		enc.setPeriod(new Period().setStart(new Date()).setEnd(new Date()));
		enc.getSubject().setReference("Patient/P2");
		enc.addParticipant().getIndividual().setReference("Practitioner/PRAC");
		myClient.update().resource(enc).execute().getId().toUnqualifiedVersionless();

		HttpGet get = new HttpGet(myServerBase + "/Encounter?patient=P2&date=ge2017-01-01&_include:recurse=Encounter:practitioner&_lastUpdated=ge2017-11-10");
		CloseableHttpResponse response = ourHttpClient.execute(get);
		try {
			assertThat(response.getStatusLine().getStatusCode()).isEqualTo(200);
			String output = IOUtils.toString(response.getEntity().getContent(), StandardCharsets.UTF_8);
			response.getEntity().getContent().close();
			ourLog.info(output);
			List<String> ids = toUnqualifiedVersionlessIdValues(myFhirContext.newXmlParser().parseResource(Bundle.class, output));
			ourLog.info(ids.toString());
			assertThat(ids).containsExactlyInAnyOrder("Practitioner/PRAC", "Encounter/E2");
		} finally {
			response.close();
		}

		get = new HttpGet(myServerBase + "/Encounter?patient=P2&date=ge2017-01-01&_include:recurse=Encounter:practitioner&_lastUpdated=ge2099-11-10");
		response = ourHttpClient.execute(get);
		try {
			assertThat(response.getStatusLine().getStatusCode()).isEqualTo(200);
			String output = IOUtils.toString(response.getEntity().getContent(), StandardCharsets.UTF_8);
			response.getEntity().getContent().close();
			ourLog.info(output);
			List<String> ids = toUnqualifiedVersionlessIdValues(myFhirContext.newXmlParser().parseResource(Bundle.class, output));
			ourLog.info(ids.toString());
			assertThat(ids).isEmpty();
		} finally {
			response.close();
		}

	}

	@Test
	public void testSearchByReferenceIds() {
		Organization o1 = new Organization();
		o1.setName("testSearchByResourceChainName01");
		IIdType o1id = myClient.create().resource(o1).execute().getId().toUnqualifiedVersionless();
		Organization o2 = new Organization();
		o2.setName("testSearchByResourceChainName02");
		IIdType o2id = myClient.create().resource(o2).execute().getId().toUnqualifiedVersionless();

		Patient p1 = new Patient();
		p1.addIdentifier().setSystem("urn:system").setValue("testSearchByReferenceIds01");
		p1.addName().setFamily("testSearchByReferenceIdsFamily01").addGiven("testSearchByReferenceIdsGiven01");
		p1.setManagingOrganization(new Reference(o1id.toUnqualifiedVersionless()));
		IIdType p1Id = myClient.create().resource(p1).execute().getId();

		Patient p2 = new Patient();
		p2.addIdentifier().setSystem("urn:system").setValue("testSearchByReferenceIds02");
		p2.addName().setFamily("testSearchByReferenceIdsFamily02").addGiven("testSearchByReferenceIdsGiven02");
		p2.setManagingOrganization(new Reference(o2id.toUnqualifiedVersionless()));
		IIdType p2Id = myClient.create().resource(p2).execute().getId();

		//@formatter:off
		Bundle actual = myClient.search()
			.forResource(Patient.class)
			.where(Patient.ORGANIZATION.hasAnyOfIds(Arrays.asList(o1id.getIdPart(), o2id.getIdPart())))
			.encodedJson().prettyPrint().returnBundle(Bundle.class).execute();
		//@formatter:on
		Set<String> expectedIds = new HashSet<>();
		expectedIds.add(p1Id.getIdPart());
		expectedIds.add(p2Id.getIdPart());
		Set<String> actualIds = new HashSet<>();
		for (BundleEntryComponent ele : actual.getEntry()) {
			actualIds.add(ele.getResource().getIdElement().getIdPart());
		}
		assertThat(actualIds).as("Expects to retrieve the 2 patients which reference the two different organizations").isEqualTo(expectedIds);
	}

	@Test
	public void testSearchByResourceChain() {

		Organization o1 = new Organization();
		o1.setName("testSearchByResourceChainName01");
		IdType o1id = (IdType) myClient.create().resource(o1).execute().getId().toUnqualifiedVersionless();

		Patient p1 = new Patient();
		p1.addIdentifier().setSystem("urn:system").setValue("testSearchByResourceChain01");
		p1.addName().setFamily("testSearchByResourceChainFamily01").addGiven("testSearchByResourceChainGiven01");
		p1.setManagingOrganization(new Reference(o1id.toUnqualifiedVersionless()));
		IdType p1Id = (IdType) myClient.create().resource(p1).execute().getId();

		//@formatter:off
		Bundle actual = myClient.search()
			.forResource(Patient.class)
			.where(Patient.ORGANIZATION.hasId(o1id.getIdPart()))
			.encodedJson().prettyPrint().returnBundle(Bundle.class).execute();
		//@formatter:on
		assertThat(actual.getEntry()).hasSize(1);
		assertThat(actual.getEntry().get(0).getResource().getIdElement().getIdPart()).isEqualTo(p1Id.getIdPart());

		//@formatter:off
		actual = myClient.search()
			.forResource(Patient.class)
			.where(Patient.ORGANIZATION.hasId(o1id.getValue()))
			.encodedJson().prettyPrint().returnBundle(Bundle.class).execute();
		//@formatter:on
		assertThat(actual.getEntry()).hasSize(1);
		assertThat(actual.getEntry().get(0).getResource().getIdElement().getIdPart()).isEqualTo(p1Id.getIdPart());

	}

	@Test
	public void testSearchInvalidParam() throws Exception {
		Patient patient = new Patient();
		patient.addIdentifier().setSystem("urn:system").setValue("0");
		patient.addName().setFamily("testSearchWithMixedParams").addGiven("Joe");
		myPatientDao.create(patient, mySrd).getId().toUnqualifiedVersionless();

		// should be subject._id
		HttpGet httpPost = new HttpGet(myServerBase + "/Observation?subject.id=FOO");

		CloseableHttpResponse resp = ourHttpClient.execute(httpPost);
		try {
			String respString = IOUtils.toString(resp.getEntity().getContent(), StandardCharsets.UTF_8);
			ourLog.debug(respString);
			assertThat(respString).contains("Invalid parameter chain: subject.id");
			assertThat(resp.getStatusLine().getStatusCode()).isEqualTo(400);
		} finally {
			resp.getEntity().getContent().close();
		}
		ourLog.info("Outgoing post: {}", httpPost);
	}

	@Test
	public void testSearchLastUpdatedParamRp() throws InterruptedException {
		String methodName = "testSearchLastUpdatedParamRp";

		int sleep = 100;
		Thread.sleep(sleep);

		DateTimeType beforeAny = new DateTimeType(new Date(), TemporalPrecisionEnum.MILLI);
		IIdType id1a;
		{
			Patient patient = new Patient();
			patient.addIdentifier().setSystem("urn:system").setValue("001");
			patient.addName().setFamily(methodName).addGiven("Joe");
			id1a = myClient.create().resource(patient).execute().getId().toUnqualifiedVersionless();
		}
		IIdType id1b;
		{
			Patient patient = new Patient();
			patient.addIdentifier().setSystem("urn:system").setValue("002");
			patient.addName().setFamily(methodName + "XXXX").addGiven("Joe");
			id1b = myClient.create().resource(patient).execute().getId().toUnqualifiedVersionless();
		}

		Thread.sleep(1100);
		DateTimeType beforeR2 = new DateTimeType(new Date(), TemporalPrecisionEnum.MILLI);
		Thread.sleep(1100);

		IIdType id2;
		{
			Patient patient = new Patient();
			patient.addIdentifier().setSystem("urn:system").setValue("002");
			patient.addName().setFamily(methodName).addGiven("John");
			id2 = myClient.create().resource(patient).execute().getId().toUnqualifiedVersionless();
		}

		{
			//@formatter:off
			Bundle found = myClient.search()
				.forResource(Patient.class)
				.where(Patient.NAME.matches().value("testSearchLastUpdatedParamRp"))
				.returnBundle(Bundle.class)
				.execute();
			//@formatter:on
			List<IIdType> patients = toUnqualifiedVersionlessIds(found);
			assertThat(patients).contains(id1a, id1b, id2);
		}
		{
			//@formatter:off
			Bundle found = myClient.search()
				.forResource(Patient.class)
				.where(Patient.NAME.matches().value("testSearchLastUpdatedParamRp"))
				.lastUpdated(new DateRangeParam(beforeAny, null))
				.returnBundle(Bundle.class)
				.execute();
			//@formatter:on
			List<IIdType> patients = toUnqualifiedVersionlessIds(found);
			assertThat(patients).contains(id1a, id1b, id2);
		}
		{
			//@formatter:off
			Bundle found = myClient.search()
				.forResource(Patient.class)
				.where(Patient.NAME.matches().value("testSearchLastUpdatedParamRp"))
				.lastUpdated(new DateRangeParam(beforeR2, null))
				.returnBundle(Bundle.class)
				.execute();
			//@formatter:on
			List<IIdType> patients = toUnqualifiedVersionlessIds(found);
			assertThat(patients).contains(id2);
			assertDoesNotContainAnyOf(patients, List.of(id1a, id1b));
		}
		{
			//@formatter:off
			Bundle found = myClient.search()
				.forResource(Patient.class)
				.where(Patient.NAME.matches().value("testSearchLastUpdatedParamRp"))
				.lastUpdated(new DateRangeParam(beforeAny, beforeR2))
				.returnBundle(Bundle.class)
				.execute();
			//@formatter:on
			List<IIdType> patients = toUnqualifiedVersionlessIds(found);
			assertThat(patients).doesNotContain(id2);
			assertThat(patients).contains(id1a, id1b);
		}
		{
			//@formatter:off
			Bundle found = myClient.search()
				.forResource(Patient.class)
				.where(Patient.NAME.matches().value("testSearchLastUpdatedParamRp"))
				.lastUpdated(new DateRangeParam(null, beforeR2))
				.returnBundle(Bundle.class)
				.execute();
			//@formatter:on
			List<IIdType> patients = toUnqualifiedVersionlessIds(found);
			assertThat(patients).doesNotContain(id2);
			assertThat(patients).contains(id1a, id1b);
		}
	}

	/**
	 * See #441
	 */
	@Test
	public void testSearchMedicationChain() throws Exception {
		Medication medication = new Medication();
		medication.getCode().addCoding().setSystem("SYSTEM").setCode("04823543");
		IIdType medId = myMedicationDao.create(medication, mySrd).getId().toUnqualifiedVersionless();

		MedicationAdministration ma = new MedicationAdministration();
		ma.setMedication(new Reference(medId));
		IIdType moId = myMedicationAdministrationDao.create(ma, mySrd).getId().toUnqualifiedVersionless();

		HttpGet get = new HttpGet(myServerBase + "/MedicationAdministration?medication.code=04823543");
		try (CloseableHttpResponse response = ourHttpClient.execute(get)) {
			assertThat(response.getStatusLine().getStatusCode()).isEqualTo(200);
			String responseString = IOUtils.toString(response.getEntity().getContent(), StandardCharsets.UTF_8);
			ourLog.info(responseString);
			assertThat(responseString).contains(moId.getIdPart());
		}

	}

	@Test()
	public void testSearchNegativeNumbers() throws Exception {
		Observation o = new Observation();
		o.setValue(new Quantity().setValue(new BigDecimal("-10")));
		String oid1 = myObservationDao.create(o, mySrd).getId().toUnqualifiedVersionless().getValue();

		Observation o2 = new Observation();
		o2.setValue(new Quantity().setValue(new BigDecimal("-20")));
		String oid2 = myObservationDao.create(o2, mySrd).getId().toUnqualifiedVersionless().getValue();

		HttpGet get = new HttpGet(myServerBase + "/Observation?value-quantity=gt-15");
		try (CloseableHttpResponse resp = ourHttpClient.execute(get)) {
			assertThat(resp.getStatusLine().getStatusCode()).isEqualTo(200);
			Bundle bundle = myFhirContext.newXmlParser().parseResource(Bundle.class, IOUtils.toString(resp.getEntity().getContent(), Constants.CHARSET_UTF8));

			List<String> ids = toUnqualifiedVersionlessIdValues(bundle);
			assertThat(ids).containsExactly(oid1);
			assertThat(ids).doesNotContain(oid2);
		}

	}

	@SuppressWarnings("unused")
	@Test
	public void testSearchPagingKeepsOldSearches() {
		String methodName = "testSearchPagingKeepsOldSearches";
		IIdType pid1;
		{
			Patient patient = new Patient();
			patient.addIdentifier().setSystem("urn:system").setValue("0");
			patient.addName().setFamily(methodName).addGiven("Joe");
			myPatientDao.create(patient, mySrd).getId().toUnqualifiedVersionless();
		}

		for (int i = 1; i <= 20; i++) {
			Patient patient = new Patient();
			patient.addIdentifier().setSystem("urn:system").setValue(Integer.toString(i));
			patient.addName().setFamily(methodName).addGiven("Joe");
			myPatientDao.create(patient, mySrd).getId().toUnqualifiedVersionless();
		}

		List<String> linkNext = Lists.newArrayList();
		for (int i = 0; i < 100; i++) {
			Bundle bundle = myClient.search().forResource(Patient.class).where(Patient.NAME.matches().value("testSearchPagingKeepsOldSearches")).count(5).returnBundle(Bundle.class).execute();
			assertTrue(isNotBlank(bundle.getLink("next").getUrl()));
			assertThat(bundle.getEntry()).hasSize(5);
			linkNext.add(bundle.getLink("next").getUrl());
		}

		int index = 0;
		for (String nextLink : linkNext) {
			ourLog.info("Fetching index {}", index++);
			Bundle b = myClient.fetchResourceFromUrl(Bundle.class, nextLink);
			assertThat(b.getEntry()).hasSize(5);
		}
	}

	private void testSearchReturnsResults(String search) throws IOException {
		int matches;
		HttpGet get = new HttpGet(myServerBase + search);
		CloseableHttpResponse response = ourHttpClient.execute(get);
		String resp = IOUtils.toString(response.getEntity().getContent(), StandardCharsets.UTF_8);
		response.getEntity().getContent().close();
		ourLog.info(resp);
		Bundle bundle = myFhirContext.newXmlParser().parseResource(Bundle.class, resp);
		matches = bundle.getEntry().size();

		assertThat(matches).isGreaterThan(0);
	}

	@Test
	public void testSearchReturnsSearchDate() throws Exception {
		Date before = new Date();
		Thread.sleep(1);

		//@formatter:off
		Bundle found = myClient
			.search()
			.forResource(Patient.class)
			.prettyPrint()
			.returnBundle(Bundle.class)
			.execute();
		//@formatter:on

		Thread.sleep(1);
		Date after = new Date();

		InstantType updated = found.getMeta().getLastUpdatedElement();
		assertNotNull(updated);
		Date value = updated.getValue();
		assertNotNull(value);
		ourLog.info(value.getTime() + "");
		ourLog.info(before.getTime() + "");
		assertTrue(value.after(before));
		assertThat(value.before(after)).as(new InstantDt(value) + " should be before " + new InstantDt(after)).isTrue();
	}

	@Test
	public void testSearchWithNormalizedQuantitySearchSupported() throws Exception {

		myStorageSettings.setNormalizedQuantitySearchLevel(NormalizedQuantitySearchLevel.NORMALIZED_QUANTITY_SEARCH_SUPPORTED);
		IIdType pid0;
		{
			Patient patient = new Patient();
			patient.addIdentifier().setSystem("urn:system").setValue("001");
			patient.addName().setFamily("Tester").addGiven("Joe");
			pid0 = myPatientDao.create(patient, mySrd).getId().toUnqualifiedVersionless();
		}
		{
			Observation obs = new Observation();
			obs.addIdentifier().setSystem("urn:system").setValue("FOO");
			obs.getSubject().setReferenceElement(pid0);
			CodeableConcept cc = obs.getCode();
			cc.addCoding().setCode("2345-7").setSystem("http://loinc.org");
			obs.setValue(new Quantity().setValueElement(new DecimalType(125.12)).setUnit("CM").setSystem(UcumServiceUtil.UCUM_CODESYSTEM_URL).setCode("cm"));

			myObservationDao.create(obs, mySrd);

			ourLog.debug("Observation: \n" + myFhirContext.newJsonParser().setPrettyPrint(true).encodeResourceToString(obs));
		}

		{
			Observation obs = new Observation();
			obs.addIdentifier().setSystem("urn:system").setValue("FOO");
			obs.getSubject().setReferenceElement(pid0);
			CodeableConcept cc = obs.getCode();
			cc.addCoding().setCode("2345-7").setSystem("http://loinc.org");
			obs.setValue(new Quantity().setValueElement(new DecimalType(13.45)).setUnit("DM").setSystem(UcumServiceUtil.UCUM_CODESYSTEM_URL).setCode("dm"));

			myObservationDao.create(obs, mySrd);

			ourLog.debug("Observation: \n" + myFhirContext.newJsonParser().setPrettyPrint(true).encodeResourceToString(obs));
		}

		{
			Observation obs = new Observation();
			obs.addIdentifier().setSystem("urn:system").setValue("FOO");
			obs.getSubject().setReferenceElement(pid0);
			CodeableConcept cc = obs.getCode();
			cc.addCoding().setCode("2345-7").setSystem("http://loinc.org");
			obs.setValue(new Quantity().setValueElement(new DecimalType(1.45)).setUnit("M").setSystem(UcumServiceUtil.UCUM_CODESYSTEM_URL).setCode("m"));

			myObservationDao.create(obs, mySrd);

			ourLog.debug("Observation: \n" + myFhirContext.newJsonParser().setPrettyPrint(true).encodeResourceToString(obs));
		}

		{
			Observation obs = new Observation();
			obs.addIdentifier().setSystem("urn:system").setValue("FOO");
			obs.getSubject().setReferenceElement(pid0);
			CodeableConcept cc = obs.getCode();
			cc.addCoding().setCode("2345-7").setSystem("http://loinc.org");
			obs.setValue(new Quantity().setValueElement(new DecimalType(25)).setUnit("CM").setSystem(UcumServiceUtil.UCUM_CODESYSTEM_URL).setCode("cm"));

			myObservationDao.create(obs, mySrd);

			ourLog.debug("Observation: \n" + myFhirContext.newJsonParser().setPrettyPrint(true).encodeResourceToString(obs));
		}

		// > 1m
		String uri = myServerBase + "/Observation?code-value-quantity=http://" + UrlUtil.escapeUrlParam("loinc.org|2345-7$gt1|http://unitsofmeasure.org|m");
		ourLog.info("uri = " + uri);
		List<String> ids = searchAndReturnUnqualifiedVersionlessIdValues(uri);
		assertThat(ids).hasSize(3);

		//>= 100cm
		uri = myServerBase + "/Observation?code-value-quantity=http://" + UrlUtil.escapeUrlParam("loinc.org|2345-7$gt100|http://unitsofmeasure.org|cm");
		ourLog.info("uri = " + uri);
		ids = searchAndReturnUnqualifiedVersionlessIdValues(uri);
		assertThat(ids).hasSize(3);

		//>= 10dm
		uri = myServerBase + "/Observation?code-value-quantity=http://" + UrlUtil.escapeUrlParam("loinc.org|2345-7$gt10|http://unitsofmeasure.org|dm");
		ourLog.info("uri = " + uri);
		ids = searchAndReturnUnqualifiedVersionlessIdValues(uri);
		assertThat(ids).hasSize(3);
	}

	@Test
	public void testSearchWithNormalizedQuantitySearchSupported_CombineUCUMOrNonUCUM() throws Exception {

		myStorageSettings.setNormalizedQuantitySearchLevel(NormalizedQuantitySearchLevel.NORMALIZED_QUANTITY_SEARCH_SUPPORTED);
		IIdType pid0;
		{
			Patient patient = new Patient();
			patient.addIdentifier().setSystem("urn:system").setValue("001");
			patient.addName().setFamily("Tester").addGiven("Joe");
			pid0 = myPatientDao.create(patient, mySrd).getId().toUnqualifiedVersionless();
		}

		{
			Observation obs = new Observation();
			obs.addIdentifier().setSystem("urn:system").setValue("FOO");
			obs.getSubject().setReferenceElement(pid0);
			obs.setValue(new Quantity().setValueElement(new DecimalType(1)).setUnit("M").setSystem(UcumServiceUtil.UCUM_CODESYSTEM_URL).setCode("m"));

			myObservationDao.create(obs, mySrd);

			ourLog.debug("Observation: \n" + myFhirContext.newJsonParser().setPrettyPrint(true).encodeResourceToString(obs));
		}

		{
			Observation obs = new Observation();
			obs.addIdentifier().setSystem("urn:system").setValue("FOO");
			obs.getSubject().setReferenceElement(pid0);
			obs.setValue(new Quantity().setValueElement(new DecimalType(13.45)).setUnit("DM").setSystem(UcumServiceUtil.UCUM_CODESYSTEM_URL).setCode("dm"));

			myObservationDao.create(obs, mySrd);

			ourLog.debug("Observation: \n" + myFhirContext.newJsonParser().setPrettyPrint(true).encodeResourceToString(obs));
		}

		{
			Observation obs = new Observation();
			obs.addIdentifier().setSystem("urn:system").setValue("FOO");
			obs.getSubject().setReferenceElement(pid0);
			obs.setValue(new Quantity().setValueElement(new DecimalType(1.45)).setUnit("M").setSystem(UcumServiceUtil.UCUM_CODESYSTEM_URL).setCode("m"));

			myObservationDao.create(obs, mySrd);

			ourLog.debug("Observation: \n" + myFhirContext.newJsonParser().setPrettyPrint(true).encodeResourceToString(obs));
		}

		{
			Observation obs = new Observation();
			obs.addIdentifier().setSystem("urn:system").setValue("FOO");
			obs.getSubject().setReferenceElement(pid0);
			obs.setValue(new Quantity().setValueElement(new DecimalType(100)).setUnit("CM").setSystem("http://foo").setCode("cm"));

			myObservationDao.create(obs, mySrd);

			ourLog.debug("Observation: \n" + myFhirContext.newJsonParser().setPrettyPrint(true).encodeResourceToString(obs));
		}

		String uri;
		List<String> ids;

		// With non-normalized
		uri = myServerBase + "/Observation?value-quantity=" + UrlUtil.escapeUrlParam("100|http://unitsofmeasure.org|cm,100|http://foo|cm");
		ids = searchAndReturnUnqualifiedVersionlessIdValues(uri);
		assertThat(ids).hasSize(1);

		// With normalized
		uri = myServerBase + "/Observation?value-quantity=" + UrlUtil.escapeUrlParam("1|http://unitsofmeasure.org|m,100|http://foo|cm");
		ids = searchAndReturnUnqualifiedVersionlessIdValues(uri);
		assertThat(ids).hasSize(2);
	}

	@Test
	public void testSearchWithNormalizedQuantitySearchSupported_DegreeFahrenheit() {

		myStorageSettings.setNormalizedQuantitySearchLevel(NormalizedQuantitySearchLevel.NORMALIZED_QUANTITY_SEARCH_SUPPORTED);
		IIdType pid0;
		{
			Patient patient = new Patient();
			patient.addIdentifier().setSystem("urn:system").setValue("001");
			patient.addName().setFamily("Tester").addGiven("Joe");
			pid0 = myPatientDao.create(patient, mySrd).getId().toUnqualifiedVersionless();
		}

		{
			Observation obs = new Observation();
			obs.addIdentifier().setSystem("urn:system").setValue("FOO");
			obs.getSubject().setReferenceElement(pid0);
			obs.setValue(new Quantity().setValueElement(new DecimalType(99.82)).setUnit("F").setSystem(UcumServiceUtil.UCUM_CODESYSTEM_URL).setCode("[degF]"));

			myObservationDao.create(obs, mySrd);

			ourLog.debug("Observation: \n" + myFhirContext.newJsonParser().setPrettyPrint(true).encodeResourceToString(obs));
		}

		{
			Observation obs = new Observation();
			obs.addIdentifier().setSystem("urn:system").setValue("FOO");
			obs.getSubject().setReferenceElement(pid0);
			obs.setValue(new Quantity().setValueElement(new DecimalType(97.6)).setUnit("F").setSystem(UcumServiceUtil.UCUM_CODESYSTEM_URL).setCode("[degF]"));

			myObservationDao.create(obs, mySrd);

			ourLog.debug("Observation: \n" + myFhirContext.newJsonParser().setPrettyPrint(true).encodeResourceToString(obs));
		}

		{
			// missing value
			Observation obs = new Observation();
			obs.addIdentifier().setSystem("urn:system").setValue("FOO");
			obs.getSubject().setReferenceElement(pid0);
			obs.setValue(new Quantity().setUnit("CM").setSystem("http://foo").setCode("cm"));

			myObservationDao.create(obs, mySrd);

			ourLog.debug("Observation: \n" + myFhirContext.newJsonParser().setPrettyPrint(true).encodeResourceToString(obs));
		}

		myCaptureQueriesListener.clear();
		Bundle returnedBundle = myClient
			.search()
			.forResource(Observation.class)
			.where(Observation.VALUE_QUANTITY.withPrefix(ParamPrefixEnum.EQUAL).number("99.82").andUnits("http://unitsofmeasure.org", "[degF]"))
			.prettyPrint()
			.returnBundle(Bundle.class)
			.execute();

		assertThat(returnedBundle.getEntry()).hasSize(1);

		//-- check use normalized quantity table to search
		String searchSql = myCaptureQueriesListener.getSelectQueries().get(0).getSql(true, true);
		assertThat(searchSql).doesNotContain("HFJ_SPIDX_QUANTITY t0");
		assertThat(searchSql).contains("HFJ_SPIDX_QUANTITY_NRML");
	}

	@Test
	public void testSearchReusesNoParams() {
		List<IBaseResource> resources = new ArrayList<>();
		for (int i = 0; i < 50; i++) {
			Organization org = new Organization();
			org.setName("HELLO");
			resources.add(org);
		}
		myClient.transaction().withResources(resources).prettyPrint().encodedXml().execute();

		myStorageSettings.setReuseCachedSearchResultsForMillis(10000L);

		Bundle result1 = myClient
			.search()
			.forResource("Organization")
			.returnBundle(Bundle.class)
			.execute();

		final String uuid1 = toSearchUuidFromLinkNext(result1);

		Bundle result2 = myClient
			.search()
			.forResource("Organization")
			.returnBundle(Bundle.class)
			.execute();

		final String uuid2 = toSearchUuidFromLinkNext(result2);

		assertThat(uuid2).isEqualTo(uuid1);
	}

	@Test
	public void testSearchReusesBeforeExpiry() {
		List<IBaseResource> resources = new ArrayList<>();
		for (int i = 0; i < 50; i++) {
			Organization org = new Organization();
			org.setName("HELLO");
			resources.add(org);
		}
		myClient.transaction().withResources(resources).prettyPrint().encodedXml().execute();


		{
			myStorageSettings.setReuseCachedSearchResultsForMillis(10L);
			Bundle result1 = myClient
				.search()
				.forResource("Organization")
				.returnBundle(Bundle.class)
				.execute();
			final String uuid1 = toSearchUuidFromLinkNext(result1);
			sleepAtLeast(11L);
			Bundle result2 = myClient
				.search()
				.forResource("Organization")
				.returnBundle(Bundle.class)
				.execute();
			final String uuid2 = toSearchUuidFromLinkNext(result2);
			assertThat(uuid2).isNotEqualTo(uuid1);
		}

		{
			myStorageSettings.setReuseCachedSearchResultsForMillis(1000L);
			Bundle result1 = myClient
				.search()
				.forResource("Organization")
				.returnBundle(Bundle.class)
				.execute();
			final String uuid1 = toSearchUuidFromLinkNext(result1);
			runInTransaction(() -> {
				Search search = mySearchEntityDao.findByUuidAndFetchIncludes(uuid1).orElseThrow(IllegalStateException::new);
				search.setExpiryOrNull(DateUtils.addSeconds(new Date(), -2));
				mySearchEntityDao.save(search);
			});
			sleepOneClick();
			Bundle result2 = myClient
				.search()
				.forResource("Organization")
				.returnBundle(Bundle.class)
				.execute();

			final String uuid2 = toSearchUuidFromLinkNext(result2);
			assertThat(uuid2).isEqualTo(uuid1);

		}
	}

	@Test
	public void testSearchReusesResultsDisabled() {
		List<IBaseResource> resources = new ArrayList<>();
		for (int i = 0; i < 50; i++) {
			Organization org = new Organization();
			org.setName("HELLO");
			resources.add(org);
		}
		myClient.transaction().withResources(resources).prettyPrint().encodedXml().execute();

		myStorageSettings.setReuseCachedSearchResultsForMillis(null);

		Bundle result1 = myClient
			.search()
			.forResource("Organization")
			.where(Organization.NAME.matches().value("HELLO"))
			.count(5)
			.returnBundle(Bundle.class)
			.execute();

		final String uuid1 = toSearchUuidFromLinkNext(result1);

		Bundle result2 = myClient
			.search()
			.forResource("Organization")
			.where(Organization.NAME.matches().value("HELLO"))
			.count(5)
			.returnBundle(Bundle.class)
			.execute();

		final String uuid2 = toSearchUuidFromLinkNext(result2);

		Bundle result3 = myClient
			.search()
			.forResource("Organization")
			.where(Organization.NAME.matches().value("HELLO"))
			.count(5)
			.returnBundle(Bundle.class)
			.execute();

		String uuid3 = toSearchUuidFromLinkNext(result3);

		assertThat(uuid2).isNotEqualTo(uuid1);
		assertThat(uuid3).isNotEqualTo(uuid1);
	}

	@Test
	public void testSearchReusesResultsEnabled() throws Exception {
		List<IBaseResource> resources = new ArrayList<>();
		for (int i = 0; i < 50; i++) {
			Organization org = new Organization();
			org.setName("HELLO");
			resources.add(org);
		}
		myClient.transaction().withResources(resources).prettyPrint().encodedXml().execute();

		myStorageSettings.setReuseCachedSearchResultsForMillis(1000L);

		Bundle result1 = myClient
			.search()
			.forResource("Organization")
			.where(Organization.NAME.matches().value("HELLO"))
			.count(5)
			.returnBundle(Bundle.class)
			.execute();

		final String uuid1 = toSearchUuidFromLinkNext(result1);
		Search search1 = newTxTemplate().execute(theStatus -> mySearchEntityDao.findByUuidAndFetchIncludes(uuid1).orElseThrow(() -> new InternalErrorException("")));
		Date created1 = search1.getCreated();

		Bundle result2 = myClient
			.search()
			.forResource("Organization")
			.where(Organization.NAME.matches().value("HELLO"))
			.count(5)
			.returnBundle(Bundle.class)
			.execute();

		final String uuid2 = toSearchUuidFromLinkNext(result2);
		Search search2 = newTxTemplate().execute(theStatus -> mySearchEntityDao.findByUuidAndFetchIncludes(uuid2).orElseThrow(() -> new InternalErrorException("")));
		Date created2 = search2.getCreated();

		assertThat(created1.getTime()).isEqualTo(created2.getTime());

		Thread.sleep(1500);

		Bundle result3 = myClient
			.search()
			.forResource("Organization")
			.where(Organization.NAME.matches().value("HELLO"))
			.count(5)
			.returnBundle(Bundle.class)
			.execute();

		String uuid3 = toSearchUuidFromLinkNext(result3);

		assertThat(uuid2).isEqualTo(uuid1);
		assertThat(uuid3).isNotEqualTo(uuid1);
	}

	@Test
	public void testSearchReusesResultsEnabledNoParams() {
		List<IBaseResource> resources = new ArrayList<>();
		for (int i = 0; i < 50; i++) {
			Organization org = new Organization();
			org.setName("HELLO");
			resources.add(org);
		}
		myClient.transaction().withResources(resources).prettyPrint().encodedXml().execute();

		myStorageSettings.setReuseCachedSearchResultsForMillis(100000L);

		Bundle result1 = myClient
			.search()
			.forResource("Organization")
			.returnBundle(Bundle.class)
			.execute();

		final String uuid1 = toSearchUuidFromLinkNext(result1);
		Search search1 = newTxTemplate().execute(theStatus -> mySearchEntityDao.findByUuidAndFetchIncludes(uuid1).orElseThrow(() -> new InternalErrorException("")));
		Date created1 = search1.getCreated();

		sleepOneClick();

		Bundle result2 = myClient
			.search()
			.forResource("Organization")
			.returnBundle(Bundle.class)
			.execute();

		final String uuid2 = toSearchUuidFromLinkNext(result2);
		Search search2 = newTxTemplate().execute(theStatus -> mySearchEntityDao.findByUuidAndFetchIncludes(uuid2).orElseThrow(() -> new InternalErrorException("")));
		Date created2 = search2.getCreated();

		assertThat(created1.getTime()).isEqualTo(created2.getTime());

		assertThat(uuid2).isEqualTo(uuid1);
	}

	/**
	 * See #316
	 */
	@Test
	public void testSearchThenTagThenSearch() {
		Patient patient = new Patient();
		patient.addIdentifier().setSystem("urn:system2").setValue("testSearchTokenParam002");
		patient.addName().setFamily("Tester").addGiven("testSearchTokenParam2");
		myClient.create().resource(patient).execute();

		Bundle response = myClient
			.search()
			.forResource(Patient.class)
			.returnBundle(Bundle.class)
			.execute();

		patient = (Patient) response.getEntry().get(0).getResource();

		myClient
			.meta()
			.add()
			.onResource(patient.getIdElement())
			.meta(new Meta().addTag("http://system", "tag1", "display"))
			.execute();

		response = myClient
			.search()
			.forResource(Patient.class)
			.returnBundle(Bundle.class)
			.execute();

		patient = (Patient) response.getEntry().get(0).getResource();
		assertThat(patient.getMeta().getTag()).hasSize(1);
	}

	@Test
	public void testSearchTokenParamNoValue() {
		Patient patient = new Patient();
		patient.addIdentifier().setSystem("urn:system").setValue("testSearchTokenParam001");
		patient.addName().setFamily("Tester").addGiven("testSearchTokenParam1");
		patient.addCommunication().getLanguage().setText("testSearchTokenParamComText").addCoding().setCode("testSearchTokenParamCode").setSystem("testSearchTokenParamSystem")
			.setDisplay("testSearchTokenParamDisplay");
		myPatientDao.create(patient, mySrd);

		patient = new Patient();
		patient.addIdentifier().setSystem("urn:system").setValue("testSearchTokenParam002");
		patient.addName().setFamily("Tester").addGiven("testSearchTokenParam2");
		myPatientDao.create(patient, mySrd);

		patient = new Patient();
		patient.addIdentifier().setSystem("urn:system2").setValue("testSearchTokenParam002");
		patient.addName().setFamily("Tester").addGiven("testSearchTokenParam2");
		myPatientDao.create(patient, mySrd);

		Bundle response = myClient
			.search()
			.forResource(Patient.class)
			.where(Patient.IDENTIFIER.hasSystemWithAnyCode("urn:system"))
			.returnBundle(Bundle.class)
			.execute();

		assertThat(response.getEntry()).hasSize(2);
	}

	@Test
	@Disabled("Not useful with the search coordinator thread pool removed")
	public void testSearchWithCountNotSet() {
		mySearchCoordinatorSvcRaw.setSyncSizeForUnitTests(1);
		mySearchCoordinatorSvcRaw.setLoadingThrottleForUnitTests(200);

		for (int i = 0; i < 10; i++) {
			Patient pat = new Patient();
			pat.addIdentifier().setSystem("urn:system:rpr4").setValue("test" + i);
			myClient.create().resource(pat).execute();
		}

		StopWatch sw = new StopWatch();

		ourLog.info("** About to search with count of 1");

		Bundle found = myClient
			.search()
			.forResource(Patient.class)
			.returnBundle(Bundle.class)
			.count(1)
			.execute();

		ourLog.info("** Done searching in {}ms with count of 1", sw.getMillis());

		ourLog.info(myCapturingInterceptor.getLastResponse().getAllHeaders().toString());
		assertThat(myCapturingInterceptor.getLastResponse().getHeaders(Constants.HEADER_X_CACHE)).isEmpty();
		assertThat(myCapturingInterceptor.getLastResponse().getHeaders(Constants.HEADER_X_CACHE.toLowerCase())).isEmpty();

		// When we've only got one DB connection available, we are forced to wait for the
		// search to finish before returning
		if (TestR4Config.getMaxThreads() > 1) {
			assertNull(found.getTotalElement().getValue());
			assertThat(found.getEntry()).hasSize(1);
			assertThat(sw.getMillis()).isLessThan(1000L);
		} else {
			assertThat(sw.getMillis()).isGreaterThan(1000L);
		}

	}

	@Test
	public void testSearchWithCountSearchResultsUpTo20() {
		mySearchCoordinatorSvcRaw.setSyncSizeForUnitTests(1);
		mySearchCoordinatorSvcRaw.setLoadingThrottleForUnitTests(200);
		myStorageSettings.setCountSearchResultsUpTo(20);

		for (int i = 0; i < 10; i++) {
			Patient pat = new Patient();
			pat.addIdentifier().setSystem("urn:system:rpr4").setValue("test" + i);
			myClient.create().resource(pat).execute();
		}

		StopWatch sw = new StopWatch();

		Bundle found = myClient
			.search()
			.forResource(Patient.class)
			.returnBundle(Bundle.class)
			.count(1)
			.execute();

		assertThat(sw.getMillis()).isGreaterThanOrEqualTo(1000L);

		assertThat(found.getTotalElement().getValue().intValue()).isEqualTo(10);
		assertThat(found.getEntry()).hasSize(1);

	}

	@Test
	@Disabled("Not useful with the search coordinator thread pool removed")
	public void testSearchWithCountSearchResultsUpTo5() {
		mySearchCoordinatorSvcRaw.setSyncSizeForUnitTests(1);
		mySearchCoordinatorSvcRaw.setLoadingThrottleForUnitTests(200);
		myStorageSettings.setCountSearchResultsUpTo(5);

		for (int i = 0; i < 10; i++) {
			Patient pat = new Patient();
			pat.addIdentifier().setSystem("urn:system:rpr4").setValue("test" + i);
			myClient.create().resource(pat).execute();
		}

		StopWatch sw = new StopWatch();

		Bundle found = myClient
			.search()
			.forResource(Patient.class)
			.returnBundle(Bundle.class)
			.count(1)
			.execute();

		assertThat(myCapturingInterceptor.getLastResponse().getHeaders(Constants.HEADER_X_CACHE)).isEmpty();
		assertThat(myCapturingInterceptor.getLastResponse().getHeaders(Constants.HEADER_X_CACHE.toLowerCase())).isEmpty();

		// WHen we've only got one DB connection available, we are forced to wait for the
		// search to finish before returning
		if (TestR4Config.getMaxThreads() > 1) {
			assertNull(found.getTotalElement().getValue());
			assertThat(found.getEntry()).hasSize(1);
			assertThat(sw.getMillis()).isLessThan(1500L);
		} else {
			assertThat(sw.getMillis()).isGreaterThan(1500L);
		}
	}

	@Test
	public void testSearchWithEmptyParameter() throws Exception {
		myStorageSettings.setIndexMissingFields(JpaStorageSettings.IndexEnabledEnum.ENABLED);

		Observation obs = new Observation();
		obs.setStatus(ObservationStatus.FINAL);
		obs.getCode().addCoding().setSystem("foo").setCode("bar");
		myClient.create().resource(obs).execute();

		testSearchWithEmptyParameter("/Observation?value-quantity=");
		testSearchWithEmptyParameter("/Observation?code=bar&value-quantity=");
		testSearchWithEmptyParameter("/Observation?value-date=");
		testSearchWithEmptyParameter("/Observation?code=bar&value-date=");
		testSearchWithEmptyParameter("/Observation?value-concept=");
		testSearchWithEmptyParameter("/Observation?code=bar&value-concept=");
	}

	private void testSearchWithEmptyParameter(String url) throws IOException {
		HttpGet get = new HttpGet(myServerBase + url);
		try (CloseableHttpResponse resp = ourHttpClient.execute(get)) {
			assertThat(resp.getStatusLine().getStatusCode()).isEqualTo(200);
			String respString = IOUtils.toString(resp.getEntity().getContent(), Constants.CHARSET_UTF8);
			Bundle bundle = myFhirContext.newXmlParser().parseResource(Bundle.class, respString);
			assertThat(bundle.getEntry()).hasSize(1);
		}
	}

	@Test
	public void testSearchWithInclude() {
		Organization org = new Organization();
		org.addIdentifier().setSystem("urn:system:rpr4").setValue("testSearchWithInclude01");
		IdType orgId = (IdType) myClient.create().resource(org).prettyPrint().encodedXml().execute().getId();

		Patient pat = new Patient();
		pat.addIdentifier().setSystem("urn:system:rpr4").setValue("testSearchWithInclude02");
		pat.getManagingOrganization().setReferenceElement(orgId.toUnqualifiedVersionless());
		myClient.create().resource(pat).prettyPrint().encodedXml().execute();

		Bundle found = myClient
			.search()
			.forResource(Patient.class)
			.where(Patient.IDENTIFIER.exactly().systemAndIdentifier("urn:system:rpr4", "testSearchWithInclude02"))
			.include(Patient.INCLUDE_ORGANIZATION)
			.prettyPrint()
			.returnBundle(Bundle.class)
			.execute();

		assertThat(found.getEntry()).hasSize(2);
		assertThat(found.getEntry().get(0).getResource().getClass()).isEqualTo(Patient.class);
		assertThat(found.getEntry().get(0).getSearch().getMode()).isEqualTo(SearchEntryMode.MATCH);
		assertThat(found.getEntry().get(1).getResource().getClass()).isEqualTo(Organization.class);
		assertThat(found.getEntry().get(1).getSearch().getMode()).isEqualTo(SearchEntryMode.INCLUDE);
	}

	@Test
	public void testOffsetSearchWithInclude() {
		Organization org = new Organization();
		org.addIdentifier().setSystem("urn:system:rpr4").setValue("testSearchWithInclude01");
		IdType orgId = (IdType) myClient.create().resource(org).prettyPrint().encodedXml().execute().getId();

		Patient pat = new Patient();
		pat.addIdentifier().setSystem("urn:system:rpr4").setValue("testSearchWithInclude02");
		pat.getManagingOrganization().setReferenceElement(orgId.toUnqualifiedVersionless());
		myClient.create().resource(pat).prettyPrint().encodedXml().execute();

		Bundle found = myClient
			.search()
			.forResource(Patient.class)
			.where(Patient.IDENTIFIER.exactly().systemAndIdentifier("urn:system:rpr4", "testSearchWithInclude02"))
			.include(Patient.INCLUDE_ORGANIZATION)
			.offset(0)
			.count(1)
			.prettyPrint()
			.returnBundle(Bundle.class)
			.execute();

		assertThat(found.getEntry()).hasSize(2);
		assertThat(found.getEntry().get(0).getResource().getClass()).isEqualTo(Patient.class);
		assertThat(found.getEntry().get(0).getSearch().getMode()).isEqualTo(SearchEntryMode.MATCH);
		assertThat(found.getEntry().get(1).getResource().getClass()).isEqualTo(Organization.class);
		assertThat(found.getEntry().get(1).getSearch().getMode()).isEqualTo(SearchEntryMode.INCLUDE);
	}

	@Test()
	public void testSearchWithInvalidNumberPrefix() {
		try {
			myClient
				.search()
				.forResource(MolecularSequence.class)
				.where(MolecularSequence.VARIANT_END.withPrefix(ParamPrefixEnum.ENDS_BEFORE).number(100))
				.prettyPrint()
				.returnBundle(Bundle.class)
				.execute();
			fail("");
		} catch (InvalidRequestException e) {
			assertThat(e.getMessage()).contains("Unable to handle number prefix \"eb\" for value: eb100");
		}

		try {
			myClient
				.search()
				.forResource(MolecularSequence.class)
				.where(MolecularSequence.VARIANT_END.withPrefix(ParamPrefixEnum.STARTS_AFTER).number(100))
				.prettyPrint()
				.returnBundle(Bundle.class)
				.execute();
			fail("");
		} catch (InvalidRequestException e) {
			assertThat(e.getMessage()).contains("Unable to handle number prefix \"sa\" for value: sa100");
		}
	}

	@Test()
	public void testSearchWithInvalidQuantityPrefix() {
		Observation o = new Observation();
		o.getCode().setText("testSearchWithInvalidSort");
		myObservationDao.create(o, mySrd);
		try {
			//@formatter:off
			myClient
				.search()
				.forResource(Observation.class)
				.where(Observation.VALUE_QUANTITY.withPrefix(ParamPrefixEnum.ENDS_BEFORE).number(100).andNoUnits())
				.prettyPrint()
				.returnBundle(Bundle.class)
				.execute();
			//@formatter:on
			fail("");
		} catch (InvalidRequestException e) {
			assertThat(e.getMessage()).contains("Unable to handle quantity prefix \"eb\" for value: eb100||");
		}
	}

	@Test
	public void testSearchWithCompositeSortWith_CodeValueQuantity() throws IOException {

		IIdType pid0;
		IIdType oid1;
		IIdType oid2;
		IIdType oid3;
		IIdType oid4;
		{
			Patient patient = new Patient();
			patient.addIdentifier().setSystem("urn:system").setValue("001");
			patient.addName().setFamily("Tester").addGiven("Joe");
			pid0 = myPatientDao.create(patient, mySrd).getId().toUnqualifiedVersionless();
		}
		{
			Observation obs = new Observation();
			obs.addIdentifier().setSystem("urn:system").setValue("FOO");
			obs.getSubject().setReferenceElement(pid0);
			obs.getCode().addCoding().setCode("2345-7").setSystem("http://loinc.org");
			obs.setValue(new Quantity().setValue(200));

			oid1 = myObservationDao.create(obs, mySrd).getId().toUnqualifiedVersionless();

			ourLog.debug("Observation: \n" + myFhirContext.newJsonParser().setPrettyPrint(true).encodeResourceToString(obs));
		}

		{
			Observation obs = new Observation();
			obs.addIdentifier().setSystem("urn:system").setValue("FOO");
			obs.getSubject().setReferenceElement(pid0);
			obs.getCode().addCoding().setCode("2345-7").setSystem("http://loinc.org");
			obs.setValue(new Quantity().setValue(300));

			oid2 = myObservationDao.create(obs, mySrd).getId().toUnqualifiedVersionless();

			ourLog.debug("Observation: \n" + myFhirContext.newJsonParser().setPrettyPrint(true).encodeResourceToString(obs));
		}

		{
			Observation obs = new Observation();
			obs.addIdentifier().setSystem("urn:system").setValue("FOO");
			obs.getSubject().setReferenceElement(pid0);
			obs.getCode().addCoding().setCode("2345-7").setSystem("http://loinc.org");
			obs.setValue(new Quantity().setValue(150));

			oid3 = myObservationDao.create(obs, mySrd).getId().toUnqualifiedVersionless();

			ourLog.debug("Observation: \n" + myFhirContext.newJsonParser().setPrettyPrint(true).encodeResourceToString(obs));
		}

		{
			Observation obs = new Observation();
			obs.addIdentifier().setSystem("urn:system").setValue("FOO");
			obs.getSubject().setReferenceElement(pid0);
			obs.getCode().addCoding().setCode("2345-7").setSystem("http://loinc.org");
			obs.setValue(new Quantity().setValue(250));

			oid4 = myObservationDao.create(obs, mySrd).getId().toUnqualifiedVersionless();

			ourLog.debug("Observation: \n" + myFhirContext.newJsonParser().setPrettyPrint(true).encodeResourceToString(obs));
		}

		String uri = myServerBase + "/Observation?_sort=code-value-quantity";
		Bundle found;

		HttpGet get = new HttpGet(uri);
		try (CloseableHttpResponse resp = ourHttpClient.execute(get)) {
			String output = IOUtils.toString(resp.getEntity().getContent(), Charsets.UTF_8);
			found = myFhirContext.newXmlParser().parseResource(Bundle.class, output);
		}

		ourLog.debug("Bundle: \n" + myFhirContext.newJsonParser().setPrettyPrint(true).encodeResourceToString(found));

		List<IIdType> list = toUnqualifiedVersionlessIds(found);
		assertThat(found.getEntry()).hasSize(4);
		assertThat(list.get(0)).isEqualTo(oid3);
		assertThat(list.get(1)).isEqualTo(oid1);
		assertThat(list.get(2)).isEqualTo(oid4);
		assertThat(list.get(3)).isEqualTo(oid2);
	}

	@Test
	public void testSearchWithCompositeSortWith_CompCodeValueQuantity() throws IOException {

		IIdType pid0;
		IIdType oid1;
		IIdType oid2;
		IIdType oid3;
		IIdType oid4;
		{
			Patient patient = new Patient();
			patient.addIdentifier().setSystem("urn:system").setValue("001");
			patient.addName().setFamily("Tester").addGiven("Joe");
			pid0 = myPatientDao.create(patient, mySrd).getId().toUnqualifiedVersionless();
		}
		{
			Observation obs = new Observation();
			obs.addIdentifier().setSystem("urn:system").setValue("FOO");
			obs.getSubject().setReferenceElement(pid0);

			ObservationComponentComponent comp = obs.addComponent();
			CodeableConcept cc = new CodeableConcept();
			cc.addCoding().setCode("2345-7").setSystem("http://loinc.org");
			comp.setCode(cc);
			comp.setValue(new Quantity().setValue(200));

			oid1 = myObservationDao.create(obs, mySrd).getId().toUnqualifiedVersionless();

			ourLog.debug("Observation: \n" + myFhirContext.newJsonParser().setPrettyPrint(true).encodeResourceToString(obs));
		}

		{
			Observation obs = new Observation();
			obs.addIdentifier().setSystem("urn:system").setValue("FOO");
			obs.getSubject().setReferenceElement(pid0);

			ObservationComponentComponent comp = obs.addComponent();
			CodeableConcept cc = new CodeableConcept();
			cc.addCoding().setCode("2345-7").setSystem("http://loinc.org");
			comp.setCode(cc);
			comp.setValue(new Quantity().setValue(300));

			oid2 = myObservationDao.create(obs, mySrd).getId().toUnqualifiedVersionless();

			ourLog.debug("Observation: \n" + myFhirContext.newJsonParser().setPrettyPrint(true).encodeResourceToString(obs));
		}

		{
			Observation obs = new Observation();
			obs.addIdentifier().setSystem("urn:system").setValue("FOO");
			obs.getSubject().setReferenceElement(pid0);

			ObservationComponentComponent comp = obs.addComponent();
			CodeableConcept cc = new CodeableConcept();
			cc.addCoding().setCode("2345-7").setSystem("http://loinc.org");
			comp.setCode(cc);
			comp.setValue(new Quantity().setValue(150));

			oid3 = myObservationDao.create(obs, mySrd).getId().toUnqualifiedVersionless();

			ourLog.debug("Observation: \n" + myFhirContext.newJsonParser().setPrettyPrint(true).encodeResourceToString(obs));
		}

		{
			Observation obs = new Observation();
			obs.addIdentifier().setSystem("urn:system").setValue("FOO");
			obs.getSubject().setReferenceElement(pid0);

			ObservationComponentComponent comp = obs.addComponent();
			CodeableConcept cc = new CodeableConcept();
			cc.addCoding().setCode("2345-7").setSystem("http://loinc.org");
			comp.setCode(cc);
			comp.setValue(new Quantity().setValue(250));
			oid4 = myObservationDao.create(obs, mySrd).getId().toUnqualifiedVersionless();

			ourLog.debug("Observation: \n" + myFhirContext.newJsonParser().setPrettyPrint(true).encodeResourceToString(obs));
		}

		String uri = myServerBase + "/Observation?_sort=combo-code-value-quantity";
		Bundle found;

		HttpGet get = new HttpGet(uri);
		try (CloseableHttpResponse resp = ourHttpClient.execute(get)) {
			String output = IOUtils.toString(resp.getEntity().getContent(), Charsets.UTF_8);
			found = myFhirContext.newXmlParser().parseResource(Bundle.class, output);
		}

		ourLog.debug("Bundle: \n" + myFhirContext.newJsonParser().setPrettyPrint(true).encodeResourceToString(found));

		List<IIdType> list = toUnqualifiedVersionlessIds(found);
		assertThat(found.getEntry()).hasSize(4);
		assertThat(list.get(0)).isEqualTo(oid3);
		assertThat(list.get(1)).isEqualTo(oid1);
		assertThat(list.get(2)).isEqualTo(oid4);
		assertThat(list.get(3)).isEqualTo(oid2);
	}

	@Test
	public void testSearchWithMissing() {
		myStorageSettings.setIndexMissingFields(JpaStorageSettings.IndexEnabledEnum.ENABLED);
		ourLog.info("Starting testSearchWithMissing");

		String methodName = "testSearchWithMissing";

		Organization org = new Organization();
		IIdType deletedIdMissingTrue = myClient.create().resource(org).execute().getId().toUnqualifiedVersionless();
		myClient.delete().resourceById(deletedIdMissingTrue).execute();

		org = new Organization();
		org.setName("Help I'm a Bug");
		IIdType deletedIdMissingFalse = myClient.create().resource(org).execute().getId().toUnqualifiedVersionless();
		myClient.delete().resourceById(deletedIdMissingFalse).execute();

		List<IBaseResource> resources = new ArrayList<>();
		for (int i = 0; i < 20; i++) {
			org = new Organization();
			org.setName(methodName + "_0" + i);
			resources.add(org);
		}
		myClient.transaction().withResources(resources).prettyPrint().encodedXml().execute();

		org = new Organization();
		org.addIdentifier().setSystem("urn:system:rpr4").setValue(methodName + "01");
		org.setName(methodName + "name");
		IIdType orgNotMissing = myClient.create().resource(org).prettyPrint().encodedXml().execute().getId().toUnqualifiedVersionless();

		org = new Organization();
		org.addIdentifier().setSystem("urn:system:rpr4").setValue(methodName + "01");
		IIdType orgMissing = myClient.create().resource(org).prettyPrint().encodedXml().execute().getId().toUnqualifiedVersionless();

		{
			//@formatter:off
			Bundle found = myClient
				.search()
				.forResource(Organization.class)
				.where(Organization.NAME.isMissing(false))
				.count(100)
				.prettyPrint()
				.returnBundle(Bundle.class)
				.execute();
			//@formatter:on

			List<IIdType> list = toUnqualifiedVersionlessIds(found);
			ourLog.info(methodName + ": " + list.toString());
			ourLog.info("Wanted " + orgNotMissing + " and not " + deletedIdMissingFalse + " but got " + list.size() + ": " + list);
			assertThat(list).contains(orgNotMissing);
			assertThat(list).doesNotContain(deletedIdMissingFalse);
			assertThat(list).doesNotContain(orgMissing);
		}

		//@formatter:off
		Bundle found = myClient
			.search()
			.forResource(Organization.class)
			.where(Organization.NAME.isMissing(true))
			.count(100)
			.prettyPrint()
			.returnBundle(Bundle.class)
			.execute();
		//@formatter:on

		List<IIdType> list = toUnqualifiedVersionlessIds(found);
		ourLog.info(methodName + " found: " + list.toString() + " - Wanted " + orgMissing + " but not " + orgNotMissing);
		assertThat(list).doesNotContain(orgNotMissing);
		assertThat(list).doesNotContain(deletedIdMissingTrue);
		assertThat(list).contains(orgMissing);
	}

	@Test
	public void testSearchWithMissing2() throws Exception {
		myStorageSettings.setIndexMissingFields(JpaStorageSettings.IndexEnabledEnum.ENABLED);
		checkParamMissing(Observation.SP_CODE);
		checkParamMissing(Observation.SP_CATEGORY);
		checkParamMissing(Observation.SP_VALUE_STRING);
		checkParamMissing(Observation.SP_ENCOUNTER);
		checkParamMissing(Observation.SP_DATE);
	}

	@Test
	public void testSearchWithMissingDate2() throws Exception {
		myStorageSettings.setIndexMissingFields(JpaStorageSettings.IndexEnabledEnum.ENABLED);

		MedicationRequest mr1 = new MedicationRequest();
		mr1.addCategory().addCoding().setSystem("urn:medicationroute").setCode("oral");
		mr1.addDosageInstruction().getTiming().addEventElement().setValueAsString("2017-01-01");
		IIdType id1 = myMedicationRequestDao.create(mr1, mySrd).getId().toUnqualifiedVersionless();

		MedicationRequest mr2 = new MedicationRequest();
		mr2.addCategory().addCoding().setSystem("urn:medicationroute").setCode("oral");
		IIdType id2 = myMedicationRequestDao.create(mr2, mySrd).getId().toUnqualifiedVersionless();

		HttpGet get = new HttpGet(myServerBase + "/MedicationRequest?date:missing=false");
		try (CloseableHttpResponse resp = ourHttpClient.execute(get)) {
			assertThat(resp.getStatusLine().getStatusCode()).isEqualTo(200);
			Bundle bundle = myFhirContext.newXmlParser().parseResource(Bundle.class, IOUtils.toString(resp.getEntity().getContent(), Constants.CHARSET_UTF8));

			List<String> ids = toUnqualifiedVersionlessIdValues(bundle);
			assertThat(ids).containsExactly(id1.getValue());
			assertThat(ids).doesNotContain(id2.getValue());
		}

	}

	/**
	 * See #411
	 * <p>
	 * Let's see if we can reproduce this issue in JPA
	 */
	@Test
	public void testSearchWithMixedParams() throws Exception {
		Patient patient = new Patient();
		patient.addIdentifier().setSystem("urn:system").setValue("0");
		patient.addName().setFamily("testSearchWithMixedParams").addGiven("Joe");
		myPatientDao.create(patient, mySrd).getId().toUnqualifiedVersionless();

		HttpPost httpPost = new HttpPost(myServerBase + "/Patient/_search?_format=application/xml");
		httpPost.addHeader("Cache-Control", "no-cache");
		List<NameValuePair> parameters = Lists.newArrayList();
		parameters.add(new BasicNameValuePair("name", "Smith"));
		httpPost.setEntity(new UrlEncodedFormEntity(parameters));

		ourLog.info("Outgoing post: {}", httpPost);

		CloseableHttpResponse status = ourHttpClient.execute(httpPost);
		try {
			String responseContent = IOUtils.toString(status.getEntity().getContent(), StandardCharsets.UTF_8);
			ourLog.info(responseContent);
			assertThat(status.getStatusLine().getStatusCode()).isEqualTo(200);
		} finally {
			status.getEntity().getContent().close();
		}

	}

	@Test
	public void testSearchWithTextInexactMatch() throws Exception {
		Observation obs = new Observation();
		obs.getCode().setText("THIS_IS_THE_TEXT");
		obs.getCode().addCoding().setSystem("SYSTEM").setCode("CODE").setDisplay("THIS_IS_THE_DISPLAY");
		myClient.create().resource(obs).execute();

		testSearchReturnsResults("/Observation?code%3Atext=THIS_IS_THE_TEXT");
		testSearchReturnsResults("/Observation?code%3Atext=THIS_IS_THE_");
		testSearchReturnsResults("/Observation?code%3Atext=this_is_the_");
		testSearchReturnsResults("/Observation?code%3Atext=THIS_IS_THE_DISPLAY");
		testSearchReturnsResults("/Observation?code%3Atext=THIS_IS_THE_disp");
	}

	@ParameterizedTest
	@ValueSource(strings = {Constants.PARAM_TAG, Constants.PARAM_SECURITY})
	public void testSearchTagWithInvalidTokenParam(String searchParam) {

		try {
			myClient
				.search()
				.byUrl("Patient?" + searchParam + "=someSystem|")
				.returnBundle(Bundle.class)
				.execute();
			fail("");
		} catch (InvalidRequestException ex) {
			assertThat(ex.getStatusCode()).isEqualTo(Constants.STATUS_HTTP_400_BAD_REQUEST);
		}

	}

	@Test
	public void testSelfReferentialInclude() {
		Location loc1 = new Location();
		loc1.setName("loc1");
		IIdType loc1id = myClient.create().resource(loc1).execute().getId().toUnqualifiedVersionless();

		Location loc2 = new Location();
		loc2.setName("loc2");
		IIdType loc2id = myClient.create().resource(loc2).execute().getId().toUnqualifiedVersionless();

		loc1 = new Location();
		loc1.setId(loc1id);
		loc1.setName("loc1");
		loc1.getPartOf().setReference(loc2id.getValue());
		myClient.update().resource(loc1).execute().getId().toUnqualifiedVersionless();

		loc2 = new Location();
		loc2.setId(loc2id);
		loc2.setName("loc2");
		loc2.getPartOf().setReference(loc1id.getValue());
		myClient.update().resource(loc2).execute().getId().toUnqualifiedVersionless();

		IBaseBundle result = myClient
			.search()
			.forResource(Location.class)
			.where(Location.NAME.matches().value("loc1"))
			.include(Location.INCLUDE_PARTOF.asRecursive())
			.execute();
		assertThat(toUnqualifiedVersionlessIdValues(result)).containsExactly(loc1id.getValue(), loc2id.getValue());
	}

	@Test
	public void testSelfReferentialRevInclude() {
		Location loc1 = new Location();
		loc1.setName("loc1");
		IIdType loc1id = myClient.create().resource(loc1).execute().getId().toUnqualifiedVersionless();

		Location loc2 = new Location();
		loc2.setName("loc2");
		IIdType loc2id = myClient.create().resource(loc2).execute().getId().toUnqualifiedVersionless();

		loc1 = new Location();
		loc1.setId(loc1id);
		loc1.setName("loc1");
		loc1.getPartOf().setReference(loc2id.getValue());
		myClient.update().resource(loc1).execute().getId().toUnqualifiedVersionless();

		loc2 = new Location();
		loc2.setId(loc2id);
		loc2.setName("loc2");
		loc2.getPartOf().setReference(loc1id.getValue());
		myClient.update().resource(loc2).execute().getId().toUnqualifiedVersionless();

		IBaseBundle result = myClient
			.search()
			.forResource(Location.class)
			.where(Location.NAME.matches().value("loc1"))
			.revInclude(Location.INCLUDE_PARTOF.asRecursive())
			.execute();
		assertThat(toUnqualifiedVersionlessIdValues(result)).containsExactly(loc1id.getValue(), loc2id.getValue());
	}

	@Test
	public void testSmallResultIncludes() {
		myStorageSettings.setIndexMissingFields(JpaStorageSettings.IndexEnabledEnum.ENABLED);

		Patient p = new Patient();
		p.setId("p");
		p.setActive(true);
		myClient.update().resource(p).execute();

		CarePlan cp = new CarePlan();
		cp.setId("cp");
		cp.getSubject().setResource(p);
		cp.addActivity().getDetail().getCode().addCoding().setSystem("FOO").setCode("BAR");
		myClient.update().resource(cp).execute();

		Bundle b = myClient
			.search()
			.forResource(CarePlan.class)
			.where(CarePlan.ACTIVITY_CODE.exactly().systemAndCode("FOO", "BAR"))
			.sort().ascending(CarePlan.SP_ACTIVITY_DATE)
			.include(CarePlan.INCLUDE_SUBJECT)
			.returnBundle(Bundle.class)
			.execute();

		assertThat(b.getEntry()).hasSize(2);

	}

	/**
	 * See #198
	 */
	@Test
	public void testSortFromResourceProvider() {
		Patient p;
		String methodName = "testSortFromResourceProvider";

		p = new Patient();
		p.addIdentifier().setSystem("urn:system").setValue(methodName);
		myClient.create().resource(p).execute();

		p = new Patient();
		p.addIdentifier().setSystem("urn:system").setValue(methodName);
		p.addName().addGiven("Daniel").setFamily("Adams");
		myClient.create().resource(p).execute();

		p = new Patient();
		p.addIdentifier().setSystem("urn:system").setValue(methodName);
		p.addName().addGiven("Aaron").setFamily("Alexis");
		myClient.create().resource(p).execute();

		p = new Patient();
		p.addIdentifier().setSystem("urn:system").setValue(methodName);
		p.addName().addGiven("Carol").setFamily("Allen");
		myClient.create().resource(p).execute();

		p = new Patient();
		p.addIdentifier().setSystem("urn:system").setValue(methodName);
		p.addName().addGiven("Ruth").setFamily("Black");
		myClient.create().resource(p).execute();

		p = new Patient();
		p.addIdentifier().setSystem("urn:system").setValue(methodName);
		p.addName().addGiven("Brian").setFamily("Brooks");
		myClient.create().resource(p).execute();

		p = new Patient();
		p.addIdentifier().setSystem("urn:system").setValue(methodName);
		p.addName().addGiven("Susan").setFamily("Clark");
		myClient.create().resource(p).execute();

		p = new Patient();
		p.addIdentifier().setSystem("urn:system").setValue(methodName);
		p.addName().addGiven("Amy").setFamily("Clark");
		myClient.create().resource(p).execute();

		p = new Patient();
		p.addIdentifier().setSystem("urn:system").setValue(methodName);
		p.addName().addGiven("Anthony").setFamily("Coleman");
		myClient.create().resource(p).execute();

		p = new Patient();
		p.addIdentifier().setSystem("urn:system").setValue(methodName);
		p.addName().addGiven("Steven").setFamily("Coleman");
		myClient.create().resource(p).execute();

		p = new Patient();
		p.addIdentifier().setSystem("urn:system").setValue(methodName);
		p.addName().addGiven("Lisa").setFamily("Coleman");
		myClient.create().resource(p).execute();

		p = new Patient();
		p.addIdentifier().setSystem("urn:system").setValue(methodName);
		p.addName().addGiven("Ruth").setFamily("Cook");
		myClient.create().resource(p).execute();

		p = new Patient();
		p.addIdentifier().setSystem("urn:system").setValue(methodName);
		p.addName().addGiven("Betty").setFamily("Davis");
		myClient.create().resource(p).execute();

		p = new Patient();
		p.addIdentifier().setSystem("urn:system").setValue(methodName);
		p.addName().addGiven("Joshua").setFamily("Diaz");
		myClient.create().resource(p).execute();

		p = new Patient();
		p.addIdentifier().setSystem("urn:system").setValue(methodName);
		p.addName().addGiven("Brian").setFamily("Gracia");
		myClient.create().resource(p).execute();

		p = new Patient();
		p.addIdentifier().setSystem("urn:system").setValue(methodName);
		p.addName().addGiven("Stephan").setFamily("Graham");
		myClient.create().resource(p).execute();

		p = new Patient();
		p.addIdentifier().setSystem("urn:system").setValue(methodName);
		p.addName().addGiven("Sarah").setFamily("Graham");
		myClient.create().resource(p).execute();

		Bundle resp = myClient
			.search()
			.forResource(Patient.class)
			.where(Patient.IDENTIFIER.exactly().systemAndCode("urn:system", methodName))
			.sort().ascending(Patient.FAMILY)
			.sort().ascending(Patient.GIVEN)
			.count(100)
			.returnBundle(Bundle.class)
			.execute();

		List<String> names = toNameList(resp);

		ourLog.info(StringUtils.join(names, '\n'));

		assertThat(names).containsExactly("Daniel Adams", "Aaron Alexis", "Carol Allen", "Ruth Black", "Brian Brooks", "Amy Clark", "Susan Clark", "Anthony Coleman", "Lisa Coleman", "Steven Coleman", "Ruth Cook", "Betty Davis", "Joshua Diaz", "Brian Gracia", "Sarah Graham", "Stephan Graham");

	}

	/**
	 * Test for issue #60
	 */
	@Test
	public void testStoreUtf8Characters() {
		Organization org = new Organization();
		org.setName("測試醫院");
		org.addIdentifier().setSystem("urn:system").setValue("testStoreUtf8Characters_01");
		IdType orgId = (IdType) myClient.create().resource(org).prettyPrint().encodedXml().execute().getId();

		// Read back directly from the DAO
		{
			Organization returned = myOrganizationDao.read(orgId, mySrd);
			String val = myFhirContext.newXmlParser().setPrettyPrint(true).encodeResourceToString(returned);
			ourLog.info(val);
			assertThat(val).contains("<name value=\"測試醫院\"/>");
		}
		// Read back through the HTTP API
		{
			Organization returned = myClient.read().resource(Organization.class).withId(orgId.getIdPart()).execute();
			String val = myFhirContext.newXmlParser().setPrettyPrint(true).encodeResourceToString(returned);
			ourLog.info(val);
			assertThat(val).contains("<name value=\"測試醫院\"/>");
		}
	}

	@Test
	public void testTransaction() throws Exception {
		String contents = ClasspathUtil.loadResource("/update.xml");
		HttpPost post = new HttpPost(myServerBase);
		post.setEntity(new StringEntity(contents, ContentType.create("application/xml+fhir", "UTF-8")));
		try (CloseableHttpResponse resp = ourHttpClient.execute(post)) {
			assertThat(resp.getStatusLine().getStatusCode()).isEqualTo(200);
			String output = IOUtils.toString(resp.getEntity().getContent(), StandardCharsets.UTF_8);
			ourLog.info(output);
		}
	}

	@Test
	public void testCreateResourcesWithAdvancedHSearchIndexingAndIndexMissingFieldsEnableSucceeds() {
		myStorageSettings.setIndexMissingFields(JpaStorageSettings.IndexEnabledEnum.ENABLED);
		myStorageSettings.setAdvancedHSearchIndexing(true);
		String identifierValue = "someValue";
		String searchPatientURIWithMissingBirthdate = "Patient?birthdate:missing=true";
		String searchObsURIWithMissingValueQuantity = "Observation?value-quantity:missing=true";

		//create patient
		Patient patient = new Patient();
		patient.addIdentifier().setSystem("urn:system").setValue(identifierValue);
		MethodOutcome outcome = myClient.create().resource(patient).execute();
		assertTrue(outcome.getCreated());

		//create observation
		Observation obs = new Observation();
		obs.addIdentifier().setSystem("urn:system").setValue(identifierValue);
		outcome = myClient.create().resource(obs).execute();
		assertTrue(outcome.getCreated());

		// search
		Bundle patientsWithMissingBirthdate = myClient.search().byUrl(searchPatientURIWithMissingBirthdate).returnBundle(Bundle.class).execute();
		assertThat(patientsWithMissingBirthdate.getTotal()).isEqualTo(1);
		Bundle obsWithMissingValueQuantity = myClient.search().byUrl(searchObsURIWithMissingValueQuantity).returnBundle(Bundle.class).execute();
		assertThat(obsWithMissingValueQuantity.getTotal()).isEqualTo(1);

	}

	@Test
	public void testTryToCreateResourceWithReferenceThatDoesntExist() {
		Patient p1 = new Patient();
		p1.addIdentifier().setSystem("urn:system").setValue("testTryToCreateResourceWithReferenceThatDoesntExist01");
		p1.addName().setFamily("testTryToCreateResourceWithReferenceThatDoesntExistFamily01").addGiven("testTryToCreateResourceWithReferenceThatDoesntExistGiven01");
		p1.setManagingOrganization(new Reference("Organization/99999999999"));

		try {
			myClient.create().resource(p1).execute();
			fail("");
		} catch (InvalidRequestException e) {
			assertThat(e.getMessage()).contains("Organization/99999999999");
		}

	}

	@Test
	public void testUpdateInvalidReference() throws Exception {
		String methodName = "testUpdateInvalidReference";

		Patient pt = new Patient();
		pt.addName().setFamily(methodName);
		String resource = myFhirContext.newXmlParser().encodeResourceToString(pt);

		HttpPut post = new HttpPut(myServerBase + "/Patient");
		post.setEntity(new StringEntity(resource, ContentType.create(Constants.CT_FHIR_XML, "UTF-8")));
		try (CloseableHttpResponse response = ourHttpClient.execute(post)) {
			String responseString = IOUtils.toString(response.getEntity().getContent(), StandardCharsets.UTF_8);
			ourLog.info(responseString);
			assertThat(response.getStatusLine().getStatusCode()).isEqualTo(400);
			OperationOutcome oo = myFhirContext.newXmlParser().parseResource(OperationOutcome.class, responseString);
			assertThat(oo.getIssue().get(0).getDiagnostics()).contains("Can not update resource, request URL must contain an ID element for update (PUT) operation (it must be of the form [base]/[resource type]/[id])");
		}
	}

	@Test
	public void testUpdateInvalidReference2() throws Exception {
		String methodName = "testUpdateInvalidReference2";

		Patient pt = new Patient();
		pt.setId("2");
		pt.addName().setFamily(methodName);
		String resource = myFhirContext.newXmlParser().encodeResourceToString(pt);

		HttpPut post = new HttpPut(myServerBase + "/Patient");
		post.setEntity(new StringEntity(resource, ContentType.create(Constants.CT_FHIR_XML, "UTF-8")));
		try (CloseableHttpResponse response = ourHttpClient.execute(post)) {
			String responseString = IOUtils.toString(response.getEntity().getContent(), StandardCharsets.UTF_8);
			ourLog.info(responseString);
			assertThat(responseString).contains("Can not update resource, request URL must contain an ID element for update (PUT) operation (it must be of the form [base]/[resource type]/[id])");
			assertThat(responseString).contains("<OperationOutcome");
			assertThat(response.getStatusLine().getStatusCode()).isEqualTo(400);
		}
	}

	@Test
	public void testUpdateNoIdInBody() throws Exception {
		String methodName = "testUpdateNoIdInBody";

		Patient pt = new Patient();
		pt.addName().setFamily(methodName);
		String resource = myFhirContext.newXmlParser().encodeResourceToString(pt);

		HttpPut post = new HttpPut(myServerBase + "/Patient/FOO");
		post.setEntity(new StringEntity(resource, ContentType.create(Constants.CT_FHIR_XML, "UTF-8")));
		try (CloseableHttpResponse response = ourHttpClient.execute(post)) {
			String responseString = IOUtils.toString(response.getEntity().getContent(), StandardCharsets.UTF_8);
			ourLog.info(responseString);
			assertThat(responseString).contains("Can not update resource, resource body must contain an ID element for update (PUT) operation");
			assertThat(responseString).contains("<OperationOutcome");
			assertThat(response.getStatusLine().getStatusCode()).isEqualTo(400);
		}
	}

	@Test
	public void testUpdateRejectsIncorrectIds() throws Exception {

		Patient p1 = new Patient();
		p1.addIdentifier().setSystem("urn:system").setValue("testUpdateRejectsInvalidTypes");
		p1.addName().setFamily("Tester").addGiven("testUpdateRejectsInvalidTypes");
		IdType p1id = (IdType) myClient.create().resource(p1).execute().getId();

		// Try to update with the wrong ID in the resource body
		p1.setId("FOO");
		p1.addAddress().addLine("NEWLINE");

		String encoded = myFhirContext.newJsonParser().encodeResourceToString(p1);
		ourLog.info(encoded);

		HttpPut put = new HttpPut(myServerBase + "/Patient/" + p1id.getIdPart());
		put.setEntity(new StringEntity(encoded, ContentType.create(Constants.CT_FHIR_JSON, "UTF-8")));
		put.addHeader("Accept", Constants.CT_FHIR_JSON);
		CloseableHttpResponse response = ourHttpClient.execute(put);
		try {
			assertThat(response.getStatusLine().getStatusCode()).isEqualTo(400);
			OperationOutcome oo = myFhirContext.newJsonParser().parseResource(OperationOutcome.class, new InputStreamReader(response.getEntity().getContent()));
			assertThat(oo.getIssue().get(0).getDiagnostics()).isEqualTo(Msg.code(420) + "Can not update resource, resource body must contain an ID element which matches the request URL for update (PUT) operation - Resource body ID of \"FOO\" does not match URL ID of \""
				+ p1id.getIdPart() + "\"");
		} finally {
			response.close();
		}

		// Try to update with the no ID in the resource body
		p1.setId((String) null);

		encoded = myFhirContext.newJsonParser().encodeResourceToString(p1);
		put = new HttpPut(myServerBase + "/Patient/" + p1id.getIdPart());
		put.setEntity(new StringEntity(encoded, ContentType.create(Constants.CT_FHIR_JSON, "UTF-8")));
		put.addHeader("Accept", Constants.CT_FHIR_JSON);
		response = ourHttpClient.execute(put);
		try {
			assertThat(response.getStatusLine().getStatusCode()).isEqualTo(400);
			OperationOutcome oo = myFhirContext.newJsonParser().parseResource(OperationOutcome.class, new InputStreamReader(response.getEntity().getContent()));
			assertThat(oo.getIssue().get(0).getDiagnostics()).isEqualTo(Msg.code(419) + "Can not update resource, resource body must contain an ID element for update (PUT) operation");
		} finally {
			response.close();
		}

		// Try to update with the to correct ID in the resource body
		p1.setId(p1id.getIdPart());

		encoded = myFhirContext.newJsonParser().encodeResourceToString(p1);
		put = new HttpPut(myServerBase + "/Patient/" + p1id.getIdPart());
		put.setEntity(new StringEntity(encoded, ContentType.create(Constants.CT_FHIR_JSON, "UTF-8")));
		response = ourHttpClient.execute(put);
		try {
			assertThat(response.getStatusLine().getStatusCode()).isEqualTo(200);
		} finally {
			response.close();
		}

	}

	@Test
	public void testUpdateRejectsInvalidTypes() {

		Patient p1 = new Patient();
		p1.addIdentifier().setSystem("urn:system").setValue("testUpdateRejectsInvalidTypes");
		p1.addName().setFamily("Tester").addGiven("testUpdateRejectsInvalidTypes");
		IdType p1id = (IdType) myClient.create().resource(p1).execute().getId();

		Organization p2 = new Organization();
		p2.setId(p1id.getIdPart());
		p2.getNameElement().setValue("testUpdateRejectsInvalidTypes");
		try {
			myClient.update().resource(p2).withId("Organization/" + p1id.getIdPart()).execute();
			fail("");
		} catch (UnprocessableEntityException e) {
			// good
		}

		try {
			myClient.update().resource(p2).withId("Patient/" + p1id.getIdPart()).execute();
			fail("");
		} catch (UnprocessableEntityException e) {
			// good
		}

	}

	@Test
	public void testUpdateResourceConditional() throws IOException {
		String methodName = "testUpdateResourceConditional";

		Patient pt = new Patient();
		pt.addName().setFamily(methodName);
		String resource = myFhirContext.newXmlParser().encodeResourceToString(pt);

		HttpPost post = new HttpPost(myServerBase + "/Patient?name=" + methodName);
		post.setEntity(new StringEntity(resource, ContentType.create(Constants.CT_FHIR_XML, "UTF-8")));
		CloseableHttpResponse response = ourHttpClient.execute(post);
		IdType id;
		try {
			assertThat(response.getStatusLine().getStatusCode()).isEqualTo(201);
			String newIdString = response.getFirstHeader(Constants.HEADER_LOCATION_LC).getValue();
			assertThat(newIdString).startsWith(myServerBase + "/Patient/");
			id = new IdType(newIdString);
		} finally {
			response.close();
		}

		pt.addAddress().addLine("AAAAAAAAAAAAAAAAAAA");
		resource = myFhirContext.newXmlParser().encodeResourceToString(pt);
		HttpPut put = new HttpPut(myServerBase + "/Patient?name=" + methodName);
		put.setEntity(new StringEntity(resource, ContentType.create(Constants.CT_FHIR_XML, "UTF-8")));
		response = ourHttpClient.execute(put);
		try {
			assertThat(response.getStatusLine().getStatusCode()).isEqualTo(200);
			IdType newId = new IdType(response.getFirstHeader(Constants.HEADER_CONTENT_LOCATION_LC).getValue());
			assertThat(newId.toVersionless()).isEqualTo(id.toVersionless()); // version shouldn't match for conditional update
			assertThat(newId).isNotEqualTo(id);
		} finally {
			response.close();
		}

	}

	@Test
	public void testUpdateResourceConditionalComplex() throws IOException {
		Patient pt = new Patient();
		pt.addIdentifier().setSystem("http://general-hospital.co.uk/Identifiers").setValue("09832345234543876876");
		String resource = myFhirContext.newXmlParser().encodeResourceToString(pt);

		HttpPost post = new HttpPost(myServerBase + "/Patient");
		post.addHeader(Constants.HEADER_IF_NONE_EXIST, "Patient?identifier=http://general-hospital.co.uk/Identifiers|09832345234543876876");
		post.setEntity(new StringEntity(resource, ContentType.create(Constants.CT_FHIR_XML, "UTF-8")));

		IdType id;
		CloseableHttpResponse response = ourHttpClient.execute(post);
		try {
			assertThat(response.getStatusLine().getStatusCode()).isEqualTo(201);
			String newIdString = response.getFirstHeader(Constants.HEADER_LOCATION_LC).getValue();
			assertThat(newIdString).startsWith(myServerBase + "/Patient/");
			id = new IdType(newIdString);
		} finally {
			response.close();
		}

		pt.addName().setFamily("FOO");
		resource = myFhirContext.newXmlParser().encodeResourceToString(pt);
		HttpPut put = new HttpPut(myServerBase + "/Patient?identifier=" + ("http://general-hospital.co.uk/Identifiers|09832345234543876876".replace("|", UrlUtil.escapeUrlParam("|"))));
		put.setEntity(new StringEntity(resource, ContentType.create(Constants.CT_FHIR_XML, "UTF-8")));

		IdType id2;
		response = ourHttpClient.execute(put);
		try {
			assertThat(response.getStatusLine().getStatusCode()).isEqualTo(200);
			String newIdString = response.getFirstHeader(Constants.HEADER_CONTENT_LOCATION_LC).getValue();
			assertThat(newIdString).startsWith(myServerBase + "/Patient/");
			id2 = new IdType(newIdString);
		} finally {
			response.close();
		}

		assertThat(id2.getIdPart()).isEqualTo(id.getIdPart());
		assertThat(id.getVersionIdPart()).isEqualTo("1");
		assertThat(id2.getVersionIdPart()).isEqualTo("2");
	}

	@Test
	public void testUpdateResourceWithPrefer() throws Exception {
		String methodName = "testUpdateResourceWithPrefer";

		Patient pt = new Patient();
		pt.addName().setFamily(methodName);
		String resource = myFhirContext.newXmlParser().encodeResourceToString(pt);

		HttpPost post = new HttpPost(myServerBase + "/Patient");
		post.setEntity(new StringEntity(resource, ContentType.create(Constants.CT_FHIR_XML, "UTF-8")));
		CloseableHttpResponse response = ourHttpClient.execute(post);
		IdType id;
		try {
			assertThat(response.getStatusLine().getStatusCode()).isEqualTo(201);
			String newIdString = response.getFirstHeader(Constants.HEADER_LOCATION_LC).getValue();
			assertThat(newIdString).startsWith(myServerBase + "/Patient/");
			id = new IdType(newIdString);
		} finally {
			response.close();
		}

		Date before = new Date();
		Thread.sleep(100);

		pt = new Patient();
		pt.setId(id.getIdPart());
		resource = myFhirContext.newXmlParser().encodeResourceToString(pt);

		HttpPut put = new HttpPut(myServerBase + "/Patient/" + id.getIdPart());
		put.addHeader(Constants.HEADER_PREFER, Constants.HEADER_PREFER_RETURN + '=' + Constants.HEADER_PREFER_RETURN_REPRESENTATION);
		put.setEntity(new StringEntity(resource, ContentType.create(Constants.CT_FHIR_XML, "UTF-8")));
		response = ourHttpClient.execute(put);
		try {
			assertThat(response.getStatusLine().getStatusCode()).isEqualTo(200);
			String responseString = IOUtils.toString(response.getEntity().getContent(), StandardCharsets.UTF_8);
			response.getEntity().getContent().close();

			Patient respPt = myFhirContext.newXmlParser().parseResource(Patient.class, responseString);
			assertThat(respPt.getIdElement().getVersionIdPart()).isEqualTo("2");

			InstantType updateTime = respPt.getMeta().getLastUpdatedElement();
			assertTrue(updateTime.getValue().after(before));

		} finally {
			response.close();
		}

	}

	@Test
	public void testUpdateThatCreatesReturnsHttp201() throws IOException {

		Patient p = new Patient();
		p.setId("A");
		p.setActive(true);
		String encoded = myFhirContext.newJsonParser().encodeResourceToString(p);

		HttpPut put = new HttpPut(myServerBase + "/Patient/A");
		put.setEntity(new StringEntity(encoded, ContentType.create("application/fhir+json", "UTF-8")));

		CloseableHttpResponse response = ourHttpClient.execute(put);
		try {
			assertThat(response.getStatusLine().getStatusCode()).isEqualTo(201);
		} finally {
			response.close();
		}

		p = new Patient();
		p.setId("A");
		p.setActive(false);
		encoded = myFhirContext.newJsonParser().encodeResourceToString(p);

		put = new HttpPut(myServerBase + "/Patient/A");
		put.setEntity(new StringEntity(encoded, ContentType.create("application/fhir+json", "UTF-8")));

		response = ourHttpClient.execute(put);
		try {
			assertThat(response.getStatusLine().getStatusCode()).isEqualTo(200);
		} finally {
			response.close();
		}

	}

	@Test
	public void testDeleteNonExistentResourceReturns200() throws IOException {
		HttpDelete delete = new HttpDelete(myServerBase + "/Patient/someIdHereThatIsUnique");

		try (CloseableHttpResponse response = ourHttpClient.execute(delete)) {
			assertThat(response.getStatusLine().getStatusCode()).isEqualTo(200);
		}
	}

	@Test
	public void testDeleteSameResourceTwice() throws IOException {
		String id = "mySecondUniqueId";

		Patient p = new Patient();
		p.setId(id);
		String encoded = myFhirContext.newJsonParser().encodeResourceToString(p);

		HttpPut put = new HttpPut(myServerBase + "/Patient/" + id);
		put.setEntity(new StringEntity(encoded, ContentType.create("application/fhir+json", "UTF-8")));
		try (CloseableHttpResponse response = ourHttpClient.execute(put)) {
			assertThat(response.getStatusLine().getStatusCode()).isEqualTo(201);
		}

		HttpDelete delete = new HttpDelete(myServerBase + "/Patient/" + id);

		for (int i = 0; i < 2; i++) {
			// multiple deletes of the same resource
			// should always succeed
			try (CloseableHttpResponse response = ourHttpClient.execute(delete)) {
				assertThat(response.getStatusLine().getStatusCode()).isEqualTo(200);
			}
		}
	}

	@Test
	public void testUpdateWithClientSuppliedIdWhichDoesntExist() {
		Patient p1 = new Patient();
		p1.addIdentifier().setSystem("urn:system").setValue("testUpdateWithClientSuppliedIdWhichDoesntExistrpr4");

		MethodOutcome outcome = myClient.update().resource(p1).withId("testUpdateWithClientSuppliedIdWhichDoesntExistrpr4").execute();
		assertTrue(outcome.getCreated().booleanValue());
		IdType p1Id = (IdType) outcome.getId();

		assertThat(p1Id.getValue()).contains("Patient/testUpdateWithClientSuppliedIdWhichDoesntExistrpr4/_history");

		//@formatter:off
		Bundle actual = myClient
			.search()
			.forResource(Patient.class)
			.where(Patient.IDENTIFIER.exactly().systemAndCode("urn:system", "testUpdateWithClientSuppliedIdWhichDoesntExistrpr4"))
			.encodedJson()
			.prettyPrint()
			.returnBundle(Bundle.class)
			.execute();
		//@formatter:on

		assertThat(actual.getEntry()).hasSize(1);
		assertThat(actual.getEntry().get(0).getResource().getIdElement().getIdPart()).isEqualTo(p1Id.getIdPart());

	}

	@Test
	public void testUpdateWithSource() {
		Patient patient = new Patient();
		patient.setActive(false);
		IIdType patientid = myClient.create().resource(patient).execute().getId().toUnqualifiedVersionless();

		{
			Patient readPatient = (Patient) myClient.read().resource("Patient").withId(patientid).execute();
			assertThat(readPatient.getMeta().getSource()).matches("#[a-zA-Z0-9]+");
		}

		patient.setId(patientid);
		patient.setActive(true);
		myClient.update().resource(patient).execute();
		{
			Patient readPatient = (Patient) myClient.read().resource("Patient").withId(patientid).execute();
			assertThat(readPatient.getMeta().getSource()).matches("#[a-zA-Z0-9]+");

			readPatient.addName().setFamily("testUpdateWithSource");
			myClient.update().resource(readPatient).execute();
			readPatient = (Patient) myClient.read().resource("Patient").withId(patientid).execute();
			assertThat(readPatient.getMeta().getSource()).matches("#[a-zA-Z0-9]+");
		}
	}

	@Test
	public void testUpdateWithETag() throws Exception {
		String methodName = "testUpdateWithETag";

		Patient pt = new Patient();
		pt.addName().setFamily(methodName);
		IIdType id = myClient.create().resource(pt).execute().getId().toUnqualifiedVersionless();

		pt.addName().setFamily("FAM2");
		pt.setId(id.toUnqualifiedVersionless());
		String resource = myFhirContext.newXmlParser().encodeResourceToString(pt);

		HttpPut put = new HttpPut(myServerBase + "/Patient/" + id.getIdPart());
		put.addHeader(Constants.HEADER_IF_MATCH, "W/\"44\"");
		put.setEntity(new StringEntity(resource, ContentType.create(Constants.CT_FHIR_XML, "UTF-8")));
		CloseableHttpResponse response = ourHttpClient.execute(put);
		try {
			String responseString = IOUtils.toString(response.getEntity().getContent(), StandardCharsets.UTF_8);
			ourLog.info(responseString);
			assertThat(response.getStatusLine().getStatusCode()).isEqualTo(409);
			OperationOutcome oo = myFhirContext.newXmlParser().parseResource(OperationOutcome.class, responseString);
			assertThat(oo.getIssue().get(0).getDiagnostics()).contains("Trying to update Patient/" + id.getIdPart() + "/_history/44 but this is not the current version");
		} finally {
			response.close();
		}

		// Now a good one
		put = new HttpPut(myServerBase + "/Patient/" + id.getIdPart());
		put.addHeader(Constants.HEADER_IF_MATCH, "W/\"1\"");
		put.setEntity(new StringEntity(resource, ContentType.create(Constants.CT_FHIR_XML, "UTF-8")));
		response = ourHttpClient.execute(put);
		try {
			String responseString = IOUtils.toString(response.getEntity().getContent(), StandardCharsets.UTF_8);
			ourLog.info(responseString);
			assertThat(response.getStatusLine().getStatusCode()).isEqualTo(200);
		} finally {
			response.close();
		}

	}

	@Test
	public void testUpdateWrongIdInBody() throws Exception {
		String methodName = "testUpdateWrongIdInBody";

		Patient pt = new Patient();
		pt.setId("333");
		pt.addName().setFamily(methodName);
		String resource = myFhirContext.newXmlParser().encodeResourceToString(pt);

		HttpPut post = new HttpPut(myServerBase + "/Patient/A2");
		post.setEntity(new StringEntity(resource, ContentType.create(Constants.CT_FHIR_XML, "UTF-8")));
		try (CloseableHttpResponse response = ourHttpClient.execute(post)) {
			String responseString = IOUtils.toString(response.getEntity().getContent(), StandardCharsets.UTF_8);
			ourLog.info(responseString);
			assertThat(response.getStatusLine().getStatusCode()).isEqualTo(400);
			OperationOutcome oo = myFhirContext.newXmlParser().parseResource(OperationOutcome.class, responseString);
			assertThat(oo.getIssue().get(0).getDiagnostics()).isEqualTo(Msg.code(420) + "Can not update resource, resource body must contain an ID element which matches the request URL for update (PUT) operation - Resource body ID of \"333\" does not match URL ID of \"A2\"");
		}
	}

	@Test
	public void testUpdateWrongResourceType() throws IOException {
		String input = IOUtils.toString(getClass().getResourceAsStream("/dstu3-person.json"), StandardCharsets.UTF_8);

		try {
			myClient.update().resource(input).withId("Patient/PERSON1").execute();
		} catch (InvalidRequestException e) {
			assertThat(e.getMessage()).isEqualTo("");
		}

		MethodOutcome resp = myClient.update().resource(input).withId("Person/PERSON1").execute();
		assertThat(resp.getId().toUnqualified().getValue()).isEqualTo("Person/PERSON1/_history/1");
	}

	@Test
	public void testValidateBadInputViaGet() throws IOException {

		HttpGet get = new HttpGet(myServerBase + "/Patient/$validate?mode=create");
		CloseableHttpResponse response = ourHttpClient.execute(get);
		try {
			String resp = IOUtils.toString(response.getEntity().getContent(), StandardCharsets.UTF_8);
			ourLog.info(resp);
			assertThat(resp).contains("No resource supplied for $validate operation (resource is required unless mode is &quot;delete&quot;)");
			assertThat(response.getStatusLine().getStatusCode()).isEqualTo(400);
		} finally {
			response.getEntity().getContent().close();
			response.close();
		}
	}

	@Test
	public void testValidateBadInputViaPost() throws IOException {

		Parameters input = new Parameters();
		input.addParameter().setName("mode").setValue(new CodeType("create"));

		String inputStr = myFhirContext.newXmlParser().encodeResourceToString(input);
		ourLog.info(inputStr);

		HttpPost post = new HttpPost(myServerBase + "/Patient/$validate");
		post.setEntity(new StringEntity(inputStr, ContentType.create(Constants.CT_FHIR_XML, "UTF-8")));

		CloseableHttpResponse response = ourHttpClient.execute(post);
		try {
			String resp = IOUtils.toString(response.getEntity().getContent(), StandardCharsets.UTF_8);
			ourLog.info(resp);
			assertThat(resp).contains("No resource supplied for $validate operation (resource is required unless mode is &quot;delete&quot;)");
			assertThat(response.getStatusLine().getStatusCode()).isEqualTo(400);
		} finally {
			response.getEntity().getContent().close();
			response.close();
		}
	}

	@Test
	public void testValidateResourceBaseWithNoIdRaw() throws IOException {

		Patient patient = new Patient();
		patient.addName().addGiven("James");
		patient.setBirthDateElement(new DateType("2011-02-02"));

		String inputStr = myFhirContext.newXmlParser().encodeResourceToString(patient);
		HttpPost post = new HttpPost(myServerBase + "/Patient/$validate");
		post.setEntity(new StringEntity(inputStr, ContentType.create(Constants.CT_FHIR_XML, "UTF-8")));

		try (CloseableHttpResponse response = ourHttpClient.execute(post)) {
			String resp = IOUtils.toString(response.getEntity().getContent(), StandardCharsets.UTF_8);
			ourLog.info(resp);
			assertThat(response.getStatusLine().getStatusCode()).isEqualTo(200);
			assertThat(resp).doesNotContain("Resource has no id");
		}
	}

	/**
	 * Make sure we don't filter keys
	 */
	@Test
	public void testValidateJsonWithDuplicateKey() throws IOException {

		String inputStr = "{\"resourceType\":\"Patient\", \"name\":[{\"text\":\"foo\"}], \"name\":[{\"text\":\"foo\"}] }";
		HttpPost post = new HttpPost(myServerBase + "/Patient/$validate");
		post.setEntity(new StringEntity(inputStr, ContentType.create(Constants.CT_FHIR_JSON_NEW, "UTF-8")));

		CloseableHttpResponse response = ourHttpClient.execute(post);
		try {
			String resp = IOUtils.toString(response.getEntity().getContent(), StandardCharsets.UTF_8);
			ourLog.info(resp);
			assertThat(response.getStatusLine().getStatusCode()).isEqualTo(200);

			assertThat(resp).contains("The JSON property 'name' is a duplicate and will be ignored");
		} finally {
			response.getEntity().getContent().close();
			response.close();
		}
	}

	// Y
	@Test
	public void testValidateResourceHuge() throws IOException {

		Patient patient = new Patient();
		patient.addName().addGiven("James" + StringUtils.leftPad("James", 1000000, 'A'));
		patient.setBirthDateElement(new DateType("2011-02-02"));

		Parameters input = new Parameters();
		input.addParameter().setName("resource").setResource(patient);

		String inputStr = myFhirContext.newXmlParser().encodeResourceToString(input);
		ourLog.debug(inputStr);

		HttpPost post = new HttpPost(myServerBase + "/Patient/$validate");
		post.setEntity(new StringEntity(inputStr, ContentType.create(Constants.CT_FHIR_XML, "UTF-8")));

		CloseableHttpResponse response = ourHttpClient.execute(post);
		try {
			String resp = IOUtils.toString(response.getEntity().getContent(), StandardCharsets.UTF_8);
			ourLog.info(resp);
			assertThat(response.getStatusLine().getStatusCode()).isEqualTo(200);
		} finally {
			response.getEntity().getContent().close();
			response.close();
		}
	}

	@Test
	public void testValidateResourceInstanceOnServer() throws IOException {

		Patient patient = new Patient();
		patient.addName().addGiven("James");
		patient.setBirthDateElement(new DateType("2011-02-02"));
		patient.addContact().setGender(AdministrativeGender.MALE);
		patient.addCommunication().setPreferred(true); // missing language

		IIdType id = myPatientDao.create(patient, mySrd).getId().toUnqualifiedVersionless();

		HttpGet get = new HttpGet(myServerBase + "/Patient/" + id.getIdPart() + "/$validate");
		CloseableHttpResponse response = ourHttpClient.execute(get);
		try {
			String resp = IOUtils.toString(response.getEntity().getContent(), StandardCharsets.UTF_8);
			ourLog.info(resp);
			assertThat(response.getStatusLine().getStatusCode()).isEqualTo(200);
			assertThat(resp).contains("SHALL at least contain a contact's details or a reference to an organization");
		} finally {
			response.getEntity().getContent().close();
			response.close();
		}
	}

	@Test
	public void testValidateResourceWithId() throws IOException {

		Patient patient = new Patient();
		patient.setId("A123");
		patient.addName().addGiven("James");
		patient.setBirthDateElement(new DateType("2011-02-02"));
		myPatientDao.update(patient, mySrd);

		Parameters input = new Parameters();
		input.addParameter().setName("resource").setResource(patient);

		String inputStr = myFhirContext.newXmlParser().encodeResourceToString(input);
		ourLog.info(inputStr);

		HttpPost post = new HttpPost(myServerBase + "/Patient/A123/$validate");
		post.setEntity(new StringEntity(inputStr, ContentType.create(Constants.CT_FHIR_XML, "UTF-8")));

		CloseableHttpResponse response = ourHttpClient.execute(post);
		try {
			String resp = IOUtils.toString(response.getEntity().getContent(), StandardCharsets.UTF_8);
			ourLog.info(resp);
			assertThat(response.getStatusLine().getStatusCode()).isEqualTo(200);
		} finally {
			response.getEntity().getContent().close();
			response.close();
		}
	}

	@Test
	public void testValidateResourceWithNoIdParameters() throws IOException {

		Patient patient = new Patient();
		patient.addName().addGiven("James");
		patient.setBirthDateElement(new DateType("2011-02-02"));

		Parameters input = new Parameters();
		input.addParameter().setName("resource").setResource(patient);

		String inputStr = myFhirContext.newXmlParser().encodeResourceToString(input);
		HttpPost post = new HttpPost(myServerBase + "/Patient/$validate?_pretty=true");
		post.setEntity(new StringEntity(inputStr, ContentType.create(Constants.CT_FHIR_XML, "UTF-8")));

		CloseableHttpResponse response = ourHttpClient.execute(post);
		try {
			String resp = IOUtils.toString(response.getEntity().getContent(), StandardCharsets.UTF_8);
			ourLog.info(resp);
			assertThat(response.getStatusLine().getStatusCode()).isEqualTo(200);
			assertThat(resp).doesNotContain("Resource has no id");
			assertThat(resp).doesNotContain("warn");
			assertThat(resp).doesNotContain("error");
		} finally {
			response.getEntity().getContent().close();
			response.close();
		}
	}

	@Test
	public void testValidateResourceWithNoIdRaw() throws IOException {

		Patient patient = new Patient();
		patient.addName().addGiven("James");
		patient.setBirthDateElement(new DateType("2011-02-02"));

		String inputStr = myFhirContext.newXmlParser().encodeResourceToString(patient);
		HttpPost post = new HttpPost(myServerBase + "/Patient/$validate");
		post.setEntity(new StringEntity(inputStr, ContentType.create(Constants.CT_FHIR_XML, "UTF-8")));

		CloseableHttpResponse response = ourHttpClient.execute(post);
		try {
			String resp = IOUtils.toString(response.getEntity().getContent(), StandardCharsets.UTF_8);
			ourLog.info(resp);
			assertThat(response.getStatusLine().getStatusCode()).isEqualTo(200);
			assertThat(resp).doesNotContain("Resource has no id");
			assertThat(resp).contains("<td>No issues detected during validation</td>");
			assertThat(resp).contains(
				"<issue>",
				"<severity value=\"information\"/>", "<code value=\"informational\"/>",
				"<diagnostics value=\"No issues detected during validation\"/>",
				"</issue>");
		} finally {
			response.getEntity().getContent().close();
			response.close();
		}
	}

	@Test
	public void testValueSetExpandOperation() throws IOException {
		CodeSystem cs = myFhirContext.newXmlParser().parseResource(CodeSystem.class, new InputStreamReader(ResourceProviderR4Test.class.getResourceAsStream("/extensional-case-3-cs.xml")));
		myClient.create().resource(cs).execute();

		ValueSet upload = myFhirContext.newXmlParser().parseResource(ValueSet.class, new InputStreamReader(ResourceProviderR4Test.class.getResourceAsStream("/extensional-case-3-vs.xml")));
		IIdType vsid = myClient.create().resource(upload).execute().getId().toUnqualifiedVersionless();

		HttpGet get = new HttpGet(myServerBase + "/ValueSet/" + vsid.getIdPart() + "/$expand");
		CloseableHttpResponse response = ourHttpClient.execute(get);
		try {
			String resp = IOUtils.toString(response.getEntity().getContent(), StandardCharsets.UTF_8);
			ourLog.info(resp);
			assertThat(response.getStatusLine().getStatusCode()).isEqualTo(200);
			assertThat(resp).contains("<ValueSet xmlns=\"http://hl7.org/fhir\">");
			assertThat(resp).contains("<expansion>");
			assertThat(resp).contains("<contains>");
			assertThat(resp).contains("<system value=\"http://acme.org\"/>");
			assertThat(resp).contains("<code value=\"8450-9\"/>");
			assertThat(resp).contains("<display value=\"Systolic blood pressure--expiration\"/>");
			assertThat(resp).contains("</contains>");
			assertThat(resp).contains("<contains>");
			assertThat(resp).contains("<system value=\"http://acme.org\"/>");
			assertThat(resp).contains("<code value=\"11378-7\"/>");
			assertThat(resp).contains("<display value=\"Systolic blood pressure at First encounter\"/>");
			assertThat(resp).contains("</contains>");
			assertThat(resp).contains("</expansion>");
		} finally {
			response.getEntity().getContent().close();
			response.close();
		}

		/*
		 * Filter with display name
		 */

		get = new HttpGet(myServerBase + "/ValueSet/" + vsid.getIdPart() + "/$expand?filter=systolic");
		response = ourHttpClient.execute(get);
		try {
			String resp = IOUtils.toString(response.getEntity().getContent(), StandardCharsets.UTF_8);
			ourLog.info(resp);
			assertThat(response.getStatusLine().getStatusCode()).isEqualTo(200);
			//@formatter:off
			assertThat(resp).contains(
				"<code value=\"11378-7\"/>",
				"<display value=\"Systolic blood pressure at First encounter\"/>");
			//@formatter:on
		} finally {
			response.getEntity().getContent().close();
			response.close();
		}

	}

	@Test
	public void testUpdateWithNormalizedQuantitySearchSupported() throws Exception {

		myStorageSettings.setNormalizedQuantitySearchLevel(NormalizedQuantitySearchLevel.NORMALIZED_QUANTITY_SEARCH_SUPPORTED);
		IIdType pid0;
		{
			Patient patient = new Patient();
			patient.addIdentifier().setSystem("urn:system").setValue("001");
			patient.addName().setFamily("Tester").addGiven("Joe");
			pid0 = myPatientDao.create(patient, mySrd).getId().toUnqualifiedVersionless();
		}
		{
			Patient patient = new Patient();
			patient.addIdentifier().setSystem("urn:system").setValue("001");
			patient.addName().setFamily("Tester").addGiven("Joe");
			myPatientDao.create(patient, mySrd).getId().toUnqualifiedVersionless();
		}

		{
			Observation obs = new Observation();
			obs.addIdentifier().setSystem("urn:system").setValue("FOO");
			obs.getSubject().setReferenceElement(pid0);
			CodeableConcept cc = obs.getCode();
			cc.addCoding().setCode("2345-7").setSystem("http://loinc.org");
			obs.setValue(new Quantity().setValueElement(new DecimalType(125.12)).setUnit("CM").setSystem(UcumServiceUtil.UCUM_CODESYSTEM_URL).setCode("cm"));

			ourLog.debug("Observation: \n" + myFhirContext.newJsonParser().setPrettyPrint(true).encodeResourceToString(obs));

			IIdType opid1 = myObservationDao.create(obs, mySrd).getId();

			//-- update quantity
			obs = new Observation();
			obs.setId(opid1);
			obs.addIdentifier().setSystem("urn:system").setValue("FOO");
			obs.getSubject().setReferenceElement(pid0);
			cc = obs.getCode();
			cc.addCoding().setCode("2345-7").setSystem("http://loinc.org");
			obs.setValue(new Quantity().setValueElement(new DecimalType(24.12)).setUnit("CM").setSystem(UcumServiceUtil.UCUM_CODESYSTEM_URL).setCode("cm"));

			ourLog.debug("Observation: \n" + myFhirContext.newJsonParser().setPrettyPrint(true).encodeResourceToString(obs));

			myObservationDao.update(obs, mySrd);
		}


		{
			Observation obs = new Observation();
			obs.addIdentifier().setSystem("urn:system").setValue("FOO");
			obs.getSubject().setReferenceElement(pid0);
			CodeableConcept cc = obs.getCode();
			cc.addCoding().setCode("2345-7").setSystem("http://loinc.org");
			obs.setValue(new Quantity().setValueElement(new DecimalType(13.45)).setUnit("DM").setSystem(UcumServiceUtil.UCUM_CODESYSTEM_URL).setCode("dm"));

			myObservationDao.create(obs, mySrd);

			ourLog.debug("Observation: \n" + myFhirContext.newJsonParser().setPrettyPrint(true).encodeResourceToString(obs));
		}

		{
			Observation obs = new Observation();
			obs.addIdentifier().setSystem("urn:system").setValue("FOO");
			obs.getSubject().setReferenceElement(pid0);
			CodeableConcept cc = obs.getCode();
			cc.addCoding().setCode("2345-7").setSystem("http://loinc.org");
			obs.setValue(new Quantity().setValueElement(new DecimalType(1.45)).setUnit("M").setSystem(UcumServiceUtil.UCUM_CODESYSTEM_URL).setCode("m"));

			myObservationDao.create(obs, mySrd);

			ourLog.debug("Observation: \n" + myFhirContext.newJsonParser().setPrettyPrint(true).encodeResourceToString(obs));
		}

		{
			Observation obs = new Observation();
			obs.addIdentifier().setSystem("urn:system").setValue("FOO");
			obs.getSubject().setReferenceElement(pid0);
			CodeableConcept cc = obs.getCode();
			cc.addCoding().setCode("2345-7").setSystem("http://loinc.org");
			obs.setValue(new Quantity().setValueElement(new DecimalType(25)).setUnit("CM").setSystem(UcumServiceUtil.UCUM_CODESYSTEM_URL).setCode("cm"));

			myObservationDao.create(obs, mySrd);

			ourLog.debug("Observation: \n" + myFhirContext.newJsonParser().setPrettyPrint(true).encodeResourceToString(obs));
		}

		// > 1m
		String uri = myServerBase + "/Observation?code-value-quantity=http://" + UrlUtil.escapeUrlParam("loinc.org|2345-7$gt1|http://unitsofmeasure.org|m");
		ourLog.info("uri = " + uri);
		List<String> ids = searchAndReturnUnqualifiedVersionlessIdValues(uri);
		assertThat(ids).hasSize(2);


		//>= 100cm
		uri = myServerBase + "/Observation?code-value-quantity=http://" + UrlUtil.escapeUrlParam("loinc.org|2345-7$gt100|http://unitsofmeasure.org|cm");
		ourLog.info("uri = " + uri);
		ids = searchAndReturnUnqualifiedVersionlessIdValues(uri);
		assertThat(ids).hasSize(2);

		//>= 10dm
		uri = myServerBase + "/Observation?code-value-quantity=http://" + UrlUtil.escapeUrlParam("loinc.org|2345-7$gt10|http://unitsofmeasure.org|dm");
		ourLog.info("uri = " + uri);
		ids = searchAndReturnUnqualifiedVersionlessIdValues(uri);
		assertThat(ids).hasSize(2);
	}

	@Test
	public void testSearchWithLowerBoundDate() throws Exception {

		// Issue 2424 test case
		IIdType pid0;
		{
			Patient patient = new Patient();
			patient.addIdentifier().setSystem("urn:system").setValue("001");
			patient.addName().setFamily("Tester").addGiven("Joe");
			patient.setBirthDateElement(new DateType("2073"));
			pid0 = myPatientDao.create(patient, mySrd).getId().toUnqualifiedVersionless();

			ourLog.debug("Patient: \n" + myFhirContext.newJsonParser().setPrettyPrint(true).encodeResourceToString(patient));

			ourLog.info("pid0 " + pid0);
		}

		String uri = myServerBase + "/Patient?_total=accurate&birthdate=gt2072";

		HttpGet get = new HttpGet(uri);

		try (CloseableHttpResponse response = ourHttpClient.execute(get)) {
			String resp = IOUtils.toString(response.getEntity().getContent(), StandardCharsets.UTF_8);
			ourLog.info(resp);
			Bundle bundle = myFhirContext.newXmlParser().parseResource(Bundle.class, resp);
			ourLog.debug("Patient: \n" + myFhirContext.newJsonParser().setPrettyPrint(true).encodeResourceToString(bundle));
		}

		uri = myServerBase + "/Patient?_total=accurate&birthdate=gt2072-01-01";

		get = new HttpGet(uri);

		try (CloseableHttpResponse response = ourHttpClient.execute(get)) {
			String resp = IOUtils.toString(response.getEntity().getContent(), StandardCharsets.UTF_8);
			ourLog.info(resp);
			Bundle bundle = myFhirContext.newXmlParser().parseResource(Bundle.class, resp);
			ourLog.debug("Patient: \n" + myFhirContext.newJsonParser().setPrettyPrint(true).encodeResourceToString(bundle));
		}

	}

	@Test
	public void testUpdateHistoryRewriteWithIdNoHistoryVersion() {
		myStorageSettings.setUpdateWithHistoryRewriteEnabled(true);
		String testFamilyNameModified = "Jackson";

		// setup
		IIdType id = createNewPatientWithHistory();

		// execute updates
		Patient p = new Patient();
		p.setActive(true);
		p.addName().setFamily(testFamilyNameModified);

		try {
			myClient.update().resource(p).historyRewrite().withId(id).execute();
			fail("");
		} catch (InvalidRequestException e) {
			assertThat(e.getMessage()).contains("ID must contain a history version");
		}

		try {
			myClient.update().resource(p).historyRewrite().withId("1234").execute();
			fail("");
		} catch (InvalidRequestException e) {
			assertThat(e.getMessage()).contains("ID must contain a history version");
		}

		p.setId(id);
		try {
			myClient.update().resource(p).historyRewrite().execute();
			fail("");
		} catch (InvalidRequestException e) {
			assertThat(e.getMessage()).contains("ID must contain a history version");
		}
	}

	@Test
	public void testUpdateHistoryRewriteWithIdNull() {
		myStorageSettings.setUpdateWithHistoryRewriteEnabled(true);
		String testFamilyNameModified = "Jackson";

		// setup
		createNewPatientWithHistory();

		// execute updates
		Patient p = new Patient();
		p.setActive(true);
		p.addName().setFamily(testFamilyNameModified);

		try {
			myClient.update().resource(p).historyRewrite().withId((IIdType) null).execute();
			fail("");
		} catch (NullPointerException e) {
			assertThat(e.getMessage()).contains("can not be null");
		}

		try {
			myClient.update().resource(p).historyRewrite().withId((String) null).execute();
			fail("");
		} catch (NullPointerException e) {
			assertThat(e.getMessage()).contains("can not be null");
		}

		try {
			myClient.update().resource(p).historyRewrite().execute();
			fail("");
		} catch (InvalidRequestException e) {
			assertThat(e.getMessage()).contains("No ID supplied for resource to update");
		}
	}

	@Test
	public void testUpdateHistoryRewriteWithIdNoIdPart() {
		myStorageSettings.setUpdateWithHistoryRewriteEnabled(true);
		String testFamilyNameModified = "Jackson";

		// setup
		createNewPatientWithHistory();

		// execute updates
		Patient p = new Patient();
		p.setActive(true);
		p.addName().setFamily(testFamilyNameModified);

		IIdType noIdPartId = new IdDt();
		try {
			myClient.update().resource(p).historyRewrite().withId(noIdPartId).execute();
			fail("");
		} catch (NullPointerException e) {
			assertThat(e.getMessage()).contains("must not be blank and must contain an ID");
		}

		try {
			myClient.update().resource(p).historyRewrite().withId("").execute();
			fail("");
		} catch (NullPointerException e) {
			assertThat(e.getMessage()).contains("must not be blank and must contain an ID");
		}

		p.setId(noIdPartId);
		try {
			myClient.update().resource(p).historyRewrite().execute();
			fail("");
		} catch (InvalidRequestException e) {
			assertThat(e.getMessage()).contains("No ID supplied for resource to update");
		}
	}

	@Test
	public void createResource_withPreserveRequestIdEnabled_requestIdIsPreserved() {
		myStorageSettings.setPreserveRequestIdInResourceBody(true);

		String expectedMetaSource = "mySource#345676";
		String patientId = "1234a";
		Patient patient = new Patient();
		patient.getMeta().setSource(expectedMetaSource);

		patient.setId(patientId);
		patient.addName().addGiven("Phil").setFamily("Sick");

		MethodOutcome outcome = myClient.update().resource(patient).execute();

		IIdType iIdType = outcome.getId();

		Patient returnedPatient = myClient.read().resource(Patient.class).withId(iIdType).execute();

		String returnedPatientMetaSource = returnedPatient.getMeta().getSource();

		assertThat(returnedPatientMetaSource).isEqualTo(expectedMetaSource);
	}

	@Test
	public void createResource_withPreserveRequestIdEnabledAndRequestIdLengthGT16_requestIdIsPreserved() {
		myStorageSettings.setPreserveRequestIdInResourceBody(true);

		String metaSource = "mySource#123456789012345678901234567890";
		String expectedMetaSource = "mySource#1234567890123456";
		String patientId = "1234a";
		Patient patient = new Patient();
		patient.getMeta().setSource(metaSource);

		patient.setId(patientId);
		patient.addName().addGiven("Phil").setFamily("Sick");

		MethodOutcome outcome = myClient.update().resource(patient).execute();

		IIdType iIdType = outcome.getId();

		Patient returnedPatient = myClient.read().resource(Patient.class).withId(iIdType).execute();

		String returnedPatientMetaSource = returnedPatient.getMeta().getSource();

		assertThat(returnedPatientMetaSource).isEqualTo(expectedMetaSource);
	}

	@Test
	public void createResource_withPreserveRequestIdDisabled_RequestIdIsOverwritten() {
		String sourceURL = "mySource";
		String requestId = "#345676";
		String patientId = "1234a";
		Patient patient = new Patient();
		patient.getMeta().setSource(sourceURL + requestId);

		patient.setId(patientId);
		patient.addName().addGiven("Phil").setFamily("Sick");

		MethodOutcome outcome = myClient.update().resource(patient).execute();

		IIdType iIdType = outcome.getId();

		Patient returnedPatient = myClient.read().resource(Patient.class).withId(iIdType).execute();

		String returnedPatientMetaSource = returnedPatient.getMeta().getSource();

		assertThat(returnedPatientMetaSource).startsWith(sourceURL);
		assertFalse(returnedPatientMetaSource.endsWith(requestId));
	}

	@Test
	public void searchResource_bySourceAndRequestIdWithPreserveRequestIdEnabled_isSuccess() {
		myStorageSettings.setPreserveRequestIdInResourceBody(true);

		String sourceUri = "mySource";
		String requestId = "345676";
		String expectedSourceUrl = sourceUri + "#" + requestId;

		Patient patient = new Patient();
		patient.getMeta().setSource(expectedSourceUrl);

		myClient
			.create()
			.resource(patient)
			.execute();

		Bundle results = myClient
			.search()
			.byUrl(myServerBase + "/Patient?_source=" + sourceUri + "%23" + requestId)
			.returnBundle(Bundle.class)
			.execute();

		Patient returnedPatient = (Patient) results.getEntry().get(0).getResource();
		String returnedPatientMetaSource = returnedPatient.getMeta().getSource();

		assertThat(results.getEntry()).hasSize(1);
		assertThat(returnedPatientMetaSource).isEqualTo(expectedSourceUrl);
	}

	@Test
	public void searchResource_bySourceAndRequestIdWithPreserveRequestIdDisabled_fails() {
		String sourceURI = "mySource";
		String requestId = "345676";

		Patient patient = new Patient();
		patient.getMeta().setSource(sourceURI + "#" + requestId);

		myClient
			.create()
			.resource(patient)
			.execute();

		Bundle results = myClient
			.search()
			.byUrl(myServerBase + "/Patient?_source=" + sourceURI + "%23" + requestId)
			.returnBundle(Bundle.class)
			.execute();

		assertThat(results.getEntry()).isEmpty();
	}

	@Test
	public void testSearchHistoryWithAtAndGtParameters() throws Exception {

		// Create Patient
		Patient patient = new Patient();
		patient = (Patient) myClient.create().resource(patient).execute().getResource();
		Long patientId = patient.getIdElement().getIdPartAsLong();

		// Update Patient after delay
		int delayInMs = 1000;
		TestUtil.sleepAtLeast(delayInMs + 100);
		patient.getNameFirstRep().addGiven("Bob");
		myClient.update().resource(patient).execute();

		Patient unrelatedPatient = (Patient) myClient.create().resource(new Patient()).execute().getResource();
		assertThat(patientId).isNotEqualTo(unrelatedPatient.getIdElement().getIdPartAsLong());

		// ensure the patient has the expected overall history
		Bundle result = myClient.history()
			.onInstance("Patient/" + patientId)
			.returnBundle(Bundle.class)
			.execute();

		assertThat(result.getEntry()).hasSize(2);

		Patient patientV1 = (Patient) result.getEntry().get(1).getResource();
		assertThat(patientV1.getIdElement().getIdPartAsLong()).isEqualTo(patientId);

		Patient patientV2 = (Patient) result.getEntry().get(0).getResource();
		assertThat(patientV2.getIdElement().getIdPartAsLong()).isEqualTo(patientId);

		Date dateV1 = patientV1.getMeta().getLastUpdated();
		Date dateV2 = patientV2.getMeta().getLastUpdated();
		assertTrue(dateV1.before((dateV2)));

		// Issue 3138 test case, verify behavior of _at
		verifyAtBehaviourWhenQueriedDateDuringTwoUpdatedDates(patientId, delayInMs, dateV1, dateV2);
		verifyAtBehaviourWhenQueriedDateAfterTwoUpdatedDates(patientId, delayInMs, dateV1, dateV2);
		verifyAtBehaviourWhenQueriedDateBeforeTwoUpdatedDates(patientId, delayInMs, dateV1, dateV2);
		// verify behavior of _since
		verifySinceBehaviourWhenQueriedDateDuringTwoUpdatedDates(patientId, delayInMs, dateV1, dateV2);
		verifySinceBehaviourWhenQueriedDateAfterTwoUpdatedDates(patientId, delayInMs, dateV1, dateV2);
		verifySinceBehaviourWhenQueriedDateBeforeTwoUpdatedDates(patientId, delayInMs, dateV1, dateV2);

	}

	private void verifyAtBehaviourWhenQueriedDateDuringTwoUpdatedDates(Long patientId, int delayInMs, Date dateV1, Date dateV2) throws IOException {
		Date timeBetweenUpdates = DateUtils.addMilliseconds(dateV1, delayInMs / 2);
		assertTrue(timeBetweenUpdates.after(dateV1));
		assertTrue(timeBetweenUpdates.before(dateV2));
		List<String> resultIds = searchAndReturnUnqualifiedIdValues(myServerBase + "/Patient/" + patientId + "/_history?_at=gt" + toStr(timeBetweenUpdates));
		assertThat(resultIds).hasSize(2);
		assertThat(resultIds).contains("Patient/" + patientId + "/_history/1");
		assertThat(resultIds).contains("Patient/" + patientId + "/_history/2");
	}

	private void verifyAtBehaviourWhenQueriedDateAfterTwoUpdatedDates(Long patientId, int delayInMs, Date dateV1, Date dateV2) throws IOException {
		Date timeBetweenUpdates = DateUtils.addMilliseconds(dateV2, delayInMs);
		assertTrue(timeBetweenUpdates.after(dateV1));
		assertTrue(timeBetweenUpdates.after(dateV2));
		List<String> resultIds = searchAndReturnUnqualifiedIdValues(myServerBase + "/Patient/" + patientId + "/_history?_at=gt" + toStr(timeBetweenUpdates));
		assertThat(resultIds).hasSize(1);
		assertThat(resultIds).contains("Patient/" + patientId + "/_history/2");
	}

	private void verifyAtBehaviourWhenQueriedDateBeforeTwoUpdatedDates(Long patientId, int delayInMs, Date dateV1, Date dateV2) throws IOException {
		Date timeBetweenUpdates = DateUtils.addMilliseconds(dateV1, -delayInMs);
		assertTrue(timeBetweenUpdates.before(dateV1));
		assertTrue(timeBetweenUpdates.before(dateV2));
		List<String> resultIds = searchAndReturnUnqualifiedIdValues(myServerBase + "/Patient/" + patientId + "/_history?_at=gt" + toStr(timeBetweenUpdates));
		assertThat(resultIds).hasSize(2);
		assertThat(resultIds).contains("Patient/" + patientId + "/_history/1");
		assertThat(resultIds).contains("Patient/" + patientId + "/_history/2");
	}

	private void verifySinceBehaviourWhenQueriedDateDuringTwoUpdatedDates(Long patientId, int delayInMs, Date dateV1, Date dateV2) throws IOException {
		Date timeBetweenUpdates = DateUtils.addMilliseconds(dateV1, delayInMs / 2);
		assertTrue(timeBetweenUpdates.after(dateV1));
		assertTrue(timeBetweenUpdates.before(dateV2));
		List<String> resultIds = searchAndReturnUnqualifiedIdValues(myServerBase + "/Patient/" + patientId + "/_history?_since=" + toStr(timeBetweenUpdates));
		assertThat(resultIds).hasSize(1);
		assertThat(resultIds).contains("Patient/" + patientId + "/_history/2");
	}

	private void verifySinceBehaviourWhenQueriedDateAfterTwoUpdatedDates(Long patientId, int delayInMs, Date dateV1, Date dateV2) throws IOException {
		Date timeBetweenUpdates = DateUtils.addMilliseconds(dateV2, delayInMs);
		assertTrue(timeBetweenUpdates.after(dateV1));
		assertTrue(timeBetweenUpdates.after(dateV2));
		List<String> resultIds = searchAndReturnUnqualifiedIdValues(myServerBase + "/Patient/" + patientId + "/_history?_since=" + toStr(timeBetweenUpdates));
		assertThat(resultIds).isEmpty();
	}

	private void verifySinceBehaviourWhenQueriedDateBeforeTwoUpdatedDates(Long patientId, int delayInMs, Date dateV1, Date dateV2) throws IOException {
		Date timeBetweenUpdates = DateUtils.addMilliseconds(dateV1, -delayInMs);
		assertTrue(timeBetweenUpdates.before(dateV1));
		assertTrue(timeBetweenUpdates.before(dateV2));
		List<String> resultIds = searchAndReturnUnqualifiedIdValues(myServerBase + "/Patient/" + patientId + "/_history?_since=" + toStr(timeBetweenUpdates));
		assertThat(resultIds).hasSize(2);
		assertThat(resultIds).contains("Patient/" + patientId + "/_history/1");
		assertThat(resultIds).contains("Patient/" + patientId + "/_history/2");
	}


	private static class CreateResourceInput {
		boolean IsEnforceRefOnWrite;
		boolean IsEnforceRefOnType;
		boolean IsAutoCreatePlaceholderReferences;

		public CreateResourceInput(
			boolean theEnforceRefOnWrite,
			boolean theEnforceRefOnType,
			boolean theAutoCreatePlaceholders
		) {
			IsEnforceRefOnWrite = theEnforceRefOnWrite;
			IsEnforceRefOnType = theEnforceRefOnType;
			IsAutoCreatePlaceholderReferences = theAutoCreatePlaceholders;
		}

		@Override
		public String toString() {
			return "IsEnforceReferentialIntegrityOnWrite : "
				+ IsEnforceRefOnWrite + "\n"
				+ "IsEnforceReferenceTargetTypes : "
				+ IsEnforceRefOnType + "\n"
				+ "IsAutoCreatePlaceholderReferenceTargets : "
				+ IsAutoCreatePlaceholderReferences + "\n";
		}
	}

	private static List<CreateResourceInput> createResourceParameters() {
		boolean[] bools = new boolean[]{true, false};
		List<CreateResourceInput> input = new ArrayList<>();
		for (boolean bool : bools) {
			for (boolean bool2 : bools) {
				for (boolean bool3 : bools) {
					input.add(new CreateResourceInput(bool, bool2, bool3));
				}
			}
		}
		return input;
	}

	@ParameterizedTest
	@MethodSource("createResourceParameters")
	public void createResource_refIntegrityOnWriteAndRefTargetTypes_throws(CreateResourceInput theInput) {
		ourLog.info(
			String.format("Test case : \n%s", theInput.toString())
		);

		String patientStr = """
			{
			  "resourceType": "Patient",
			  "managingOrganization": {
			    "reference": "urn:uuid:d8080e87-1842-46b4-aea0-b65803bc2897"
			  }
			}
			""";
		IParser parser = myFhirContext.newJsonParser();
		Patient patient = parser.parseResource(Patient.class, patientStr);

		{
			List<IBaseResource> orgs = myOrganizationDao
				.search(new SearchParameterMap(), mySrd)
				.getAllResources();

			assertThat(orgs).isEmpty();
		}

		boolean isEnforceRefOnWrite = myStorageSettings.isEnforceReferentialIntegrityOnWrite();
		boolean isEnforceRefTargetTypes = myStorageSettings.isEnforceReferenceTargetTypes();
		boolean isAutoCreatePlaceholderReferences = myStorageSettings.isAutoCreatePlaceholderReferenceTargets();

		try {
			// allows resources to be created even if they have local resources that do not exist
			myStorageSettings.setEnforceReferentialIntegrityOnWrite(theInput.IsEnforceRefOnWrite);
			// ensures target references are using the correct resource type
			myStorageSettings.setEnforceReferenceTargetTypes(theInput.IsEnforceRefOnType);
			// will create the resource if it does not already exist
			myStorageSettings.setAutoCreatePlaceholderReferenceTargets(theInput.IsAutoCreatePlaceholderReferences);

			// should fail
			myPatientDao.create(patient, mySrd);

			// a bad reference can never create a new resource
			{
				List<IBaseResource> orgs = myOrganizationDao
					.search(new SearchParameterMap(), mySrd)
					.getAllResources();

				assertThat(orgs).isEmpty();
			}

			// only if all 3 are true do we expect this to fail
			assertThat(theInput.IsAutoCreatePlaceholderReferences
				&& theInput.IsEnforceRefOnType
				&& theInput.IsEnforceRefOnWrite).isFalse();
		} catch (InvalidRequestException ex) {
			assertThat(ex.getMessage().contains(
				"Invalid resource reference"
			)).as(ex.getMessage()).isTrue();
		} finally {
			myStorageSettings.setEnforceReferentialIntegrityOnWrite(isEnforceRefOnWrite);
			myStorageSettings.setEnforceReferenceTargetTypes(isEnforceRefTargetTypes);
			myStorageSettings.setAutoCreatePlaceholderReferenceTargets(isAutoCreatePlaceholderReferences);
		}
	}

	@Test
	public void searchResource_bySourceWithPreserveRequestIdDisabled_isSuccess() {
		String sourceUri = "http://acme.org";
		String requestId = "my-fragment";

		Patient p1 = new Patient();
		p1.getMeta().setSource(sourceUri + "#" + requestId);

		myClient
			.create()
			.resource(p1)
			.execute();

		Bundle results = myClient
			.search()
			.byUrl(myServerBase + "/Patient?_source=" + sourceUri)
			.returnBundle(Bundle.class)
			.execute();

		Patient returnedPatient = (Patient) results.getEntry().get(0).getResource();
		String returnedPatientMetaSource = returnedPatient.getMeta().getSource();

		assertThat(results.getEntry()).hasSize(1);
		assertThat(returnedPatientMetaSource).startsWith(sourceUri);
		assertFalse(returnedPatientMetaSource.endsWith(requestId));
	}

	@Test
	public void searchResource_bySourceWithPreserveRequestIdEnabled_isSuccess() {
		myStorageSettings.setPreserveRequestIdInResourceBody(true);
		String sourceUri = "http://acme.org";
		String requestId = "my-fragment";
		String expectedSourceUrl = sourceUri + "#" + requestId;

		Patient p1 = new Patient();
		p1.getMeta().setSource(expectedSourceUrl);

		myClient
			.create()
			.resource(p1)
			.execute();

		Bundle results = myClient
			.search()
			.byUrl(myServerBase + "/Patient?_source=" + sourceUri)
			.returnBundle(Bundle.class)
			.execute();

		Patient returnedPatient = (Patient) results.getEntry().get(0).getResource();
		String returnedPatientMetaSource = returnedPatient.getMeta().getSource();

		assertThat(results.getEntry()).hasSize(1);
		assertThat(returnedPatientMetaSource).isEqualTo(expectedSourceUrl);
	}

	@Test
	public void searchResource_byRequestIdWithPreserveRequestIdEnabled_isSuccess() {
		myStorageSettings.setPreserveRequestIdInResourceBody(true);
		String sourceUri = "http://acme.org";
		String requestId = "my-fragment";
		String expectedSourceUrl = sourceUri + "#" + requestId;

		Patient patient = new Patient();
		patient.getMeta().setSource(expectedSourceUrl);

		myClient
			.create()
			.resource(patient)
			.execute();

		Bundle results = myClient
			.search()
			.byUrl(myServerBase + "/Patient?_source=%23" + requestId)
			.returnBundle(Bundle.class)
			.execute();

		assertThat(results.getEntry()).hasSize(1);

		Patient returnedPatient = (Patient) results.getEntry().get(0).getResource();
		String returnedPatientMetaSource = returnedPatient.getMeta().getSource();

		assertThat(returnedPatientMetaSource).isEqualTo(expectedSourceUrl);
	}

	@Test
	public void searchResource_bySourceAndWrongRequestIdWithPreserveRequestIdEnabled_fails() {
		myStorageSettings.setPreserveRequestIdInResourceBody(true);
		Patient patient = new Patient();
		patient.getMeta().setSource("urn:source:0#my-fragment123");

		myClient
			.create()
			.resource(patient)
			.execute();

		Bundle results = myClient
			.search()
			.byUrl(myServerBase + "/Patient?_source=%23my-fragment000")
			.returnBundle(Bundle.class)
			.execute();

		assertThat(results.getEntry()).isEmpty();
	}

	@Test
	public void testConceptMapInTransactionBundle() {
		ConceptMap conceptMap = new ConceptMap();
		conceptMap.setUrl("http://www.acme.org");
		conceptMap.setStatus(Enumerations.PublicationStatus.ACTIVE);

		ConceptMap.ConceptMapGroupComponent group = conceptMap.addGroup();
		group.setSource("http://www.some-source.ca/codeSystem/CS");
		group.setTarget("http://www.some-target.ca/codeSystem/CS");

		ConceptMap.SourceElementComponent source = group.addElement();
		source.setCode("TEST1");
		ConceptMap.TargetElementComponent target = source.addTarget();
		target.setCode("TEST2");
		target.setDisplay("TEST CODE");
		target.setEquivalence(Enumerations.ConceptMapEquivalence.EQUAL);

		Bundle requestBundle = new Bundle();
		requestBundle.setType(BundleType.TRANSACTION);
		Bundle.BundleEntryRequestComponent request = new Bundle.BundleEntryRequestComponent();
		request.setUrl("/ConceptMap?url=http://www.acme.org");
		request.setMethod(HTTPVerb.POST);
		requestBundle.addEntry().setResource(conceptMap).setRequest(request);

		Bundle responseBundle = myClient.transaction().withBundle(requestBundle).execute();
		OperationOutcome oo = (OperationOutcome) responseBundle.getEntry().get(0).getResponse().getOutcome();
		assertThat(oo.getIssueFirstRep().getDetails().getCodingFirstRep().getCode()).isEqualTo(StorageResponseCodeEnum.SUCCESSFUL_CREATE.name());
		assertThat(oo.getIssueFirstRep().getDetails().getCodingFirstRep().getSystem()).isEqualTo(StorageResponseCodeEnum.SYSTEM);
		assertThat(responseBundle.getEntry()).hasSize(1);

		IdType id = new IdType(responseBundle.getEntry().get(0).getResponse().getLocationElement());
		ConceptMap savedConceptMap = (ConceptMap) myClient.read().resource("ConceptMap").withId(id).execute();
		assertThat(savedConceptMap.getUrl()).isEqualTo(conceptMap.getUrl());
		assertThat(savedConceptMap.getStatus()).isEqualTo(conceptMap.getStatus());
		assertThat(savedConceptMap.getGroup()).hasSize(1);

		ConceptMap.ConceptMapGroupComponent savedGroup = savedConceptMap.getGroup().get(0);
		assertThat(savedGroup.getSource()).isEqualTo(group.getSource());
		assertThat(savedGroup.getTarget()).isEqualTo(group.getTarget());
		assertThat(savedGroup.getElement()).hasSize(1);

		ConceptMap.SourceElementComponent savedSource = savedGroup.getElement().get(0);
		assertThat(savedSource.getCode()).isEqualTo(source.getCode());
		assertThat(source.getTarget()).hasSize(1);

		ConceptMap.TargetElementComponent savedTarget = savedSource.getTarget().get(0);
		assertThat(savedTarget.getCode()).isEqualTo(target.getCode());
		assertThat(savedTarget.getDisplay()).isEqualTo(target.getDisplay());
		assertThat(savedTarget.getEquivalence()).isEqualTo(target.getEquivalence());
	}

	@Nonnull
	private IIdType createNewPatientWithHistory() {
		String TEST_SYSTEM_NAME = "testHistoryRewrite";
		String TEST_FAMILY_NAME = "Johnson";
		Patient p = new Patient();
		p.setActive(true);
		p.addIdentifier().setSystem("urn:system").setValue(TEST_SYSTEM_NAME);
		IIdType id = myClient.create().resource(p).execute().getId().toUnqualifiedVersionless();
		ourLog.info("Created patient, got it: {}", id);

		p = new Patient();
		p.setActive(true);
		p.addIdentifier().setSystem("urn:system").setValue(TEST_SYSTEM_NAME);
		p.addName().setFamily(TEST_FAMILY_NAME);
		p.setId("Patient/" + id.getIdPart());

		myClient.update().resource(p).execute();
		return id;
	}

	private String toStr(Date theDate) {
		return new InstantDt(theDate).getValueAsString();
	}

	@Nested
	public class MissingSearchParameterTests {

		private IParser myParser;

		@BeforeEach
		public void init() {
			myParser = myFhirContext.newJsonParser();
			myParser.setPrettyPrint(true);

			myStorageSettings.setIndexMissingFields(JpaStorageSettings.IndexEnabledEnum.DISABLED);
		}

		/**
		 * Verifies that the returned Bundle contains the resource
		 * with the id provided.
		 *
		 * @param theBundle - returned bundle
		 * @param theType   - provided resource id
		 */
		private void verifyFoundBundle(Bundle theBundle, IIdType theType) {
			ourLog.info(myParser.encodeResourceToString(theBundle));

			assertThat(theBundle.getTotal()).isEqualTo(1);
			List<IIdType> list = toUnqualifiedVersionlessIds(theBundle);
			ourLog.info(list.size() + " resources found");
			IIdType type = list.get(0);
			assertThat(type.toString()).isEqualTo(theType.toString());
		}

		private void verifyBundleIsEmpty(Bundle theBundle) {
			ourLog.info(myParser.encodeResourceToString(theBundle));
			assertThat(theBundle.getTotal()).isEqualTo(0);
		}

		private IIdType createResource(Resource theResource) {
			IIdType id = myClient.create()
				.resource(theResource)
				.prettyPrint()
				.encodedXml()
				.execute()
				.getId()
				.toUnqualifiedVersionless();
			theResource.setId(id);
			ourLog.info("Created:\n{}",
				myParser.encodeResourceToString(theResource));
			return id;
		}

		/**
		 * Runs the search on the given resource type with the given (missing) criteria
		 *
		 * @param theResourceClass - the resource type class
		 * @param theCriteria      - the missing critia to use
		 * @return - the found bundle
		 */
		private Bundle doSearch(Class<? extends BaseResource> theResourceClass, ICriterion<?> theCriteria) {
			//@formatter:off
			return myClient
				.search()
				.forResource(theResourceClass)
				.where(theCriteria)
				.count(100)
				.prettyPrint()
				.returnBundle(Bundle.class)
				.execute();
			//@formatter:on
		}

		/**
		 * Runs the actual test for whichever search parameter and given inputs we want.
		 */
		private void runTest(
			MissingSearchTestParameters theParams,
			XtoY<Boolean, Resource> theResourceProvider,
			XtoY<Boolean, Bundle> theRunner
		) {
			String testMethod = new Exception().getStackTrace()[1].getMethodName();
			ourLog.info(
				"\nStarting {}.\nMissing fields indexed: {},\nHas Field Present: {},\nReturn resources with Missing Field: {}.\nWe expect {} returned result(s).",
				testMethod,
				theParams.myEnableMissingFieldsValue.name(),
				theParams.myIsValuePresentOnResource,
				theParams.myIsMissing,
				theParams.myIsValuePresentOnResource == theParams.myIsMissing ? "0" : "1"
			);

			// setup
			myStorageSettings.setIndexMissingFields(theParams.myEnableMissingFieldsValue);

			// create our resource
			Resource resource = theResourceProvider.doTask(theParams.myIsValuePresentOnResource);

			// save the resource
			IIdType resourceId = createResource(resource);

			// run test
			Bundle found = theRunner.doTask(theParams.myIsMissing);

			if ((theParams.myIsMissing && !theParams.myIsValuePresentOnResource)
				|| (theParams.myIsValuePresentOnResource && !theParams.myIsMissing)) {
				verifyFoundBundle(found, resourceId);
			} else {
				verifyBundleIsEmpty(found);
			}
		}

		@ParameterizedTest
		@MethodSource("provideParameters")
		public void testMissingStringParameter(MissingSearchTestParameters theParams) {
			runTest(
				theParams, (hasField) -> {
					Organization org = new Organization();
					if (hasField) {
						org.setName("anything");
					}
					return org;
				}, (isMissing) -> doSearch(Organization.class, Organization.NAME.isMissing(isMissing))
			);
		}

		@ParameterizedTest
		@MethodSource("provideParameters")
		public void testMissingDateParameter(MissingSearchTestParameters theParams) {
			runTest(theParams,
				(hasField) -> {
					Patient patient = new Patient();
					if (hasField) {
						Calendar cal = Calendar.getInstance();
						cal.set(2000, Calendar.DECEMBER, 25);
						patient.setBirthDate(cal.getTime());
					}
					return patient;
				}, (isMissing) -> {
					return doSearch(Patient.class, Patient.BIRTHDATE.isMissing(isMissing));
				});
		}

		@ParameterizedTest
		@MethodSource("provideParameters")
		public void testMissingTokenClientParameter(MissingSearchTestParameters theParams) {
			runTest(theParams,
				hasField -> {
					Patient patient = new Patient();
					if (hasField) {
						patient.setGender(AdministrativeGender.FEMALE);
					}
					return patient;
				}, isMissing -> {
					return doSearch(Patient.class, Patient.GENDER.isMissing(isMissing));
				});
		}

		@ParameterizedTest
		@MethodSource("provideParameters")
		public void testMissingReferenceClientParameter(MissingSearchTestParameters theParams) {
			runTest(theParams,
				hasField -> {
					Patient patient = new Patient();
					if (hasField) {
						Practitioner practitioner = new Practitioner();
						IIdType practitionerId = createResource(practitioner);

						patient.setGeneralPractitioner(Collections.singletonList(new Reference(practitionerId)));
					}
					return patient;
				}, isMissing -> {
					return doSearch(Patient.class, Patient.GENERAL_PRACTITIONER.isMissing(isMissing));
				});
		}

		@ParameterizedTest
		@MethodSource("provideParameters")
		public void testMissingReferenceClientParameterOnIndexedContainedResources(MissingSearchTestParameters theParams) {
			myStorageSettings.setIndexOnContainedResources(true);
			runTest(theParams,
				hasField -> {
					Observation obs = new Observation();
					if (hasField) {
						Encounter enc = new Encounter();
						IIdType id = createResource(enc);

						obs.setEncounter(new Reference(id));
					}
					return obs;
				}, isMissing -> {
					ICriterion<?> criterion = Observation.ENCOUNTER.isMissing(isMissing);
					return doSearch(Observation.class, criterion);
				});

			myStorageSettings.setIndexOnContainedResources(false);
		}

		@ParameterizedTest
		@MethodSource("provideParameters")
		public void testMissingURLParameter(MissingSearchTestParameters theParams) {
			runTest(theParams,
				hasField -> {
					String methodName = new Exception().getStackTrace()[0].getMethodName();

					SearchParameter sp = new SearchParameter();
					sp.addBase("MolecularSequence");
					sp.setCode(methodName);
					sp.setType(Enumerations.SearchParamType.NUMBER);
					sp.setExpression("MolecularSequence.variant-end");
					sp.setXpathUsage(SearchParameter.XPathUsageType.NORMAL);
					sp.setStatus(Enumerations.PublicationStatus.ACTIVE);
					if (hasField) {
						sp.setUrl("http://example.com");
					}
					return sp;
				}, isMissing -> {
					return doSearch(SearchParameter.class, SearchParameter.URL.isMissing(isMissing));
				});
		}

		@ParameterizedTest
		@MethodSource("provideParameters")
		public void testMissingQuantityClientParameter(MissingSearchTestParameters theParams) {
			runTest(theParams,
				hasField -> {
					Observation obs = new Observation();
					if (hasField) {
						obs.setValue(new Quantity(3));
					}
					return obs;
				}, isMissing -> {
					return doSearch(Observation.class, Observation.VALUE_QUANTITY.isMissing(isMissing));
				});
		}

		@ParameterizedTest
		@MethodSource("provideParameters")
		public void testMissingNumberClientParameter(MissingSearchTestParameters theParams) {
			runTest(theParams,
				hasField -> {
					String methodName = new Exception().getStackTrace()[0].getMethodName();

					MolecularSequence molecularSequence = new MolecularSequence();
					if (hasField) {
						molecularSequence.setVariant(Collections.singletonList(
							new MolecularSequence.MolecularSequenceVariantComponent().setEnd(1)
						));
					}

					return molecularSequence;
				}, isMissing -> {
					NumberClientParam numberClientParam = new NumberClientParam("variant-end");
					return doSearch(
						MolecularSequence.class,
						numberClientParam.isMissing(isMissing)
					);
				});
		}

		private interface XtoY<X, Y> {
			Y doTask(X theInput);
		}

		private static class MissingSearchTestParameters {
			/**
			 * The setting for IndexMissingFields
			 */
			public final JpaStorageSettings.IndexEnabledEnum myEnableMissingFieldsValue;

			/**
			 * Whether to use :missing=true/false
			 */
			public final boolean myIsMissing;

			/**
			 * Whether or not the field is populated or not.
			 * True -> populate field.
			 * False -> not populated
			 */
			public final boolean myIsValuePresentOnResource;

			public MissingSearchTestParameters(
				JpaStorageSettings.IndexEnabledEnum theEnableMissingFields,
				boolean theIsMissing,
				boolean theHasField
			) {
				myEnableMissingFieldsValue = theEnableMissingFields;
				myIsMissing = theIsMissing;
				myIsValuePresentOnResource = theHasField;
			}

			@Override
			public String toString() {
				return new ToStringBuilder(this, ToStringStyle.NO_CLASS_NAME_STYLE)
					.append("valuePresent", myIsValuePresentOnResource)
					.append("isMissing", myIsMissing)
					.append("enableMissingFields", myEnableMissingFieldsValue)
					.toString();
			}
		}

		/**
		 * The method that generates parameters for tests
		 */
		private static Stream<Arguments> provideParameters() {
			return Stream.of(
				// 1
				Arguments.of(new MissingSearchTestParameters(JpaStorageSettings.IndexEnabledEnum.ENABLED, true, true)),
				// 2
				Arguments.of(new MissingSearchTestParameters(JpaStorageSettings.IndexEnabledEnum.ENABLED, false, false)),
				// 3
				Arguments.of(new MissingSearchTestParameters(JpaStorageSettings.IndexEnabledEnum.ENABLED, false, true)),
				// 4
				Arguments.of(new MissingSearchTestParameters(JpaStorageSettings.IndexEnabledEnum.ENABLED, true, false)),
				// 5
				Arguments.of(new MissingSearchTestParameters(JpaStorageSettings.IndexEnabledEnum.DISABLED, true, true)),
				// 6
				Arguments.of(new MissingSearchTestParameters(JpaStorageSettings.IndexEnabledEnum.DISABLED, false, true)),
				// 7
				Arguments.of(new MissingSearchTestParameters(JpaStorageSettings.IndexEnabledEnum.DISABLED, true, false)),
				// 8
				Arguments.of(new MissingSearchTestParameters(JpaStorageSettings.IndexEnabledEnum.DISABLED, false, false))
			);
		}
	}
	@Nested
	class SearchWithIdentifiers {
		private static final String SYSTEM = "http://acme.org/fhir/identifier/mrn";
		private static final String VALUE = "123456";
		private IIdType myPatientId;

		@BeforeEach
		void beforeEach() {
			final Patient patient = new Patient();
			patient.addIdentifier().setValue(VALUE).setSystem(SYSTEM);
			patient.addName().setUse(HumanName.NameUse.OFFICIAL).setFamily("Abbott").addGiven("Elias").addPrefix("Mr.");
			patient.setGender(Enumerations.AdministrativeGender.MALE);

			myPatientId = myClient.create().resource(patient).execute().getResource().getIdElement();

			final Observation observation = new Observation();
			observation.setStatus(Observation.ObservationStatus.FINAL);
			observation.setCode(new CodeableConcept().addCoding(new Coding().setSystem("http://loinc.org").setCode("15074-8").setDisplay("Glucose [Moles/volume] in Blood")));
			observation.setSubject(new Reference(myPatientId.toUnqualifiedVersionless()).setIdentifier(new Identifier().setSystem(SYSTEM).setValue(VALUE)));

			myClient.create().resource(observation).execute().getResource().getIdElement();
		}

		@Test
		void searchWithIdentifierToIdentifier() {
			testAndAssertFailureFor("Observation?subject:identifier=http://acme.org/fhir/identifier/mrn|123456");
		}

		@Test
		void searchWithIdentifierToId() {
			testAndAssertFailureFor(String.format("Observation?subject:identifier=%s", myPatientId.getIdPart()));
		}

		private void testAndAssertFailureFor(String theUrl) {
			try {
				myClient.search()
					.byUrl(theUrl)
					.returnBundle(Bundle.class)
					.execute();
				fail();
			} catch (InvalidRequestException exception) {
				assertEquals("HTTP 400 Bad Request: HAPI-2498: Unsupported search modifier(s): \"[:identifier]\" for resource type \"Observation\". Valid search modifiers are: [:contains, :exact, :in, :iterate, :missing, :not-in, :of-type, :recurse, :text]", exception.getMessage());
			}
		}
	}
}<|MERGE_RESOLUTION|>--- conflicted
+++ resolved
@@ -203,15 +203,6 @@
 import static org.assertj.core.api.Assertions.assertThat;
 import static org.assertj.core.api.Assertions.fail;
 import static org.junit.jupiter.api.Assertions.assertEquals;
-<<<<<<< HEAD
-=======
-import static org.junit.jupiter.api.Assertions.assertFalse;
-import static org.junit.jupiter.api.Assertions.assertNotEquals;
-import static org.junit.jupiter.api.Assertions.assertNotNull;
-import static org.junit.jupiter.api.Assertions.assertNull;
-import static org.junit.jupiter.api.Assertions.assertTrue;
-import static org.junit.jupiter.api.Assertions.fail;
->>>>>>> a91490f1
 import static org.mockito.Mockito.when;
 
 @SuppressWarnings("Duplicates")
@@ -2385,7 +2376,7 @@
 			// when a resource is created/updated, its id mapping is cached for 1 minute so
 			// retrieving the history right after creating the resource will use the cached value.
 			// By invalidating the cache here and getting the history bundle again,
-			// we test the scenario where the id mapping needs to be read from the db, 
+			// we test the scenario where the id mapping needs to be read from the db,
 			// hence testing a different code path.
 			myMemoryCacheService.invalidateCaches(MemoryCacheService.CacheEnum.PID_TO_FORCED_ID);
 		}
