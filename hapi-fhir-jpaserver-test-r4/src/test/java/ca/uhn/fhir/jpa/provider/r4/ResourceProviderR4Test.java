package ca.uhn.fhir.jpa.provider.r4;

import ca.uhn.fhir.i18n.HapiLocalizer;
import ca.uhn.fhir.i18n.Msg;
import ca.uhn.fhir.jpa.api.config.JpaStorageSettings;
import ca.uhn.fhir.jpa.api.dao.IFhirResourceDao;
import ca.uhn.fhir.jpa.dao.data.ISearchDao;
import ca.uhn.fhir.jpa.entity.Search;
import ca.uhn.fhir.jpa.model.entity.NormalizedQuantitySearchLevel;
import ca.uhn.fhir.jpa.model.entity.ResourceHistoryTable;
import ca.uhn.fhir.jpa.model.entity.ResourceIndexedSearchParamUri;
import ca.uhn.fhir.jpa.model.entity.StorageSettings;
import ca.uhn.fhir.jpa.model.util.JpaConstants;
import ca.uhn.fhir.jpa.model.util.UcumServiceUtil;
import ca.uhn.fhir.jpa.provider.BaseResourceProviderR4Test;
import ca.uhn.fhir.jpa.search.SearchCoordinatorSvcImpl;
import ca.uhn.fhir.jpa.searchparam.SearchParameterMap;
import ca.uhn.fhir.jpa.term.ZipCollectionBuilder;
import ca.uhn.fhir.jpa.test.config.TestR4Config;
import ca.uhn.fhir.jpa.util.QueryParameterUtils;
import ca.uhn.fhir.model.api.StorageResponseCodeEnum;
import ca.uhn.fhir.model.api.TemporalPrecisionEnum;
import ca.uhn.fhir.model.primitive.IdDt;
import ca.uhn.fhir.model.primitive.InstantDt;
import ca.uhn.fhir.model.primitive.UriDt;
import ca.uhn.fhir.parser.IParser;
import ca.uhn.fhir.parser.StrictErrorHandler;
import ca.uhn.fhir.rest.api.CacheControlDirective;
import ca.uhn.fhir.rest.api.Constants;
import ca.uhn.fhir.rest.api.MethodOutcome;
import ca.uhn.fhir.rest.api.PreferReturnEnum;
import ca.uhn.fhir.rest.api.SearchTotalModeEnum;
import ca.uhn.fhir.rest.api.SummaryEnum;
import ca.uhn.fhir.rest.api.server.IRestfulServer;
import ca.uhn.fhir.rest.api.server.RequestDetails;
import ca.uhn.fhir.rest.client.apache.ResourceEntity;
import ca.uhn.fhir.rest.client.api.IClientInterceptor;
import ca.uhn.fhir.rest.client.api.IGenericClient;
import ca.uhn.fhir.rest.client.api.IHttpRequest;
import ca.uhn.fhir.rest.client.api.IHttpResponse;
import ca.uhn.fhir.rest.client.interceptor.CapturingInterceptor;
import ca.uhn.fhir.rest.gclient.ICriterion;
import ca.uhn.fhir.rest.gclient.NumberClientParam;
import ca.uhn.fhir.rest.gclient.StringClientParam;
import ca.uhn.fhir.rest.param.DateRangeParam;
import ca.uhn.fhir.rest.param.ParamPrefixEnum;
import ca.uhn.fhir.rest.server.IPagingProvider;
import ca.uhn.fhir.rest.server.exceptions.InternalErrorException;
import ca.uhn.fhir.rest.server.exceptions.InvalidRequestException;
import ca.uhn.fhir.rest.server.exceptions.PreconditionFailedException;
import ca.uhn.fhir.rest.server.exceptions.ResourceGoneException;
import ca.uhn.fhir.rest.server.exceptions.UnprocessableEntityException;
import ca.uhn.fhir.rest.server.interceptor.RequestValidatingInterceptor;
import ca.uhn.fhir.util.ClasspathUtil;
import ca.uhn.fhir.util.StopWatch;
import ca.uhn.fhir.util.UrlUtil;
import com.google.common.base.Charsets;
import com.google.common.collect.Lists;
import org.apache.commons.collections4.CollectionUtils;
import org.apache.commons.io.IOUtils;
import org.apache.commons.lang3.StringUtils;
import org.apache.commons.lang3.Validate;
import org.apache.commons.lang3.builder.ToStringBuilder;
import org.apache.commons.lang3.builder.ToStringStyle;
import org.apache.commons.lang3.time.DateUtils;
import org.apache.http.NameValuePair;
import org.apache.http.client.entity.UrlEncodedFormEntity;
import org.apache.http.client.methods.CloseableHttpResponse;
import org.apache.http.client.methods.HttpDelete;
import org.apache.http.client.methods.HttpGet;
import org.apache.http.client.methods.HttpPatch;
import org.apache.http.client.methods.HttpPost;
import org.apache.http.client.methods.HttpPut;
import org.apache.http.entity.ByteArrayEntity;
import org.apache.http.entity.ContentType;
import org.apache.http.entity.StringEntity;
import org.apache.http.message.BasicNameValuePair;
import org.apache.http.util.EntityUtils;
import org.hamcrest.Matchers;
import org.hl7.fhir.common.hapi.validation.validator.FhirInstanceValidator;
import org.hl7.fhir.instance.model.api.IAnyResource;
import org.hl7.fhir.instance.model.api.IBaseBundle;
import org.hl7.fhir.instance.model.api.IBaseResource;
import org.hl7.fhir.instance.model.api.IIdType;
import org.hl7.fhir.r4.model.Attachment;
import org.hl7.fhir.r4.model.AuditEvent;
import org.hl7.fhir.r4.model.BaseResource;
import org.hl7.fhir.r4.model.Basic;
import org.hl7.fhir.r4.model.Binary;
import org.hl7.fhir.r4.model.BooleanType;
import org.hl7.fhir.r4.model.Bundle;
import org.hl7.fhir.r4.model.Bundle.BundleEntryComponent;
import org.hl7.fhir.r4.model.Bundle.BundleType;
import org.hl7.fhir.r4.model.Bundle.HTTPVerb;
import org.hl7.fhir.r4.model.Bundle.SearchEntryMode;
import org.hl7.fhir.r4.model.CarePlan;
import org.hl7.fhir.r4.model.CodeSystem;
import org.hl7.fhir.r4.model.CodeType;
import org.hl7.fhir.r4.model.CodeableConcept;
import org.hl7.fhir.r4.model.Coding;
import org.hl7.fhir.r4.model.ConceptMap;
import org.hl7.fhir.r4.model.Coverage;
import org.hl7.fhir.r4.model.DateTimeType;
import org.hl7.fhir.r4.model.DateType;
import org.hl7.fhir.r4.model.DecimalType;
import org.hl7.fhir.r4.model.Device;
import org.hl7.fhir.r4.model.DiagnosticReport;
import org.hl7.fhir.r4.model.DocumentManifest;
import org.hl7.fhir.r4.model.DocumentReference;
import org.hl7.fhir.r4.model.Encounter;
import org.hl7.fhir.r4.model.Encounter.EncounterLocationComponent;
import org.hl7.fhir.r4.model.Encounter.EncounterStatus;
import org.hl7.fhir.r4.model.Enumerations;
import org.hl7.fhir.r4.model.Enumerations.AdministrativeGender;
import org.hl7.fhir.r4.model.Extension;
import org.hl7.fhir.r4.model.Group;
import org.hl7.fhir.r4.model.IdType;
import org.hl7.fhir.r4.model.ImagingStudy;
import org.hl7.fhir.r4.model.InstantType;
import org.hl7.fhir.r4.model.Location;
import org.hl7.fhir.r4.model.Media;
import org.hl7.fhir.r4.model.Medication;
import org.hl7.fhir.r4.model.MedicationAdministration;
import org.hl7.fhir.r4.model.MedicationRequest;
import org.hl7.fhir.r4.model.Meta;
import org.hl7.fhir.r4.model.MolecularSequence;
import org.hl7.fhir.r4.model.Narrative;
import org.hl7.fhir.r4.model.Narrative.NarrativeStatus;
import org.hl7.fhir.r4.model.Observation;
import org.hl7.fhir.r4.model.Observation.ObservationComponentComponent;
import org.hl7.fhir.r4.model.Observation.ObservationStatus;
import org.hl7.fhir.r4.model.OperationOutcome;
import org.hl7.fhir.r4.model.Organization;
import org.hl7.fhir.r4.model.Parameters;
import org.hl7.fhir.r4.model.Patient;
import org.hl7.fhir.r4.model.Period;
import org.hl7.fhir.r4.model.Practitioner;
import org.hl7.fhir.r4.model.Procedure;
import org.hl7.fhir.r4.model.Quantity;
import org.hl7.fhir.r4.model.Questionnaire;
import org.hl7.fhir.r4.model.Questionnaire.QuestionnaireItemType;
import org.hl7.fhir.r4.model.QuestionnaireResponse;
import org.hl7.fhir.r4.model.Reference;
import org.hl7.fhir.r4.model.Resource;
import org.hl7.fhir.r4.model.SearchParameter;
import org.hl7.fhir.r4.model.ServiceRequest;
import org.hl7.fhir.r4.model.StringType;
import org.hl7.fhir.r4.model.StructureDefinition;
import org.hl7.fhir.r4.model.Subscription;
import org.hl7.fhir.r4.model.Subscription.SubscriptionChannelType;
import org.hl7.fhir.r4.model.Subscription.SubscriptionStatus;
import org.hl7.fhir.r4.model.Task;
import org.hl7.fhir.r4.model.UriType;
import org.hl7.fhir.r4.model.ValueSet;
import org.hl7.fhir.utilities.xhtml.NodeType;
import org.hl7.fhir.utilities.xhtml.XhtmlNode;
import org.junit.jupiter.api.AfterEach;
import org.junit.jupiter.api.Assertions;
import org.junit.jupiter.api.BeforeEach;
import org.junit.jupiter.api.Disabled;
import org.junit.jupiter.api.Nested;
import org.junit.jupiter.api.Test;
import org.junit.jupiter.params.ParameterizedTest;
import org.junit.jupiter.params.provider.Arguments;
import org.junit.jupiter.params.provider.CsvSource;
import org.junit.jupiter.params.provider.MethodSource;
import org.junit.jupiter.params.provider.ValueSource;
import org.mockito.Spy;
import org.springframework.beans.factory.annotation.Autowired;
import org.springframework.test.util.AopTestUtils;
import org.springframework.transaction.TransactionStatus;
import org.springframework.transaction.support.TransactionCallbackWithoutResult;
import org.springframework.transaction.support.TransactionTemplate;

import javax.annotation.Nonnull;
import java.io.BufferedReader;
import java.io.IOException;
import java.io.InputStreamReader;
import java.math.BigDecimal;
import java.net.InetSocketAddress;
import java.net.Socket;
import java.net.SocketTimeoutException;
import java.nio.charset.StandardCharsets;
import java.util.ArrayList;
import java.util.Arrays;
import java.util.Calendar;
import java.util.Collections;
import java.util.Date;
import java.util.HashSet;
import java.util.List;
import java.util.Set;
import java.util.concurrent.TimeUnit;
import java.util.stream.Collectors;
import java.util.stream.Stream;

import static ca.uhn.fhir.jpa.util.TestUtil.sleepOneClick;
import static ca.uhn.fhir.rest.param.BaseParamWithPrefix.MSG_PREFIX_INVALID_FORMAT;
import static ca.uhn.fhir.test.utilities.CustomMatchersUtil.assertDoesNotContainAnyOf;
import static ca.uhn.fhir.util.TestUtil.sleepAtLeast;
import static org.apache.commons.lang3.StringUtils.isNotBlank;
import static org.hamcrest.MatcherAssert.assertThat;
import static org.hamcrest.Matchers.contains;
import static org.hamcrest.Matchers.containsInAnyOrder;
import static org.hamcrest.Matchers.containsInRelativeOrder;
import static org.hamcrest.Matchers.containsString;
import static org.hamcrest.Matchers.empty;
import static org.hamcrest.Matchers.endsWith;
import static org.hamcrest.Matchers.equalTo;
import static org.hamcrest.Matchers.greaterThan;
import static org.hamcrest.Matchers.hasItem;
import static org.hamcrest.Matchers.hasItems;
import static org.hamcrest.Matchers.hasProperty;
import static org.hamcrest.Matchers.hasSize;
import static org.hamcrest.Matchers.is;
import static org.hamcrest.Matchers.lessThan;
import static org.hamcrest.Matchers.matchesPattern;
import static org.hamcrest.Matchers.not;
import static org.hamcrest.Matchers.nullValue;
import static org.hamcrest.Matchers.startsWith;
import static org.hamcrest.Matchers.stringContainsInOrder;
import static org.junit.jupiter.api.Assertions.assertEquals;
import static org.junit.jupiter.api.Assertions.assertFalse;
import static org.junit.jupiter.api.Assertions.assertNotEquals;
import static org.junit.jupiter.api.Assertions.assertNotNull;
import static org.junit.jupiter.api.Assertions.assertNull;
import static org.junit.jupiter.api.Assertions.assertTrue;
import static org.junit.jupiter.api.Assertions.fail;
import static org.mockito.Mockito.doReturn;
import static org.mockito.Mockito.spy;
import static org.mockito.Mockito.when;

@SuppressWarnings("Duplicates")
public class ResourceProviderR4Test extends BaseResourceProviderR4Test {
	private static final org.slf4j.Logger ourLog = org.slf4j.LoggerFactory.getLogger(ResourceProviderR4Test.class);
	private SearchCoordinatorSvcImpl mySearchCoordinatorSvcRaw;
	private CapturingInterceptor myCapturingInterceptor = new CapturingInterceptor();
	@Autowired
	private ISearchDao mySearchEntityDao;

	@Override
	@AfterEach
	public void after() throws Exception {
		super.after();

		myStorageSettings.setAllowMultipleDelete(new JpaStorageSettings().isAllowMultipleDelete());
		myStorageSettings.setAllowExternalReferences(new JpaStorageSettings().isAllowExternalReferences());
		myStorageSettings.setReuseCachedSearchResultsForMillis(new JpaStorageSettings().getReuseCachedSearchResultsForMillis());
		myStorageSettings.setCountSearchResultsUpTo(new JpaStorageSettings().getCountSearchResultsUpTo());
		myStorageSettings.setSearchPreFetchThresholds(new JpaStorageSettings().getSearchPreFetchThresholds());
		myStorageSettings.setAllowContainsSearches(new JpaStorageSettings().isAllowContainsSearches());
		myStorageSettings.setIndexMissingFields(new JpaStorageSettings().getIndexMissingFields());
		myStorageSettings.setAdvancedHSearchIndexing(new JpaStorageSettings().isAdvancedHSearchIndexing());

		myStorageSettings.setIndexOnContainedResources(new JpaStorageSettings().isIndexOnContainedResources());

		mySearchCoordinatorSvcRaw.setLoadingThrottleForUnitTests(null);
		mySearchCoordinatorSvcRaw.setSyncSizeForUnitTests(QueryParameterUtils.DEFAULT_SYNC_SIZE);
		mySearchCoordinatorSvcRaw.setNeverUseLocalSearchForUnitTests(false);
		mySearchCoordinatorSvcRaw.cancelAllActiveSearches();
		myStorageSettings.setNormalizedQuantitySearchLevel(NormalizedQuantitySearchLevel.NORMALIZED_QUANTITY_SEARCH_NOT_SUPPORTED);

		myClient.unregisterInterceptor(myCapturingInterceptor);
		myStorageSettings.setUpdateWithHistoryRewriteEnabled(false);
		myStorageSettings.setPreserveRequestIdInResourceBody(false);

		when(myPagingProvider.canStoreSearchResults())
			.thenCallRealMethod();
	}

	@BeforeEach
	@Override
	public void before() throws Exception {
		super.before();
		myFhirContext.setParserErrorHandler(new StrictErrorHandler());
		HapiLocalizer.setOurFailOnMissingMessage(true);

		myStorageSettings.setAllowMultipleDelete(true);
		myClient.registerInterceptor(myCapturingInterceptor);
		myStorageSettings.setSearchPreFetchThresholds(new JpaStorageSettings().getSearchPreFetchThresholds());
	}

	@Test
	public void testParameterWithNoValueThrowsError_InvalidChainOnCustomSearch() throws IOException {
		SearchParameter searchParameter = new SearchParameter();
		searchParameter.addBase("BodyStructure").addBase("Procedure");
		searchParameter.setCode("focalAccess");
		searchParameter.setType(Enumerations.SearchParamType.REFERENCE);
		searchParameter.setExpression("Procedure.extension('Procedure#focalAccess')");
		searchParameter.setXpathUsage(SearchParameter.XPathUsageType.NORMAL);
		searchParameter.setStatus(Enumerations.PublicationStatus.ACTIVE);
		myClient.create().resource(searchParameter).execute();
		mySearchParamRegistry.forceRefresh();

		HttpGet get = new HttpGet(myServerBase + "/Procedure?focalAccess.a%20ne%20e");
		try (CloseableHttpResponse resp = ourHttpClient.execute(get)) {
			String output = IOUtils.toString(resp.getEntity().getContent(), Charsets.UTF_8);
			assertThat(output, containsString("Invalid parameter chain: focalAccess.a ne e"));
			assertEquals(400, resp.getStatusLine().getStatusCode());
		}

	}

	@Test
	public void createResourceSearchParameter_withExpressionMetaSecurity_succeeds() {
		SearchParameter searchParameter = new SearchParameter();
		searchParameter.setId("resource-security");
		searchParameter.setStatus(Enumerations.PublicationStatus.ACTIVE);
		searchParameter.setName("Security");
		searchParameter.setCode("_security");
		searchParameter.addBase("Patient").addBase("Account");
		searchParameter.setType(Enumerations.SearchParamType.TOKEN);
		searchParameter.setExpression("meta.security");

		IIdType id = myClient.update().resource(searchParameter).execute().getId().toUnqualifiedVersionless();

		assertNotNull(id);
		assertEquals("resource-security", id.getIdPart());
	}

	@Test
	public void createSearchParameter_with2Expressions_succeeds() {
		SearchParameter searchParameter = new SearchParameter();

		searchParameter.setStatus(Enumerations.PublicationStatus.ACTIVE);
		searchParameter.setCode("myGender");
		searchParameter.addBase("Patient").addBase("Person");
		searchParameter.setType(Enumerations.SearchParamType.TOKEN);
		searchParameter.setExpression("Patient.gender|Person.gender");

		MethodOutcome result = myClient.create().resource(searchParameter).execute();

		assertEquals(true, result.getCreated());
	}

	@Test
	public void testParameterWithNoValueThrowsError_InvalidRootParam() throws IOException {
		SearchParameter searchParameter = new SearchParameter();
		searchParameter.addBase("BodyStructure").addBase("Procedure");
		searchParameter.setCode("focalAccess");
		searchParameter.setType(Enumerations.SearchParamType.REFERENCE);
		searchParameter.setExpression("Procedure.extension('Procedure#focalAccess')");
		searchParameter.setXpathUsage(SearchParameter.XPathUsageType.NORMAL);
		searchParameter.setStatus(Enumerations.PublicationStatus.ACTIVE);
		myClient.create().resource(searchParameter).execute();

		mySearchParamRegistry.forceRefresh();

		HttpGet get = new HttpGet(myServerBase + "/Procedure?a");
		try (CloseableHttpResponse resp = ourHttpClient.execute(get)) {
			String output = IOUtils.toString(resp.getEntity().getContent(), Charsets.UTF_8);
			assertThat(output, containsString("Unknown search parameter &quot;a&quot;"));
			assertEquals(400, resp.getStatusLine().getStatusCode());
		}
	}

	@Test
	public void testSearchResourcesOnProfile_whenProfileIsMissing_returnsResourcesWithMissingProfile(){
		// given
		myStorageSettings.setIndexMissingFields(StorageSettings.IndexEnabledEnum.ENABLED);
		myStorageSettings.setTagStorageMode(JpaStorageSettings.TagStorageModeEnum.INLINE);

		SearchParameter searchParameter = new SearchParameter();
		searchParameter.addBase("Organization");
		searchParameter.setCode("_profile");
		searchParameter.setType(Enumerations.SearchParamType.URI);
		searchParameter.setExpression("meta.profile");
		searchParameter.setStatus(Enumerations.PublicationStatus.ACTIVE);

		IFhirResourceDao<SearchParameter> searchParameterDao = myDaoRegistry.getResourceDao(SearchParameter.class);
		searchParameterDao.create(searchParameter, (RequestDetails) null);

		IFhirResourceDao<Organization> organizationDao = myDaoRegistry.getResourceDao(Organization.class);
		Organization organizationWithNoProfile = new Organization();
		organizationWithNoProfile.setName("noProfile");
		organizationDao.create(organizationWithNoProfile);

		Organization organizationWithProfile = new Organization();
		organizationWithProfile.setName("withProfile");
		organizationWithProfile.getMeta().addProfile("http://foo");
		organizationDao.create(organizationWithProfile);

		runInTransaction(() -> {
			List<ResourceIndexedSearchParamUri> matched = myResourceIndexedSearchParamUriDao.findAll().stream()
				.filter(theRow -> theRow.getResourceType().equals("Organization"))
				.filter(theRow -> theRow.getParamName().equals("_profile"))
				.collect(Collectors.toList());

			assertThat(matched, hasSize(2));
			assertThat(matched, hasItems(
				hasProperty("uri", is(nullValue())),
				hasProperty("uri", is("http://foo"))
			));
		});

		// when
		runInTransaction(() -> {
			List<ResourceIndexedSearchParamUri> matched = myResourceIndexedSearchParamUriDao.findAll().stream()
				.filter(theRow -> theRow.getResourceType().equals("Organization"))
				.filter(theRow -> theRow.getParamName().equals("_profile"))
				.filter(theRow -> theRow.isMissing() == true)
				.collect(Collectors.toList());

			// then
			assertThat(matched, hasSize(1));
			assertThat(matched, hasItem(
				hasProperty("uri", is(nullValue()))
			));
		});
	}

	@Test
	public void testSearchForTokenValueOnlyUsesValueHash() {

		myCaptureQueriesListener.clear();

		myClient
			.loadPage()
			.byUrl(myServerBase + "/Practitioner?identifier=" + UrlUtil.escapeUrlParam("ABC|,DEF"))
			.andReturnBundle(Bundle.class)
			.execute();

		myCaptureQueriesListener.logSelectQueries();
	}

	@Test
	public void testSearchWithContainsLowerCase() {
		myStorageSettings.setAllowContainsSearches(true);

		Patient pt1 = new Patient();
		pt1.addName().setFamily("Elizabeth");
		String pt1id = myPatientDao.create(pt1).getId().toUnqualifiedVersionless().getValue();

		Patient pt2 = new Patient();
		pt2.addName().setFamily("fghijk");
		String pt2id = myPatientDao.create(pt2).getId().toUnqualifiedVersionless().getValue();

		Patient pt3 = new Patient();
		pt3.addName().setFamily("zzzzz");
		myPatientDao.create(pt3).getId().toUnqualifiedVersionless().getValue();


		Bundle output = myClient
			.search()
			.forResource("Patient")
			.where(Patient.NAME.contains().value("ZAB"))
			.returnBundle(Bundle.class)
			.execute();
		List<String> ids = output.getEntry().stream().map(t -> t.getResource().getIdElement().toUnqualifiedVersionless().getValue()).collect(Collectors.toList());
		assertThat(ids, containsInAnyOrder(pt1id));

		output = myClient
			.search()
			.forResource("Patient")
			.where(Patient.NAME.contains().value("zab"))
			.returnBundle(Bundle.class)
			.execute();
		ids = output.getEntry().stream().map(t -> t.getResource().getIdElement().toUnqualifiedVersionless().getValue()).collect(Collectors.toList());
		assertThat(ids, containsInAnyOrder(pt1id));

	}

	@Test
	public void testSearchWithPercentSign() {
		myStorageSettings.setAllowContainsSearches(true);

		Patient pt1 = new Patient();
		pt1.addName().setFamily("Smith%");
		String pt1id = myPatientDao.create(pt1).getId().toUnqualifiedVersionless().getValue();

		Bundle output = myClient
			.search()
			.forResource("Patient")
			.where(Patient.NAME.contains().value("Smith%"))
			.returnBundle(Bundle.class)
			.execute();
		List<String> ids = output.getEntry().stream().map(t -> t.getResource().getIdElement().toUnqualifiedVersionless().getValue()).collect(Collectors.toList());
		assertThat(ids, containsInAnyOrder(pt1id));

		Patient pt2 = new Patient();
		pt2.addName().setFamily("Sm%ith");
		String pt2id = myPatientDao.create(pt2).getId().toUnqualifiedVersionless().getValue();

		output = myClient
			.search()
			.forResource("Patient")
			.where(Patient.NAME.contains().value("Sm%ith"))
			.returnBundle(Bundle.class)
			.execute();
		ids = output.getEntry().stream().map(t -> t.getResource().getIdElement().toUnqualifiedVersionless().getValue()).collect(Collectors.toList());
		assertThat(ids, containsInAnyOrder(pt2id));
	}

	@Test
	public void testSearchWithDateInvalid() throws IOException {
		HttpGet get = new HttpGet(myServerBase + "/Condition?onset-date=junk");
		try (CloseableHttpResponse resp = ourHttpClient.execute(get)) {
			String output = IOUtils.toString(resp.getEntity().getContent(), Charsets.UTF_8);
			assertThat(output, containsString(MSG_PREFIX_INVALID_FORMAT + "&quot;junk&quot;"));
			assertEquals(400, resp.getStatusLine().getStatusCode());
		}

		get = new HttpGet(myServerBase + "/Condition?onset-date=ge");
		try (CloseableHttpResponse resp = ourHttpClient.execute(get)) {
			String output = IOUtils.toString(resp.getEntity().getContent(), Charsets.UTF_8);
			assertThat(output, containsString(MSG_PREFIX_INVALID_FORMAT + "&quot;ge&quot;"));
			assertEquals(400, resp.getStatusLine().getStatusCode());
		}

		get = new HttpGet(myServerBase + "/Condition?onset-date=" + UrlUtil.escapeUrlParam(">"));
		try (CloseableHttpResponse resp = ourHttpClient.execute(get)) {
			String output = IOUtils.toString(resp.getEntity().getContent(), Charsets.UTF_8);
			assertThat(output, containsString(MSG_PREFIX_INVALID_FORMAT + "&quot;&gt;&quot;"));
			assertEquals(400, resp.getStatusLine().getStatusCode());
		}
	}


	@Test
	public void testSearchWithSlashes() {
		myStorageSettings.setSearchPreFetchThresholds(Lists.newArrayList(10, 50, 10000));

		Procedure procedure = new Procedure();
		procedure.setStatus(Procedure.ProcedureStatus.COMPLETED);
		String procedureId = myClient.create().resource(procedure).execute().getId().toUnqualifiedVersionless().getValue();

		DocumentReference dr = new DocumentReference();
		dr.addContent().getAttachment().setContentType("application/vnd.mfer");
		String drId = myClient.create().resource(dr).execute().getId().toUnqualifiedVersionless().getValue();

		for (int i = 0; i < 60; i++) {
			Observation obs = new Observation();
			obs.addPartOf().setReference(procedureId);
			obs.addDerivedFrom().setReference(drId);
			myClient.create().resource(obs).execute();
		}

		ourLog.info("Starting search");

		Bundle response = myClient
			.search()
			.byUrl("Observation?part-of=" + procedureId + "&derived-from:DocumentReference.contenttype=application/vnd.mfer&_total=accurate&_count=2")
			.returnBundle(Bundle.class)
			.execute();

		int obsCount = 0;
		int pageCount = 0;
		while (response != null) {
			obsCount += response.getEntry().size();
			pageCount++;
			if (response.getLink("next") != null) {
				response = myClient.loadPage().next(response).execute();
			} else {
				response = null;
			}


			ourLog.info("Have loaded {} pages and {} reources", pageCount, obsCount);
		}

		assertEquals(60, obsCount);
		assertEquals(30, pageCount);

	}


	@Test
	public void testManualPagingLinkOffsetDoesntReturnBeyondEnd() {
		myStorageSettings.setSearchPreFetchThresholds(Lists.newArrayList(10, 1000));

		for (int i = 0; i < 50; i++) {
			Organization o = new Organization();
			o.setId("O" + i);
			o.setName("O" + i);
			myClient.update().resource(o).execute().getId().toUnqualifiedVersionless();
		}

		Bundle output = myClient
			.search()
			.forResource("Organization")
			.count(3)
			.returnBundle(Bundle.class)
			.execute();

		assertNull(output.getTotalElement().getValue());

		output = myClient
			.search()
			.forResource("Organization")
			.count(3)
			.totalMode(SearchTotalModeEnum.ACCURATE)
			.returnBundle(Bundle.class)
			.execute();

		assertNotNull(output.getTotalElement().getValue());

		String linkNext = output.getLink("next").getUrl();
		linkNext = linkNext.replaceAll("_getpagesoffset=[0-9]+", "_getpagesoffset=3300");
		assertThat(linkNext, containsString("_getpagesoffset=3300"));

		Bundle nextPageBundle = myClient.loadPage().byUrl(linkNext).andReturnBundle(Bundle.class).execute();
		ourLog.debug(myFhirContext.newJsonParser().setPrettyPrint(true).encodeResourceToString(nextPageBundle));
		assertEquals(null, nextPageBundle.getLink("next"));
	}

	@Test
	public void testSearchLinksWorkWithIncludes() {
		for (int i = 0; i < 5; i++) {
			Organization o = new Organization();
			o.setId("O" + i);
			o.setName("O" + i);
			IIdType oid = myClient.update().resource(o).execute().getId().toUnqualifiedVersionless();

			Patient p = new Patient();
			p.setId("P" + i);
			p.getManagingOrganization().setReference(oid.getValue());
			myClient.update().resource(p).execute();
		}

		Bundle output = myClient
			.search()
			.forResource("Patient")
			.include(IBaseResource.INCLUDE_ALL)
			.count(3)
			.returnBundle(Bundle.class)
			.execute();

		List<String> ids = output.getEntry().stream().map(t -> t.getResource().getIdElement().toUnqualifiedVersionless().getValue()).collect(Collectors.toList());
		ourLog.info("Ids: {}", ids);
		assertEquals(6, output.getEntry().size());
		assertNotNull(output.getLink("next"));

		// Page 2
		output = myClient
			.loadPage()
			.next(output)
			.execute();

		ids = output.getEntry().stream().map(t -> t.getResource().getIdElement().toUnqualifiedVersionless().getValue()).collect(Collectors.toList());
		ourLog.info("Ids: {}", ids);
		assertEquals(4, output.getEntry().size());
		assertNull(output.getLink("next"));

	}

	@Test
	public void testSearchWithDeepChain() throws IOException {

		SearchParameter sp = new SearchParameter();
		sp.addBase("Patient");
		sp.setStatus(Enumerations.PublicationStatus.ACTIVE);
		sp.setType(Enumerations.SearchParamType.REFERENCE);
		sp.setCode("extpatorg");
		sp.setName("extpatorg");
		sp.setExpression("Patient.extension('http://patext').value.as(Reference)");
		myClient.create().resource(sp).execute();

		sp = new SearchParameter();
		sp.addBase("Organization");
		sp.setStatus(Enumerations.PublicationStatus.ACTIVE);
		sp.setType(Enumerations.SearchParamType.REFERENCE);
		sp.setCode("extorgorg");
		sp.setName("extorgorg");
		sp.setExpression("Organization.extension('http://orgext').value.as(Reference)");
		myClient.create().resource(sp).execute();

		mySearchParamRegistry.forceRefresh();

		Organization grandParent = new Organization();
		grandParent.setName("GRANDPARENT");
		IIdType grandParentId = myClient.create().resource(grandParent).execute().getId().toUnqualifiedVersionless();

		Organization parent = new Organization();
		parent.setName("PARENT");
		parent.getPartOf().setReference(grandParentId.getValue());
		parent.addExtension("http://orgext", new Reference().setReference(grandParentId.getValue()));
		IIdType parentId = myClient.create().resource(parent).execute().getId().toUnqualifiedVersionless();

		Organization org = new Organization();
		org.setName("ORGANIZATION");
		org.getPartOf().setReference(parentId.getValue());
		org.addExtension("http://orgext", new Reference().setReference(parentId.getValue()));
		IIdType orgId = myClient.create().resource(org).execute().getId().toUnqualifiedVersionless();

		myCaptureQueriesListener.logSelectQueriesForCurrentThread();
		myCaptureQueriesListener.clear();

		Patient p = new Patient();
		p.getManagingOrganization().setReference(orgId.getValue());
		p.addExtension("http://patext", new Reference().setReference(orgId.getValue()));
		String pid = myClient.create().resource(p).execute().getId().toUnqualified().getValue();

		List<String> idValues;

		// Regular search param
		idValues = searchAndReturnUnqualifiedIdValues(myServerBase + "/Patient?organization=" + orgId.getValue());
		assertThat(idValues, contains(pid));

		idValues = searchAndReturnUnqualifiedIdValues(myServerBase + "/Patient?organization.name=ORGANIZATION");
		assertThat(idValues, contains(pid));

		idValues = searchAndReturnUnqualifiedIdValues(myServerBase + "/Patient?organization.partof.name=PARENT");
		assertThat(idValues, contains(pid));

		idValues = searchAndReturnUnqualifiedIdValues(myServerBase + "/Patient?organization.partof.partof.name=GRANDPARENT");
		assertThat(idValues, contains(pid));

		// Search param on extension
		idValues = searchAndReturnUnqualifiedIdValues(myServerBase + "/Patient?extpatorg=" + orgId.getValue());
		assertThat(idValues, contains(pid));

		idValues = searchAndReturnUnqualifiedIdValues(myServerBase + "/Patient?extpatorg.name=ORGANIZATION");
		assertThat(idValues, contains(pid));

		myCaptureQueriesListener.clear();
		idValues = searchAndReturnUnqualifiedIdValues(myServerBase + "/Patient?extpatorg.extorgorg.name=PARENT");
		myCaptureQueriesListener.logSelectQueries();
		assertThat(idValues, contains(pid));

		idValues = searchAndReturnUnqualifiedIdValues(myServerBase + "/Patient?extpatorg.extorgorg.extorgorg.name=GRANDPARENT");
		assertThat(idValues, contains(pid));

	}

	@Test
	public void testSearchFetchPageBeyondEnd() {
		for (int i = 0; i < 10; i++) {
			Organization o = new Organization();
			o.setId("O" + i);
			o.setName("O" + i);
			IIdType oid = myClient.update().resource(o).execute().getId().toUnqualifiedVersionless();
		}

		Bundle output = myClient
			.search()
			.forResource("Organization")
			.count(3)
			.returnBundle(Bundle.class)
			.execute();

		String nextPageUrl = output.getLink("next").getUrl();
		String url = nextPageUrl.replace("_getpagesoffset=3", "_getpagesoffset=999");
		ourLog.info("Going to request URL: {}", url);

		output = myClient
			.loadPage()
			.byUrl(url)
			.andReturnBundle(Bundle.class)
			.execute();
		assertEquals(0, output.getEntry().size());

	}

	@Test
	public void testDeleteConditional() {

		Patient p = new Patient();
		p.addName().setFamily("FAM").addGiven("GIV");
		IIdType id = myPatientDao.create(p).getId();

		myClient.read().resource("Patient").withId(id.toUnqualifiedVersionless()).execute();

		myClient
			.delete()
			.resourceConditionalByUrl("Patient?family=FAM&given=giv")
			.execute();

		try {
			myClient.read().resource("Patient").withId(id.toUnqualifiedVersionless()).execute();
			fail();
		} catch (ResourceGoneException e) {
			// good
		}

	}

	@Test
	public void testResourceGoneIncludesVersion() {

		Patient p = new Patient();
		p.addName().setFamily("FAM").addGiven("GIV");
		IIdType id = myPatientDao.create(p).getId().toUnqualifiedVersionless();

		myClient
			.delete()
			.resourceById(id)
			.execute();

		CapturingInterceptor captureInterceptor = new CapturingInterceptor();
		myClient.registerInterceptor(captureInterceptor);

		try {
			myClient.read().resource("Patient").withId(id.toUnqualifiedVersionless()).execute();
			fail();
		} catch (ResourceGoneException e) {
			// good
		}

		List<String> locationHeader = captureInterceptor.getLastResponse().getHeaders(Constants.HEADER_LOCATION);
		assertEquals(1, locationHeader.size());
		assertThat(locationHeader.get(0), containsString(id.getValue() + "/_history/2"));
	}

	@Test
	public void testUpdateWithNoBody() throws IOException {

		HttpPut httpPost = new HttpPut(myServerBase + "/Patient/AAA");
		try (CloseableHttpResponse status = ourHttpClient.execute(httpPost)) {
			String responseContent = IOUtils.toString(status.getEntity().getContent(), StandardCharsets.UTF_8);
			ourLog.info(status.getStatusLine().toString());
			ourLog.info(responseContent);

			assertEquals(400, status.getStatusLine().getStatusCode());
			assertThat(responseContent, containsString("No body was supplied in request"));
		}

	}

	@Test
	public void testUpdateResourceAfterReadOperationAndNoChangesShouldNotChangeVersion() {
		// Create Patient
		Patient patient = new Patient();
		patient.getText().setDivAsString("<div xmlns=\"http://www.w3.org/1999/xhtml\">hello</div>");

		patient = (Patient) myClient.create().resource(patient).execute().getResource();
		ourLog.info("Patient: {}", myFhirContext.newJsonParser().encodeResourceToString(patient));
		assertEquals(1, patient.getIdElement().getVersionIdPartAsLong());

		// Read Patient
		patient = (Patient) myClient.read().resource("Patient").withId(patient.getIdElement()).execute();
		ourLog.info("Patient: {}", myFhirContext.newJsonParser().encodeResourceToString(patient));
		assertEquals(1, patient.getIdElement().getVersionIdPartAsLong());

		// Update Patient with no changes
		patient = (Patient) myClient.update().resource(patient).execute().getResource();
		assertEquals(1, patient.getIdElement().getVersionIdPartAsLong());
	}

	@Test
	public void testCreateWithNoBody() throws IOException {

		HttpPost httpPost = new HttpPost(myServerBase + "/Patient");
		try (CloseableHttpResponse status = ourHttpClient.execute(httpPost)) {
			String responseContent = IOUtils.toString(status.getEntity().getContent(), StandardCharsets.UTF_8);
			ourLog.info(status.getStatusLine().toString());
			ourLog.info(responseContent);

			assertEquals(400, status.getStatusLine().getStatusCode());
			assertThat(responseContent, containsString("No body was supplied in request"));
		}

	}

	@Test
	public void testCreateWithClientAssignedId() throws IOException {

		// Create with client assigned ID
		Patient p = new Patient();
		p.setActive(true);
		p.setId("AAA");
		String encoded = myFhirContext.newJsonParser().encodeResourceToString(p);
		HttpPut httpPut = new HttpPut(myServerBase + "/Patient/AAA");
		httpPut.setEntity(new StringEntity(encoded, ContentType.parse("application/json+fhir")));
		try (CloseableHttpResponse status = ourHttpClient.execute(httpPut)) {
			String responseContent = IOUtils.toString(status.getEntity().getContent(), StandardCharsets.UTF_8);
			ourLog.info(status.getStatusLine().toString());
			ourLog.info(responseContent);

			assertEquals(201, status.getStatusLine().getStatusCode());
			assertThat(responseContent, containsString("true"));
		}

		// Delete
		HttpDelete httpDelete = new HttpDelete(myServerBase + "/Patient/AAA");
		try (CloseableHttpResponse status = ourHttpClient.execute(httpDelete)) {
			assertEquals(200, status.getStatusLine().getStatusCode());
		}

		// Create it again
		p = new Patient();
		p.setActive(true);
		p.setId("AAA");
		encoded = myFhirContext.newJsonParser().encodeResourceToString(p);
		httpPut = new HttpPut(myServerBase + "/Patient/AAA");
		httpPut.setEntity(new StringEntity(encoded, ContentType.parse("application/json+fhir")));
		try (CloseableHttpResponse status = ourHttpClient.execute(httpPut)) {
			String responseContent = IOUtils.toString(status.getEntity().getContent(), StandardCharsets.UTF_8);
			ourLog.info(status.getStatusLine().toString());
			ourLog.info(responseContent);

			assertEquals(201, status.getStatusLine().getStatusCode());
			assertThat(responseContent, containsString("true"));
		}


	}

	@BeforeEach
	public void beforeDisableResultReuse() {
		myStorageSettings.setReuseCachedSearchResultsForMillis(null);
		mySearchCoordinatorSvcRaw = AopTestUtils.getTargetObject(mySearchCoordinatorSvc);
	}

	private void checkParamMissing(String paramName) throws IOException {
		HttpGet get = new HttpGet(myServerBase + "/Observation?" + paramName + ":missing=false");
		CloseableHttpResponse resp = ourHttpClient.execute(get);
		resp.getEntity().getContent().close();
		assertEquals(200, resp.getStatusLine().getStatusCode());
	}

	private ArrayList<IBaseResource> genResourcesOfType(Bundle theRes, Class<? extends IBaseResource> theClass) {
		ArrayList<IBaseResource> retVal = new ArrayList<>();
		for (BundleEntryComponent next : theRes.getEntry()) {
			if (next.getResource() != null) {
				if (theClass.isAssignableFrom(next.getResource().getClass())) {
					retVal.add(next.getResource());
				}
			}
		}
		return retVal;
	}

	/**
	 * See #484
	 */
	@Test
	public void saveAndRetrieveBasicResource() throws IOException {
		String input = IOUtils.toString(getClass().getResourceAsStream("/basic-stu3.xml"), StandardCharsets.UTF_8);

		String respString = myClient.transaction().withBundle(input).prettyPrint().execute();
		ourLog.debug(respString);
		Bundle bundle = myFhirContext.newXmlParser().parseResource(Bundle.class, respString);
		IdType id = new IdType(bundle.getEntry().get(0).getResponse().getLocation());

		Basic basic = myClient.read().resource(Basic.class).withId(id).execute();
		List<Extension> exts = basic.getExtensionsByUrl("http://localhost:1080/hapi-fhir-jpaserver-example/baseDstu2/StructureDefinition/DateID");
		assertEquals(1, exts.size());
	}

	private List<String> searchAndReturnUnqualifiedIdValues(String theUri) throws IOException {
		List<String> ids;
		HttpGet get = new HttpGet(theUri);

		ourLog.info("About to perform search for: {}", theUri);

		try (CloseableHttpResponse response = ourHttpClient.execute(get)) {
			String resp = IOUtils.toString(response.getEntity().getContent(), StandardCharsets.UTF_8);
			ourLog.info(resp);
			Bundle bundle = myFhirContext.newXmlParser().parseResource(Bundle.class, resp);
			ids = toUnqualifiedIdValues(bundle);
		}
		return ids;
	}

	@Test
	@Disabled
	public void testMakingQuery() throws IOException {
		HttpGet get = new HttpGet(myServerBase + "/QuestionnaireResponse?_count=50&status=completed&questionnaire=ARIncenterAbsRecord&_lastUpdated=%3E" + UrlUtil.escapeUrlParam("=2018-01-01") + "&context.organization=O3435");
		ourLog.info("*** MAKING QUERY");
		ourHttpClient.execute(get);
		System.exit(0);
	}

	@Test
	public void testBundleCreate() throws Exception {
		IGenericClient client = myClient;

		String resBody = IOUtils.toString(ResourceProviderR4Test.class.getResource("/r4/document-father.json"), StandardCharsets.UTF_8);
		IIdType id = client.create().resource(resBody).execute().getId();

		ourLog.info("Created: {}", id);

		Bundle bundle = client.read().resource(Bundle.class).withId(id).execute();

		ourLog.debug(myFhirContext.newJsonParser().setPrettyPrint(true).encodeResourceToString(bundle));
	}

	@Test
	public void testBundleCreateWithTypeTransaction() throws Exception {
		IGenericClient client = myClient;

		String resBody = IOUtils.toString(ResourceProviderR4Test.class.getResource("/r4/document-father.json"), StandardCharsets.UTF_8);
		resBody = resBody.replace("\"type\": \"document\"", "\"type\": \"transaction\"");
		try {
			client.create().resource(resBody).execute();
			fail();
		} catch (UnprocessableEntityException e) {
			assertThat(e.getMessage(), containsString("Unable to store a Bundle resource on this server with a Bundle.type value of: transaction. Note that if you are trying to perform a FHIR transaction or batch operation you should POST the Bundle resource to the Base URL of the server, not to the /Bundle endpoint."));
		}
	}

	@Test
	public void testCodeSearch() {
		Subscription subs = new Subscription();
		subs.setStatus(SubscriptionStatus.ACTIVE);
		subs.getChannel().setType(SubscriptionChannelType.WEBSOCKET);
		subs.setCriteria("Observation?");
		IIdType id = myClient.create().resource(subs).execute().getId().toUnqualifiedVersionless();

		//@formatter:off
		Bundle resp = myClient
			.search()
			.forResource(Subscription.class)
			.where(Subscription.TYPE.exactly().code(SubscriptionChannelType.WEBSOCKET.toCode()))
			.and(Subscription.STATUS.exactly().code(SubscriptionStatus.ACTIVE.toCode()))
			.returnBundle(Bundle.class)
			.execute();
		//@formatter:off

		assertThat(toUnqualifiedVersionlessIds(resp), contains(id));

		//@formatter:off
		resp = myClient
			.search()
			.forResource(Subscription.class)
			.where(Subscription.TYPE.exactly().systemAndCode(SubscriptionChannelType.WEBSOCKET.getSystem(), SubscriptionChannelType.WEBSOCKET.toCode()))
			.and(Subscription.STATUS.exactly().systemAndCode(SubscriptionStatus.ACTIVE.getSystem(), SubscriptionStatus.ACTIVE.toCode()))
			.returnBundle(Bundle.class)
			.execute();
		//@formatter:off

		assertThat(toUnqualifiedVersionlessIds(resp), contains(id));

		//@formatter:off
		resp = myClient
			.search()
			.forResource(Subscription.class)
			.where(Subscription.TYPE.exactly().systemAndCode(SubscriptionChannelType.WEBSOCKET.getSystem(), SubscriptionChannelType.WEBSOCKET.toCode()))
			.and(Subscription.STATUS.exactly().systemAndCode("foo", SubscriptionStatus.ACTIVE.toCode()))
			.returnBundle(Bundle.class)
			.execute();
		//@formatter:off

		assertThat(toUnqualifiedVersionlessIds(resp), empty());

	}

	@Test
	public void testCreateAndReadBackResourceWithContainedReferenceToContainer() {
		myFhirContext.setParserErrorHandler(new StrictErrorHandler());

		String input = "{\n" +
			"  \"resourceType\": \"Organization\",\n" +
			"  \"id\": \"1\",\n" +
			"  \"meta\": {\n" +
			"    \"tag\": [\n" +
			"      {\n" +
			"        \"system\": \"https://blah.org/deployment\",\n" +
			"        \"code\": \"e69414dd-b5c2-462d-bcfd-9d04d6b16596\",\n" +
			"        \"display\": \"DEPLOYMENT\"\n" +
			"      },\n" +
			"      {\n" +
			"        \"system\": \"https://blah.org/region\",\n" +
			"        \"code\": \"b47d7a5b-b159-4bed-a8f8-3258e6603adb\",\n" +
			"        \"display\": \"REGION\"\n" +
			"      },\n" +
			"      {\n" +
			"        \"system\": \"https://blah.org/provider\",\n" +
			"        \"code\": \"28c30004-0333-40cf-9e7f-3f9e080930bd\",\n" +
			"        \"display\": \"PROVIDER\"\n" +
			"      }\n" +
			"    ]\n" +
			"  },\n" +
			"  \"contained\": [\n" +
			"    {\n" +
			"      \"resourceType\": \"Location\",\n" +
			"      \"id\": \"2\",\n" +
			"      \"position\": {\n" +
			"        \"longitude\": 51.443238301454289,\n" +
			"        \"latitude\": 7.34196905697293\n" +
			"      },\n" +
			"      \"managingOrganization\": {\n" +
			"        \"reference\": \"#\"\n" +
			"      }\n" +
			"    }\n" +
			"  ],\n" +
			"  \"type\": [\n" +
			"    {\n" +
			"      \"coding\": [\n" +
			"        {\n" +
			"          \"system\": \"https://blah.org/fmc/OrganizationType\",\n" +
			"          \"code\": \"CLINIC\",\n" +
			"          \"display\": \"Clinic\"\n" +
			"        }\n" +
			"      ]\n" +
			"    }\n" +
			"  ],\n" +
			"  \"name\": \"testOrg\"\n" +
			"}";

		Organization org = myFhirContext.newJsonParser().parseResource(Organization.class, input);
		IIdType id = myOrganizationDao.create(org).getId();
		org = myOrganizationDao.read(id);

		String output = myFhirContext.newJsonParser().setPrettyPrint(true).encodeResourceToString(org);
		ourLog.info(output);

		Location loc = (Location) org.getContained().get(0);
		assertEquals("#", loc.getManagingOrganization().getReference());
	}

	@Test
	public void testCountParam() {
		List<IBaseResource> resources = new ArrayList<>();
		for (int i = 0; i < 100; i++) {
			Organization org = new Organization();
			org.setName("rpr4_testCountParam_01");
			resources.add(org);
		}
		List<IBaseResource> outcome = myClient.transaction().withResources(resources).prettyPrint().encodedXml().execute();

		runInTransaction(() -> {
			assertEquals(100, myResourceTableDao.count());
		});

		Bundle found = myClient
			.search()
			.forResource(Organization.class)
			.where(Organization.NAME.matches().value("rpr4_testCountParam_01"))
			.count(10)
			.returnBundle(Bundle.class)
			.execute();
		assertEquals(10, found.getEntry().size());

		found = myClient.search().forResource(Organization.class).where(Organization.NAME.matches().value("rpr4_testCountParam_01")).count(999).returnBundle(Bundle.class).execute();
		assertEquals(50, found.getEntry().size());

	}

	@Test
	public void testCreateConditionalWithPreferRepresentation() {
		Patient p = new Patient();
		p.setActive(false);
		p.addIdentifier().setSystem("foo").setValue("bar");
		IIdType id = myClient.create().resource(p).execute().getId();

		p = new Patient();
		p.setId(id);
		p.setActive(true);
		p.addIdentifier().setSystem("foo").setValue("bar");
		myClient.update().resource(p).execute();

		// Now conditional create
		p = new Patient();
		p.setActive(true);
		p.setBirthDateElement(new DateType("2011-01-01"));
		p.addIdentifier().setSystem("foo").setValue("bar");
		MethodOutcome outcome = myClient
			.create()
			.resource(p)
			.conditionalByUrl("Patient?identifier=foo|bar")
			.prefer(PreferReturnEnum.REPRESENTATION)
			.execute();

		assertEquals(id.getIdPart(), outcome.getId().getIdPart());
		assertEquals("2", outcome.getId().getVersionIdPart());
		p = (Patient) outcome.getResource();
		assertNull(p.getBirthDate());
	}

	/**
	 * See #438
	 */
	@Test
	public void testCreateAndUpdateBinary() throws Exception {
		byte[] arr = {1, 21, 74, 123, -44};
		Binary binary = new Binary();
		binary.setContent(arr);
		binary.setContentType("dansk");

		IIdType resource = myClient.create().resource(binary).execute().getId();

		Binary fromDB = myClient.read().resource(Binary.class).withId(resource.toVersionless()).execute();
		assertEquals("1", fromDB.getIdElement().getVersionIdPart());

		arr[0] = 2;
		HttpPut putRequest = new HttpPut(myServerBase + "/Binary/" + resource.getIdPart());
		putRequest.setEntity(new ByteArrayEntity(arr, ContentType.parse("dansk")));
		CloseableHttpResponse resp = ourHttpClient.execute(putRequest);
		try {
			assertEquals(200, resp.getStatusLine().getStatusCode());
			assertEquals(resource.withVersion("2").getValue(), resp.getFirstHeader("Content-Location").getValue());
		} finally {
			resp.close();
		}

		fromDB = myClient.read().resource(Binary.class).withId(resource.toVersionless()).execute();
		assertEquals("2", fromDB.getIdElement().getVersionIdPart());

		arr[0] = 3;
		fromDB.setContent(arr);
		String encoded = myFhirContext.newJsonParser().encodeResourceToString(fromDB);
		putRequest = new HttpPut(myServerBase + "/Binary/" + resource.getIdPart());
		putRequest.setEntity(new StringEntity(encoded, ContentType.parse("application/json+fhir")));
		resp = ourHttpClient.execute(putRequest);
		try {
			assertEquals(200, resp.getStatusLine().getStatusCode());
			assertEquals(resource.withVersion("3").getValue(), resp.getFirstHeader(Constants.HEADER_CONTENT_LOCATION).getValue());
		} finally {
			resp.close();
		}

		fromDB = myClient.read().resource(Binary.class).withId(resource.toVersionless()).execute();
		assertEquals("3", fromDB.getIdElement().getVersionIdPart());

		// Now an update with the wrong ID in the body

		arr[0] = 4;
		binary.setId("");
		encoded = myFhirContext.newJsonParser().encodeResourceToString(binary);
		putRequest = new HttpPut(myServerBase + "/Binary/" + resource.getIdPart());
		putRequest.setEntity(new StringEntity(encoded, ContentType.parse("application/json+fhir")));
		resp = ourHttpClient.execute(putRequest);
		try {
			assertEquals(400, resp.getStatusLine().getStatusCode());
		} finally {
			resp.close();
		}

		fromDB = myClient.read().resource(Binary.class).withId(resource.toVersionless()).execute();
		assertEquals("3", fromDB.getIdElement().getVersionIdPart());

	}

	/**
	 * Issue submitted by Bryn
	 */
	@Test
	public void testCreateBundle() throws IOException {
		String input = IOUtils.toString(getClass().getResourceAsStream("/bryn-bundle.json"), StandardCharsets.UTF_8);
		Validate.notNull(input);
		myClient.create().resource(input).execute();
	}

	@Test
	public void testCreateConditional() {
		Patient patient = new Patient();
		patient.addIdentifier().setSystem("http://uhn.ca/mrns").setValue("100");
		patient.addName().setFamily("Tester").addGiven("Raghad");

		MethodOutcome output1 = myClient.update().resource(patient).conditionalByUrl("Patient?identifier=http://uhn.ca/mrns|100").execute();

		patient = new Patient();
		patient.addIdentifier().setSystem("http://uhn.ca/mrns").setValue("100");
		patient.addName().setFamily("Tester").addGiven("Raghad");

		MethodOutcome output2 = myClient.update().resource(patient).conditionalByUrl("Patient?identifier=http://uhn.ca/mrns|100").execute();

		assertEquals(output1.getId().getIdPart(), output2.getId().getIdPart());
	}

	@Test
	public void testCreateIncludesRequestValidatorInterceptorOutcome() {
		RequestValidatingInterceptor interceptor = new RequestValidatingInterceptor();
		assertTrue(interceptor.isAddValidationResultsToResponseOperationOutcome());
		interceptor.setFailOnSeverity(null);


		myServer.getRestfulServer().registerInterceptor(interceptor);
		myClient.registerInterceptor(new IClientInterceptor() {
			@Override
			public void interceptRequest(IHttpRequest theRequest) {
				theRequest.addHeader(Constants.HEADER_PREFER, Constants.HEADER_PREFER_RETURN + "=" + Constants.HEADER_PREFER_RETURN_OPERATION_OUTCOME);
			}

			@Override
			public void interceptResponse(IHttpResponse theResponse) {               // TODO Auto-generated method stub
			}

		});
		try {
			// Missing status, which is mandatory
			Observation obs = new Observation();
			obs.addIdentifier().setSystem("urn:foo").setValue("bar");
			IBaseResource outcome = myClient.create().resource(obs).execute().getOperationOutcome();

			String encodedOo = myFhirContext.newJsonParser().setPrettyPrint(true).encodeResourceToString(outcome);
			ourLog.info(encodedOo);
			assertThat(encodedOo, containsString("cvc-complex-type.2.4.b"));
			assertThat(encodedOo, containsString("Successfully created resource \\\"Observation/"));

			interceptor.setAddValidationResultsToResponseOperationOutcome(false);
			outcome = myClient.create().resource(obs).execute().getOperationOutcome();
			encodedOo = myFhirContext.newJsonParser().setPrettyPrint(true).encodeResourceToString(outcome);
			ourLog.info(encodedOo);
			assertThat(encodedOo, not(containsString("cvc-complex-type.2.4.b")));
			assertThat(encodedOo, containsString("Successfully created resource \\\"Observation/"));

		} finally {
			myServer.getRestfulServer().unregisterInterceptor(interceptor);
		}
	}

	@Test
	public void testCreateQuestionnaireResponseWithValidation() throws IOException {
		CodeSystem cs = new CodeSystem();
		cs.setUrl("http://cs");
		cs.setStatus(Enumerations.PublicationStatus.ACTIVE);
		cs.setContent(CodeSystem.CodeSystemContentMode.COMPLETE);
		cs.addConcept().setCode("code0");
		myClient.create().resource(cs).execute();

		ValueSet options = new ValueSet();
		options.setStatus(Enumerations.PublicationStatus.ACTIVE);
		options.setUrl("http://vs");
		options.getCompose().addInclude().setSystem("http://cs");
		IIdType optId = myClient.create().resource(options).execute().getId().toUnqualifiedVersionless();

		Questionnaire q = new Questionnaire();
		q.setUrl("http://urn/questionnaire");
		q.addItem().setLinkId("link0").setRequired(false).setType(QuestionnaireItemType.CHOICE).setAnswerValueSet((optId.getValue()));
		IIdType qId = myClient.create().resource(q).execute().getId();

		QuestionnaireResponse qa;

		// Good code

		qa = new QuestionnaireResponse();
		qa.setStatus(QuestionnaireResponse.QuestionnaireResponseStatus.COMPLETED);
		qa.setText(new Narrative().setStatus(NarrativeStatus.ADDITIONAL).setDiv(new XhtmlNode(NodeType.Element).addText("foo")));
		qa.setQuestionnaire(q.getUrl());
		qa.addItem().setLinkId("link0").addAnswer().setValue(new Coding().setSystem("http://cs").setCode("code0"));

		MethodOutcome result = myClient.validate().resource(qa).execute();

		OperationOutcome oo = (OperationOutcome) result.getOperationOutcome();

		assertThat(oo.getIssue(), hasSize(1));
		OperationOutcome.OperationOutcomeIssueComponent firstIssue = oo.getIssue().get(0);
		assertEquals(OperationOutcome.IssueSeverity.INFORMATION, firstIssue.getSeverity());
		assertEquals("No issues detected during validation", firstIssue.getDiagnostics());

		assertEquals(200, result.getResponseStatusCode());

		// Bad code

		qa = new QuestionnaireResponse();
		qa.setStatus(QuestionnaireResponse.QuestionnaireResponseStatus.COMPLETED);
		qa.setText(new Narrative().setStatus(NarrativeStatus.ADDITIONAL).setDiv(new XhtmlNode(NodeType.Element).addText("foo")));
		qa.setQuestionnaire(q.getUrl());
		qa.addItem().setLinkId("link0").addAnswer().setValue(new Coding().setSystem("http://cs").setCode("code1"));

		try {
			myClient.validate().resource(qa).execute();
		} catch (PreconditionFailedException e) {
			oo = (OperationOutcome) e.getOperationOutcome();
			assertThat(oo.getIssue(), hasSize(2));

			for (OperationOutcome.OperationOutcomeIssueComponent next : oo.getIssue()) {
				assertEquals(OperationOutcome.IssueSeverity.ERROR, next.getSeverity());
				assertThat(next.getDiagnostics(), containsString("code1"));
			}
		}
	}

	@Test
	public void testSearchByExternalReference() {
		myStorageSettings.setAllowExternalReferences(true);

		Patient patient = new Patient();
		patient.addName().setFamily("FooName");
		IIdType patientId = myClient.create().resource(patient).execute().getId();

		//Reference patientReference = new Reference("Patient/" + patientId.getIdPart()); <--- this works
		Reference patientReference = new Reference(patientId); // <--- this is seen as an external reference

		Media media = new Media();
		Attachment attachment = new Attachment();
		attachment.setLanguage("ENG");
		media.setContent(attachment);
		media.setSubject(patientReference);
		IIdType mediaId = myClient.create().resource(media).execute().getId();

		// Search for wrong type
		Bundle returnedBundle = myClient.search()
			.forResource(Observation.class)
			.where(Observation.ENCOUNTER.hasId(patientReference.getReference()))
			.returnBundle(Bundle.class)
			.execute();
		assertEquals(0, returnedBundle.getEntry().size());

		// Search for right type
		returnedBundle = myClient.search()
			.forResource(Media.class)
			.where(Media.SUBJECT.hasId(patientReference.getReference()))
			.returnBundle(Bundle.class)
			.execute();
		assertEquals(mediaId, returnedBundle.getEntryFirstRep().getResource().getIdElement());
	}

	@Test
	public void addingExtensionToExtension_shouldThrowException() throws IOException {

		// Add a procedure
		Extension extension = new Extension();
		extension.setUrl("planning-datetime");
		extension.setValue(new DateTimeType(("2022-09-16")));
		Procedure procedure = new Procedure();
		procedure.setExtension(List.of(extension));
		String procedureString = myFhirContext.newXmlParser().encodeResourceToString(procedure);
		HttpPost procedurePost = new HttpPost(myServerBase + "/Procedure");
		procedurePost.setEntity(new StringEntity(procedureString, ContentType.create(Constants.CT_FHIR_XML, "UTF-8")));
		ourLog.debug(myFhirContext.newJsonParser().setPrettyPrint(true).encodeResourceToString(procedure));
		IdType id;
		try (CloseableHttpResponse response = ourHttpClient.execute(procedurePost)) {
			assertEquals(201, response.getStatusLine().getStatusCode());
			String newIdString = response.getFirstHeader(Constants.HEADER_LOCATION_LC).getValue();
			assertThat(newIdString, startsWith(myServerBase + "/Procedure/"));
			id = new IdType(newIdString);
		}

		// Add an extension to the procedure's extension
		Bundle bundle = new Bundle();
		bundle.setType(BundleType.TRANSACTION);
		BundleEntryComponent entry = new BundleEntryComponent();
		Bundle.BundleEntryRequestComponent requestComponent = new Bundle.BundleEntryRequestComponent();
		requestComponent.setMethod(HTTPVerb.PATCH);
		requestComponent.setUrl("Procedure/" + id.getIdPart());
		entry.setRequest(requestComponent);
		Parameters parameter = new Parameters();
		Parameters.ParametersParameterComponent part1 = new Parameters.ParametersParameterComponent();
		part1.setName("type");
		part1.setValue(new CodeType("add"));
		Parameters.ParametersParameterComponent part2 = new Parameters.ParametersParameterComponent();
		part2.setName("path");
		part2.setValue(new StringType("Procedure.extension[0]"));
		Parameters.ParametersParameterComponent part3 = new Parameters.ParametersParameterComponent();
		part3.setName("name");
		part3.setValue(new StringType("extension"));
		Parameters.ParametersParameterComponent nestedPart = new Parameters.ParametersParameterComponent();
		nestedPart.setName("value");
		nestedPart.addPart().setName("url").setValue(new UriType("is-preferred"));
		nestedPart.addPart().setName("valueBoolean").setValue(new BooleanType(false));
		List<Parameters.ParametersParameterComponent> parts = Arrays.asList(part1, part2, part3, nestedPart);
		parameter.addParameter()
			.setName("operation")
			.setPart(parts);
		entry.setResource(parameter);
		bundle.setEntry(List.of(entry));
		ourLog.debug(myFhirContext.newJsonParser().setPrettyPrint(true).encodeResourceToString(bundle));
		String parameterResource = myFhirContext.newXmlParser().encodeResourceToString(bundle);
		HttpPost parameterPost = new HttpPost(myServerBase);
		parameterPost.setEntity(new StringEntity(parameterResource, ContentType.create(Constants.CT_FHIR_XML, "UTF-8")));

		try (CloseableHttpResponse response = ourHttpClient.execute(parameterPost)) {
			assertEquals(400, response.getStatusLine().getStatusCode());
			String responseString = EntityUtils.toString(response.getEntity(), "UTF-8");
			assertTrue(responseString.contains("Extension contains both a value and nested extensions"));
		}

		// Get procedures
		HttpGet procedureGet = new HttpGet(myServerBase + "/Procedure");
		try (CloseableHttpResponse response = ourHttpClient.execute(procedureGet)) {
			assertEquals(200, response.getStatusLine().getStatusCode());
		}
	}

	@Test
	public void testCreateResourceConditional() throws IOException {
		String methodName = "testCreateResourceConditional";

		Patient pt = new Patient();
		pt.addName().setFamily(methodName);
		String resource = myFhirContext.newXmlParser().encodeResourceToString(pt);

		HttpPost post = new HttpPost(myServerBase + "/Patient");
		post.addHeader(Constants.HEADER_IF_NONE_EXIST, "Patient?name=" + methodName);
		post.setEntity(new StringEntity(resource, ContentType.create(Constants.CT_FHIR_XML, "UTF-8")));
		CloseableHttpResponse response = ourHttpClient.execute(post);
		IdType id;
		try {
			assertEquals(201, response.getStatusLine().getStatusCode());
			String newIdString = response.getFirstHeader(Constants.HEADER_LOCATION_LC).getValue();
			assertThat(newIdString, startsWith(myServerBase + "/Patient/"));
			id = new IdType(newIdString);
		} finally {
			response.close();
		}

		post = new HttpPost(myServerBase + "/Patient");
		post.setEntity(new StringEntity(resource, ContentType.create(Constants.CT_FHIR_XML, "UTF-8")));
		post.addHeader(Constants.HEADER_IF_NONE_EXIST, "Patient?name=" + methodName);
		response = ourHttpClient.execute(post);
		try {
			assertEquals(200, response.getStatusLine().getStatusCode());
			String newIdString = response.getFirstHeader(Constants.HEADER_LOCATION_LC).getValue();
			assertEquals(id.getValue(), newIdString); // version should match for conditional create
		} finally {
			response.close();
		}

	}

	@Test
	public void testCreateResourceConditionalComplex() throws IOException {
		Patient pt = new Patient();
		pt.addIdentifier().setSystem("http://general-hospital.co.uk/Identifiers").setValue("09832345234543876876");
		String resource = myFhirContext.newXmlParser().encodeResourceToString(pt);

		HttpPost post = new HttpPost(myServerBase + "/Patient");
		post.addHeader(Constants.HEADER_IF_NONE_EXIST, "Patient?identifier=http://general-hospital.co.uk/Identifiers|09832345234543876876");
		post.setEntity(new StringEntity(resource, ContentType.create(Constants.CT_FHIR_XML, "UTF-8")));

		IdType id;
		CloseableHttpResponse response = ourHttpClient.execute(post);
		try {
			assertEquals(201, response.getStatusLine().getStatusCode());
			String newIdString = response.getFirstHeader(Constants.HEADER_LOCATION_LC).getValue();
			assertThat(newIdString, startsWith(myServerBase + "/Patient/"));
			id = new IdType(newIdString);
		} finally {
			response.close();
		}

		IdType id2;
		response = ourHttpClient.execute(post);
		try {
			assertEquals(200, response.getStatusLine().getStatusCode());
			String newIdString = response.getFirstHeader(Constants.HEADER_LOCATION_LC).getValue();
			assertThat(newIdString, startsWith(myServerBase + "/Patient/"));
			id2 = new IdType(newIdString);
		} finally {
			response.close();
		}

//		//@formatter:off
//		IIdType id3 = ourClient
//			.update()
//			.resource(pt)
//			.conditionalByUrl("Patient?identifier=http://general-hospital.co.uk/Identifiers|09832345234543876876")
//			.execute().getId();
//		//@formatter:on

		assertEquals(id.getValue(), id2.getValue());
	}

	@Test
	public void testCreateResourceReturnsRepresentationByDefault() throws IOException {
		String resource = "<Patient xmlns=\"http://hl7.org/fhir\"></Patient>";

		HttpPost post = new HttpPost(myServerBase + "/Patient");
		post.setEntity(new StringEntity(resource, ContentType.create(Constants.CT_FHIR_XML, "UTF-8")));

		CloseableHttpResponse response = ourHttpClient.execute(post);
		try {
			assertEquals(201, response.getStatusLine().getStatusCode());
			String respString = IOUtils.toString(response.getEntity().getContent(), StandardCharsets.UTF_8);
			ourLog.info(response.toString());
			ourLog.debug(respString);
			assertThat(respString, startsWith("<Patient xmlns=\"http://hl7.org/fhir\">"));
			assertThat(respString, endsWith("</Patient>"));
		} finally {
			response.getEntity().getContent().close();
			response.close();
		}
	}

	@Test
	public void testCreateResourceReturnsOperationOutcome() throws IOException {
		String resource = "<Patient xmlns=\"http://hl7.org/fhir\"></Patient>";

		HttpPost post = new HttpPost(myServerBase + "/Patient");
		post.setEntity(new StringEntity(resource, ContentType.create(Constants.CT_FHIR_XML, "UTF-8")));
		post.addHeader(Constants.HEADER_PREFER, Constants.HEADER_PREFER_RETURN + "=" + Constants.HEADER_PREFER_RETURN_OPERATION_OUTCOME);

		CloseableHttpResponse response = ourHttpClient.execute(post);
		try {
			assertEquals(201, response.getStatusLine().getStatusCode());
			String respString = IOUtils.toString(response.getEntity().getContent(), StandardCharsets.UTF_8);
			ourLog.info(response.toString());
			ourLog.debug(respString);
			assertThat(respString, containsString("<OperationOutcome xmlns=\"http://hl7.org/fhir\">"));
		} finally {
			response.getEntity().getContent().close();
			response.close();
		}
	}

	@Test
	public void testCreateResourceWithNumericId() throws IOException {
		String resource = "<Patient xmlns=\"http://hl7.org/fhir\"><id value=\"2\"/></Patient>";

		HttpPost post = new HttpPost(myServerBase + "/Patient/2");
		post.setEntity(new StringEntity(resource, ContentType.create(Constants.CT_FHIR_XML, "UTF-8")));

		CloseableHttpResponse response = ourHttpClient.execute(post);
		try {
			String responseString = IOUtils.toString(response.getEntity().getContent(), StandardCharsets.UTF_8);
			ourLog.info(responseString);
			assertEquals(400, response.getStatusLine().getStatusCode());
			OperationOutcome oo = myFhirContext.newXmlParser().parseResource(OperationOutcome.class, responseString);
			assertEquals(Msg.code(365) + "Can not create resource with ID \"2\", ID must not be supplied on a create (POST) operation (use an HTTP PUT / update operation if you wish to supply an ID)",
				oo.getIssue().get(0).getDiagnostics());

		} finally {
			response.getEntity().getContent().close();
			response.close();
		}
	}

	@Test
	public void testCreateWithForcedId() {
		String methodName = "testCreateWithForcedId";

		Patient p = new Patient();
		p.addName().setFamily(methodName);
		p.setId(methodName);

		IIdType optId = myClient.update().resource(p).execute().getId();
		assertEquals(methodName, optId.getIdPart());
		assertEquals("1", optId.getVersionIdPart());
	}

	@Test
	public void testDeepChaining() {
		Location l1 = new Location();
		l1.getNameElement().setValue("testDeepChainingL1");
		IIdType l1id = myClient.create().resource(l1).execute().getId();

		Location l2 = new Location();
		l2.getNameElement().setValue("testDeepChainingL2");
		l2.getPartOf().setReferenceElement(l1id.toVersionless().toUnqualified());
		IIdType l2id = myClient.create().resource(l2).execute().getId();

		Encounter e1 = new Encounter();
		e1.addIdentifier().setSystem("urn:foo").setValue("testDeepChainingE1");
		e1.getStatusElement().setValue(EncounterStatus.INPROGRESS);
		EncounterLocationComponent location = e1.addLocation();
		location.getLocation().setReferenceElement(l2id.toUnqualifiedVersionless());
		location.setPeriod(new Period().setStart(new Date(), TemporalPrecisionEnum.SECOND).setEnd(new Date(), TemporalPrecisionEnum.SECOND));
		IIdType e1id = myClient.create().resource(e1).execute().getId();

		Bundle res = myClient.search()
			.forResource(Encounter.class)
			.where(Encounter.IDENTIFIER.exactly().systemAndCode("urn:foo", "testDeepChainingE1"))
			.include(Encounter.INCLUDE_LOCATION.asRecursive())
			.include(Location.INCLUDE_PARTOF.asRecursive())
			.returnBundle(Bundle.class)
			.execute();

		ourLog.debug(myFhirContext.newXmlParser().setPrettyPrint(true).encodeResourceToString(res));

		assertEquals(3, res.getEntry().size());
		assertEquals(1, genResourcesOfType(res, Encounter.class).size());
		assertEquals(e1id.toUnqualifiedVersionless(), genResourcesOfType(res, Encounter.class).get(0).getIdElement().toUnqualifiedVersionless());

	}

	@Test
	public void testReferenceOfWrongType() {
		Group l2 = new Group();
		l2.setActive(true);
		IIdType l2id = myClient.create().resource(l2).execute().getId();

		Encounter e1 = new Encounter();
		e1.getStatusElement().setValue(EncounterStatus.INPROGRESS);
		e1.getSubject().setReference(l2id.toUnqualifiedVersionless().getValue());
		IIdType e1id = myClient.create().resource(e1).execute().getId();

		// Wrong type
		Bundle res = myClient.search()
			.forResource(Encounter.class)
			.include(Encounter.INCLUDE_PATIENT.asRecursive())
			.returnBundle(Bundle.class)
			.execute();

		ourLog.debug(myFhirContext.newXmlParser().setPrettyPrint(true).encodeResourceToString(res));

		assertEquals(1, res.getEntry().size());
		assertEquals(1, genResourcesOfType(res, Encounter.class).size());
		assertEquals(e1id.toUnqualifiedVersionless(), genResourcesOfType(res, Encounter.class).get(0).getIdElement().toUnqualifiedVersionless());

		// Right type
		res = myClient.search()
			.forResource(Encounter.class)
			.include(Encounter.INCLUDE_SUBJECT.asRecursive())
			.returnBundle(Bundle.class)
			.execute();

		ourLog.debug(myFhirContext.newXmlParser().setPrettyPrint(true).encodeResourceToString(res));

		assertEquals(2, res.getEntry().size());
		assertEquals(1, genResourcesOfType(res, Encounter.class).size());
		assertEquals(1, genResourcesOfType(res, Group.class).size());

	}

	@Test
	public void testDeleteConditionalMultiple() {
		String methodName = "testDeleteConditionalMultiple";

		myStorageSettings.setAllowMultipleDelete(false);

		Patient p = new Patient();
		p.addIdentifier().setSystem("urn:system").setValue(methodName);
		p.addName().setFamily("FAM1");
		IIdType id1 = myPatientDao.create(p, mySrd).getId().toUnqualifiedVersionless();

		p = new Patient();
		p.addIdentifier().setSystem("urn:system").setValue(methodName);
		p.addName().setFamily("FAM2");
		IIdType id2 = myPatientDao.create(p, mySrd).getId().toUnqualifiedVersionless();

		try {
			//@formatter:off
			myClient
				.delete()
				.resourceConditionalByType(Patient.class)
				.where(Patient.IDENTIFIER.exactly().code(methodName))
				.execute();
			//@formatter:on
			fail();
		} catch (PreconditionFailedException e) {
			assertEquals("HTTP 412 Precondition Failed: " + Msg.code(962) + "Failed to DELETE resource with match URL \"Patient?identifier=testDeleteConditionalMultiple\" because this search matched 2 resources",
				e.getMessage());
		}

		// Not deleted yet..
		myClient.read().resource("Patient").withId(id1).execute();
		myClient.read().resource("Patient").withId(id2).execute();

		myStorageSettings.setAllowMultipleDelete(true);

		MethodOutcome response = myClient
			.delete()
			.resourceConditionalByType(Patient.class)
			.where(Patient.IDENTIFIER.exactly().code(methodName))
			.execute();

		String encoded = myFhirContext.newXmlParser().encodeResourceToString(response.getOperationOutcome());
		ourLog.info(encoded);
		assertThat(encoded, containsString(
			"Successfully deleted 2 resource(s). Took "));
		try {
			myClient.read().resource("Patient").withId(id1).execute();
			fail();
		} catch (ResourceGoneException e) {
			// good
		}
		try {
			myClient.read().resource("Patient").withId(id2).execute();
			fail();
		} catch (ResourceGoneException e) {
			// good
		}
	}

	@Test
	public void testDeleteConditionalNoMatches() throws Exception {
		String methodName = "testDeleteConditionalNoMatches";

		HttpDelete delete = new HttpDelete(myServerBase + "/Patient?identifier=" + methodName);
		try (CloseableHttpResponse resp = ourHttpClient.execute(delete)) {
			ourLog.info(resp.toString());
			String response = IOUtils.toString(resp.getEntity().getContent(), StandardCharsets.UTF_8);
			ourLog.info(response);
			assertEquals(200, resp.getStatusLine().getStatusCode());
			assertThat(response, containsString(
				"<diagnostics value=\"Unable to find resource matching URL &quot;Patient?identifier=testDeleteConditionalNoMatches&quot;. Nothing has been deleted.\"/>"
			));
		}

	}

	@Test
	public void testDeleteInvalidReference() throws IOException {
		HttpDelete delete = new HttpDelete(myServerBase + "/Patient");
		try (CloseableHttpResponse response = ourHttpClient.execute(delete)) {
			String responseString = IOUtils.toString(response.getEntity().getContent(), StandardCharsets.UTF_8);
			ourLog.info(responseString);
			assertEquals(400, response.getStatusLine().getStatusCode());
			assertThat(responseString, containsString("Can not perform delete, no ID provided"));
		}
	}

	/**
	 * Test for #345
	 */
	@Test
	public void testDeleteNormal() {
		Patient p = new Patient();
		p.addName().setFamily("FAM");
		IIdType id = myClient.create().resource(p).execute().getId().toUnqualifiedVersionless();

		myClient.read().resource(Patient.class).withId(id).execute();

		myClient.delete().resourceById(id).execute();

		try {
			myClient.read().resource(Patient.class).withId(id).execute();
			fail();
		} catch (ResourceGoneException e) {
			// good
		}
	}

	@Test
	@Disabled("Scratchpad for ad-hoc testing")
	public void testQuery() throws IOException {
		ourLog.info("** Performing Search");
		HttpGet read = new HttpGet(myServerBase + "/MedicationRequest?category=community&identifier=urn:oid:2.16.840.1.113883.3.7418.12.3%7C&intent=order&medication.code:text=calcitriol,hectorol,Zemplar,rocaltrol,vectical,vitamin%20D,doxercalciferol,paricalcitol&status=active,completed");
		try (CloseableHttpResponse response = ourHttpClient.execute(read)) {
			ourLog.info(response.toString());
		}
		ourLog.info("** DONE Performing Search");

	}

	@Test
	public void testDeleteResourceConditional1() throws IOException {
		String methodName = "testDeleteResourceConditional1";

		Patient pt = new Patient();
		pt.addName().setFamily(methodName);
		String resource = myFhirContext.newXmlParser().encodeResourceToString(pt);

		HttpPost post = new HttpPost(myServerBase + "/Patient");
		post.setEntity(new StringEntity(resource, ContentType.create(Constants.CT_FHIR_XML, "UTF-8")));
		CloseableHttpResponse response = ourHttpClient.execute(post);
		IdType id;
		try {
			assertEquals(201, response.getStatusLine().getStatusCode());
			String newIdString = response.getFirstHeader(Constants.HEADER_LOCATION_LC).getValue();
			assertThat(newIdString, startsWith(myServerBase + "/Patient/"));
			id = new IdType(newIdString);
		} finally {
			response.close();
		}

		HttpDelete delete = new HttpDelete(myServerBase + "/Patient?name=" + methodName);
		response = ourHttpClient.execute(delete);
		try {
			assertEquals(200, response.getStatusLine().getStatusCode());
			String resp = IOUtils.toString(response.getEntity().getContent(), StandardCharsets.UTF_8);
			ourLog.info(resp);
			OperationOutcome oo = myFhirContext.newXmlParser().parseResource(OperationOutcome.class, resp);
			assertThat(oo.getIssueFirstRep().getDiagnostics(), startsWith("Successfully deleted 1 resource(s). Took"));
		} finally {
			response.close();
		}

		HttpGet read = new HttpGet(myServerBase + "/Patient/" + id.getIdPart());
		response = ourHttpClient.execute(read);
		try {
			ourLog.info(response.toString());
			assertEquals(Constants.STATUS_HTTP_410_GONE, response.getStatusLine().getStatusCode());
			String resp = IOUtils.toString(response.getEntity().getContent(), StandardCharsets.UTF_8);
			ourLog.info(resp);
			OperationOutcome oo = myFhirContext.newXmlParser().parseResource(OperationOutcome.class, resp);
			assertThat(oo.getIssueFirstRep().getDiagnostics(), startsWith("Resource was deleted at"));
		} finally {
			response.close();
		}

		// Delete should now have no matches

		delete = new HttpDelete(myServerBase + "/Patient?name=" + methodName);
		response = ourHttpClient.execute(delete);
		try {
			assertEquals(200, response.getStatusLine().getStatusCode());
			String resp = IOUtils.toString(response.getEntity().getContent(), StandardCharsets.UTF_8);
			ourLog.info(resp);
			OperationOutcome oo = myFhirContext.newXmlParser().parseResource(OperationOutcome.class, resp);
			assertThat(oo.getIssueFirstRep().getDiagnostics(), startsWith("Unable to find resource matching URL"));
		} finally {
			response.close();
		}

	}

	/**
	 * Based on email from Rene Spronk
	 */
	@Test
	public void testDeleteResourceConditional2() throws Exception {
		String methodName = "testDeleteResourceConditional2";

		Patient pt = new Patient();
		pt.addName().setFamily(methodName);
		pt.addIdentifier().setSystem("http://ghh.org/patient").setValue(methodName);
		String resource = myFhirContext.newXmlParser().encodeResourceToString(pt);

		HttpPost post = new HttpPost(myServerBase + "/Patient");
		post.setEntity(new StringEntity(resource, ContentType.create(Constants.CT_FHIR_XML, "UTF-8")));
		CloseableHttpResponse response = ourHttpClient.execute(post);
		IdType id;
		try {
			assertEquals(201, response.getStatusLine().getStatusCode());
			String newIdString = response.getFirstHeader(Constants.HEADER_LOCATION_LC).getValue();
			assertThat(newIdString, startsWith(myServerBase + "/Patient/"));
			id = new IdType(newIdString);
		} finally {
			response.close();
		}

		/*
		 * Try it with a raw socket call. The Apache client won't let us use the unescaped "|" in the URL but we want to make sure that works too..
		 */
		Socket sock = new Socket();
		sock.setSoTimeout(3000);
		try {
			sock.connect(new InetSocketAddress("localhost", myPort));
			sock.getOutputStream().write(("DELETE /fhir/context/Patient?identifier=http://ghh.org/patient|" + methodName + " HTTP/1.1\n").getBytes(StandardCharsets.UTF_8));
			sock.getOutputStream().write("Host: localhost\n".getBytes(StandardCharsets.UTF_8));
			sock.getOutputStream().write("\n".getBytes(StandardCharsets.UTF_8));

			BufferedReader socketInput = new BufferedReader(new InputStreamReader(sock.getInputStream()));

			// String response = "";
			StringBuilder b = new StringBuilder();
			char[] buf = new char[1000];
			while (socketInput.read(buf) != -1) {
				b.append(buf);
			}
			String resp = b.toString();

			ourLog.debug("Resp: {}", resp);
		} catch (SocketTimeoutException e) {
			e.printStackTrace();
		} finally {
			sock.close();
		}

		Thread.sleep(1000);

		HttpGet read = new HttpGet(myServerBase + "/Patient/" + id.getIdPart());
		response = ourHttpClient.execute(read);
		try {
			ourLog.info(response.toString());
			assertEquals(Constants.STATUS_HTTP_410_GONE, response.getStatusLine().getStatusCode());
		} finally {
			response.close();
		}

	}

	@Test
	public void testDeleteNonExistingResourceReturnsOperationOutcome() {
		String resourceType = "Patient";
		String logicalID = "12345";

		MethodOutcome resp = myClient.delete().resourceById(resourceType, logicalID).execute();

		OperationOutcome oo = (OperationOutcome) resp.getOperationOutcome();
		assertThat(oo.getIssueFirstRep().getDiagnostics(), startsWith("Not deleted, resource " + resourceType + "/" + logicalID + " does not exist."));
	}

	@Test
	public void testDeleteAlreadyDeletedReturnsOperationOutcome() {
		Patient p = new Patient();
		IIdType id = myClient.create().resource(p).execute().getId();

		MethodOutcome resp = myClient.delete().resourceById(id).execute();
		OperationOutcome oo = (OperationOutcome) resp.getOperationOutcome();
		assertThat(oo.getIssueFirstRep().getDiagnostics(), containsString("Successfully deleted 1 resource(s)."));
		assertThat(oo.getIssueFirstRep().getDiagnostics(), containsString("Took "));

		resp = myClient.delete().resourceById(id).execute();
		oo = (OperationOutcome) resp.getOperationOutcome();
		assertThat(oo.getIssueFirstRep().getDiagnostics(), startsWith("Not deleted, resource "));
		assertThat(oo.getIssueFirstRep().getDiagnostics(), endsWith("was already deleted."));
	}

	/**
	 * See issue #52
	 */
	@Test
	public void testDocumentManifestResources() throws Exception {
		myFhirContext.getResourceDefinition(Practitioner.class);
		myFhirContext.getResourceDefinition(DocumentManifest.class);

		IGenericClient client = myClient;

		int initialSize = client.search().forResource(DocumentManifest.class).returnBundle(Bundle.class).execute().getEntry().size();

		String resBody = IOUtils.toString(ResourceProviderR4Test.class.getResource("/r4/documentmanifest.json"), StandardCharsets.UTF_8);
		client.create().resource(resBody).execute();

		int newSize = client.search().forResource(DocumentManifest.class).returnBundle(Bundle.class).execute().getEntry().size();

		assertEquals(1, newSize - initialSize);
	}

	/**
	 * See issue #52
	 */
	@Test
	public void testDocumentReferenceResources() throws Exception {
		IGenericClient client = myClient;

		int initialSize = client.search().forResource(DocumentReference.class).returnBundle(Bundle.class).execute().getEntry().size();

		String resBody = IOUtils.toString(ResourceProviderR4Test.class.getResource("/r4/documentreference.json"), StandardCharsets.UTF_8);
		client.create().resource(resBody).execute();

		int newSize = client.search().forResource(DocumentReference.class).returnBundle(Bundle.class).execute().getEntry().size();

		assertEquals(1, newSize - initialSize);

	}

	@Test
	public void testElements() throws IOException {
		DiagnosticReport dr = new DiagnosticReport();
		dr.setStatus(DiagnosticReport.DiagnosticReportStatus.FINAL);
		dr.getCode().setText("CODE TEXT");
		myClient.create().resource(dr).execute();

		HttpGet get = new HttpGet(myServerBase + "/DiagnosticReport?_include=DiagnosticReport:result&_elements:exclude=DiagnosticReport&_elements=DiagnosticReport.status,Observation.value,Observation.code,Observation.subject&_pretty=true");
		try (CloseableHttpResponse response = ourHttpClient.execute(get)) {
			assertEquals(200, response.getStatusLine().getStatusCode());
			String output = IOUtils.toString(response.getEntity().getContent(), StandardCharsets.UTF_8);
			assertThat(output, not(containsString("<Diagn")));
			ourLog.info(output);
		}
	}

	@Test
	public void testSearchWithIncludeAndTargetResourceParameterWillSucceed() {

		Coverage coverage = new Coverage();
		coverage.getMeta().addProfile("http://foo");
		coverage.setId(IdType.newRandomUuid());
		coverage.addIdentifier().setSystem("http://coverage").setValue("12345");
		coverage.setStatus(Coverage.CoverageStatus.ACTIVE);
		coverage.setType(new CodeableConcept().addCoding(new Coding("http://coverage-type", "12345", null)));

		MethodOutcome methodOutcome = myClient.create().resource(coverage).execute();

		Bundle returnedBundle = myClient.search().byUrl("Coverage?_include=Coverage:payor:Patient&_include=Coverage:payor:Organization").returnBundle(Bundle.class).execute();

		IIdType createdCoverageId = methodOutcome.getId();
		String entryId = returnedBundle.getEntry().get(0).getResource().getId();

		assertEquals(createdCoverageId.getValue(), entryId);

	}

	@Test
	public void testEmptySearch() {
		Bundle responseBundle;

		responseBundle = myClient.search().forResource(Patient.class).returnBundle(Bundle.class).execute();
		assertEquals(0, responseBundle.getTotal());

		responseBundle = myClient.search().forResource(Patient.class).where(Patient.NAME.matches().value("AAA")).returnBundle(Bundle.class).execute();
		assertEquals(0, responseBundle.getTotal());

		responseBundle = myClient.search().forResource(Patient.class).where(new StringClientParam("_content").matches().value("AAA")).returnBundle(Bundle.class).execute();
		assertEquals(0, responseBundle.getTotal());

	}

	@Test
	public void testContains() {
		List<String> test = List.of("a", "b", "c");
		String testString = "testAString";

		//examined iterable must be of the same length as the specified collection of matchers
		assertThat(test, not(contains("b"))); //replace with not(hasItem())

		//examined Iterable yield at least one item that is matched
		//it can contain "a", but it doesn't contain "d" so this passes
		//really does "do not have one of these"
		assertThat(test, not(hasItems("a", "d"))); //replace with individual calls to not(hasItem())
		//MatchersUtil.assertDoesNotContainAnyOf(test, List.of("a", "d"));

		//examined iterable must be of the same length as the specified collection of matchers
		assertThat(test, not(containsInAnyOrder("a", "b"))); //replace with indiv calls to not(hasItem())
	}


	/**
	 * See #872
	 */
	@Test
	public void testExtensionUrlWithHl7Url() throws IOException {
		String input = IOUtils.toString(ResourceProviderR4Test.class.getResourceAsStream("/bug872-ext-with-hl7-url.json"), Charsets.UTF_8);

		HttpPost post = new HttpPost(myServerBase + "/Patient/" + JpaConstants.OPERATION_VALIDATE);
		post.setEntity(new StringEntity(input, ContentType.APPLICATION_JSON));

		try (CloseableHttpResponse resp = ourHttpClient.execute(post)) {
			String respString = IOUtils.toString(resp.getEntity().getContent(), Charsets.UTF_8);
			ourLog.debug(respString);
			assertEquals(200, resp.getStatusLine().getStatusCode());
		}
	}

	/**
	 * See #872
	 */
	@Test
	public void testValidateExtensionUrlWithHl7UrlPost() throws IOException {
		RequestValidatingInterceptor interceptor = new RequestValidatingInterceptor();
		FhirInstanceValidator val = new FhirInstanceValidator(myValidationSupport);
		interceptor.addValidatorModule(val);

		myServer.getRestfulServer().registerInterceptor(interceptor);
		try {
			String input = IOUtils.toString(ResourceProviderR4Test.class.getResourceAsStream("/bug872-ext-with-hl7-url.json"), Charsets.UTF_8);

			HttpPost post = new HttpPost(myServerBase + "/Patient/$validate");
			post.setEntity(new StringEntity(input, ContentType.APPLICATION_JSON));

			try (CloseableHttpResponse resp = ourHttpClient.execute(post)) {
				String respString = IOUtils.toString(resp.getEntity().getContent(), Charsets.UTF_8);
				ourLog.debug(respString);
				assertThat(respString, containsString("Unknown extension http://hl7.org/fhir/ValueSet/v3-ActInvoiceGroupCode"));
				assertEquals(200, resp.getStatusLine().getStatusCode());
			}
		} finally {
			myServer.getRestfulServer().unregisterInterceptor(interceptor);
		}
	}

	@Test
	public void testValidateGeneratedCapabilityStatement() throws IOException {

		String input;
		HttpGet get = new HttpGet(myServerBase + "/metadata?_format=json");
		try (CloseableHttpResponse resp = ourHttpClient.execute(get)) {
			assertEquals(200, resp.getStatusLine().getStatusCode());
			input = IOUtils.toString(resp.getEntity().getContent(), Charsets.UTF_8);
			ourLog.info(input);
		}


		HttpPost post = new HttpPost(myServerBase + "/CapabilityStatement/$validate?_pretty=true");
		post.setEntity(new StringEntity(input, ContentType.APPLICATION_JSON));

		try (CloseableHttpResponse resp = ourHttpClient.execute(post)) {
			String respString = IOUtils.toString(resp.getEntity().getContent(), Charsets.UTF_8);
			ourLog.debug(respString);
			assertEquals(200, resp.getStatusLine().getStatusCode());
		}
	}

	@Test
	public void testValidateResourceContainingProfileDeclarationDoesntResolve() throws IOException {
		Observation input = new Observation();
		input.getText().setDiv(new XhtmlNode().setValue("<div>AA</div>")).setStatus(Narrative.NarrativeStatus.GENERATED);
		input.getMeta().addProfile("http://foo/structuredefinition/myprofile");

		input.getCode().setText("Hello");
		input.setStatus(ObservationStatus.FINAL);

		HttpPost post = new HttpPost(myServerBase + "/Observation/$validate?_pretty=true");
		post.setEntity(new ResourceEntity(myFhirContext, input));

		try (CloseableHttpResponse resp = ourHttpClient.execute(post)) {
			String respString = IOUtils.toString(resp.getEntity().getContent(), Charsets.UTF_8);
			ourLog.debug(respString);
			assertEquals(200, resp.getStatusLine().getStatusCode());
			assertThat(respString, containsString("Profile reference 'http://foo/structuredefinition/myprofile' has not been checked because it is unknown"));
		}
	}

	@SuppressWarnings("unused")
	@Test
	public void testFullTextSearch() throws Exception {
		Observation obs1 = new Observation();
		obs1.getCode().setText("Systolic Blood Pressure");
		obs1.setStatus(ObservationStatus.FINAL);
		obs1.setValue(new Quantity(123));
		IIdType id1 = myObservationDao.create(obs1, mySrd).getId().toUnqualifiedVersionless();

		Observation obs2 = new Observation();
		obs2.getCode().setText("Diastolic Blood Pressure");
		obs2.setStatus(ObservationStatus.FINAL);
		obs2.setValue(new Quantity(81));
		IIdType id2 = myObservationDao.create(obs2, mySrd).getId().toUnqualifiedVersionless();

		HttpGet get = new HttpGet(myServerBase + "/Observation?_content=systolic&_pretty=true");
		try (CloseableHttpResponse response = ourHttpClient.execute(get)) {
			assertEquals(200, response.getStatusLine().getStatusCode());
			String responseString = IOUtils.toString(response.getEntity().getContent(), StandardCharsets.UTF_8);
			ourLog.info(responseString);
			assertThat(responseString, containsString(id1.getIdPart()));
		}
	}

	@Test
	public void testFulltextSearchWithIdAndContent() throws IOException {
		Patient p = new Patient();
		p.setId("FOO");
		p.addName().setFamily("FAMILY");
		myClient.update().resource(p).execute();

		p = new Patient();
		p.setId("BAR");
		p.addName().setFamily("HELLO");
		myClient.update().resource(p).execute();

		Observation o = new Observation();
		o.setId("BAZ");
		o.getSubject().setReference("Patient/FOO");
		o.getCode().setText("GOODBYE");
		myClient.update().resource(o).execute();

		List<String> ids = searchAndReturnUnqualifiedVersionlessIdValues(myServerBase + "/Patient?_id=FOO&_content=family");
		assertThat(ids, contains("Patient/FOO"));

		ids = searchAndReturnUnqualifiedVersionlessIdValues(myServerBase + "/Patient?_id=FOO&_content=HELLO");
		assertThat(ids, empty());
	}

	@Test
	public void testGetResourceCountsOperation() throws Exception {
		String methodName = "testMetaOperations";

		Patient pt = new Patient();
		pt.addName().setFamily(methodName);
		myClient.create().resource(pt).execute().getId().toUnqualifiedVersionless();

		myResourceCountsCache.clear();
		myResourceCountsCache.update();

		HttpGet get = new HttpGet(myServerBase + "/$get-resource-counts");
		try (CloseableHttpResponse response = ourHttpClient.execute(get)) {
			assertEquals(200, response.getStatusLine().getStatusCode());
			String output = IOUtils.toString(response.getEntity().getContent(), StandardCharsets.UTF_8);
			response.getEntity().getContent().close();
			ourLog.info(output);
			assertThat(output, containsString("<parameter><name value=\"Patient\"/><valueInteger value=\""));
		}
	}

	@Test
	public void testHasParameter() throws Exception {
		IIdType pid0;
		{
			Patient patient = new Patient();
			patient.addIdentifier().setSystem("urn:system").setValue("001");
			patient.addName().setFamily("Tester").addGiven("Joe");
			pid0 = myPatientDao.create(patient, mySrd).getId().toUnqualifiedVersionless();
		}
		{
			Patient patient = new Patient();
			patient.addIdentifier().setSystem("urn:system").setValue("001");
			patient.addName().setFamily("Tester").addGiven("Joe");
			myPatientDao.create(patient, mySrd).getId().toUnqualifiedVersionless();
		}
		{
			Observation obs = new Observation();
			obs.addIdentifier().setSystem("urn:system").setValue("FOO");
			obs.getSubject().setReferenceElement(pid0);
			myObservationDao.create(obs, mySrd);
		}
		{
			Device device = new Device();
			device.addIdentifier().setValue("DEVICEID");
			IIdType devId = myDeviceDao.create(device, mySrd).getId().toUnqualifiedVersionless();

			Observation obs = new Observation();
			obs.addIdentifier().setSystem("urn:system").setValue("NOLINK");
			obs.setDevice(new Reference(devId));
			myObservationDao.create(obs, mySrd);
		}

		String uri = myServerBase + "/Patient?_has:Observation:subject:identifier=" + UrlUtil.escapeUrlParam("urn:system|FOO");
		List<String> ids = searchAndReturnUnqualifiedVersionlessIdValues(uri);
		assertThat(ids, contains(pid0.getValue()));
	}

	@Test
	public void testHasParameterNoResults() throws Exception {

		HttpGet get = new HttpGet(myServerBase + "/AllergyIntolerance?_has=Provenance:target:userID=12345");
		try (CloseableHttpResponse response = ourHttpClient.execute(get)) {
			String resp = IOUtils.toString(response.getEntity().getContent(), StandardCharsets.UTF_8);
			ourLog.info(resp);
			assertThat(resp, containsString("Invalid _has parameter syntax: _has"));
		}

	}

	@ParameterizedTest
	@ValueSource(booleans = {true, false})
	public void testHasParameterOnChain(boolean theWithIndexOnContainedResources) throws Exception {
		myStorageSettings.setIndexOnContainedResources(theWithIndexOnContainedResources);

		IIdType pid0;
		IIdType pid1;
		IIdType groupId;
		IIdType obsId;
		{
			Patient patient = new Patient();
			patient.addIdentifier().setSystem("urn:system").setValue("001");
			patient.addName().setFamily("Tester").addGiven("Joe");
			pid0 = myPatientDao.create(patient, mySrd).getId().toUnqualifiedVersionless();
		}
		{
			Patient patient = new Patient();
			patient.addIdentifier().setSystem("urn:system").setValue("001");
			patient.addName().setFamily("Tester").addGiven("Joe");
			pid1 = myPatientDao.create(patient, mySrd).getId().toUnqualifiedVersionless();
		}
		{
			Group group = new Group();
			group.addMember().setEntity(new Reference(pid0.getValue()));
			group.addMember().setEntity(new Reference(pid1.getValue()));
			groupId = myGroupDao.create(group, mySrd).getId().toUnqualifiedVersionless();
		}
		{
			Observation obs = new Observation();
			obs.getCode().addCoding().setSystem("urn:system").setCode("FOO");
			obs.getSubject().setReferenceElement(pid0);
			obsId = myObservationDao.create(obs, mySrd).getId().toUnqualifiedVersionless();
		}

		String uri;
		List<String> ids;

		logAllTokenIndexes();

		uri = myServerBase + "/Observation?code=urn:system%7CFOO&subject._has:Group:member:_id=" + groupId.getValue();
		myCaptureQueriesListener.clear();
		ids = searchAndReturnUnqualifiedVersionlessIdValues(uri);
		myCaptureQueriesListener.logAllQueries();
		assertThat(ids, contains(obsId.getValue()));
	}

	@ParameterizedTest
	@ValueSource(booleans = {true, false})
	public void testHasParameterWithIdTarget(boolean theWithIndexOnContainedResources) throws Exception {
		myStorageSettings.setIndexOnContainedResources(theWithIndexOnContainedResources);

		IIdType pid0;
		IIdType obsId;
		{
			Patient patient = new Patient();
			patient.addIdentifier().setSystem("urn:system").setValue("001");
			patient.addName().setFamily("Tester").addGiven("Joe");
			pid0 = myPatientDao.create(patient, mySrd).getId().toUnqualifiedVersionless();
		}
		{
			Observation obs = new Observation();
			obs.addIdentifier().setSystem("urn:system").setValue("FOO");
			obs.getSubject().setReferenceElement(pid0);
			obsId = myObservationDao.create(obs, mySrd).getId().toUnqualifiedVersionless();
		}

		String uri;
		List<String> ids;

		logAllResourceLinks();

		uri = myServerBase + "/Patient?_has:Observation:subject:_id=" + obsId.getValue();
		myCaptureQueriesListener.clear();
		ids = searchAndReturnUnqualifiedVersionlessIdValues(uri);
		myCaptureQueriesListener.logAllQueries();
		assertThat(ids, contains(pid0.getValue()));
	}

	@Test
	public void testHistoryWithAtParameter() throws Exception {
		String methodName = "testHistoryWithFromAndTo";

		Patient patient = new Patient();
		patient.addName().setFamily(methodName);

		List<Date> preDates = Lists.newArrayList();
		List<String> ids = Lists.newArrayList();

		IIdType idCreated = myPatientDao.create(patient, mySrd).getId();
		ids.add(idCreated.toUnqualified().getValue());
		IIdType id = idCreated.toUnqualifiedVersionless();

		for (int i = 0; i < 10; i++) {
			sleepOneClick();
			preDates.add(new Date());
			sleepOneClick();
			patient.setId(id);
			patient.getName().get(0).getFamilyElement().setValue(methodName + "_i" + i);
			ids.add(myPatientDao.update(patient, mySrd).getId().toUnqualified().getValue());
			sleepOneClick();
		}

		List<String> idValues;

		idValues = searchAndReturnUnqualifiedIdValues(myServerBase + "/Patient/" + id.getIdPart() + "/_history?_at=gt" + toStr(preDates.get(0)) + "&_at=lt" + toStr(preDates.get(3)));
		assertThat(idValues.toString(), idValues, contains(ids.get(3), ids.get(2), ids.get(1), ids.get(0)));

		idValues = searchAndReturnUnqualifiedIdValues(myServerBase + "/Patient/_history?_at=gt" + toStr(preDates.get(0)) + "&_at=lt" + toStr(preDates.get(3)));
		assertThat(idValues.toString(), idValues, contains(ids.get(3), ids.get(2), ids.get(1)));

		idValues = searchAndReturnUnqualifiedIdValues(myServerBase + "/_history?_at=gt" + toStr(preDates.get(0)) + "&_at=lt" + toStr(preDates.get(3)));
		assertThat(idValues.toString(), idValues, contains(ids.get(3), ids.get(2), ids.get(1)));

		idValues = searchAndReturnUnqualifiedIdValues(myServerBase + "/_history?_at=gt2060");
		assertThat(idValues.toString(), idValues, empty());

		idValues = searchAndReturnUnqualifiedIdValues(myServerBase + "/_history?_at=" + InstantDt.withCurrentTime().getYear());
		assertThat(idValues.toString(), idValues, hasSize(10)); // 10 is the page size

		idValues = searchAndReturnUnqualifiedIdValues(myServerBase + "/_history?_at=ge" + InstantDt.withCurrentTime().getYear());
		assertThat(idValues.toString(), idValues, hasSize(10));

		idValues = searchAndReturnUnqualifiedIdValues(myServerBase + "/_history?_at=gt" + InstantDt.withCurrentTime().getYear());
		assertThat(idValues, hasSize(0));
	}

	@Test
	public void testHistoryWithDeletedResource() {
		String methodName = "testHistoryWithDeletedResource";

		Patient patient = new Patient();
		patient.addName().setFamily(methodName);
		IIdType id = myClient.create().resource(patient).execute().getId().toVersionless();
		myClient.delete().resourceById(id).execute();
		patient.setId(id);
		myClient.update().resource(patient).execute();

		ourLog.info("Res ID: {}", id);

		Bundle history = myClient.history().onInstance(id.getValue()).andReturnBundle(Bundle.class).prettyPrint().summaryMode(SummaryEnum.DATA).execute();
		assertEquals(3, history.getEntry().size());
		assertEquals(id.withVersion("3").getValue(), history.getEntry().get(0).getResource().getId());
		assertEquals(1, ((Patient) history.getEntry().get(0).getResource()).getName().size());

		assertEquals(HTTPVerb.DELETE, history.getEntry().get(1).getRequest().getMethodElement().getValue());
		assertEquals("Patient/" + id.getIdPart() + "/_history/2", history.getEntry().get(1).getRequest().getUrl());
		assertEquals(null, history.getEntry().get(1).getResource());

		assertEquals(id.withVersion("1").getValue(), history.getEntry().get(2).getResource().getId());
		assertEquals(1, ((Patient) history.getEntry().get(2).getResource()).getName().size());

		ourLog.debug(myFhirContext.newXmlParser().setPrettyPrint(true).encodeResourceToString(history));

		try {
			myBundleDao.validate(history, null, null, null, null, null, mySrd);
		} catch (PreconditionFailedException e) {
			ourLog.debug(myFhirContext.newJsonParser().setPrettyPrint(true).encodeResourceToString(e.getOperationOutcome()));
			throw e;
		}
	}

	@Test
	public void testHistoryPaging() {

		Patient patient = new Patient();
		patient.setId("Patient/A");
		patient.setActive(true);
		myClient.update().resource(patient).execute();
		patient.setActive(false);
		myClient.update().resource(patient).execute();

		sleepAtLeast(100);
		Date midDate = new Date();
		sleepAtLeast(100);

		patient.setActive(true);
		myClient.update().resource(patient).execute();
		patient.setActive(false);
		myClient.update().resource(patient).execute();
		patient.setActive(true);
		myClient.update().resource(patient).execute();
		patient.setActive(false);
		myClient.update().resource(patient).execute();

		Bundle history = myClient
			.history()
			.onInstance("Patient/A")
			.returnBundle(Bundle.class)
			.prettyPrint()
			.count(2)
			.execute();

		assertThat(toUnqualifiedIdValues(history).toString(), toUnqualifiedIdValues(history), contains(
			"Patient/A/_history/6",
			"Patient/A/_history/5"
		));

		history = myClient
			.loadPage()
			.next(history)
			.execute();

		assertThat(toUnqualifiedIdValues(history).toString(), toUnqualifiedIdValues(history), contains(
			"Patient/A/_history/4",
			"Patient/A/_history/3"
		));

		history = myClient
			.loadPage()
			.next(history)
			.execute();

		assertThat(toUnqualifiedIdValues(history).toString(), toUnqualifiedIdValues(history), contains(
			"Patient/A/_history/2",
			"Patient/A/_history/1"
		));

		// we got them all
		assertNull(history.getLink("next"));

		/*
		 * Try with a date offset
		 */

		history = myClient
			.history()
			.onInstance("Patient/A")
			.returnBundle(Bundle.class)
			.since(midDate)
			.prettyPrint()
			.count(2)
			.execute();

		assertThat(toUnqualifiedIdValues(history).toString(), toUnqualifiedIdValues(history), contains(
			"Patient/A/_history/6",
			"Patient/A/_history/5"
		));

		history = myClient
			.loadPage()
			.next(history)
			.execute();

		assertThat(toUnqualifiedIdValues(history).toString(), toUnqualifiedIdValues(history), contains(
			"Patient/A/_history/4",
			"Patient/A/_history/3"
		));

		history = myClient
			.loadPage()
			.next(history)
			.execute();

		assertEquals(0, history.getEntry().size());

	}

	@Test
	public void testIdAndVersionInBodyForCreate() throws IOException {
		String methodName = "testIdAndVersionInBodyForCreate";

		Patient pt = new Patient();
		pt.setId("Patient/AAA/_history/4");
		pt.addName().setFamily(methodName);
		String resource = myFhirContext.newXmlParser().setPrettyPrint(true).encodeResourceToString(pt);

		ourLog.info("Input: {}", resource);

		HttpPost post = new HttpPost(myServerBase + "/Patient");
		post.setEntity(new StringEntity(resource, ContentType.create(Constants.CT_FHIR_XML, "UTF-8")));
		CloseableHttpResponse response = ourHttpClient.execute(post);
		IdType id;
		try {
			String respString = IOUtils.toString(response.getEntity().getContent(), StandardCharsets.UTF_8);
			ourLog.info("Response: {}", respString);
			assertEquals(201, response.getStatusLine().getStatusCode());
			String newIdString = response.getFirstHeader(Constants.HEADER_LOCATION_LC).getValue();
			assertThat(newIdString, startsWith(myServerBase + "/Patient/"));
			id = new IdType(newIdString);
		} finally {
			response.close();
		}

		assertEquals("1", id.getVersionIdPart());
		assertNotEquals("AAA", id.getIdPart());

		HttpGet get = new HttpGet(myServerBase + "/Patient/" + id.getIdPart());
		response = ourHttpClient.execute(get);
		try {
			assertEquals(200, response.getStatusLine().getStatusCode());
			String respString = IOUtils.toString(response.getEntity().getContent(), StandardCharsets.UTF_8);
			ourLog.info("Response: {}", respString);
			assertThat(respString, containsString("<id value=\"" + id.getIdPart() + "\"/>"));
			assertThat(respString, containsString("<versionId value=\"1\"/>"));
		} finally {
			response.close();
		}
	}

	// private void delete(String theResourceType, String theParamName, String theParamValue) {
	// Bundle resources;
	// do {
	// IQuery<Bundle> forResource = ourClient.search().forResource(theResourceType);
	// if (theParamName != null) {
	// forResource = forResource.where(new StringClientParam(theParamName).matches().value(theParamValue));
	// }
	// resources = forResource.execute();
	// for (IResource next : resources.toListOfResources()) {
	// ourLog.info("Deleting resource: {}", next.getId());
	// ourClient.delete().resource(next).execute();
	// }
	// } while (resources.size() > 0);
	// }
	//
	// private void deleteToken(String theResourceType, String theParamName, String theParamSystem, String theParamValue)
	// {
	// Bundle resources = ourClient.search().forResource(theResourceType).where(new
	// TokenClientParam(theParamName).exactly().systemAndCode(theParamSystem, theParamValue)).execute();
	// for (IResource next : resources.toListOfResources()) {
	// ourLog.info("Deleting resource: {}", next.getId());
	// ourClient.delete().resource(next).execute();
	// }
	// }

	@Test
	public void testIdAndVersionInBodyForUpdate() throws IOException {
		String methodName = "testIdAndVersionInBodyForUpdate";

		Patient pt = new Patient();
		pt.setId("Patient/AAA/_history/4");
		pt.addName().setFamily(methodName);
		String resource = myFhirContext.newXmlParser().setPrettyPrint(true).encodeResourceToString(pt);

		ourLog.info("Input: {}", resource);

		HttpPost post = new HttpPost(myServerBase + "/Patient");
		post.setEntity(new StringEntity(resource, ContentType.create(Constants.CT_FHIR_XML, "UTF-8")));
		CloseableHttpResponse response = ourHttpClient.execute(post);
		IdType id;
		try {
			String respString = IOUtils.toString(response.getEntity().getContent(), StandardCharsets.UTF_8);
			ourLog.info("Response: {}", respString);
			assertEquals(201, response.getStatusLine().getStatusCode());
			String newIdString = response.getFirstHeader(Constants.HEADER_LOCATION_LC).getValue();
			assertThat(newIdString, startsWith(myServerBase + "/Patient/"));
			id = new IdType(newIdString);
		} finally {
			response.close();
		}

		assertEquals("1", id.getVersionIdPart());
		assertNotEquals("AAA", id.getIdPart());

		HttpPut put = new HttpPut(myServerBase + "/Patient/" + id.getIdPart() + "/_history/1");
		put.setEntity(new StringEntity(resource, ContentType.create(Constants.CT_FHIR_XML, "UTF-8")));
		response = ourHttpClient.execute(put);
		try {
			String respString = IOUtils.toString(response.getEntity().getContent(), StandardCharsets.UTF_8);
			ourLog.info("Response: {}", respString);
			assertEquals(400, response.getStatusLine().getStatusCode());
			OperationOutcome oo = myFhirContext.newXmlParser().parseResource(OperationOutcome.class, respString);
			assertEquals(
				Msg.code(420) + "Can not update resource, resource body must contain an ID element which matches the request URL for update (PUT) operation - Resource body ID of \"AAA\" does not match URL ID of \""
					+ id.getIdPart() + "\"",
				oo.getIssue().get(0).getDiagnostics());
		} finally {
			response.close();
		}

	}

	/**
	 * See issue #52
	 */
	@Test
	public void testImagingStudyResources() throws Exception {
		IGenericClient client = myClient;

		int initialSize = client.search().forResource(ImagingStudy.class).returnBundle(Bundle.class).execute().getEntry().size();

		String resBody = IOUtils.toString(ResourceProviderR4Test.class.getResource("/r4/imagingstudy.json"), StandardCharsets.UTF_8);
		client.create().resource(resBody).execute();

		int newSize = client.search().forResource(ImagingStudy.class).returnBundle(Bundle.class).execute().getEntry().size();

		assertEquals(1, newSize - initialSize);
	}
<<<<<<< HEAD

	@ParameterizedTest
	@CsvSource({
		"true,19,10",
		"false,19,10",
		"true,20,0",
		"false,20,0"
	})
	public void testPagingWithIncludesReturnsConsistentValues(
		boolean theAllowStoringSearchResults,
		int theResourceCount,
		int theOrgCount
	) {
		// setup

		// create resources
		{
			Coding tagCode = new Coding();
			tagCode.setCode("test");
			tagCode.setSystem("http://example.com");
			int orgCount = theOrgCount;
			for (int i = 0; i < theResourceCount; i++) {
				Task t = new Task();
				t.getMeta()
					.addTag(tagCode);
				t.setStatus(Task.TaskStatus.REQUESTED);
				if (orgCount > 0) {
					Organization org = new Organization();
					org.setName("ORG");
					IIdType orgId = myOrganizationDao.create(org).getId().toUnqualifiedVersionless();

					orgCount--;
					t.getOwner().setReference(orgId.getValue());
				}
				myTaskDao.create(t);
			}
		}

		// when
		if (!theAllowStoringSearchResults) {
			// we don't actually allow this in our current
			// pagingProvider implementations (except for history).
			// But we will test with it because our ResponsePage
			// is what's under test here
			when(myPagingProvider.canStoreSearchResults())
				.thenReturn(false);
		}

=======

	@Test
	public void testPagingWithIncludesOnEachResource() {
		// setup
		int total = 20;
		Organization org = new Organization();
		org.setName("ORG");
		IIdType orgId = myOrganizationDao.create(org).getId().toUnqualifiedVersionless();

		Coding tagCode = new Coding();
		tagCode.setCode("test");
		tagCode.setSystem("http://example.com");
		for (int i = 0; i < total; i++) {
			Task t = new Task();
			t.getMeta()
				.addTag(tagCode);
			t.setStatus(Task.TaskStatus.REQUESTED);
			t.getOwner().setReference(orgId.getValue());
			myTaskDao.create(t);
		}
		HashSet<String> ids = new HashSet<>();

		// test
>>>>>>> 777859ad
		int requestedAmount = 10;
		Bundle bundle = myClient
			.search()
			.byUrl("Task?_count=10&_tag=test&status=requested&_include=Task%3Aowner&_sort=status")
			.returnBundle(Bundle.class)
			.execute();
<<<<<<< HEAD
		int count = bundle.getEntry().size();
		assertFalse(bundle.getEntry().isEmpty());
=======
		assertFalse(bundle.getEntry().isEmpty());
		assertEquals(11, bundle.getEntry().size());
		for (BundleEntryComponent resource : bundle.getEntry()) {
			ids.add(resource.getResource().getId());
		}
>>>>>>> 777859ad

		String nextUrl = null;
		do {
			Bundle.BundleLinkComponent nextLink = bundle.getLink("next");
			if (nextLink != null) {
				nextUrl = nextLink.getUrl();

				// make sure we're always requesting 10
				assertTrue(nextUrl.contains(String.format("_count=%d", requestedAmount)));

				// get next batch
				bundle = myClient.fetchResourceFromUrl(Bundle.class, nextUrl);
				int received = bundle.getEntry().size();

<<<<<<< HEAD
				// every next result should produce results
				assertFalse(bundle.getEntry().isEmpty());
				count += received;
=======
				// currently, last page could be empty... so we'll
				// short circuit out here
				if (received != 0) {
					// every batch should include the 10 tasks + 1 orgranization
					assertEquals(11, received);
					for (BundleEntryComponent resource : bundle.getEntry()) {
						ids.add(resource.getResource().getId());
					}
				}
>>>>>>> 777859ad
			} else {
				nextUrl = null;
			}
		} while (nextUrl != null);

		// verify
<<<<<<< HEAD
		// we should receive all resources and linked resources
		assertEquals(theResourceCount + theOrgCount, count);
	}

=======
		// we should receive all resources and the single organization (repeatedly)
		assertEquals(total + 1, ids.size());
	}

	@Test
	public void testPagingWithIncludesReturnsConsistentValues() {
		// setup
		int total = 19;
		int orgs = 10;
		// create resources
		{
			Coding tagCode = new Coding();
			tagCode.setCode("test");
			tagCode.setSystem("http://example.com");
			int orgCount = orgs;
			for (int i = 0; i < total; i++) {
				Task t = new Task();
				t.getMeta()
					.addTag(tagCode);
				t.setStatus(Task.TaskStatus.REQUESTED);
				if (orgCount > 0) {
					Organization org = new Organization();
					org.setName("ORG");
					IIdType orgId = myOrganizationDao.create(org).getId().toUnqualifiedVersionless();

					orgCount--;
					t.getOwner().setReference(orgId.getValue());
				}
				myTaskDao.create(t);
			}
		}

		int requestedAmount = 10;
		Bundle bundle = myClient
			.search()
			.byUrl("Task?_count=10&_tag=test&status=requested&_include=Task%3Aowner&_sort=status")
			.returnBundle(Bundle.class)
			.execute();
		int count = bundle.getEntry().size();
		assertFalse(bundle.getEntry().isEmpty());

		String nextUrl = null;
		do {
			Bundle.BundleLinkComponent nextLink = bundle.getLink("next");
			if (nextLink != null) {
				nextUrl = nextLink.getUrl();

				// make sure we're always requesting 10
				assertTrue(nextUrl.contains(String.format("_count=%d", requestedAmount)));

				// get next batch
				bundle = myClient.fetchResourceFromUrl(Bundle.class, nextUrl);
				int received = bundle.getEntry().size();

				// every next result should produce results
				assertFalse(bundle.getEntry().isEmpty());
				count += received;
			} else {
				nextUrl = null;
			}
		} while (nextUrl != null);

		// verify
		// we should receive all resources and linked resources
		assertEquals(total + orgs, count);
	}

>>>>>>> 777859ad

	/**
	 * See #793
	 */
	@Test
	public void testIncludeCountDoesntIncludeIncludes() {
		Organization org = new Organization();
		org.setName("ORG");
		IIdType orgId = myOrganizationDao.create(org).getId().toUnqualifiedVersionless();

		for (int i = 0; i < 10; i++) {
			Patient pt = new Patient();
			pt.getManagingOrganization().setReference(orgId.getValue());
			pt.addName().setFamily("FAM" + i);
			myPatientDao.create(pt);
		}

		Bundle bundle = myClient
			.search()
			.forResource(Patient.class)
			.include(Patient.INCLUDE_ORGANIZATION)
			.count(2)
			.returnBundle(Bundle.class)
			.execute();

		ourLog.debug(myFhirContext.newXmlParser().setPrettyPrint(true).encodeResourceToString(bundle));

		assertEquals(3, bundle.getEntry().size());
		assertEquals("Patient", bundle.getEntry().get(0).getResource().getIdElement().getResourceType());
		assertEquals("Patient", bundle.getEntry().get(1).getResource().getIdElement().getResourceType());
		assertEquals("Organization", bundle.getEntry().get(2).getResource().getIdElement().getResourceType());
		assertEquals(10, bundle.getTotal());
	}

	@Test
	public void testIncludeWithExternalReferences() {
		myStorageSettings.setAllowExternalReferences(true);

		Patient p = new Patient();
		p.getManagingOrganization().setReference("http://example.com/Organization/123");
		myClient.create().resource(p).execute();

		Bundle b = myClient.search().forResource("Patient").include(Patient.INCLUDE_ORGANIZATION).returnBundle(Bundle.class).execute();
		assertEquals(1, b.getEntry().size());
	}

	@Test
	public void testMetaOperationWithNoMetaParameter() throws Exception {
		Patient p = new Patient();
		p.addName().setFamily("testMetaAddInvalid");
		IIdType id = myClient.create().resource(p).execute().getId().toUnqualifiedVersionless();

		//@formatter:off
		String input = "<Parameters>\n" +
			"  <meta>\n" +
			"    <tag>\n" +
			"      <system value=\"http://example.org/codes/tags\"/>\n" +
			"      <code value=\"record-lost\"/>\n" +
			"      <display value=\"Patient File Lost\"/>\n" +
			"    </tag>\n" +
			"  </meta>\n" +
			"</Parameters>";
		//@formatter:on

		HttpPost post = new HttpPost(myServerBase + "/Patient/" + id.getIdPart() + "/$meta-add");
		post.setEntity(new StringEntity(input, ContentType.create(Constants.CT_FHIR_XML, "UTF-8")));
		CloseableHttpResponse response = ourHttpClient.execute(post);
		try {
			String output = IOUtils.toString(response.getEntity().getContent(), StandardCharsets.UTF_8);
			ourLog.info(output);
			assertEquals(400, response.getStatusLine().getStatusCode());
			assertThat(output, containsString("Input contains no parameter with name 'meta'"));
		} finally {
			response.close();
		}

		post = new HttpPost(myServerBase + "/Patient/" + id.getIdPart() + "/$meta-delete");
		post.setEntity(new StringEntity(input, ContentType.create(Constants.CT_FHIR_XML, "UTF-8")));
		response = ourHttpClient.execute(post);
		try {
			String output = IOUtils.toString(response.getEntity().getContent(), StandardCharsets.UTF_8);
			ourLog.info(output);
			assertEquals(400, response.getStatusLine().getStatusCode());
			assertThat(output, containsString("Input contains no parameter with name 'meta'"));
		} finally {
			response.close();
		}

	}

	@Test
	public void testMetaOperations() {
		String methodName = "testMetaOperations";

		Patient pt = new Patient();
		pt.addName().setFamily(methodName);
		IIdType id = myClient.create().resource(pt).execute().getId().toUnqualifiedVersionless();

		Meta meta = myClient.meta().get(Meta.class).fromResource(id).execute();
		assertEquals(0, meta.getTag().size());

		Meta inMeta = new Meta();
		inMeta.addTag().setSystem("urn:system1").setCode("urn:code1");
		meta = myClient.meta().add().onResource(id).meta(inMeta).execute();
		assertEquals(1, meta.getTag().size());

		inMeta = new Meta();
		inMeta.addTag().setSystem("urn:system1").setCode("urn:code1");
		meta = myClient.meta().delete().onResource(id).meta(inMeta).execute();
		assertEquals(0, meta.getTag().size());

	}

	@Test
	public void testMetadata() throws Exception {
		HttpGet get = new HttpGet(myServerBase + "/metadata");
		try (CloseableHttpResponse response = ourHttpClient.execute(get)) {
			String resp = IOUtils.toString(response.getEntity().getContent(), StandardCharsets.UTF_8);
			ourLog.info(resp);
			assertEquals(200, response.getStatusLine().getStatusCode());
			assertThat(resp, stringContainsInOrder("THIS IS THE DESC"));
		}
	}

	@SuppressWarnings("unused")
	@Test
	public void testMetadataSuperParamsAreIncluded() {
		StructureDefinition p = new StructureDefinition();
		p.setAbstract(true);
		p.setUrl("http://example.com/foo");
		IIdType id = myClient.create().resource(p).execute().getId().toUnqualifiedVersionless();

		Bundle resp = myClient
			.search()
			.forResource(StructureDefinition.class)
			.where(StructureDefinition.URL.matches().value("http://example.com/foo"))
			.returnBundle(Bundle.class)
			.execute();

		assertEquals(1, resp.getTotal());
	}

	@Test
	public void testParseAndEncodeExtensionWithValueWithExtension() throws IOException {
		String input = "<Patient xmlns=\"http://hl7.org/fhir\">\n" +
			"    <extension url=\"https://purl.org/elab/fhir/network/StructureDefinition/1/BirthWeight\">\n" +
			"       <valueDecimal>\n" +
			"          <extension url=\"http://www.hl7.org/fhir/extension-data-absent-reason.html\">\n" +
			"            <valueCoding>\n" +
			"                <system value=\"http://hl7.org/fhir/ValueSet/birthweight\"/>\n" +
			"                <code value=\"Underweight\"/>\n" +
			"                <userSelected value=\"false\"/>\n" +
			"            </valueCoding>\n" +
			"          </extension>\n" +
			"       </valueDecimal>\n" +
			"    </extension>\n" +
			"    <identifier>\n" +
			"       <system value=\"https://purl.org/elab/fhir/network/StructureDefinition/1/EuroPrevallStudySubjects\"/>\n" +
			"       <value value=\"1\"/>\n" +
			"    </identifier>\n" +
			"    <gender value=\"female\"/>\n" +
			"</Patient>";

		HttpPost post = new HttpPost(myServerBase + "/Patient");
		post.setEntity(new StringEntity(input, ContentType.create(Constants.CT_FHIR_XML, "UTF-8")));
		CloseableHttpResponse response = ourHttpClient.execute(post);
		IdType id;
		try {
			assertEquals(201, response.getStatusLine().getStatusCode());
			String newIdString = response.getFirstHeader(Constants.HEADER_LOCATION_LC).getValue();
			assertThat(newIdString, startsWith(myServerBase + "/Patient/"));
			id = new IdType(newIdString);
		} finally {
			response.close();
		}

		HttpGet get = new HttpGet(myServerBase + "/Patient/" + id.getIdPart() + "?_pretty=true");
		response = ourHttpClient.execute(get);
		try {
			String resp = IOUtils.toString(response.getEntity().getContent(), StandardCharsets.UTF_8);
			ourLog.info(resp);
			assertEquals(200, response.getStatusLine().getStatusCode());
			assertThat(resp, containsString("Underweight"));
		} finally {
			response.getEntity().getContent().close();
			response.close();
		}

	}

	@Test
	public void testPatchUsingJsonPatch() throws Exception {
		String methodName = "testPatchUsingJsonPatch";
		IIdType pid1;
		{
			Patient patient = new Patient();
			patient.setActive(true);
			patient.addIdentifier().setSystem("urn:system").setValue("0");
			patient.addName().setFamily(methodName).addGiven("Joe");
			pid1 = myPatientDao.create(patient, mySrd).getId().toUnqualifiedVersionless();
		}

		HttpPatch patch = new HttpPatch(myServerBase + "/Patient/" + pid1.getIdPart());
		patch.addHeader(Constants.HEADER_PREFER, Constants.HEADER_PREFER_RETURN + '=' + Constants.HEADER_PREFER_RETURN_OPERATION_OUTCOME);
		patch.setEntity(new StringEntity("[ { \"op\":\"replace\", \"path\":\"/active\", \"value\":false } ]", ContentType.parse(Constants.CT_JSON_PATCH + Constants.CHARSET_UTF8_CTSUFFIX)));

		try (CloseableHttpResponse response = ourHttpClient.execute(patch)) {
			assertEquals(200, response.getStatusLine().getStatusCode());
			String responseString = IOUtils.toString(response.getEntity().getContent(), StandardCharsets.UTF_8);
			assertThat(responseString, containsString("<OperationOutcome"));
			assertThat(responseString, containsString("INFORMATION"));
		}

		Patient newPt = myClient.read().resource(Patient.class).withId(pid1.getIdPart()).execute();
		assertEquals("2", newPt.getIdElement().getVersionIdPart());
		assertEquals(false, newPt.getActive());
	}

	@Test
	public void testPatchUsingJsonPatchWithContentionCheckBad() throws Exception {
		String methodName = "testPatchUsingJsonPatchWithContentionCheckBad";
		IIdType pid1;
		{
			Patient patient = new Patient();
			patient.setActive(true);
			patient.addIdentifier().setSystem("urn:system").setValue("0");
			patient.addName().setFamily(methodName).addGiven("Joe");
			pid1 = myPatientDao.create(patient, mySrd).getId().toUnqualifiedVersionless();
		}

		HttpPatch patch = new HttpPatch(myServerBase + "/Patient/" + pid1.getIdPart());
		patch.setEntity(new StringEntity("[ { \"op\":\"replace\", \"path\":\"/active\", \"value\":false } ]", ContentType.parse(Constants.CT_JSON_PATCH + Constants.CHARSET_UTF8_CTSUFFIX)));
		patch.addHeader("If-Match", "W/\"9\"");

		try (CloseableHttpResponse response = ourHttpClient.execute(patch)) {
			assertEquals(409, response.getStatusLine().getStatusCode());
			String responseString = IOUtils.toString(response.getEntity().getContent(), StandardCharsets.UTF_8);
			assertThat(responseString, containsString("<OperationOutcome"));
			assertThat(responseString, containsString("<diagnostics value=\"" + Msg.code(550) + Msg.code(974) + "Version 9 is not the most recent version of this resource, unable to apply patch\"/>"));
		}

		Patient newPt = myClient.read().resource(Patient.class).withId(pid1.getIdPart()).execute();
		assertEquals("1", newPt.getIdElement().getVersionIdPart());
		assertEquals(true, newPt.getActive());
	}

	@Test
	public void testPatchUsingJsonPatchWithContentionCheckGood() throws Exception {
		String methodName = "testPatchUsingJsonPatchWithContentionCheckGood";
		IIdType pid1;
		{
			Patient patient = new Patient();
			patient.setActive(true);
			patient.addIdentifier().setSystem("urn:system").setValue("0");
			patient.addName().setFamily(methodName).addGiven("Joe");
			pid1 = myPatientDao.create(patient, mySrd).getId().toUnqualifiedVersionless();
		}

		HttpPatch patch = new HttpPatch(myServerBase + "/Patient/" + pid1.getIdPart());
		patch.addHeader(Constants.HEADER_PREFER, Constants.HEADER_PREFER_RETURN + '=' + Constants.HEADER_PREFER_RETURN_OPERATION_OUTCOME);
		patch.addHeader("If-Match", "W/\"1\"");
		patch.setEntity(new StringEntity("[ { \"op\":\"replace\", \"path\":\"/active\", \"value\":false } ]", ContentType.parse(Constants.CT_JSON_PATCH + Constants.CHARSET_UTF8_CTSUFFIX)));

		try (CloseableHttpResponse response = ourHttpClient.execute(patch)) {
			assertEquals(200, response.getStatusLine().getStatusCode());
			String responseString = IOUtils.toString(response.getEntity().getContent(), StandardCharsets.UTF_8);
			ourLog.info("Response: {}", responseString);
			assertThat(responseString, containsString("<OperationOutcome"));
			assertThat(responseString, containsString("INFORMATION"));
		}

		Patient newPt = myClient.read().resource(Patient.class).withId(pid1.getIdPart()).execute();
		assertEquals("2", newPt.getIdElement().getVersionIdPart());
		assertEquals(false, newPt.getActive());
	}

	@Test
	public void testPatchUsingXmlPatch() throws Exception {
		String methodName = "testPatchUsingXmlPatch";
		IIdType pid1;
		{
			Patient patient = new Patient();
			patient.setActive(true);
			patient.addIdentifier().setSystem("urn:system").setValue("0");
			patient.addName().setFamily(methodName).addGiven("Joe");
			pid1 = myPatientDao.create(patient, mySrd).getId().toUnqualifiedVersionless();
		}

		HttpPatch patch = new HttpPatch(myServerBase + "/Patient/" + pid1.getIdPart());
		String patchString = "<?xml version=\"1.0\" encoding=\"UTF-8\"?><diff xmlns:fhir=\"http://hl7.org/fhir\"><replace sel=\"fhir:Patient/fhir:active/@value\">false</replace></diff>";
		patch.addHeader(Constants.HEADER_PREFER, Constants.HEADER_PREFER_RETURN + '=' + Constants.HEADER_PREFER_RETURN_OPERATION_OUTCOME);
		patch.setEntity(new StringEntity(patchString, ContentType.parse(Constants.CT_XML_PATCH + Constants.CHARSET_UTF8_CTSUFFIX)));

		try (CloseableHttpResponse response = ourHttpClient.execute(patch)) {
			assertEquals(200, response.getStatusLine().getStatusCode());
			String responseString = IOUtils.toString(response.getEntity().getContent(), StandardCharsets.UTF_8);
			assertThat(responseString, containsString("<OperationOutcome"));
			assertThat(responseString, containsString("INFORMATION"));
		}

		Patient newPt = myClient.read().resource(Patient.class).withId(pid1.getIdPart()).execute();
		assertEquals("2", newPt.getIdElement().getVersionIdPart());
		assertEquals(false, newPt.getActive());
	}

	@Test
	public void testPreserveVersionsOnAuditEvent() {
		Organization org = new Organization();
		org.setName("ORG");
		IIdType orgId = myClient.create().resource(org).execute().getId();
		assertEquals("1", orgId.getVersionIdPart());

		Patient patient = new Patient();
		patient.addIdentifier().setSystem("http://uhn.ca/mrns").setValue("100");
		patient.getManagingOrganization().setReference(orgId.toUnqualified().getValue());
		IIdType patientId = myClient.create().resource(patient).execute().getId();
		assertEquals("1", patientId.getVersionIdPart());

		AuditEvent ae = new org.hl7.fhir.r4.model.AuditEvent();
		ae.addEntity().getWhat().setReference(patientId.toUnqualified().getValue());
		IIdType aeId = myClient.create().resource(ae).execute().getId();
		assertEquals("1", aeId.getVersionIdPart());

		patient = myClient.read().resource(Patient.class).withId(patientId).execute();
		assertTrue(patient.getManagingOrganization().getReferenceElement().hasIdPart());
		assertFalse(patient.getManagingOrganization().getReferenceElement().hasVersionIdPart());

		ae = myClient.read().resource(AuditEvent.class).withId(aeId).execute();
		assertTrue(ae.getEntityFirstRep().getWhat().getReferenceElement().hasIdPart());
		assertTrue(ae.getEntityFirstRep().getWhat().getReferenceElement().hasVersionIdPart());

	}

	/**
	 * See issue #52
	 */
	@Test
	public void testProcedureRequestResources() {
		IGenericClient client = myClient;

		int initialSize = client.search().forResource(ServiceRequest.class).returnBundle(Bundle.class).execute().getEntry().size();

		ServiceRequest res = new ServiceRequest();
		res.addIdentifier().setSystem("urn:foo").setValue("123");

		client.create().resource(res).execute();

		int newSize = client.search().forResource(ServiceRequest.class).returnBundle(Bundle.class).execute().getEntry().size();

		assertEquals(1, newSize - initialSize);

	}

	/**
	 * Test for issue #60
	 */
	@Test
	public void testReadAllInstancesOfType() {
		Patient pat;

		pat = new Patient();
		pat.addIdentifier().setSystem("urn:system").setValue("testReadAllInstancesOfType_01");
		myClient.create().resource(pat).prettyPrint().encodedXml().execute();

		pat = new Patient();
		pat.addIdentifier().setSystem("urn:system").setValue("testReadAllInstancesOfType_02");
		myClient.create().resource(pat).prettyPrint().encodedXml().execute();

		{
			Bundle returned = myClient.search().forResource(Patient.class).encodedXml().returnBundle(Bundle.class).execute();
			assertThat(returned.getEntry().size(), greaterThan(1));
			assertEquals(BundleType.SEARCHSET, returned.getType());
		}
		{
			Bundle returned = myClient.search().forResource(Patient.class).encodedJson().returnBundle(Bundle.class).execute();
			assertThat(returned.getEntry().size(), greaterThan(1));
		}
	}

	@Test
	public void testRetrieveMissingVersionsDoesntCrashHistory() {
		Patient p1 = new Patient();
		p1.setActive(true);
		final IIdType id1 = myClient.create().resource(p1).execute().getId();

		Patient p2 = new Patient();
		p2.setActive(false);
		IIdType id2 = myClient.create().resource(p2).execute().getId();

		new TransactionTemplate(myTxManager).execute(new TransactionCallbackWithoutResult() {
			@Override
			protected void doInTransactionWithoutResult(TransactionStatus status) {
				ResourceHistoryTable version = myResourceHistoryTableDao.findForIdAndVersionAndFetchProvenance(id1.getIdPartAsLong(), 1);
				myResourceHistoryTableDao.delete(version);
			}
		});

		Bundle bundle = myClient.history().onServer().andReturnBundle(Bundle.class).execute();
		assertEquals(1, bundle.getTotal());
		assertEquals(1, bundle.getEntry().size());
		assertEquals(id2.getIdPart(), bundle.getEntry().get(0).getResource().getIdElement().getIdPart());
	}

	@Test
	public void testRetrieveMissingVersionsDoesntCrashSearch() {
		Patient p1 = new Patient();
		p1.setActive(true);
		final IIdType id1 = myClient.create().resource(p1).execute().getId();

		Patient p2 = new Patient();
		p2.setActive(false);
		IIdType id2 = myClient.create().resource(p2).execute().getId();

		myCaptureQueriesListener.clear();
		new TransactionTemplate(myTxManager).execute(new TransactionCallbackWithoutResult() {
			@Override
			protected void doInTransactionWithoutResult(TransactionStatus status) {
				ResourceHistoryTable version = myResourceHistoryTableDao.findForIdAndVersionAndFetchProvenance(id1.getIdPartAsLong(), 1);
				myResourceHistoryTableDao.delete(version);
			}
		});
		myCaptureQueriesListener.logAllQueriesForCurrentThread();

		Bundle bundle = myClient
			.search()
			.forResource("Patient")
			.returnBundle(Bundle.class)
			.execute();
		ourLog.debug("Result: {}", myFhirContext.newJsonParser().setPrettyPrint(true).encodeResourceToString(bundle));
		assertEquals(2, bundle.getTotal());
		assertEquals(1, bundle.getEntry().size());
		assertEquals(id2.getIdPart(), bundle.getEntry().get(0).getResource().getIdElement().getIdPart());
	}

	@Test
	public void testSaveAndRetrieveExistingNarrativeJson() {
		Patient p1 = new Patient();
		p1.getText().setStatus(NarrativeStatus.GENERATED);
		p1.getText().getDiv().setValueAsString("<div>HELLO WORLD</div>");
		p1.addIdentifier().setSystem("urn:system").setValue("testSaveAndRetrieveExistingNarrative01");

		IIdType newId = myClient.create().resource(p1).encodedJson().execute().getId();

		Patient actual = myClient.read().resource(Patient.class).withId(newId).encodedJson().execute();
		assertEquals("<div xmlns=\"http://www.w3.org/1999/xhtml\">HELLO WORLD</div>", actual.getText().getDiv().getValueAsString());
	}

	@Test
	public void testSaveAndRetrieveExistingNarrativeXml() {
		Patient p1 = new Patient();
		p1.getText().setStatus(NarrativeStatus.GENERATED);
		p1.getText().getDiv().setValueAsString("<div>HELLO WORLD</div>");
		p1.addIdentifier().setSystem("urn:system").setValue("testSaveAndRetrieveExistingNarrative01");

		IIdType newId = myClient.create().resource(p1).encodedXml().execute().getId();

		Patient actual = myClient.read().resource(Patient.class).withId(newId).encodedXml().execute();
		assertEquals("<div xmlns=\"http://www.w3.org/1999/xhtml\">HELLO WORLD</div>", actual.getText().getDiv().getValueAsString());
	}

	@Test
	public void testSaveAndRetrieveResourceWithExtension() {
		Patient nextPatient = new Patient();
		nextPatient.setId("Patient/B");
		nextPatient
			.addExtension()
			.setUrl("http://foo")
			.setValue(new Reference("Practitioner/A"));

		myClient.update().resource(nextPatient).execute();

		Patient p = myClient.read().resource(Patient.class).withId("B").execute();

		String encoded = myFhirContext.newJsonParser().setPrettyPrint(true).encodeResourceToString(p);
		ourLog.info(encoded);

		assertThat(encoded, containsString("http://foo"));
	}

	@Test
	public void testSaveAndRetrieveWithContained() {
		Patient p1 = new Patient();
		p1.addIdentifier().setSystem("urn:system:rpr4").setValue("testSaveAndRetrieveWithContained01");

		Organization o1 = new Organization();
		o1.addIdentifier().setSystem("urn:system:rpr4").setValue("testSaveAndRetrieveWithContained02");

		p1.getManagingOrganization().setResource(o1);

		IIdType newId = myClient.create().resource(p1).execute().getId();

		Patient actual = myClient.read(Patient.class, new UriDt(newId.getValue()));
		assertEquals(1, actual.getContained().size());

		Bundle b = myClient
			.search()
			.forResource("Patient")
			.where(Patient.IDENTIFIER.exactly().systemAndCode("urn:system:rpr4", "testSaveAndRetrieveWithContained01"))
			.prettyPrint()
			.returnBundle(Bundle.class)
			.execute();
		assertEquals(1, b.getEntry().size());

	}

	@Test
	public void testSaveAndRetrieveWithoutNarrative() {
		Patient p1 = new Patient();
		p1.getText().setDivAsString("<div><td>Identifier</td><td>testSearchByResourceChain01</td></div>");
		p1.addIdentifier().setSystem("urn:system").setValue("testSearchByResourceChain01");

		IdType newId = (IdType) myClient.create().resource(p1).execute().getId();

		Patient actual = myClient.read(Patient.class, newId.getIdPart());
		assertThat(actual.getText().getDiv().getValueAsString(), containsString("<td>Identifier</td><td>testSearchByResourceChain01</td>"));
	}

	@Test
	public void testTerminologyWithCompleteCs_Expand() throws Exception {

		CodeSystem cs = new CodeSystem();
		cs.setContent(CodeSystem.CodeSystemContentMode.COMPLETE);
		cs.setUrl("http://cs");
		CodeSystem.ConceptDefinitionComponent a = cs.addConcept()
			.setCode("A");
		a.addConcept().setCode("A1");
		a.addConcept().setCode("A2");
		CodeSystem.ConceptDefinitionComponent b = cs.addConcept()
			.setCode("B");
		b.addConcept().setCode("B1");
		b.addConcept().setCode("B2");
		myClient.create().resource(cs).execute();

		ValueSet vs = new ValueSet();
		vs.setUrl("http://vs");
		vs.getCompose()
			.addInclude()
			.setSystem("http://cs")
			.addFilter()
			.setProperty("concept")
			.setOp(ValueSet.FilterOperator.ISA)
			.setValue("A");
		IIdType vsid = myClient.create().resource(vs).execute().getId().toUnqualifiedVersionless();

		HttpGet read = new HttpGet(myServerBase + "/" + vsid.getValue() + "/$expand");
		try (CloseableHttpResponse response = ourHttpClient.execute(read)) {
			String text = IOUtils.toString(response.getEntity().getContent(), StandardCharsets.UTF_8);
			ourLog.info(text);
			assertEquals(Constants.STATUS_HTTP_200_OK, response.getStatusLine().getStatusCode());
			assertThat(text, containsString("\"A\""));
			assertThat(text, containsString("\"A1\""));
			assertThat(text, not(containsString("\"B\"")));
			assertThat(text, not(containsString("\"B1\"")));
		}


//		HttpGet read = new HttpGet(ourServerBase + "/Observation?patient=P5000000302&_sort:desc=code&code:in=http://fkcfhir.org/fhir/vs/ccdacapddialysisorder");
//		try (CloseableHttpResponse response = ourHttpClient.execute(read)) {
//			String text = IOUtils.toString(response.getEntity().getContent(), StandardCharsets.UTF_8);
//			ourLog.info(text);
//			assertEquals(Constants.STATUS_HTTP_200_OK, response.getStatusLine().getStatusCode());
//			assertThat(text, not(containsString("\"text\",\"type\"")));
//		}
	}

	@Test
	public void testEncounterWithReason() {
		Encounter enc = new Encounter();
		enc.addReasonCode()
			.addCoding().setSystem("http://myorg").setCode("hugs").setDisplay("Hugs for better wellness");
		enc.getPeriod().setStartElement(new DateTimeType("2012"));
		IIdType id = myClient.create().resource(enc).execute().getId().toUnqualifiedVersionless();

		enc = myClient.read().resource(Encounter.class).withId(id).execute();
		assertEquals("hugs", enc.getReasonCodeFirstRep().getCodingFirstRep().getCode());
	}

	@Test
	public void testTerminologyWithCompleteCs_SearchForConceptIn() throws Exception {

		CodeSystem cs = new CodeSystem();
		cs.setContent(CodeSystem.CodeSystemContentMode.COMPLETE);
		cs.setUrl("http://cs");
		CodeSystem.ConceptDefinitionComponent a = cs.addConcept()
			.setCode("A");
		a.addConcept().setCode("A1");
		a.addConcept().setCode("A2");
		CodeSystem.ConceptDefinitionComponent b = cs.addConcept()
			.setCode("B");
		b.addConcept().setCode("B1");
		b.addConcept().setCode("B2");
		myClient.create().resource(cs).execute();

		ValueSet vs = new ValueSet();
		vs.setUrl("http://vs");
		vs.getCompose()
			.addInclude()
			.setSystem("http://cs")
			.addFilter()
			.setProperty("concept")
			.setOp(ValueSet.FilterOperator.ISA)
			.setValue("A");
		myClient.create().resource(vs).execute().getId().toUnqualifiedVersionless();

		Observation obs = new Observation();
		obs.getCode().addCoding().setSystem("http://cs").setCode("A1");
		obs.setValue(new StringType("OBS1"));
		obs.setStatus(ObservationStatus.FINAL);
		myClient.create().resource(obs).execute();

		Observation obs2 = new Observation();
		obs2.getCode().addCoding().setSystem("http://cs").setCode("B1");
		obs2.setStatus(ObservationStatus.FINAL);
		obs2.setValue(new StringType("OBS2"));
		myClient.create().resource(obs2).execute();

		HttpGet read = new HttpGet(myServerBase + "/Observation?code:in=http://vs");
		try (CloseableHttpResponse response = ourHttpClient.execute(read)) {
			String text = IOUtils.toString(response.getEntity().getContent(), StandardCharsets.UTF_8);
			ourLog.info(text);
			assertEquals(Constants.STATUS_HTTP_200_OK, response.getStatusLine().getStatusCode());
			assertThat(text, containsString("\"OBS1\""));
			assertThat(text, not(containsString("\"OBS2\"")));
		}
	}

	@Test
	public void testCodeInWithLargeValueSet() throws IOException {
		//Given: We load a large codesystem
		myStorageSettings.setMaximumExpansionSize(1000);
		ZipCollectionBuilder zipCollectionBuilder = new ZipCollectionBuilder();
		zipCollectionBuilder.addFileZip("/largecodesystem/", "concepts.csv");
		zipCollectionBuilder.addFileZip("/largecodesystem/", "hierarchy.csv");
		myTerminologyLoaderSvc.loadCustom("http://hl7.org/fhir/sid/icd-10", zipCollectionBuilder.getFiles(), mySrd);
		myTerminologyDeferredStorageSvc.saveAllDeferred();


		//And Given: We create two valuesets based on the CodeSystem, one with >1000 codes and one with <1000 codes
		ValueSet valueSetOver1000 = loadResourceFromClasspath(ValueSet.class, "/largecodesystem/ValueSetV.json");
		ValueSet valueSetUnder1000 = loadResourceFromClasspath(ValueSet.class, "/largecodesystem/ValueSetV1.json");
		myClient.update().resource(valueSetOver1000).execute();
		myClient.update().resource(valueSetUnder1000).execute();
		myTermSvc.preExpandDeferredValueSetsToTerminologyTables();

		//When: We create matching and non-matching observations for the valuesets
		Observation matchingObs = loadResourceFromClasspath(Observation.class, "/largecodesystem/observation-matching.json");
		Observation nonMatchingObs = loadResourceFromClasspath(Observation.class, "/largecodesystem/observation-non-matching.json");
		myClient.update().resource(matchingObs).execute();
		myClient.update().resource(nonMatchingObs).execute();

		//Then: Results should return the same, regardless of count of concepts in the ValueSet
		assertOneResult(myClient.search().byUrl("Observation?code:in=http://smilecdr.com/V1").returnBundle(Bundle.class).execute());
		assertOneResult(myClient.search().byUrl("Observation?code:not-in=http://smilecdr.com/V1").returnBundle(Bundle.class).execute());
		assertOneResult(myClient.search().byUrl("Observation?code:in=http://smilecdr.com/V").returnBundle(Bundle.class).execute());
		assertOneResult(myClient.search().byUrl("Observation?code:not-in=http://smilecdr.com/V").returnBundle(Bundle.class).execute());

		myStorageSettings.setMaximumExpansionSize(new JpaStorageSettings().getMaximumExpansionSize());
	}

	private void assertOneResult(Bundle theResponse) {
		assertThat(theResponse.getEntry().size(), is(equalTo(1)));
	}

	private void printResourceToConsole(IBaseResource theResource) {
		ourLog.debug(myFhirContext.newJsonParser().setPrettyPrint(true).encodeResourceToString(theResource));
	}

	@Test
	public void testSearchBundleDoesntIncludeTextElement() throws Exception {
		HttpGet read = new HttpGet(myServerBase + "/Patient?_format=json");
		try (CloseableHttpResponse response = ourHttpClient.execute(read)) {
			String text = IOUtils.toString(response.getEntity().getContent(), StandardCharsets.UTF_8);
			ourLog.info(text);
			assertEquals(Constants.STATUS_HTTP_200_OK, response.getStatusLine().getStatusCode());
			assertThat(text, not(containsString("\"text\",\"type\"")));
		}
	}

	@Test
	public void testSearchByExtendedChars() throws Exception {
		for (int i = 0; i < 10; i++) {
			Patient p = new Patient();
			p.addName().setFamily("Jernelöv");
			p.addIdentifier().setValue("ID" + i);
			myPatientDao.create(p, mySrd);
		}

		String uri = myServerBase + "/Patient?name=" + UrlUtil.escapeUrlParam("Jernelöv") + "&_count=5&_pretty=true";
		ourLog.info("URI: {}", uri);
		HttpGet get = new HttpGet(uri);
		CloseableHttpResponse resp = ourHttpClient.execute(get);
		try {
			assertEquals(200, resp.getStatusLine().getStatusCode());
			String output = IOUtils.toString(resp.getEntity().getContent(), StandardCharsets.UTF_8);
			ourLog.info(output);

			Bundle b = myFhirContext.newXmlParser().parseResource(Bundle.class, output);

			assertEquals("http://localhost:" + myPort + "/fhir/context/Patient?_count=5&_pretty=true&name=Jernel%C3%B6v", b.getLink("self").getUrl());

			Patient p = (Patient) b.getEntry().get(0).getResource();
			assertEquals("Jernelöv", p.getName().get(0).getFamily());

		} finally {
			resp.getEntity().getContent().close();
		}

	}

	@Test
	public void testSearchByIdOr() {
		IIdType id1;
		{
			Patient patient = new Patient();
			patient.addIdentifier().setSystem("urn:system").setValue("001");
			id1 = myPatientDao.create(patient, mySrd).getId().toUnqualifiedVersionless();
		}
		IIdType id2;
		{
			Patient patient = new Patient();
			patient.addIdentifier().setSystem("urn:system").setValue("001");
			id2 = myPatientDao.create(patient, mySrd).getId().toUnqualifiedVersionless();
		}

		Bundle found;

		found = myClient
			.search()
			.forResource(Patient.class)
			.where(IAnyResource.RES_ID.exactly().systemAndValues(null, id1.getIdPart(), id2.getIdPart()))
			.returnBundle(Bundle.class)
			.execute();

		assertThat(toUnqualifiedVersionlessIds(found), containsInAnyOrder(id1, id2));

		found = myClient
			.search()
			.forResource(Patient.class)
			.where(IAnyResource.RES_ID.exactly().systemAndValues(null, Arrays.asList(id1.getIdPart(), id2.getIdPart(), "FOOOOO")))
			.returnBundle(Bundle.class)
			.execute();

		assertThat(toUnqualifiedVersionlessIds(found), containsInAnyOrder(id1, id2));

		found = myClient
			.search()
			.forResource(Patient.class)
			.where(IAnyResource.RES_ID.exactly().systemAndCode(null, id1.getIdPart()))
			.returnBundle(Bundle.class)
			.execute();

		assertThat(toUnqualifiedVersionlessIds(found), containsInAnyOrder(id1));

		found = myClient
			.search()
			.forResource(Patient.class)
			.where(IAnyResource.RES_ID.exactly().codes(id1.getIdPart(), id2.getIdPart()))
			.and(IAnyResource.RES_ID.exactly().code(id1.getIdPart()))
			.returnBundle(Bundle.class)
			.execute();

		assertThat(toUnqualifiedVersionlessIds(found), containsInAnyOrder(id1));

		found = myClient
			.search()
			.forResource(Patient.class)
			.where(IAnyResource.RES_ID.exactly().codes(Arrays.asList(id1.getIdPart(), id2.getIdPart(), "FOOOOO")))
			.and(IAnyResource.RES_ID.exactly().code(id1.getIdPart()))
			.returnBundle(Bundle.class)
			.execute();

		assertThat(toUnqualifiedVersionlessIds(found), containsInAnyOrder(id1));

		found = myClient
			.search()
			.forResource(Patient.class)
			.where(IAnyResource.RES_ID.exactly().codes(id1.getIdPart(), id2.getIdPart(), "FOOO"))
			.returnBundle(Bundle.class)
			.execute();

		assertThat(toUnqualifiedVersionlessIds(found), containsInAnyOrder(id1, id2));

		found = myClient
			.search()
			.forResource(Patient.class)
			.where(IAnyResource.RES_ID.exactly().codes("FOOO"))
			.returnBundle(Bundle.class)
			.execute();

		assertThat(toUnqualifiedVersionlessIds(found), empty());

	}

	@Test
	public void testSearchByIdForDeletedResourceWithClientAssignedId() {
		// Create with client assigned ID
		Patient p = new Patient();
		String patientId = "AAA";
		p.setId(patientId);

		MethodOutcome outcome = myClient.update().resource(p).execute();
		assertTrue(outcome.getCreated());

		Patient createdPatient = (Patient) outcome.getResource();

		// Search
		Bundle search1 = (Bundle) myClient.search()
			.forResource(Patient.class)
			.where(Patient.RES_ID.exactly().identifier(patientId))
			.execute();

		assertEquals(1, search1.getTotal());
		assertEquals(patientId, search1.getEntry().get(0).getResource().getIdElement().getIdPart());

		// Delete
		outcome = myClient.delete().resource(createdPatient).execute();
		assertNull(outcome.getResource());

		// Search
		Bundle search2 = (Bundle) myClient.search()
			.forResource(Patient.class)
			.where(Patient.RES_ID.exactly().identifier(patientId))
			.execute();

		assertTrue(CollectionUtils.isEmpty(search2.getEntry()));
		assertEquals(0, search2.getTotal());
	}

	@Test
	public void testSearchByIdForDeletedResourceWithServerAssignedId() {
		// Create with server assigned ID
		Patient p = new Patient();
		MethodOutcome outcome = myClient.create().resource(p).execute();
		assertTrue(outcome.getCreated());

		Patient createdPatient = (Patient) outcome.getResource();
		String patientId = createdPatient.getIdElement().getIdPart();

		// Search
		Bundle search1 = (Bundle) myClient.search()
			.forResource(Patient.class)
			.where(Patient.RES_ID.exactly().identifier(patientId))
			.execute();

		assertEquals(1, search1.getTotal());
		assertEquals(patientId, search1.getEntry().get(0).getResource().getIdElement().getIdPart());

		// Delete
		outcome = myClient.delete().resource(createdPatient).execute();
		assertNull(outcome.getResource());

		// Search
		Bundle search2 = (Bundle) myClient.search()
			.forResource(Patient.class)
			.where(Patient.RES_ID.exactly().identifier(patientId))
			.execute();

		assertTrue(CollectionUtils.isEmpty(search2.getEntry()));
		assertEquals(0, search2.getTotal());
	}

	@Test
	public void testSearchByIdentifier() {
		Patient p1 = new Patient();
		p1.addIdentifier().setSystem("urn:system").setValue("testSearchByIdentifier01");
		p1.addName().setFamily("testSearchByIdentifierFamily01").addGiven("testSearchByIdentifierGiven01");
		IdType p1Id = (IdType) myClient.create().resource(p1).execute().getId();

		Patient p2 = new Patient();
		p2.addIdentifier().setSystem("urn:system").setValue("testSearchByIdentifier02");
		p2.addName().setFamily("testSearchByIdentifierFamily01").addGiven("testSearchByIdentifierGiven02");
		myClient.create().resource(p2).execute();

		//@formatter:off
		Bundle actual = myClient
			.search()
			.forResource(Patient.class)
			.where(Patient.IDENTIFIER.exactly().systemAndCode("urn:system", "testSearchByIdentifier01"))
			.encodedJson()
			.prettyPrint()
			.returnBundle(Bundle.class)
			.execute();
		//@formatter:on

		assertEquals(1, actual.getEntry().size());
		assertEquals(myServerBase + "/Patient/" + p1Id.getIdPart(), actual.getEntry().get(0).getFullUrl());
		assertEquals(p1Id.getIdPart(), actual.getEntry().get(0).getResource().getIdElement().getIdPart());
		assertEquals(SearchEntryMode.MATCH, actual.getEntry().get(0).getSearch().getModeElement().getValue());
	}

	@Test
	public void testSearchByIdentifierWithoutSystem() {

		Patient p1 = new Patient();
		p1.addIdentifier().setValue("testSearchByIdentifierWithoutSystem01");
		IdType p1Id = (IdType) myClient.create().resource(p1).execute().getId();

		//@formatter:off
		Bundle actual = myClient
			.search()
			.forResource(Patient.class)
			.where(Patient.IDENTIFIER.exactly().systemAndCode(null, "testSearchByIdentifierWithoutSystem01"))
			.encodedJson()
			.prettyPrint()
			.returnBundle(Bundle.class)
			.execute();
		//@formatter:on
		assertEquals(1, actual.getEntry().size());
		assertEquals(p1Id.getIdPart(), actual.getEntry().get(0).getResource().getIdElement().getIdPart());

	}

	@Test
	public void testSearchByLastUpdated() throws Exception {
		String methodName = "testSearchByLastUpdated";

		Patient p = new Patient();
		p.addName().setFamily(methodName + "1");
		IIdType pid1 = myClient.create().resource(p).execute().getId().toUnqualifiedVersionless();

		Thread.sleep(10);
		long time1 = System.currentTimeMillis();
		Thread.sleep(10);

		Patient p2 = new Patient();
		p2.addName().setFamily(methodName + "2");
		IIdType pid2 = myClient.create().resource(p2).execute().getId().toUnqualifiedVersionless();

		myCaptureQueriesListener.clear();

		HttpGet get = new HttpGet(myServerBase + "/Patient?_lastUpdated=lt" + new InstantType(new Date(time1)).getValueAsString());
		CloseableHttpResponse response = ourHttpClient.execute(get);
		try {
			assertEquals(200, response.getStatusLine().getStatusCode());
			String output = IOUtils.toString(response.getEntity().getContent(), StandardCharsets.UTF_8);
			response.getEntity().getContent().close();
			ourLog.info(output);
			List<IIdType> ids = toUnqualifiedVersionlessIds(myFhirContext.newXmlParser().parseResource(Bundle.class, output));
			ourLog.info(ids.toString());
			assertThat(ids, containsInAnyOrder(pid1));
		} finally {
			response.close();
		}

		myCaptureQueriesListener.logSelectQueries();

		get = new HttpGet(myServerBase + "/Patient?_lastUpdated=gt" + new InstantType(new Date(time1)).getValueAsString());
		response = ourHttpClient.execute(get);
		try {
			assertEquals(200, response.getStatusLine().getStatusCode());
			String output = IOUtils.toString(response.getEntity().getContent(), StandardCharsets.UTF_8);
			response.getEntity().getContent().close();
			ourLog.info(output);
			List<IIdType> ids = toUnqualifiedVersionlessIds(myFhirContext.newXmlParser().parseResource(Bundle.class, output));
			ourLog.info(ids.toString());
			assertThat(ids, containsInAnyOrder(pid2));
		} finally {
			response.close();
		}

	}

	/**
	 * https://chat.fhir.org/#narrow/stream/implementers/topic/Internal.20error.2C.20when.20executing.20the.20following.20query.20on.20HAPI
	 */
	@Test
	public void testSearchByLastUpdatedGe() throws Exception {
		Patient p2 = new Patient();
		p2.setId("P2");
		p2.addName().setFamily("P2");
		myClient.update().resource(p2).execute().getId().toUnqualifiedVersionless();

		Practitioner pract = new Practitioner();
		pract.setId("PRAC");
		pract.addName().setFamily("PRACT");
		myClient.update().resource(pract).execute().getId().toUnqualifiedVersionless();

		Encounter enc = new Encounter();
		enc.setId("E2");
		enc.setStatus(EncounterStatus.ARRIVED);
		enc.setPeriod(new Period().setStart(new Date()).setEnd(new Date()));
		enc.getSubject().setReference("Patient/P2");
		enc.addParticipant().getIndividual().setReference("Practitioner/PRAC");
		myClient.update().resource(enc).execute().getId().toUnqualifiedVersionless();

		HttpGet get = new HttpGet(myServerBase + "/Encounter?patient=P2&date=ge2017-01-01&_include:recurse=Encounter:practitioner&_lastUpdated=ge2017-11-10");
		CloseableHttpResponse response = ourHttpClient.execute(get);
		try {
			assertEquals(200, response.getStatusLine().getStatusCode());
			String output = IOUtils.toString(response.getEntity().getContent(), StandardCharsets.UTF_8);
			response.getEntity().getContent().close();
			ourLog.info(output);
			List<String> ids = toUnqualifiedVersionlessIdValues(myFhirContext.newXmlParser().parseResource(Bundle.class, output));
			ourLog.info(ids.toString());
			assertThat(ids, containsInAnyOrder("Practitioner/PRAC", "Encounter/E2"));
		} finally {
			response.close();
		}

		get = new HttpGet(myServerBase + "/Encounter?patient=P2&date=ge2017-01-01&_include:recurse=Encounter:practitioner&_lastUpdated=ge2099-11-10");
		response = ourHttpClient.execute(get);
		try {
			assertEquals(200, response.getStatusLine().getStatusCode());
			String output = IOUtils.toString(response.getEntity().getContent(), StandardCharsets.UTF_8);
			response.getEntity().getContent().close();
			ourLog.info(output);
			List<String> ids = toUnqualifiedVersionlessIdValues(myFhirContext.newXmlParser().parseResource(Bundle.class, output));
			ourLog.info(ids.toString());
			assertThat(ids, empty());
		} finally {
			response.close();
		}

	}

	@Test
	public void testSearchByReferenceIds() {
		Organization o1 = new Organization();
		o1.setName("testSearchByResourceChainName01");
		IIdType o1id = myClient.create().resource(o1).execute().getId().toUnqualifiedVersionless();
		Organization o2 = new Organization();
		o2.setName("testSearchByResourceChainName02");
		IIdType o2id = myClient.create().resource(o2).execute().getId().toUnqualifiedVersionless();

		Patient p1 = new Patient();
		p1.addIdentifier().setSystem("urn:system").setValue("testSearchByReferenceIds01");
		p1.addName().setFamily("testSearchByReferenceIdsFamily01").addGiven("testSearchByReferenceIdsGiven01");
		p1.setManagingOrganization(new Reference(o1id.toUnqualifiedVersionless()));
		IIdType p1Id = myClient.create().resource(p1).execute().getId();

		Patient p2 = new Patient();
		p2.addIdentifier().setSystem("urn:system").setValue("testSearchByReferenceIds02");
		p2.addName().setFamily("testSearchByReferenceIdsFamily02").addGiven("testSearchByReferenceIdsGiven02");
		p2.setManagingOrganization(new Reference(o2id.toUnqualifiedVersionless()));
		IIdType p2Id = myClient.create().resource(p2).execute().getId();

		//@formatter:off
		Bundle actual = myClient.search()
			.forResource(Patient.class)
			.where(Patient.ORGANIZATION.hasAnyOfIds(Arrays.asList(o1id.getIdPart(), o2id.getIdPart())))
			.encodedJson().prettyPrint().returnBundle(Bundle.class).execute();
		//@formatter:on
		Set<String> expectedIds = new HashSet<>();
		expectedIds.add(p1Id.getIdPart());
		expectedIds.add(p2Id.getIdPart());
		Set<String> actualIds = new HashSet<>();
		for (BundleEntryComponent ele : actual.getEntry()) {
			actualIds.add(ele.getResource().getIdElement().getIdPart());
		}
		assertEquals(expectedIds, actualIds, "Expects to retrieve the 2 patients which reference the two different organizations");
	}

	@Test
	public void testSearchByResourceChain() {

		Organization o1 = new Organization();
		o1.setName("testSearchByResourceChainName01");
		IdType o1id = (IdType) myClient.create().resource(o1).execute().getId().toUnqualifiedVersionless();

		Patient p1 = new Patient();
		p1.addIdentifier().setSystem("urn:system").setValue("testSearchByResourceChain01");
		p1.addName().setFamily("testSearchByResourceChainFamily01").addGiven("testSearchByResourceChainGiven01");
		p1.setManagingOrganization(new Reference(o1id.toUnqualifiedVersionless()));
		IdType p1Id = (IdType) myClient.create().resource(p1).execute().getId();

		//@formatter:off
		Bundle actual = myClient.search()
			.forResource(Patient.class)
			.where(Patient.ORGANIZATION.hasId(o1id.getIdPart()))
			.encodedJson().prettyPrint().returnBundle(Bundle.class).execute();
		//@formatter:on
		assertEquals(1, actual.getEntry().size());
		assertEquals(p1Id.getIdPart(), actual.getEntry().get(0).getResource().getIdElement().getIdPart());

		//@formatter:off
		actual = myClient.search()
			.forResource(Patient.class)
			.where(Patient.ORGANIZATION.hasId(o1id.getValue()))
			.encodedJson().prettyPrint().returnBundle(Bundle.class).execute();
		//@formatter:on
		assertEquals(1, actual.getEntry().size());
		assertEquals(p1Id.getIdPart(), actual.getEntry().get(0).getResource().getIdElement().getIdPart());

	}

	@Test
	public void testSearchInvalidParam() throws Exception {
		Patient patient = new Patient();
		patient.addIdentifier().setSystem("urn:system").setValue("0");
		patient.addName().setFamily("testSearchWithMixedParams").addGiven("Joe");
		myPatientDao.create(patient, mySrd).getId().toUnqualifiedVersionless();

		// should be subject._id
		HttpGet httpPost = new HttpGet(myServerBase + "/Observation?subject.id=FOO");

		CloseableHttpResponse resp = ourHttpClient.execute(httpPost);
		try {
			String respString = IOUtils.toString(resp.getEntity().getContent(), StandardCharsets.UTF_8);
			ourLog.debug(respString);
			assertThat(respString, containsString("Invalid parameter chain: subject.id"));
			assertEquals(400, resp.getStatusLine().getStatusCode());
		} finally {
			resp.getEntity().getContent().close();
		}
		ourLog.info("Outgoing post: {}", httpPost);
	}

	@Test
	public void testSearchLastUpdatedParamRp() throws InterruptedException {
		String methodName = "testSearchLastUpdatedParamRp";

		int sleep = 100;
		Thread.sleep(sleep);

		DateTimeType beforeAny = new DateTimeType(new Date(), TemporalPrecisionEnum.MILLI);
		IIdType id1a;
		{
			Patient patient = new Patient();
			patient.addIdentifier().setSystem("urn:system").setValue("001");
			patient.addName().setFamily(methodName).addGiven("Joe");
			id1a = myClient.create().resource(patient).execute().getId().toUnqualifiedVersionless();
		}
		IIdType id1b;
		{
			Patient patient = new Patient();
			patient.addIdentifier().setSystem("urn:system").setValue("002");
			patient.addName().setFamily(methodName + "XXXX").addGiven("Joe");
			id1b = myClient.create().resource(patient).execute().getId().toUnqualifiedVersionless();
		}

		Thread.sleep(1100);
		DateTimeType beforeR2 = new DateTimeType(new Date(), TemporalPrecisionEnum.MILLI);
		Thread.sleep(1100);

		IIdType id2;
		{
			Patient patient = new Patient();
			patient.addIdentifier().setSystem("urn:system").setValue("002");
			patient.addName().setFamily(methodName).addGiven("John");
			id2 = myClient.create().resource(patient).execute().getId().toUnqualifiedVersionless();
		}

		{
			//@formatter:off
			Bundle found = myClient.search()
				.forResource(Patient.class)
				.where(Patient.NAME.matches().value("testSearchLastUpdatedParamRp"))
				.returnBundle(Bundle.class)
				.execute();
			//@formatter:on
			List<IIdType> patients = toUnqualifiedVersionlessIds(found);
			assertThat(patients, hasItems(id1a, id1b, id2));
		}
		{
			//@formatter:off
			Bundle found = myClient.search()
				.forResource(Patient.class)
				.where(Patient.NAME.matches().value("testSearchLastUpdatedParamRp"))
				.lastUpdated(new DateRangeParam(beforeAny, null))
				.returnBundle(Bundle.class)
				.execute();
			//@formatter:on
			List<IIdType> patients = toUnqualifiedVersionlessIds(found);
			assertThat(patients, hasItems(id1a, id1b, id2));
		}
		{
			//@formatter:off
			Bundle found = myClient.search()
				.forResource(Patient.class)
				.where(Patient.NAME.matches().value("testSearchLastUpdatedParamRp"))
				.lastUpdated(new DateRangeParam(beforeR2, null))
				.returnBundle(Bundle.class)
				.execute();
			//@formatter:on
			List<IIdType> patients = toUnqualifiedVersionlessIds(found);
			assertThat(patients, hasItems(id2));
			assertDoesNotContainAnyOf(patients, List.of(id1a, id1b));
		}
		{
			//@formatter:off
			Bundle found = myClient.search()
				.forResource(Patient.class)
				.where(Patient.NAME.matches().value("testSearchLastUpdatedParamRp"))
				.lastUpdated(new DateRangeParam(beforeAny, beforeR2))
				.returnBundle(Bundle.class)
				.execute();
			//@formatter:on
			List<IIdType> patients = toUnqualifiedVersionlessIds(found);
			assertThat(patients.toString(), patients, not(hasItem(id2)));
			assertThat(patients.toString(), patients, (hasItems(id1a, id1b)));
		}
		{
			//@formatter:off
			Bundle found = myClient.search()
				.forResource(Patient.class)
				.where(Patient.NAME.matches().value("testSearchLastUpdatedParamRp"))
				.lastUpdated(new DateRangeParam(null, beforeR2))
				.returnBundle(Bundle.class)
				.execute();
			//@formatter:on
			List<IIdType> patients = toUnqualifiedVersionlessIds(found);
			assertThat(patients, (hasItems(id1a, id1b)));
			assertThat(patients, not(hasItem(id2)));
		}
	}

	/**
	 * See #441
	 */
	@Test
	public void testSearchMedicationChain() throws Exception {
		Medication medication = new Medication();
		medication.getCode().addCoding().setSystem("SYSTEM").setCode("04823543");
		IIdType medId = myMedicationDao.create(medication, mySrd).getId().toUnqualifiedVersionless();

		MedicationAdministration ma = new MedicationAdministration();
		ma.setMedication(new Reference(medId));
		IIdType moId = myMedicationAdministrationDao.create(ma, mySrd).getId().toUnqualifiedVersionless();

		HttpGet get = new HttpGet(myServerBase + "/MedicationAdministration?medication.code=04823543");
		try (CloseableHttpResponse response = ourHttpClient.execute(get)) {
			assertEquals(200, response.getStatusLine().getStatusCode());
			String responseString = IOUtils.toString(response.getEntity().getContent(), StandardCharsets.UTF_8);
			ourLog.info(responseString);
			assertThat(responseString, containsString(moId.getIdPart()));
		}

	}

	@Test()
	public void testSearchNegativeNumbers() throws Exception {
		Observation o = new Observation();
		o.setValue(new Quantity().setValue(new BigDecimal("-10")));
		String oid1 = myObservationDao.create(o, mySrd).getId().toUnqualifiedVersionless().getValue();

		Observation o2 = new Observation();
		o2.setValue(new Quantity().setValue(new BigDecimal("-20")));
		String oid2 = myObservationDao.create(o2, mySrd).getId().toUnqualifiedVersionless().getValue();

		HttpGet get = new HttpGet(myServerBase + "/Observation?value-quantity=gt-15");
		try (CloseableHttpResponse resp = ourHttpClient.execute(get)) {
			assertEquals(200, resp.getStatusLine().getStatusCode());
			Bundle bundle = myFhirContext.newXmlParser().parseResource(Bundle.class, IOUtils.toString(resp.getEntity().getContent(), Constants.CHARSET_UTF8));

			List<String> ids = toUnqualifiedVersionlessIdValues(bundle);
			assertThat(ids, contains(oid1));
			assertThat(ids, not(hasItem(oid2)));
		}

	}

	@SuppressWarnings("unused")
	@Test
	public void testSearchPagingKeepsOldSearches() {
		String methodName = "testSearchPagingKeepsOldSearches";
		IIdType pid1;
		{
			Patient patient = new Patient();
			patient.addIdentifier().setSystem("urn:system").setValue("0");
			patient.addName().setFamily(methodName).addGiven("Joe");
			myPatientDao.create(patient, mySrd).getId().toUnqualifiedVersionless();
		}

		for (int i = 1; i <= 20; i++) {
			Patient patient = new Patient();
			patient.addIdentifier().setSystem("urn:system").setValue(Integer.toString(i));
			patient.addName().setFamily(methodName).addGiven("Joe");
			myPatientDao.create(patient, mySrd).getId().toUnqualifiedVersionless();
		}

		List<String> linkNext = Lists.newArrayList();
		for (int i = 0; i < 100; i++) {
			Bundle bundle = myClient.search().forResource(Patient.class).where(Patient.NAME.matches().value("testSearchPagingKeepsOldSearches")).count(5).returnBundle(Bundle.class).execute();
			assertTrue(isNotBlank(bundle.getLink("next").getUrl()));
			assertEquals(5, bundle.getEntry().size());
			linkNext.add(bundle.getLink("next").getUrl());
		}

		int index = 0;
		for (String nextLink : linkNext) {
			ourLog.info("Fetching index {}", index++);
			Bundle b = myClient.fetchResourceFromUrl(Bundle.class, nextLink);
			assertEquals(5, b.getEntry().size());
		}
	}

	private void testSearchReturnsResults(String search) throws IOException {
		int matches;
		HttpGet get = new HttpGet(myServerBase + search);
		CloseableHttpResponse response = ourHttpClient.execute(get);
		String resp = IOUtils.toString(response.getEntity().getContent(), StandardCharsets.UTF_8);
		response.getEntity().getContent().close();
		ourLog.info(resp);
		Bundle bundle = myFhirContext.newXmlParser().parseResource(Bundle.class, resp);
		matches = bundle.getEntry().size();

		assertThat(matches, greaterThan(0));
	}

	@Test
	public void testSearchReturnsSearchDate() throws Exception {
		Date before = new Date();
		Thread.sleep(1);

		//@formatter:off
		Bundle found = myClient
			.search()
			.forResource(Patient.class)
			.prettyPrint()
			.returnBundle(Bundle.class)
			.execute();
		//@formatter:on

		Thread.sleep(1);
		Date after = new Date();

		InstantType updated = found.getMeta().getLastUpdatedElement();
		assertNotNull(updated);
		Date value = updated.getValue();
		assertNotNull(value);
		ourLog.info(value.getTime() + "");
		ourLog.info(before.getTime() + "");
		assertTrue(value.after(before));
		assertTrue(value.before(after), new InstantDt(value) + " should be before " + new InstantDt(after));
	}

	@Test
	public void testSearchWithNormalizedQuantitySearchSupported() throws Exception {

		myStorageSettings.setNormalizedQuantitySearchLevel(NormalizedQuantitySearchLevel.NORMALIZED_QUANTITY_SEARCH_SUPPORTED);
		IIdType pid0;
		{
			Patient patient = new Patient();
			patient.addIdentifier().setSystem("urn:system").setValue("001");
			patient.addName().setFamily("Tester").addGiven("Joe");
			pid0 = myPatientDao.create(patient, mySrd).getId().toUnqualifiedVersionless();
		}
		{
			Observation obs = new Observation();
			obs.addIdentifier().setSystem("urn:system").setValue("FOO");
			obs.getSubject().setReferenceElement(pid0);
			CodeableConcept cc = obs.getCode();
			cc.addCoding().setCode("2345-7").setSystem("http://loinc.org");
			obs.setValue(new Quantity().setValueElement(new DecimalType(125.12)).setUnit("CM").setSystem(UcumServiceUtil.UCUM_CODESYSTEM_URL).setCode("cm"));

			myObservationDao.create(obs, mySrd);

			ourLog.debug("Observation: \n" + myFhirContext.newJsonParser().setPrettyPrint(true).encodeResourceToString(obs));
		}

		{
			Observation obs = new Observation();
			obs.addIdentifier().setSystem("urn:system").setValue("FOO");
			obs.getSubject().setReferenceElement(pid0);
			CodeableConcept cc = obs.getCode();
			cc.addCoding().setCode("2345-7").setSystem("http://loinc.org");
			obs.setValue(new Quantity().setValueElement(new DecimalType(13.45)).setUnit("DM").setSystem(UcumServiceUtil.UCUM_CODESYSTEM_URL).setCode("dm"));

			myObservationDao.create(obs, mySrd);

			ourLog.debug("Observation: \n" + myFhirContext.newJsonParser().setPrettyPrint(true).encodeResourceToString(obs));
		}

		{
			Observation obs = new Observation();
			obs.addIdentifier().setSystem("urn:system").setValue("FOO");
			obs.getSubject().setReferenceElement(pid0);
			CodeableConcept cc = obs.getCode();
			cc.addCoding().setCode("2345-7").setSystem("http://loinc.org");
			obs.setValue(new Quantity().setValueElement(new DecimalType(1.45)).setUnit("M").setSystem(UcumServiceUtil.UCUM_CODESYSTEM_URL).setCode("m"));

			myObservationDao.create(obs, mySrd);

			ourLog.debug("Observation: \n" + myFhirContext.newJsonParser().setPrettyPrint(true).encodeResourceToString(obs));
		}

		{
			Observation obs = new Observation();
			obs.addIdentifier().setSystem("urn:system").setValue("FOO");
			obs.getSubject().setReferenceElement(pid0);
			CodeableConcept cc = obs.getCode();
			cc.addCoding().setCode("2345-7").setSystem("http://loinc.org");
			obs.setValue(new Quantity().setValueElement(new DecimalType(25)).setUnit("CM").setSystem(UcumServiceUtil.UCUM_CODESYSTEM_URL).setCode("cm"));

			myObservationDao.create(obs, mySrd);

			ourLog.debug("Observation: \n" + myFhirContext.newJsonParser().setPrettyPrint(true).encodeResourceToString(obs));
		}

		// > 1m
		String uri = myServerBase + "/Observation?code-value-quantity=http://" + UrlUtil.escapeUrlParam("loinc.org|2345-7$gt1|http://unitsofmeasure.org|m");
		ourLog.info("uri = " + uri);
		List<String> ids = searchAndReturnUnqualifiedVersionlessIdValues(uri);
		assertEquals(3, ids.size());

		//>= 100cm
		uri = myServerBase + "/Observation?code-value-quantity=http://" + UrlUtil.escapeUrlParam("loinc.org|2345-7$gt100|http://unitsofmeasure.org|cm");
		ourLog.info("uri = " + uri);
		ids = searchAndReturnUnqualifiedVersionlessIdValues(uri);
		assertEquals(3, ids.size());

		//>= 10dm
		uri = myServerBase + "/Observation?code-value-quantity=http://" + UrlUtil.escapeUrlParam("loinc.org|2345-7$gt10|http://unitsofmeasure.org|dm");
		ourLog.info("uri = " + uri);
		ids = searchAndReturnUnqualifiedVersionlessIdValues(uri);
		assertEquals(3, ids.size());
	}

	@Test
	public void testSearchWithNormalizedQuantitySearchSupported_CombineUCUMOrNonUCUM() throws Exception {

		myStorageSettings.setNormalizedQuantitySearchLevel(NormalizedQuantitySearchLevel.NORMALIZED_QUANTITY_SEARCH_SUPPORTED);
		IIdType pid0;
		{
			Patient patient = new Patient();
			patient.addIdentifier().setSystem("urn:system").setValue("001");
			patient.addName().setFamily("Tester").addGiven("Joe");
			pid0 = myPatientDao.create(patient, mySrd).getId().toUnqualifiedVersionless();
		}

		{
			Observation obs = new Observation();
			obs.addIdentifier().setSystem("urn:system").setValue("FOO");
			obs.getSubject().setReferenceElement(pid0);
			obs.setValue(new Quantity().setValueElement(new DecimalType(1)).setUnit("M").setSystem(UcumServiceUtil.UCUM_CODESYSTEM_URL).setCode("m"));

			myObservationDao.create(obs, mySrd);

			ourLog.debug("Observation: \n" + myFhirContext.newJsonParser().setPrettyPrint(true).encodeResourceToString(obs));
		}

		{
			Observation obs = new Observation();
			obs.addIdentifier().setSystem("urn:system").setValue("FOO");
			obs.getSubject().setReferenceElement(pid0);
			obs.setValue(new Quantity().setValueElement(new DecimalType(13.45)).setUnit("DM").setSystem(UcumServiceUtil.UCUM_CODESYSTEM_URL).setCode("dm"));

			myObservationDao.create(obs, mySrd);

			ourLog.debug("Observation: \n" + myFhirContext.newJsonParser().setPrettyPrint(true).encodeResourceToString(obs));
		}

		{
			Observation obs = new Observation();
			obs.addIdentifier().setSystem("urn:system").setValue("FOO");
			obs.getSubject().setReferenceElement(pid0);
			obs.setValue(new Quantity().setValueElement(new DecimalType(1.45)).setUnit("M").setSystem(UcumServiceUtil.UCUM_CODESYSTEM_URL).setCode("m"));

			myObservationDao.create(obs, mySrd);

			ourLog.debug("Observation: \n" + myFhirContext.newJsonParser().setPrettyPrint(true).encodeResourceToString(obs));
		}

		{
			Observation obs = new Observation();
			obs.addIdentifier().setSystem("urn:system").setValue("FOO");
			obs.getSubject().setReferenceElement(pid0);
			obs.setValue(new Quantity().setValueElement(new DecimalType(100)).setUnit("CM").setSystem("http://foo").setCode("cm"));

			myObservationDao.create(obs, mySrd);

			ourLog.debug("Observation: \n" + myFhirContext.newJsonParser().setPrettyPrint(true).encodeResourceToString(obs));
		}

		String uri;
		List<String> ids;

		// With non-normalized
		uri = myServerBase + "/Observation?value-quantity=" + UrlUtil.escapeUrlParam("100|http://unitsofmeasure.org|cm,100|http://foo|cm");
		ids = searchAndReturnUnqualifiedVersionlessIdValues(uri);
		assertEquals(1, ids.size());

		// With normalized
		uri = myServerBase + "/Observation?value-quantity=" + UrlUtil.escapeUrlParam("1|http://unitsofmeasure.org|m,100|http://foo|cm");
		ids = searchAndReturnUnqualifiedVersionlessIdValues(uri);
		assertEquals(2, ids.size());
	}

	@Test
	public void testSearchWithNormalizedQuantitySearchSupported_DegreeFahrenheit() {

		myStorageSettings.setNormalizedQuantitySearchLevel(NormalizedQuantitySearchLevel.NORMALIZED_QUANTITY_SEARCH_SUPPORTED);
		IIdType pid0;
		{
			Patient patient = new Patient();
			patient.addIdentifier().setSystem("urn:system").setValue("001");
			patient.addName().setFamily("Tester").addGiven("Joe");
			pid0 = myPatientDao.create(patient, mySrd).getId().toUnqualifiedVersionless();
		}

		{
			Observation obs = new Observation();
			obs.addIdentifier().setSystem("urn:system").setValue("FOO");
			obs.getSubject().setReferenceElement(pid0);
			obs.setValue(new Quantity().setValueElement(new DecimalType(99.82)).setUnit("F").setSystem(UcumServiceUtil.UCUM_CODESYSTEM_URL).setCode("[degF]"));

			myObservationDao.create(obs, mySrd);

			ourLog.debug("Observation: \n" + myFhirContext.newJsonParser().setPrettyPrint(true).encodeResourceToString(obs));
		}

		{
			Observation obs = new Observation();
			obs.addIdentifier().setSystem("urn:system").setValue("FOO");
			obs.getSubject().setReferenceElement(pid0);
			obs.setValue(new Quantity().setValueElement(new DecimalType(97.6)).setUnit("F").setSystem(UcumServiceUtil.UCUM_CODESYSTEM_URL).setCode("[degF]"));

			myObservationDao.create(obs, mySrd);

			ourLog.debug("Observation: \n" + myFhirContext.newJsonParser().setPrettyPrint(true).encodeResourceToString(obs));
		}

		{
			// missing value
			Observation obs = new Observation();
			obs.addIdentifier().setSystem("urn:system").setValue("FOO");
			obs.getSubject().setReferenceElement(pid0);
			obs.setValue(new Quantity().setUnit("CM").setSystem("http://foo").setCode("cm"));

			myObservationDao.create(obs, mySrd);

			ourLog.debug("Observation: \n" + myFhirContext.newJsonParser().setPrettyPrint(true).encodeResourceToString(obs));
		}

		myCaptureQueriesListener.clear();
		Bundle returnedBundle = myClient
			.search()
			.forResource(Observation.class)
			.where(Observation.VALUE_QUANTITY.withPrefix(ParamPrefixEnum.EQUAL).number("99.82").andUnits("http://unitsofmeasure.org", "[degF]"))
			.prettyPrint()
			.returnBundle(Bundle.class)
			.execute();

		assertEquals(1, returnedBundle.getEntry().size());

		//-- check use normalized quantity table to search
		String searchSql = myCaptureQueriesListener.getSelectQueries().get(0).getSql(true, true);
		assertThat(searchSql, not(containsString("HFJ_SPIDX_QUANTITY t0")));
		assertThat(searchSql, (containsString("HFJ_SPIDX_QUANTITY_NRML")));
	}

	@Test
	public void testSearchReusesNoParams() {
		List<IBaseResource> resources = new ArrayList<>();
		for (int i = 0; i < 50; i++) {
			Organization org = new Organization();
			org.setName("HELLO");
			resources.add(org);
		}
		myClient.transaction().withResources(resources).prettyPrint().encodedXml().execute();

		myStorageSettings.setReuseCachedSearchResultsForMillis(10000L);

		Bundle result1 = myClient
			.search()
			.forResource("Organization")
			.returnBundle(Bundle.class)
			.execute();

		final String uuid1 = toSearchUuidFromLinkNext(result1);

		Bundle result2 = myClient
			.search()
			.forResource("Organization")
			.returnBundle(Bundle.class)
			.execute();

		final String uuid2 = toSearchUuidFromLinkNext(result2);

		assertEquals(uuid1, uuid2);
	}

	@Test
	public void testSearchReusesBeforeExpiry() {
		List<IBaseResource> resources = new ArrayList<>();
		for (int i = 0; i < 50; i++) {
			Organization org = new Organization();
			org.setName("HELLO");
			resources.add(org);
		}
		myClient.transaction().withResources(resources).prettyPrint().encodedXml().execute();


		{
			myStorageSettings.setReuseCachedSearchResultsForMillis(10L);
			Bundle result1 = myClient
				.search()
				.forResource("Organization")
				.returnBundle(Bundle.class)
				.execute();
			final String uuid1 = toSearchUuidFromLinkNext(result1);
			sleepAtLeast(11L);
			Bundle result2 = myClient
				.search()
				.forResource("Organization")
				.returnBundle(Bundle.class)
				.execute();
			final String uuid2 = toSearchUuidFromLinkNext(result2);
			assertNotEquals(uuid1, uuid2);
		}

		{
			myStorageSettings.setReuseCachedSearchResultsForMillis(1000L);
			Bundle result1 = myClient
				.search()
				.forResource("Organization")
				.returnBundle(Bundle.class)
				.execute();
			final String uuid1 = toSearchUuidFromLinkNext(result1);
			runInTransaction(() -> {
				Search search = mySearchEntityDao.findByUuidAndFetchIncludes(uuid1).orElseThrow(IllegalStateException::new);
				search.setExpiryOrNull(DateUtils.addSeconds(new Date(), -2));
				mySearchEntityDao.save(search);
			});
			sleepOneClick();
			Bundle result2 = myClient
				.search()
				.forResource("Organization")
				.returnBundle(Bundle.class)
				.execute();

			final String uuid2 = toSearchUuidFromLinkNext(result2);
			assertEquals(uuid1, uuid2);

		}
	}

	@Test
	public void testSearchReusesResultsDisabled() {
		List<IBaseResource> resources = new ArrayList<>();
		for (int i = 0; i < 50; i++) {
			Organization org = new Organization();
			org.setName("HELLO");
			resources.add(org);
		}
		myClient.transaction().withResources(resources).prettyPrint().encodedXml().execute();

		myStorageSettings.setReuseCachedSearchResultsForMillis(null);

		Bundle result1 = myClient
			.search()
			.forResource("Organization")
			.where(Organization.NAME.matches().value("HELLO"))
			.count(5)
			.returnBundle(Bundle.class)
			.execute();

		final String uuid1 = toSearchUuidFromLinkNext(result1);

		Bundle result2 = myClient
			.search()
			.forResource("Organization")
			.where(Organization.NAME.matches().value("HELLO"))
			.count(5)
			.returnBundle(Bundle.class)
			.execute();

		final String uuid2 = toSearchUuidFromLinkNext(result2);

		Bundle result3 = myClient
			.search()
			.forResource("Organization")
			.where(Organization.NAME.matches().value("HELLO"))
			.count(5)
			.returnBundle(Bundle.class)
			.execute();

		String uuid3 = toSearchUuidFromLinkNext(result3);

		assertNotEquals(uuid1, uuid2);
		assertNotEquals(uuid1, uuid3);
	}

	@Test
	public void testSearchReusesResultsEnabled() throws Exception {
		List<IBaseResource> resources = new ArrayList<>();
		for (int i = 0; i < 50; i++) {
			Organization org = new Organization();
			org.setName("HELLO");
			resources.add(org);
		}
		myClient.transaction().withResources(resources).prettyPrint().encodedXml().execute();

		myStorageSettings.setReuseCachedSearchResultsForMillis(1000L);

		Bundle result1 = myClient
			.search()
			.forResource("Organization")
			.where(Organization.NAME.matches().value("HELLO"))
			.count(5)
			.returnBundle(Bundle.class)
			.execute();

		final String uuid1 = toSearchUuidFromLinkNext(result1);
		Search search1 = newTxTemplate().execute(theStatus -> mySearchEntityDao.findByUuidAndFetchIncludes(uuid1).orElseThrow(() -> new InternalErrorException("")));
		Date created1 = search1.getCreated();

		Bundle result2 = myClient
			.search()
			.forResource("Organization")
			.where(Organization.NAME.matches().value("HELLO"))
			.count(5)
			.returnBundle(Bundle.class)
			.execute();

		final String uuid2 = toSearchUuidFromLinkNext(result2);
		Search search2 = newTxTemplate().execute(theStatus -> mySearchEntityDao.findByUuidAndFetchIncludes(uuid2).orElseThrow(() -> new InternalErrorException("")));
		Date created2 = search2.getCreated();

		assertEquals(created2.getTime(), created1.getTime());

		Thread.sleep(1500);

		Bundle result3 = myClient
			.search()
			.forResource("Organization")
			.where(Organization.NAME.matches().value("HELLO"))
			.count(5)
			.returnBundle(Bundle.class)
			.execute();

		String uuid3 = toSearchUuidFromLinkNext(result3);

		assertEquals(uuid1, uuid2);
		assertNotEquals(uuid1, uuid3);
	}

	@Test
	public void testSearchReusesResultsEnabledNoParams() {
		List<IBaseResource> resources = new ArrayList<>();
		for (int i = 0; i < 50; i++) {
			Organization org = new Organization();
			org.setName("HELLO");
			resources.add(org);
		}
		myClient.transaction().withResources(resources).prettyPrint().encodedXml().execute();

		myStorageSettings.setReuseCachedSearchResultsForMillis(100000L);

		Bundle result1 = myClient
			.search()
			.forResource("Organization")
			.returnBundle(Bundle.class)
			.execute();

		final String uuid1 = toSearchUuidFromLinkNext(result1);
		Search search1 = newTxTemplate().execute(theStatus -> mySearchEntityDao.findByUuidAndFetchIncludes(uuid1).orElseThrow(() -> new InternalErrorException("")));
		Date created1 = search1.getCreated();

		sleepOneClick();

		Bundle result2 = myClient
			.search()
			.forResource("Organization")
			.returnBundle(Bundle.class)
			.execute();

		final String uuid2 = toSearchUuidFromLinkNext(result2);
		Search search2 = newTxTemplate().execute(theStatus -> mySearchEntityDao.findByUuidAndFetchIncludes(uuid2).orElseThrow(() -> new InternalErrorException("")));
		Date created2 = search2.getCreated();

		assertEquals(created2.getTime(), created1.getTime());

		assertEquals(uuid1, uuid2);
	}

	/**
	 * See #316
	 */
	@Test
	public void testSearchThenTagThenSearch() {
		Patient patient = new Patient();
		patient.addIdentifier().setSystem("urn:system2").setValue("testSearchTokenParam002");
		patient.addName().setFamily("Tester").addGiven("testSearchTokenParam2");
		myClient.create().resource(patient).execute();

		Bundle response = myClient
			.search()
			.forResource(Patient.class)
			.returnBundle(Bundle.class)
			.execute();

		patient = (Patient) response.getEntry().get(0).getResource();

		myClient
			.meta()
			.add()
			.onResource(patient.getIdElement())
			.meta(new Meta().addTag("http://system", "tag1", "display"))
			.execute();

		response = myClient
			.search()
			.forResource(Patient.class)
			.returnBundle(Bundle.class)
			.execute();

		patient = (Patient) response.getEntry().get(0).getResource();
		assertEquals(1, patient.getMeta().getTag().size());
	}

	@Test
	public void testSearchTokenParamNoValue() {
		Patient patient = new Patient();
		patient.addIdentifier().setSystem("urn:system").setValue("testSearchTokenParam001");
		patient.addName().setFamily("Tester").addGiven("testSearchTokenParam1");
		patient.addCommunication().getLanguage().setText("testSearchTokenParamComText").addCoding().setCode("testSearchTokenParamCode").setSystem("testSearchTokenParamSystem")
			.setDisplay("testSearchTokenParamDisplay");
		myPatientDao.create(patient, mySrd);

		patient = new Patient();
		patient.addIdentifier().setSystem("urn:system").setValue("testSearchTokenParam002");
		patient.addName().setFamily("Tester").addGiven("testSearchTokenParam2");
		myPatientDao.create(patient, mySrd);

		patient = new Patient();
		patient.addIdentifier().setSystem("urn:system2").setValue("testSearchTokenParam002");
		patient.addName().setFamily("Tester").addGiven("testSearchTokenParam2");
		myPatientDao.create(patient, mySrd);

		Bundle response = myClient
			.search()
			.forResource(Patient.class)
			.where(Patient.IDENTIFIER.hasSystemWithAnyCode("urn:system"))
			.returnBundle(Bundle.class)
			.execute();

		assertEquals(2, response.getEntry().size());
	}

	@Test
	@Disabled("Not useful with the search coordinator thread pool removed")
	public void testSearchWithCountNotSet() {
		mySearchCoordinatorSvcRaw.setSyncSizeForUnitTests(1);
		mySearchCoordinatorSvcRaw.setLoadingThrottleForUnitTests(200);

		for (int i = 0; i < 10; i++) {
			Patient pat = new Patient();
			pat.addIdentifier().setSystem("urn:system:rpr4").setValue("test" + i);
			myClient.create().resource(pat).execute();
		}

		StopWatch sw = new StopWatch();

		ourLog.info("** About to search with count of 1");

		Bundle found = myClient
			.search()
			.forResource(Patient.class)
			.returnBundle(Bundle.class)
			.count(1)
			.execute();

		ourLog.info("** Done searching in {}ms with count of 1", sw.getMillis());

		ourLog.info(myCapturingInterceptor.getLastResponse().getAllHeaders().toString());
		assertThat(myCapturingInterceptor.getLastResponse().getHeaders(Constants.HEADER_X_CACHE), Matchers.empty());
		assertThat(myCapturingInterceptor.getLastResponse().getHeaders(Constants.HEADER_X_CACHE.toLowerCase()), Matchers.empty());

		// When we've only got one DB connection available, we are forced to wait for the
		// search to finish before returning
		if (TestR4Config.getMaxThreads() > 1) {
			assertNull(found.getTotalElement().getValue());
			assertEquals(1, found.getEntry().size());
			assertThat(sw.getMillis(), lessThan(1000L));
		} else {
			assertThat(sw.getMillis(), greaterThan(1000L));
		}

	}

	@Test
	public void testSearchWithCountSearchResultsUpTo20() {
		mySearchCoordinatorSvcRaw.setSyncSizeForUnitTests(1);
		mySearchCoordinatorSvcRaw.setLoadingThrottleForUnitTests(200);
		myStorageSettings.setCountSearchResultsUpTo(20);

		for (int i = 0; i < 10; i++) {
			Patient pat = new Patient();
			pat.addIdentifier().setSystem("urn:system:rpr4").setValue("test" + i);
			myClient.create().resource(pat).execute();
		}

		StopWatch sw = new StopWatch();

		Bundle found = myClient
			.search()
			.forResource(Patient.class)
			.returnBundle(Bundle.class)
			.count(1)
			.execute();

		assertThat(sw.getMillis(), not(lessThan(1000L)));

		assertEquals(10, found.getTotalElement().getValue().intValue());
		assertEquals(1, found.getEntry().size());

	}

	@Test
	@Disabled("Not useful with the search coordinator thread pool removed")
	public void testSearchWithCountSearchResultsUpTo5() {
		mySearchCoordinatorSvcRaw.setSyncSizeForUnitTests(1);
		mySearchCoordinatorSvcRaw.setLoadingThrottleForUnitTests(200);
		myStorageSettings.setCountSearchResultsUpTo(5);

		for (int i = 0; i < 10; i++) {
			Patient pat = new Patient();
			pat.addIdentifier().setSystem("urn:system:rpr4").setValue("test" + i);
			myClient.create().resource(pat).execute();
		}

		StopWatch sw = new StopWatch();

		Bundle found = myClient
			.search()
			.forResource(Patient.class)
			.returnBundle(Bundle.class)
			.count(1)
			.execute();

		assertThat(myCapturingInterceptor.getLastResponse().getHeaders(Constants.HEADER_X_CACHE), Matchers.empty());
		assertThat(myCapturingInterceptor.getLastResponse().getHeaders(Constants.HEADER_X_CACHE.toLowerCase()), Matchers.empty());

		// WHen we've only got one DB connection available, we are forced to wait for the
		// search to finish before returning
		if (TestR4Config.getMaxThreads() > 1) {
			assertNull(found.getTotalElement().getValue());
			assertEquals(1, found.getEntry().size());
			assertThat(sw.getMillis(), lessThan(1500L));
		} else {
			assertThat(sw.getMillis(), greaterThan(1500L));
		}
	}

	@Test
	public void testSearchWithEmptyParameter() throws Exception {
		myStorageSettings.setIndexMissingFields(JpaStorageSettings.IndexEnabledEnum.ENABLED);

		Observation obs = new Observation();
		obs.setStatus(ObservationStatus.FINAL);
		obs.getCode().addCoding().setSystem("foo").setCode("bar");
		myClient.create().resource(obs).execute();

		testSearchWithEmptyParameter("/Observation?value-quantity=");
		testSearchWithEmptyParameter("/Observation?code=bar&value-quantity=");
		testSearchWithEmptyParameter("/Observation?value-date=");
		testSearchWithEmptyParameter("/Observation?code=bar&value-date=");
		testSearchWithEmptyParameter("/Observation?value-concept=");
		testSearchWithEmptyParameter("/Observation?code=bar&value-concept=");
	}

	private void testSearchWithEmptyParameter(String url) throws IOException {
		HttpGet get = new HttpGet(myServerBase + url);
		try (CloseableHttpResponse resp = ourHttpClient.execute(get)) {
			assertEquals(200, resp.getStatusLine().getStatusCode());
			String respString = IOUtils.toString(resp.getEntity().getContent(), Constants.CHARSET_UTF8);
			Bundle bundle = myFhirContext.newXmlParser().parseResource(Bundle.class, respString);
			assertEquals(1, bundle.getEntry().size());
		}
	}

	@Test
	public void testSearchWithInclude() {
		Organization org = new Organization();
		org.addIdentifier().setSystem("urn:system:rpr4").setValue("testSearchWithInclude01");
		IdType orgId = (IdType) myClient.create().resource(org).prettyPrint().encodedXml().execute().getId();

		Patient pat = new Patient();
		pat.addIdentifier().setSystem("urn:system:rpr4").setValue("testSearchWithInclude02");
		pat.getManagingOrganization().setReferenceElement(orgId.toUnqualifiedVersionless());
		myClient.create().resource(pat).prettyPrint().encodedXml().execute();

		Bundle found = myClient
			.search()
			.forResource(Patient.class)
			.where(Patient.IDENTIFIER.exactly().systemAndIdentifier("urn:system:rpr4", "testSearchWithInclude02"))
			.include(Patient.INCLUDE_ORGANIZATION)
			.prettyPrint()
			.returnBundle(Bundle.class)
			.execute();

		assertEquals(2, found.getEntry().size());
		assertEquals(Patient.class, found.getEntry().get(0).getResource().getClass());
		assertEquals(SearchEntryMode.MATCH, found.getEntry().get(0).getSearch().getMode());
		assertEquals(Organization.class, found.getEntry().get(1).getResource().getClass());
		assertEquals(SearchEntryMode.INCLUDE, found.getEntry().get(1).getSearch().getMode());
	}

	@Test
	public void testOffsetSearchWithInclude() {
		Organization org = new Organization();
		org.addIdentifier().setSystem("urn:system:rpr4").setValue("testSearchWithInclude01");
		IdType orgId = (IdType) myClient.create().resource(org).prettyPrint().encodedXml().execute().getId();

		Patient pat = new Patient();
		pat.addIdentifier().setSystem("urn:system:rpr4").setValue("testSearchWithInclude02");
		pat.getManagingOrganization().setReferenceElement(orgId.toUnqualifiedVersionless());
		myClient.create().resource(pat).prettyPrint().encodedXml().execute();

		Bundle found = myClient
			.search()
			.forResource(Patient.class)
			.where(Patient.IDENTIFIER.exactly().systemAndIdentifier("urn:system:rpr4", "testSearchWithInclude02"))
			.include(Patient.INCLUDE_ORGANIZATION)
			.offset(0)
			.count(1)
			.prettyPrint()
			.returnBundle(Bundle.class)
			.execute();

		assertEquals(2, found.getEntry().size());
		assertEquals(Patient.class, found.getEntry().get(0).getResource().getClass());
		assertEquals(SearchEntryMode.MATCH, found.getEntry().get(0).getSearch().getMode());
		assertEquals(Organization.class, found.getEntry().get(1).getResource().getClass());
		assertEquals(SearchEntryMode.INCLUDE, found.getEntry().get(1).getSearch().getMode());
	}

	@Test()
	public void testSearchWithInvalidNumberPrefix() {
		try {
			myClient
				.search()
				.forResource(MolecularSequence.class)
				.where(MolecularSequence.VARIANT_END.withPrefix(ParamPrefixEnum.ENDS_BEFORE).number(100))
				.prettyPrint()
				.returnBundle(Bundle.class)
				.execute();
			fail();
		} catch (InvalidRequestException e) {
			assertThat(e.getMessage(), containsString("Unable to handle number prefix \"eb\" for value: eb100"));
		}

		try {
			myClient
				.search()
				.forResource(MolecularSequence.class)
				.where(MolecularSequence.VARIANT_END.withPrefix(ParamPrefixEnum.STARTS_AFTER).number(100))
				.prettyPrint()
				.returnBundle(Bundle.class)
				.execute();
			fail();
		} catch (InvalidRequestException e) {
			assertThat(e.getMessage(), containsString("Unable to handle number prefix \"sa\" for value: sa100"));
		}
	}

	@Test()
	public void testSearchWithInvalidQuantityPrefix() {
		Observation o = new Observation();
		o.getCode().setText("testSearchWithInvalidSort");
		myObservationDao.create(o, mySrd);
		try {
			//@formatter:off
			myClient
				.search()
				.forResource(Observation.class)
				.where(Observation.VALUE_QUANTITY.withPrefix(ParamPrefixEnum.ENDS_BEFORE).number(100).andNoUnits())
				.prettyPrint()
				.returnBundle(Bundle.class)
				.execute();
			//@formatter:on
			fail();
		} catch (InvalidRequestException e) {
			assertThat(e.getMessage(), containsString("Unable to handle quantity prefix \"eb\" for value: eb100||"));
		}
	}

	@Test
	public void testSearchWithCompositeSortWith_CodeValueQuantity() throws IOException {

		IIdType pid0;
		IIdType oid1;
		IIdType oid2;
		IIdType oid3;
		IIdType oid4;
		{
			Patient patient = new Patient();
			patient.addIdentifier().setSystem("urn:system").setValue("001");
			patient.addName().setFamily("Tester").addGiven("Joe");
			pid0 = myPatientDao.create(patient, mySrd).getId().toUnqualifiedVersionless();
		}
		{
			Observation obs = new Observation();
			obs.addIdentifier().setSystem("urn:system").setValue("FOO");
			obs.getSubject().setReferenceElement(pid0);
			obs.getCode().addCoding().setCode("2345-7").setSystem("http://loinc.org");
			obs.setValue(new Quantity().setValue(200));

			oid1 = myObservationDao.create(obs, mySrd).getId().toUnqualifiedVersionless();

			ourLog.debug("Observation: \n" + myFhirContext.newJsonParser().setPrettyPrint(true).encodeResourceToString(obs));
		}

		{
			Observation obs = new Observation();
			obs.addIdentifier().setSystem("urn:system").setValue("FOO");
			obs.getSubject().setReferenceElement(pid0);
			obs.getCode().addCoding().setCode("2345-7").setSystem("http://loinc.org");
			obs.setValue(new Quantity().setValue(300));

			oid2 = myObservationDao.create(obs, mySrd).getId().toUnqualifiedVersionless();

			ourLog.debug("Observation: \n" + myFhirContext.newJsonParser().setPrettyPrint(true).encodeResourceToString(obs));
		}

		{
			Observation obs = new Observation();
			obs.addIdentifier().setSystem("urn:system").setValue("FOO");
			obs.getSubject().setReferenceElement(pid0);
			obs.getCode().addCoding().setCode("2345-7").setSystem("http://loinc.org");
			obs.setValue(new Quantity().setValue(150));

			oid3 = myObservationDao.create(obs, mySrd).getId().toUnqualifiedVersionless();

			ourLog.debug("Observation: \n" + myFhirContext.newJsonParser().setPrettyPrint(true).encodeResourceToString(obs));
		}

		{
			Observation obs = new Observation();
			obs.addIdentifier().setSystem("urn:system").setValue("FOO");
			obs.getSubject().setReferenceElement(pid0);
			obs.getCode().addCoding().setCode("2345-7").setSystem("http://loinc.org");
			obs.setValue(new Quantity().setValue(250));

			oid4 = myObservationDao.create(obs, mySrd).getId().toUnqualifiedVersionless();

			ourLog.debug("Observation: \n" + myFhirContext.newJsonParser().setPrettyPrint(true).encodeResourceToString(obs));
		}

		String uri = myServerBase + "/Observation?_sort=code-value-quantity";
		Bundle found;

		HttpGet get = new HttpGet(uri);
		try (CloseableHttpResponse resp = ourHttpClient.execute(get)) {
			String output = IOUtils.toString(resp.getEntity().getContent(), Charsets.UTF_8);
			found = myFhirContext.newXmlParser().parseResource(Bundle.class, output);
		}

		ourLog.debug("Bundle: \n" + myFhirContext.newJsonParser().setPrettyPrint(true).encodeResourceToString(found));

		List<IIdType> list = toUnqualifiedVersionlessIds(found);
		assertEquals(4, found.getEntry().size());
		assertEquals(oid3, list.get(0));
		assertEquals(oid1, list.get(1));
		assertEquals(oid4, list.get(2));
		assertEquals(oid2, list.get(3));
	}

	@Test
	public void testSearchWithCompositeSortWith_CompCodeValueQuantity() throws IOException {

		IIdType pid0;
		IIdType oid1;
		IIdType oid2;
		IIdType oid3;
		IIdType oid4;
		{
			Patient patient = new Patient();
			patient.addIdentifier().setSystem("urn:system").setValue("001");
			patient.addName().setFamily("Tester").addGiven("Joe");
			pid0 = myPatientDao.create(patient, mySrd).getId().toUnqualifiedVersionless();
		}
		{
			Observation obs = new Observation();
			obs.addIdentifier().setSystem("urn:system").setValue("FOO");
			obs.getSubject().setReferenceElement(pid0);

			ObservationComponentComponent comp = obs.addComponent();
			CodeableConcept cc = new CodeableConcept();
			cc.addCoding().setCode("2345-7").setSystem("http://loinc.org");
			comp.setCode(cc);
			comp.setValue(new Quantity().setValue(200));

			oid1 = myObservationDao.create(obs, mySrd).getId().toUnqualifiedVersionless();

			ourLog.debug("Observation: \n" + myFhirContext.newJsonParser().setPrettyPrint(true).encodeResourceToString(obs));
		}

		{
			Observation obs = new Observation();
			obs.addIdentifier().setSystem("urn:system").setValue("FOO");
			obs.getSubject().setReferenceElement(pid0);

			ObservationComponentComponent comp = obs.addComponent();
			CodeableConcept cc = new CodeableConcept();
			cc.addCoding().setCode("2345-7").setSystem("http://loinc.org");
			comp.setCode(cc);
			comp.setValue(new Quantity().setValue(300));

			oid2 = myObservationDao.create(obs, mySrd).getId().toUnqualifiedVersionless();

			ourLog.debug("Observation: \n" + myFhirContext.newJsonParser().setPrettyPrint(true).encodeResourceToString(obs));
		}

		{
			Observation obs = new Observation();
			obs.addIdentifier().setSystem("urn:system").setValue("FOO");
			obs.getSubject().setReferenceElement(pid0);

			ObservationComponentComponent comp = obs.addComponent();
			CodeableConcept cc = new CodeableConcept();
			cc.addCoding().setCode("2345-7").setSystem("http://loinc.org");
			comp.setCode(cc);
			comp.setValue(new Quantity().setValue(150));

			oid3 = myObservationDao.create(obs, mySrd).getId().toUnqualifiedVersionless();

			ourLog.debug("Observation: \n" + myFhirContext.newJsonParser().setPrettyPrint(true).encodeResourceToString(obs));
		}

		{
			Observation obs = new Observation();
			obs.addIdentifier().setSystem("urn:system").setValue("FOO");
			obs.getSubject().setReferenceElement(pid0);

			ObservationComponentComponent comp = obs.addComponent();
			CodeableConcept cc = new CodeableConcept();
			cc.addCoding().setCode("2345-7").setSystem("http://loinc.org");
			comp.setCode(cc);
			comp.setValue(new Quantity().setValue(250));
			oid4 = myObservationDao.create(obs, mySrd).getId().toUnqualifiedVersionless();

			ourLog.debug("Observation: \n" + myFhirContext.newJsonParser().setPrettyPrint(true).encodeResourceToString(obs));
		}

		String uri = myServerBase + "/Observation?_sort=combo-code-value-quantity";
		Bundle found;

		HttpGet get = new HttpGet(uri);
		try (CloseableHttpResponse resp = ourHttpClient.execute(get)) {
			String output = IOUtils.toString(resp.getEntity().getContent(), Charsets.UTF_8);
			found = myFhirContext.newXmlParser().parseResource(Bundle.class, output);
		}

		ourLog.debug("Bundle: \n" + myFhirContext.newJsonParser().setPrettyPrint(true).encodeResourceToString(found));

		List<IIdType> list = toUnqualifiedVersionlessIds(found);
		assertEquals(4, found.getEntry().size());
		assertEquals(oid3, list.get(0));
		assertEquals(oid1, list.get(1));
		assertEquals(oid4, list.get(2));
		assertEquals(oid2, list.get(3));
	}

	@Test
	public void testSearchWithMissing() {
		myStorageSettings.setIndexMissingFields(JpaStorageSettings.IndexEnabledEnum.ENABLED);
		ourLog.info("Starting testSearchWithMissing");

		String methodName = "testSearchWithMissing";

		Organization org = new Organization();
		IIdType deletedIdMissingTrue = myClient.create().resource(org).execute().getId().toUnqualifiedVersionless();
		myClient.delete().resourceById(deletedIdMissingTrue).execute();

		org = new Organization();
		org.setName("Help I'm a Bug");
		IIdType deletedIdMissingFalse = myClient.create().resource(org).execute().getId().toUnqualifiedVersionless();
		myClient.delete().resourceById(deletedIdMissingFalse).execute();

		List<IBaseResource> resources = new ArrayList<>();
		for (int i = 0; i < 20; i++) {
			org = new Organization();
			org.setName(methodName + "_0" + i);
			resources.add(org);
		}
		myClient.transaction().withResources(resources).prettyPrint().encodedXml().execute();

		org = new Organization();
		org.addIdentifier().setSystem("urn:system:rpr4").setValue(methodName + "01");
		org.setName(methodName + "name");
		IIdType orgNotMissing = myClient.create().resource(org).prettyPrint().encodedXml().execute().getId().toUnqualifiedVersionless();

		org = new Organization();
		org.addIdentifier().setSystem("urn:system:rpr4").setValue(methodName + "01");
		IIdType orgMissing = myClient.create().resource(org).prettyPrint().encodedXml().execute().getId().toUnqualifiedVersionless();

		{
			//@formatter:off
			Bundle found = myClient
				.search()
				.forResource(Organization.class)
				.where(Organization.NAME.isMissing(false))
				.count(100)
				.prettyPrint()
				.returnBundle(Bundle.class)
				.execute();
			//@formatter:on

			List<IIdType> list = toUnqualifiedVersionlessIds(found);
			ourLog.info(methodName + ": " + list.toString());
			ourLog.info("Wanted " + orgNotMissing + " and not " + deletedIdMissingFalse + " but got " + list.size() + ": " + list);
			assertThat("Wanted " + orgNotMissing + " but got " + list.size() + ": " + list, list, containsInRelativeOrder(orgNotMissing));
			assertThat(list, not(containsInRelativeOrder(deletedIdMissingFalse)));
			assertThat(list, not(containsInRelativeOrder(orgMissing)));
		}

		//@formatter:off
		Bundle found = myClient
			.search()
			.forResource(Organization.class)
			.where(Organization.NAME.isMissing(true))
			.count(100)
			.prettyPrint()
			.returnBundle(Bundle.class)
			.execute();
		//@formatter:on

		List<IIdType> list = toUnqualifiedVersionlessIds(found);
		ourLog.info(methodName + " found: " + list.toString() + " - Wanted " + orgMissing + " but not " + orgNotMissing);
		assertThat(list, not(containsInRelativeOrder(orgNotMissing)));
		assertThat(list, not(containsInRelativeOrder(deletedIdMissingTrue)));
		assertThat("Wanted " + orgMissing + " but found: " + list, list, containsInRelativeOrder(orgMissing));
	}

	@Test
	public void testSearchWithMissing2() throws Exception {
		myStorageSettings.setIndexMissingFields(JpaStorageSettings.IndexEnabledEnum.ENABLED);
		checkParamMissing(Observation.SP_CODE);
		checkParamMissing(Observation.SP_CATEGORY);
		checkParamMissing(Observation.SP_VALUE_STRING);
		checkParamMissing(Observation.SP_ENCOUNTER);
		checkParamMissing(Observation.SP_DATE);
	}

	@Test
	public void testSearchWithMissingDate2() throws Exception {
		myStorageSettings.setIndexMissingFields(JpaStorageSettings.IndexEnabledEnum.ENABLED);

		MedicationRequest mr1 = new MedicationRequest();
		mr1.addCategory().addCoding().setSystem("urn:medicationroute").setCode("oral");
		mr1.addDosageInstruction().getTiming().addEventElement().setValueAsString("2017-01-01");
		IIdType id1 = myMedicationRequestDao.create(mr1, mySrd).getId().toUnqualifiedVersionless();

		MedicationRequest mr2 = new MedicationRequest();
		mr2.addCategory().addCoding().setSystem("urn:medicationroute").setCode("oral");
		IIdType id2 = myMedicationRequestDao.create(mr2, mySrd).getId().toUnqualifiedVersionless();

		HttpGet get = new HttpGet(myServerBase + "/MedicationRequest?date:missing=false");
		try (CloseableHttpResponse resp = ourHttpClient.execute(get)) {
			assertEquals(200, resp.getStatusLine().getStatusCode());
			Bundle bundle = myFhirContext.newXmlParser().parseResource(Bundle.class, IOUtils.toString(resp.getEntity().getContent(), Constants.CHARSET_UTF8));

			List<String> ids = toUnqualifiedVersionlessIdValues(bundle);
			assertThat(ids, contains(id1.getValue()));
			assertThat(ids, not(hasItem(id2.getValue())));
		}

	}

	/**
	 * See #411
	 * <p>
	 * Let's see if we can reproduce this issue in JPA
	 */
	@Test
	public void testSearchWithMixedParams() throws Exception {
		Patient patient = new Patient();
		patient.addIdentifier().setSystem("urn:system").setValue("0");
		patient.addName().setFamily("testSearchWithMixedParams").addGiven("Joe");
		myPatientDao.create(patient, mySrd).getId().toUnqualifiedVersionless();

		HttpPost httpPost = new HttpPost(myServerBase + "/Patient/_search?_format=application/xml");
		httpPost.addHeader("Cache-Control", "no-cache");
		List<NameValuePair> parameters = Lists.newArrayList();
		parameters.add(new BasicNameValuePair("name", "Smith"));
		httpPost.setEntity(new UrlEncodedFormEntity(parameters));

		ourLog.info("Outgoing post: {}", httpPost);

		CloseableHttpResponse status = ourHttpClient.execute(httpPost);
		try {
			String responseContent = IOUtils.toString(status.getEntity().getContent(), StandardCharsets.UTF_8);
			ourLog.info(responseContent);
			assertEquals(200, status.getStatusLine().getStatusCode());
		} finally {
			status.getEntity().getContent().close();
		}

	}

	@Test
	public void testSearchWithTextInexactMatch() throws Exception {
		Observation obs = new Observation();
		obs.getCode().setText("THIS_IS_THE_TEXT");
		obs.getCode().addCoding().setSystem("SYSTEM").setCode("CODE").setDisplay("THIS_IS_THE_DISPLAY");
		myClient.create().resource(obs).execute();

		testSearchReturnsResults("/Observation?code%3Atext=THIS_IS_THE_TEXT");
		testSearchReturnsResults("/Observation?code%3Atext=THIS_IS_THE_");
		testSearchReturnsResults("/Observation?code%3Atext=this_is_the_");
		testSearchReturnsResults("/Observation?code%3Atext=THIS_IS_THE_DISPLAY");
		testSearchReturnsResults("/Observation?code%3Atext=THIS_IS_THE_disp");
	}

	@ParameterizedTest
	@ValueSource(strings = {Constants.PARAM_TAG, Constants.PARAM_SECURITY})
	public void testSearchTagWithInvalidTokenParam(String searchParam) {

		try {
			myClient
				.search()
				.byUrl("Patient?" + searchParam + "=someSystem|")
				.returnBundle(Bundle.class)
				.execute();
			fail();
		} catch (InvalidRequestException ex) {
			assertEquals(Constants.STATUS_HTTP_400_BAD_REQUEST, ex.getStatusCode());
		}

	}

	@Test
	public void testSelfReferentialInclude() {
		Location loc1 = new Location();
		loc1.setName("loc1");
		IIdType loc1id = myClient.create().resource(loc1).execute().getId().toUnqualifiedVersionless();

		Location loc2 = new Location();
		loc2.setName("loc2");
		IIdType loc2id = myClient.create().resource(loc2).execute().getId().toUnqualifiedVersionless();

		loc1 = new Location();
		loc1.setId(loc1id);
		loc1.setName("loc1");
		loc1.getPartOf().setReference(loc2id.getValue());
		myClient.update().resource(loc1).execute().getId().toUnqualifiedVersionless();

		loc2 = new Location();
		loc2.setId(loc2id);
		loc2.setName("loc2");
		loc2.getPartOf().setReference(loc1id.getValue());
		myClient.update().resource(loc2).execute().getId().toUnqualifiedVersionless();

		IBaseBundle result = myClient
			.search()
			.forResource(Location.class)
			.where(Location.NAME.matches().value("loc1"))
			.include(Location.INCLUDE_PARTOF.asRecursive())
			.execute();
		assertThat(toUnqualifiedVersionlessIdValues(result), contains(loc1id.getValue(), loc2id.getValue()));
	}

	@Test
	public void testSelfReferentialRevInclude() {
		Location loc1 = new Location();
		loc1.setName("loc1");
		IIdType loc1id = myClient.create().resource(loc1).execute().getId().toUnqualifiedVersionless();

		Location loc2 = new Location();
		loc2.setName("loc2");
		IIdType loc2id = myClient.create().resource(loc2).execute().getId().toUnqualifiedVersionless();

		loc1 = new Location();
		loc1.setId(loc1id);
		loc1.setName("loc1");
		loc1.getPartOf().setReference(loc2id.getValue());
		myClient.update().resource(loc1).execute().getId().toUnqualifiedVersionless();

		loc2 = new Location();
		loc2.setId(loc2id);
		loc2.setName("loc2");
		loc2.getPartOf().setReference(loc1id.getValue());
		myClient.update().resource(loc2).execute().getId().toUnqualifiedVersionless();

		IBaseBundle result = myClient
			.search()
			.forResource(Location.class)
			.where(Location.NAME.matches().value("loc1"))
			.revInclude(Location.INCLUDE_PARTOF.asRecursive())
			.execute();
		assertThat(toUnqualifiedVersionlessIdValues(result), contains(loc1id.getValue(), loc2id.getValue()));
	}

	@Test
	public void testSmallResultIncludes() {
		myStorageSettings.setIndexMissingFields(JpaStorageSettings.IndexEnabledEnum.ENABLED);

		Patient p = new Patient();
		p.setId("p");
		p.setActive(true);
		myClient.update().resource(p).execute();

		CarePlan cp = new CarePlan();
		cp.setId("cp");
		cp.getSubject().setResource(p);
		cp.addActivity().getDetail().getCode().addCoding().setSystem("FOO").setCode("BAR");
		myClient.update().resource(cp).execute();

		Bundle b = myClient
			.search()
			.forResource(CarePlan.class)
			.where(CarePlan.ACTIVITY_CODE.exactly().systemAndCode("FOO", "BAR"))
			.sort().ascending(CarePlan.SP_ACTIVITY_DATE)
			.include(CarePlan.INCLUDE_SUBJECT)
			.returnBundle(Bundle.class)
			.execute();

		assertEquals(2, b.getEntry().size());

	}

	/**
	 * See #198
	 */
	@Test
	public void testSortFromResourceProvider() {
		Patient p;
		String methodName = "testSortFromResourceProvider";

		p = new Patient();
		p.addIdentifier().setSystem("urn:system").setValue(methodName);
		myClient.create().resource(p).execute();

		p = new Patient();
		p.addIdentifier().setSystem("urn:system").setValue(methodName);
		p.addName().addGiven("Daniel").setFamily("Adams");
		myClient.create().resource(p).execute();

		p = new Patient();
		p.addIdentifier().setSystem("urn:system").setValue(methodName);
		p.addName().addGiven("Aaron").setFamily("Alexis");
		myClient.create().resource(p).execute();

		p = new Patient();
		p.addIdentifier().setSystem("urn:system").setValue(methodName);
		p.addName().addGiven("Carol").setFamily("Allen");
		myClient.create().resource(p).execute();

		p = new Patient();
		p.addIdentifier().setSystem("urn:system").setValue(methodName);
		p.addName().addGiven("Ruth").setFamily("Black");
		myClient.create().resource(p).execute();

		p = new Patient();
		p.addIdentifier().setSystem("urn:system").setValue(methodName);
		p.addName().addGiven("Brian").setFamily("Brooks");
		myClient.create().resource(p).execute();

		p = new Patient();
		p.addIdentifier().setSystem("urn:system").setValue(methodName);
		p.addName().addGiven("Susan").setFamily("Clark");
		myClient.create().resource(p).execute();

		p = new Patient();
		p.addIdentifier().setSystem("urn:system").setValue(methodName);
		p.addName().addGiven("Amy").setFamily("Clark");
		myClient.create().resource(p).execute();

		p = new Patient();
		p.addIdentifier().setSystem("urn:system").setValue(methodName);
		p.addName().addGiven("Anthony").setFamily("Coleman");
		myClient.create().resource(p).execute();

		p = new Patient();
		p.addIdentifier().setSystem("urn:system").setValue(methodName);
		p.addName().addGiven("Steven").setFamily("Coleman");
		myClient.create().resource(p).execute();

		p = new Patient();
		p.addIdentifier().setSystem("urn:system").setValue(methodName);
		p.addName().addGiven("Lisa").setFamily("Coleman");
		myClient.create().resource(p).execute();

		p = new Patient();
		p.addIdentifier().setSystem("urn:system").setValue(methodName);
		p.addName().addGiven("Ruth").setFamily("Cook");
		myClient.create().resource(p).execute();

		p = new Patient();
		p.addIdentifier().setSystem("urn:system").setValue(methodName);
		p.addName().addGiven("Betty").setFamily("Davis");
		myClient.create().resource(p).execute();

		p = new Patient();
		p.addIdentifier().setSystem("urn:system").setValue(methodName);
		p.addName().addGiven("Joshua").setFamily("Diaz");
		myClient.create().resource(p).execute();

		p = new Patient();
		p.addIdentifier().setSystem("urn:system").setValue(methodName);
		p.addName().addGiven("Brian").setFamily("Gracia");
		myClient.create().resource(p).execute();

		p = new Patient();
		p.addIdentifier().setSystem("urn:system").setValue(methodName);
		p.addName().addGiven("Stephan").setFamily("Graham");
		myClient.create().resource(p).execute();

		p = new Patient();
		p.addIdentifier().setSystem("urn:system").setValue(methodName);
		p.addName().addGiven("Sarah").setFamily("Graham");
		myClient.create().resource(p).execute();

		Bundle resp = myClient
			.search()
			.forResource(Patient.class)
			.where(Patient.IDENTIFIER.exactly().systemAndCode("urn:system", methodName))
			.sort().ascending(Patient.FAMILY)
			.sort().ascending(Patient.GIVEN)
			.count(100)
			.returnBundle(Bundle.class)
			.execute();

		List<String> names = toNameList(resp);

		ourLog.info(StringUtils.join(names, '\n'));

		assertThat(names, contains( // this matches in order only
			"Daniel Adams",
			"Aaron Alexis",
			"Carol Allen",
			"Ruth Black",
			"Brian Brooks",
			"Amy Clark",
			"Susan Clark",
			"Anthony Coleman",
			"Lisa Coleman",
			"Steven Coleman",
			"Ruth Cook",
			"Betty Davis",
			"Joshua Diaz",
			"Brian Gracia",
			"Sarah Graham",
			"Stephan Graham"));

	}

	/**
	 * Test for issue #60
	 */
	@Test
	public void testStoreUtf8Characters() {
		Organization org = new Organization();
		org.setName("測試醫院");
		org.addIdentifier().setSystem("urn:system").setValue("testStoreUtf8Characters_01");
		IdType orgId = (IdType) myClient.create().resource(org).prettyPrint().encodedXml().execute().getId();

		// Read back directly from the DAO
		{
			Organization returned = myOrganizationDao.read(orgId, mySrd);
			String val = myFhirContext.newXmlParser().setPrettyPrint(true).encodeResourceToString(returned);
			ourLog.info(val);
			assertThat(val, containsString("<name value=\"測試醫院\"/>"));
		}
		// Read back through the HTTP API
		{
			Organization returned = myClient.read().resource(Organization.class).withId(orgId.getIdPart()).execute();
			String val = myFhirContext.newXmlParser().setPrettyPrint(true).encodeResourceToString(returned);
			ourLog.info(val);
			assertThat(val, containsString("<name value=\"測試醫院\"/>"));
		}
	}

	@Test
	public void testTransaction() throws Exception {
		String contents = ClasspathUtil.loadResource("/update.xml");
		HttpPost post = new HttpPost(myServerBase);
		post.setEntity(new StringEntity(contents, ContentType.create("application/xml+fhir", "UTF-8")));
		try (CloseableHttpResponse resp = ourHttpClient.execute(post)) {
			assertEquals(200, resp.getStatusLine().getStatusCode());
			String output = IOUtils.toString(resp.getEntity().getContent(), StandardCharsets.UTF_8);
			ourLog.info(output);
		}
	}

	@Test
	public void testCreateResourcesWithAdvancedHSearchIndexingAndIndexMissingFieldsEnableSucceeds() {
		myStorageSettings.setIndexMissingFields(JpaStorageSettings.IndexEnabledEnum.ENABLED);
		myStorageSettings.setAdvancedHSearchIndexing(true);
		String identifierValue = "someValue";
		String searchPatientURIWithMissingBirthdate = "Patient?birthdate:missing=true";
		String searchObsURIWithMissingValueQuantity = "Observation?value-quantity:missing=true";

		//create patient
		Patient patient = new Patient();
		patient.addIdentifier().setSystem("urn:system").setValue(identifierValue);
		MethodOutcome outcome = myClient.create().resource(patient).execute();
		assertTrue(outcome.getCreated());

		//create observation
		Observation obs = new Observation();
		obs.addIdentifier().setSystem("urn:system").setValue(identifierValue);
		outcome = myClient.create().resource(obs).execute();
		assertTrue(outcome.getCreated());

		// search
		Bundle patientsWithMissingBirthdate = myClient.search().byUrl(searchPatientURIWithMissingBirthdate).returnBundle(Bundle.class).execute();
		assertEquals(1, patientsWithMissingBirthdate.getTotal());
		Bundle obsWithMissingValueQuantity = myClient.search().byUrl(searchObsURIWithMissingValueQuantity).returnBundle(Bundle.class).execute();
		assertEquals(1, obsWithMissingValueQuantity.getTotal());

	}

	@Test
	public void testTryToCreateResourceWithReferenceThatDoesntExist() {
		Patient p1 = new Patient();
		p1.addIdentifier().setSystem("urn:system").setValue("testTryToCreateResourceWithReferenceThatDoesntExist01");
		p1.addName().setFamily("testTryToCreateResourceWithReferenceThatDoesntExistFamily01").addGiven("testTryToCreateResourceWithReferenceThatDoesntExistGiven01");
		p1.setManagingOrganization(new Reference("Organization/99999999999"));

		try {
			myClient.create().resource(p1).execute();
			fail();
		} catch (InvalidRequestException e) {
			assertThat(e.getMessage(), containsString("Organization/99999999999"));
		}

	}

	@Test
	public void testUpdateInvalidReference() throws Exception {
		String methodName = "testUpdateInvalidReference";

		Patient pt = new Patient();
		pt.addName().setFamily(methodName);
		String resource = myFhirContext.newXmlParser().encodeResourceToString(pt);

		HttpPut post = new HttpPut(myServerBase + "/Patient");
		post.setEntity(new StringEntity(resource, ContentType.create(Constants.CT_FHIR_XML, "UTF-8")));
		try (CloseableHttpResponse response = ourHttpClient.execute(post)) {
			String responseString = IOUtils.toString(response.getEntity().getContent(), StandardCharsets.UTF_8);
			ourLog.info(responseString);
			assertEquals(400, response.getStatusLine().getStatusCode());
			OperationOutcome oo = myFhirContext.newXmlParser().parseResource(OperationOutcome.class, responseString);
			assertThat(oo.getIssue().get(0).getDiagnostics(),
				containsString("Can not update resource, request URL must contain an ID element for update (PUT) operation (it must be of the form [base]/[resource type]/[id])"));
		}
	}

	@Test
	public void testUpdateInvalidReference2() throws Exception {
		String methodName = "testUpdateInvalidReference2";

		Patient pt = new Patient();
		pt.setId("2");
		pt.addName().setFamily(methodName);
		String resource = myFhirContext.newXmlParser().encodeResourceToString(pt);

		HttpPut post = new HttpPut(myServerBase + "/Patient");
		post.setEntity(new StringEntity(resource, ContentType.create(Constants.CT_FHIR_XML, "UTF-8")));
		try (CloseableHttpResponse response = ourHttpClient.execute(post)) {
			String responseString = IOUtils.toString(response.getEntity().getContent(), StandardCharsets.UTF_8);
			ourLog.info(responseString);
			assertThat(responseString, containsString("Can not update resource, request URL must contain an ID element for update (PUT) operation (it must be of the form [base]/[resource type]/[id])"));
			assertThat(responseString, containsString("<OperationOutcome"));
			assertEquals(400, response.getStatusLine().getStatusCode());
		}
	}

	@Test
	public void testUpdateNoIdInBody() throws Exception {
		String methodName = "testUpdateNoIdInBody";

		Patient pt = new Patient();
		pt.addName().setFamily(methodName);
		String resource = myFhirContext.newXmlParser().encodeResourceToString(pt);

		HttpPut post = new HttpPut(myServerBase + "/Patient/FOO");
		post.setEntity(new StringEntity(resource, ContentType.create(Constants.CT_FHIR_XML, "UTF-8")));
		try (CloseableHttpResponse response = ourHttpClient.execute(post)) {
			String responseString = IOUtils.toString(response.getEntity().getContent(), StandardCharsets.UTF_8);
			ourLog.info(responseString);
			assertThat(responseString, containsString("Can not update resource, resource body must contain an ID element for update (PUT) operation"));
			assertThat(responseString, containsString("<OperationOutcome"));
			assertEquals(400, response.getStatusLine().getStatusCode());
		}
	}

	@Test
	public void testUpdateRejectsIncorrectIds() throws Exception {

		Patient p1 = new Patient();
		p1.addIdentifier().setSystem("urn:system").setValue("testUpdateRejectsInvalidTypes");
		p1.addName().setFamily("Tester").addGiven("testUpdateRejectsInvalidTypes");
		IdType p1id = (IdType) myClient.create().resource(p1).execute().getId();

		// Try to update with the wrong ID in the resource body
		p1.setId("FOO");
		p1.addAddress().addLine("NEWLINE");

		String encoded = myFhirContext.newJsonParser().encodeResourceToString(p1);
		ourLog.info(encoded);

		HttpPut put = new HttpPut(myServerBase + "/Patient/" + p1id.getIdPart());
		put.setEntity(new StringEntity(encoded, ContentType.create(Constants.CT_FHIR_JSON, "UTF-8")));
		put.addHeader("Accept", Constants.CT_FHIR_JSON);
		CloseableHttpResponse response = ourHttpClient.execute(put);
		try {
			assertEquals(400, response.getStatusLine().getStatusCode());
			OperationOutcome oo = myFhirContext.newJsonParser().parseResource(OperationOutcome.class, new InputStreamReader(response.getEntity().getContent()));
			assertEquals(
				Msg.code(420) + "Can not update resource, resource body must contain an ID element which matches the request URL for update (PUT) operation - Resource body ID of \"FOO\" does not match URL ID of \""
					+ p1id.getIdPart() + "\"",
				oo.getIssue().get(0).getDiagnostics());
		} finally {
			response.close();
		}

		// Try to update with the no ID in the resource body
		p1.setId((String) null);

		encoded = myFhirContext.newJsonParser().encodeResourceToString(p1);
		put = new HttpPut(myServerBase + "/Patient/" + p1id.getIdPart());
		put.setEntity(new StringEntity(encoded, ContentType.create(Constants.CT_FHIR_JSON, "UTF-8")));
		put.addHeader("Accept", Constants.CT_FHIR_JSON);
		response = ourHttpClient.execute(put);
		try {
			assertEquals(400, response.getStatusLine().getStatusCode());
			OperationOutcome oo = myFhirContext.newJsonParser().parseResource(OperationOutcome.class, new InputStreamReader(response.getEntity().getContent()));
			assertEquals(Msg.code(419) + "Can not update resource, resource body must contain an ID element for update (PUT) operation", oo.getIssue().get(0).getDiagnostics());
		} finally {
			response.close();
		}

		// Try to update with the to correct ID in the resource body
		p1.setId(p1id.getIdPart());

		encoded = myFhirContext.newJsonParser().encodeResourceToString(p1);
		put = new HttpPut(myServerBase + "/Patient/" + p1id.getIdPart());
		put.setEntity(new StringEntity(encoded, ContentType.create(Constants.CT_FHIR_JSON, "UTF-8")));
		response = ourHttpClient.execute(put);
		try {
			assertEquals(200, response.getStatusLine().getStatusCode());
		} finally {
			response.close();
		}

	}

	@Test
	public void testUpdateRejectsInvalidTypes() {

		Patient p1 = new Patient();
		p1.addIdentifier().setSystem("urn:system").setValue("testUpdateRejectsInvalidTypes");
		p1.addName().setFamily("Tester").addGiven("testUpdateRejectsInvalidTypes");
		IdType p1id = (IdType) myClient.create().resource(p1).execute().getId();

		Organization p2 = new Organization();
		p2.setId(p1id.getIdPart());
		p2.getNameElement().setValue("testUpdateRejectsInvalidTypes");
		try {
			myClient.update().resource(p2).withId("Organization/" + p1id.getIdPart()).execute();
			fail();
		} catch (UnprocessableEntityException e) {
			// good
		}

		try {
			myClient.update().resource(p2).withId("Patient/" + p1id.getIdPart()).execute();
			fail();
		} catch (UnprocessableEntityException e) {
			// good
		}

	}

	@Test
	public void testUpdateResourceConditional() throws IOException {
		String methodName = "testUpdateResourceConditional";

		Patient pt = new Patient();
		pt.addName().setFamily(methodName);
		String resource = myFhirContext.newXmlParser().encodeResourceToString(pt);

		HttpPost post = new HttpPost(myServerBase + "/Patient?name=" + methodName);
		post.setEntity(new StringEntity(resource, ContentType.create(Constants.CT_FHIR_XML, "UTF-8")));
		CloseableHttpResponse response = ourHttpClient.execute(post);
		IdType id;
		try {
			assertEquals(201, response.getStatusLine().getStatusCode());
			String newIdString = response.getFirstHeader(Constants.HEADER_LOCATION_LC).getValue();
			assertThat(newIdString, startsWith(myServerBase + "/Patient/"));
			id = new IdType(newIdString);
		} finally {
			response.close();
		}

		pt.addAddress().addLine("AAAAAAAAAAAAAAAAAAA");
		resource = myFhirContext.newXmlParser().encodeResourceToString(pt);
		HttpPut put = new HttpPut(myServerBase + "/Patient?name=" + methodName);
		put.setEntity(new StringEntity(resource, ContentType.create(Constants.CT_FHIR_XML, "UTF-8")));
		response = ourHttpClient.execute(put);
		try {
			assertEquals(200, response.getStatusLine().getStatusCode());
			IdType newId = new IdType(response.getFirstHeader(Constants.HEADER_CONTENT_LOCATION_LC).getValue());
			assertEquals(id.toVersionless(), newId.toVersionless()); // version shouldn't match for conditional update
			assertNotEquals(id, newId);
		} finally {
			response.close();
		}

	}

	@Test
	public void testUpdateResourceConditionalComplex() throws IOException {
		Patient pt = new Patient();
		pt.addIdentifier().setSystem("http://general-hospital.co.uk/Identifiers").setValue("09832345234543876876");
		String resource = myFhirContext.newXmlParser().encodeResourceToString(pt);

		HttpPost post = new HttpPost(myServerBase + "/Patient");
		post.addHeader(Constants.HEADER_IF_NONE_EXIST, "Patient?identifier=http://general-hospital.co.uk/Identifiers|09832345234543876876");
		post.setEntity(new StringEntity(resource, ContentType.create(Constants.CT_FHIR_XML, "UTF-8")));

		IdType id;
		CloseableHttpResponse response = ourHttpClient.execute(post);
		try {
			assertEquals(201, response.getStatusLine().getStatusCode());
			String newIdString = response.getFirstHeader(Constants.HEADER_LOCATION_LC).getValue();
			assertThat(newIdString, startsWith(myServerBase + "/Patient/"));
			id = new IdType(newIdString);
		} finally {
			response.close();
		}

		pt.addName().setFamily("FOO");
		resource = myFhirContext.newXmlParser().encodeResourceToString(pt);
		HttpPut put = new HttpPut(myServerBase + "/Patient?identifier=" + ("http://general-hospital.co.uk/Identifiers|09832345234543876876".replace("|", UrlUtil.escapeUrlParam("|"))));
		put.setEntity(new StringEntity(resource, ContentType.create(Constants.CT_FHIR_XML, "UTF-8")));

		IdType id2;
		response = ourHttpClient.execute(put);
		try {
			assertEquals(200, response.getStatusLine().getStatusCode());
			String newIdString = response.getFirstHeader(Constants.HEADER_CONTENT_LOCATION_LC).getValue();
			assertThat(newIdString, startsWith(myServerBase + "/Patient/"));
			id2 = new IdType(newIdString);
		} finally {
			response.close();
		}

		assertEquals(id.getIdPart(), id2.getIdPart());
		assertEquals("1", id.getVersionIdPart());
		assertEquals("2", id2.getVersionIdPart());
	}

	@Test
	public void testUpdateResourceWithPrefer() throws Exception {
		String methodName = "testUpdateResourceWithPrefer";

		Patient pt = new Patient();
		pt.addName().setFamily(methodName);
		String resource = myFhirContext.newXmlParser().encodeResourceToString(pt);

		HttpPost post = new HttpPost(myServerBase + "/Patient");
		post.setEntity(new StringEntity(resource, ContentType.create(Constants.CT_FHIR_XML, "UTF-8")));
		CloseableHttpResponse response = ourHttpClient.execute(post);
		IdType id;
		try {
			assertEquals(201, response.getStatusLine().getStatusCode());
			String newIdString = response.getFirstHeader(Constants.HEADER_LOCATION_LC).getValue();
			assertThat(newIdString, startsWith(myServerBase + "/Patient/"));
			id = new IdType(newIdString);
		} finally {
			response.close();
		}

		Date before = new Date();
		Thread.sleep(100);

		pt = new Patient();
		pt.setId(id.getIdPart());
		resource = myFhirContext.newXmlParser().encodeResourceToString(pt);

		HttpPut put = new HttpPut(myServerBase + "/Patient/" + id.getIdPart());
		put.addHeader(Constants.HEADER_PREFER, Constants.HEADER_PREFER_RETURN + '=' + Constants.HEADER_PREFER_RETURN_REPRESENTATION);
		put.setEntity(new StringEntity(resource, ContentType.create(Constants.CT_FHIR_XML, "UTF-8")));
		response = ourHttpClient.execute(put);
		try {
			assertEquals(200, response.getStatusLine().getStatusCode());
			String responseString = IOUtils.toString(response.getEntity().getContent(), StandardCharsets.UTF_8);
			response.getEntity().getContent().close();

			Patient respPt = myFhirContext.newXmlParser().parseResource(Patient.class, responseString);
			assertEquals("2", respPt.getIdElement().getVersionIdPart());

			InstantType updateTime = respPt.getMeta().getLastUpdatedElement();
			assertTrue(updateTime.getValue().after(before));

		} finally {
			response.close();
		}

	}

	@Test
	public void testUpdateThatCreatesReturnsHttp201() throws IOException {

		Patient p = new Patient();
		p.setId("A");
		p.setActive(true);
		String encoded = myFhirContext.newJsonParser().encodeResourceToString(p);

		HttpPut put = new HttpPut(myServerBase + "/Patient/A");
		put.setEntity(new StringEntity(encoded, ContentType.create("application/fhir+json", "UTF-8")));

		CloseableHttpResponse response = ourHttpClient.execute(put);
		try {
			assertEquals(201, response.getStatusLine().getStatusCode());
		} finally {
			response.close();
		}

		p = new Patient();
		p.setId("A");
		p.setActive(false);
		encoded = myFhirContext.newJsonParser().encodeResourceToString(p);

		put = new HttpPut(myServerBase + "/Patient/A");
		put.setEntity(new StringEntity(encoded, ContentType.create("application/fhir+json", "UTF-8")));

		response = ourHttpClient.execute(put);
		try {
			assertEquals(200, response.getStatusLine().getStatusCode());
		} finally {
			response.close();
		}

	}

	@Test
	public void testDeleteNonExistentResourceReturns200() throws IOException {
		HttpDelete delete = new HttpDelete(myServerBase + "/Patient/someIdHereThatIsUnique");

		try (CloseableHttpResponse response = ourHttpClient.execute(delete)) {
			Assertions.assertEquals(200, response.getStatusLine().getStatusCode());
		}
	}

	@Test
	public void testDeleteSameResourceTwice() throws IOException {
		String id = "mySecondUniqueId";

		Patient p = new Patient();
		p.setId(id);
		String encoded = myFhirContext.newJsonParser().encodeResourceToString(p);

		HttpPut put = new HttpPut(myServerBase + "/Patient/" + id);
		put.setEntity(new StringEntity(encoded, ContentType.create("application/fhir+json", "UTF-8")));
		try (CloseableHttpResponse response = ourHttpClient.execute(put)) {
			assertEquals(201, response.getStatusLine().getStatusCode());
		}

		HttpDelete delete = new HttpDelete(myServerBase + "/Patient/" + id);

		for (int i = 0; i < 2; i++) {
			// multiple deletes of the same resource
			// should always succeed
			try (CloseableHttpResponse response = ourHttpClient.execute(delete)) {
				Assertions.assertEquals(200, response.getStatusLine().getStatusCode());
			}
		}
	}

	@Test
	public void testUpdateWithClientSuppliedIdWhichDoesntExist() {
		Patient p1 = new Patient();
		p1.addIdentifier().setSystem("urn:system").setValue("testUpdateWithClientSuppliedIdWhichDoesntExistrpr4");

		MethodOutcome outcome = myClient.update().resource(p1).withId("testUpdateWithClientSuppliedIdWhichDoesntExistrpr4").execute();
		assertTrue(outcome.getCreated().booleanValue());
		IdType p1Id = (IdType) outcome.getId();

		assertThat(p1Id.getValue(), containsString("Patient/testUpdateWithClientSuppliedIdWhichDoesntExistrpr4/_history"));

		//@formatter:off
		Bundle actual = myClient
			.search()
			.forResource(Patient.class)
			.where(Patient.IDENTIFIER.exactly().systemAndCode("urn:system", "testUpdateWithClientSuppliedIdWhichDoesntExistrpr4"))
			.encodedJson()
			.prettyPrint()
			.returnBundle(Bundle.class)
			.execute();
		//@formatter:on

		assertEquals(1, actual.getEntry().size());
		assertEquals(p1Id.getIdPart(), actual.getEntry().get(0).getResource().getIdElement().getIdPart());

	}

	@Test
	public void testUpdateWithSource() {
		Patient patient = new Patient();
		patient.setActive(false);
		IIdType patientid = myClient.create().resource(patient).execute().getId().toUnqualifiedVersionless();

		{
			Patient readPatient = (Patient) myClient.read().resource("Patient").withId(patientid).execute();
			assertThat(readPatient.getMeta().getSource(), matchesPattern("#[a-zA-Z0-9]+"));
		}

		patient.setId(patientid);
		patient.setActive(true);
		myClient.update().resource(patient).execute();
		{
			Patient readPatient = (Patient) myClient.read().resource("Patient").withId(patientid).execute();
			assertThat(readPatient.getMeta().getSource(), matchesPattern("#[a-zA-Z0-9]+"));

			readPatient.addName().setFamily("testUpdateWithSource");
			myClient.update().resource(readPatient).execute();
			readPatient = (Patient) myClient.read().resource("Patient").withId(patientid).execute();
			assertThat(readPatient.getMeta().getSource(), matchesPattern("#[a-zA-Z0-9]+"));
		}
	}

	@Test
	public void testUpdateWithETag() throws Exception {
		String methodName = "testUpdateWithETag";

		Patient pt = new Patient();
		pt.addName().setFamily(methodName);
		IIdType id = myClient.create().resource(pt).execute().getId().toUnqualifiedVersionless();

		pt.addName().setFamily("FAM2");
		pt.setId(id.toUnqualifiedVersionless());
		String resource = myFhirContext.newXmlParser().encodeResourceToString(pt);

		HttpPut put = new HttpPut(myServerBase + "/Patient/" + id.getIdPart());
		put.addHeader(Constants.HEADER_IF_MATCH, "W/\"44\"");
		put.setEntity(new StringEntity(resource, ContentType.create(Constants.CT_FHIR_XML, "UTF-8")));
		CloseableHttpResponse response = ourHttpClient.execute(put);
		try {
			String responseString = IOUtils.toString(response.getEntity().getContent(), StandardCharsets.UTF_8);
			ourLog.info(responseString);
			assertEquals(409, response.getStatusLine().getStatusCode());
			OperationOutcome oo = myFhirContext.newXmlParser().parseResource(OperationOutcome.class, responseString);
			assertThat(oo.getIssue().get(0).getDiagnostics(), containsString("Trying to update Patient/" + id.getIdPart() + "/_history/44 but this is not the current version"));
		} finally {
			response.close();
		}

		// Now a good one
		put = new HttpPut(myServerBase + "/Patient/" + id.getIdPart());
		put.addHeader(Constants.HEADER_IF_MATCH, "W/\"1\"");
		put.setEntity(new StringEntity(resource, ContentType.create(Constants.CT_FHIR_XML, "UTF-8")));
		response = ourHttpClient.execute(put);
		try {
			String responseString = IOUtils.toString(response.getEntity().getContent(), StandardCharsets.UTF_8);
			ourLog.info(responseString);
			assertEquals(200, response.getStatusLine().getStatusCode());
		} finally {
			response.close();
		}

	}

	@Test
	public void testUpdateWrongIdInBody() throws Exception {
		String methodName = "testUpdateWrongIdInBody";

		Patient pt = new Patient();
		pt.setId("333");
		pt.addName().setFamily(methodName);
		String resource = myFhirContext.newXmlParser().encodeResourceToString(pt);

		HttpPut post = new HttpPut(myServerBase + "/Patient/A2");
		post.setEntity(new StringEntity(resource, ContentType.create(Constants.CT_FHIR_XML, "UTF-8")));
		try (CloseableHttpResponse response = ourHttpClient.execute(post)) {
			String responseString = IOUtils.toString(response.getEntity().getContent(), StandardCharsets.UTF_8);
			ourLog.info(responseString);
			assertEquals(400, response.getStatusLine().getStatusCode());
			OperationOutcome oo = myFhirContext.newXmlParser().parseResource(OperationOutcome.class, responseString);
			assertEquals(
				Msg.code(420) + "Can not update resource, resource body must contain an ID element which matches the request URL for update (PUT) operation - Resource body ID of \"333\" does not match URL ID of \"A2\"",
				oo.getIssue().get(0).getDiagnostics());
		}
	}

	@Test
	public void testUpdateWrongResourceType() throws IOException {
		String input = IOUtils.toString(getClass().getResourceAsStream("/dstu3-person.json"), StandardCharsets.UTF_8);

		try {
			myClient.update().resource(input).withId("Patient/PERSON1").execute();
		} catch (InvalidRequestException e) {
			assertEquals("", e.getMessage());
		}

		MethodOutcome resp = myClient.update().resource(input).withId("Person/PERSON1").execute();
		assertEquals("Person/PERSON1/_history/1", resp.getId().toUnqualified().getValue());
	}

	@Test
	public void testValidateBadInputViaGet() throws IOException {

		HttpGet get = new HttpGet(myServerBase + "/Patient/$validate?mode=create");
		CloseableHttpResponse response = ourHttpClient.execute(get);
		try {
			String resp = IOUtils.toString(response.getEntity().getContent(), StandardCharsets.UTF_8);
			ourLog.info(resp);
			assertThat(resp, containsString("No resource supplied for $validate operation (resource is required unless mode is &quot;delete&quot;)"));
			assertEquals(400, response.getStatusLine().getStatusCode());
		} finally {
			response.getEntity().getContent().close();
			response.close();
		}
	}

	@Test
	public void testValidateBadInputViaPost() throws IOException {

		Parameters input = new Parameters();
		input.addParameter().setName("mode").setValue(new CodeType("create"));

		String inputStr = myFhirContext.newXmlParser().encodeResourceToString(input);
		ourLog.info(inputStr);

		HttpPost post = new HttpPost(myServerBase + "/Patient/$validate");
		post.setEntity(new StringEntity(inputStr, ContentType.create(Constants.CT_FHIR_XML, "UTF-8")));

		CloseableHttpResponse response = ourHttpClient.execute(post);
		try {
			String resp = IOUtils.toString(response.getEntity().getContent(), StandardCharsets.UTF_8);
			ourLog.info(resp);
			assertThat(resp, containsString("No resource supplied for $validate operation (resource is required unless mode is &quot;delete&quot;)"));
			assertEquals(400, response.getStatusLine().getStatusCode());
		} finally {
			response.getEntity().getContent().close();
			response.close();
		}
	}

	@Test
	public void testValidateResourceBaseWithNoIdRaw() throws IOException {

		Patient patient = new Patient();
		patient.addName().addGiven("James");
		patient.setBirthDateElement(new DateType("2011-02-02"));

		String inputStr = myFhirContext.newXmlParser().encodeResourceToString(patient);
		HttpPost post = new HttpPost(myServerBase + "/Patient/$validate");
		post.setEntity(new StringEntity(inputStr, ContentType.create(Constants.CT_FHIR_XML, "UTF-8")));

		try (CloseableHttpResponse response = ourHttpClient.execute(post)) {
			String resp = IOUtils.toString(response.getEntity().getContent(), StandardCharsets.UTF_8);
			ourLog.info(resp);
			assertEquals(200, response.getStatusLine().getStatusCode());
			assertThat(resp, not(containsString("Resource has no id")));
		}
	}

	/**
	 * Make sure we don't filter keys
	 */
	@Test
	public void testValidateJsonWithDuplicateKey() throws IOException {

		String inputStr = "{\"resourceType\":\"Patient\", \"name\":[{\"text\":\"foo\"}], \"name\":[{\"text\":\"foo\"}] }";
		HttpPost post = new HttpPost(myServerBase + "/Patient/$validate");
		post.setEntity(new StringEntity(inputStr, ContentType.create(Constants.CT_FHIR_JSON_NEW, "UTF-8")));

		CloseableHttpResponse response = ourHttpClient.execute(post);
		try {
			String resp = IOUtils.toString(response.getEntity().getContent(), StandardCharsets.UTF_8);
			ourLog.info(resp);
			assertEquals(200, response.getStatusLine().getStatusCode());

			assertThat(resp, stringContainsInOrder("The JSON property 'name' is a duplicate and will be ignored"));
		} finally {
			response.getEntity().getContent().close();
			response.close();
		}
	}

	// Y
	@Test
	public void testValidateResourceHuge() throws IOException {

		Patient patient = new Patient();
		patient.addName().addGiven("James" + StringUtils.leftPad("James", 1000000, 'A'));
		patient.setBirthDateElement(new DateType("2011-02-02"));

		Parameters input = new Parameters();
		input.addParameter().setName("resource").setResource(patient);

		String inputStr = myFhirContext.newXmlParser().encodeResourceToString(input);
		ourLog.debug(inputStr);

		HttpPost post = new HttpPost(myServerBase + "/Patient/$validate");
		post.setEntity(new StringEntity(inputStr, ContentType.create(Constants.CT_FHIR_XML, "UTF-8")));

		CloseableHttpResponse response = ourHttpClient.execute(post);
		try {
			String resp = IOUtils.toString(response.getEntity().getContent(), StandardCharsets.UTF_8);
			ourLog.info(resp);
			assertEquals(200, response.getStatusLine().getStatusCode());
		} finally {
			response.getEntity().getContent().close();
			response.close();
		}
	}

	@Test
	public void testValidateResourceInstanceOnServer() throws IOException {

		Patient patient = new Patient();
		patient.addName().addGiven("James");
		patient.setBirthDateElement(new DateType("2011-02-02"));
		patient.addContact().setGender(AdministrativeGender.MALE);
		patient.addCommunication().setPreferred(true); // missing language

		IIdType id = myPatientDao.create(patient, mySrd).getId().toUnqualifiedVersionless();

		HttpGet get = new HttpGet(myServerBase + "/Patient/" + id.getIdPart() + "/$validate");
		CloseableHttpResponse response = ourHttpClient.execute(get);
		try {
			String resp = IOUtils.toString(response.getEntity().getContent(), StandardCharsets.UTF_8);
			ourLog.info(resp);
			assertEquals(200, response.getStatusLine().getStatusCode());
			assertThat(resp, containsString("SHALL at least contain a contact's details or a reference to an organization"));
		} finally {
			response.getEntity().getContent().close();
			response.close();
		}
	}

	@Test
	public void testValidateResourceWithId() throws IOException {

		Patient patient = new Patient();
		patient.setId("A123");
		patient.addName().addGiven("James");
		patient.setBirthDateElement(new DateType("2011-02-02"));
		myPatientDao.update(patient, mySrd);

		Parameters input = new Parameters();
		input.addParameter().setName("resource").setResource(patient);

		String inputStr = myFhirContext.newXmlParser().encodeResourceToString(input);
		ourLog.info(inputStr);

		HttpPost post = new HttpPost(myServerBase + "/Patient/A123/$validate");
		post.setEntity(new StringEntity(inputStr, ContentType.create(Constants.CT_FHIR_XML, "UTF-8")));

		CloseableHttpResponse response = ourHttpClient.execute(post);
		try {
			String resp = IOUtils.toString(response.getEntity().getContent(), StandardCharsets.UTF_8);
			ourLog.info(resp);
			assertEquals(200, response.getStatusLine().getStatusCode());
		} finally {
			response.getEntity().getContent().close();
			response.close();
		}
	}

	@Test
	public void testValidateResourceWithNoIdParameters() throws IOException {

		Patient patient = new Patient();
		patient.addName().addGiven("James");
		patient.setBirthDateElement(new DateType("2011-02-02"));

		Parameters input = new Parameters();
		input.addParameter().setName("resource").setResource(patient);

		String inputStr = myFhirContext.newXmlParser().encodeResourceToString(input);
		HttpPost post = new HttpPost(myServerBase + "/Patient/$validate?_pretty=true");
		post.setEntity(new StringEntity(inputStr, ContentType.create(Constants.CT_FHIR_XML, "UTF-8")));

		CloseableHttpResponse response = ourHttpClient.execute(post);
		try {
			String resp = IOUtils.toString(response.getEntity().getContent(), StandardCharsets.UTF_8);
			ourLog.info(resp);
			assertEquals(200, response.getStatusLine().getStatusCode());
			assertThat(resp, not(containsString("Resource has no id")));
			assertThat(resp, not(containsString("warn")));
			assertThat(resp, not(containsString("error")));
		} finally {
			response.getEntity().getContent().close();
			response.close();
		}
	}

	@Test
	public void testValidateResourceWithNoIdRaw() throws IOException {

		Patient patient = new Patient();
		patient.addName().addGiven("James");
		patient.setBirthDateElement(new DateType("2011-02-02"));

		String inputStr = myFhirContext.newXmlParser().encodeResourceToString(patient);
		HttpPost post = new HttpPost(myServerBase + "/Patient/$validate");
		post.setEntity(new StringEntity(inputStr, ContentType.create(Constants.CT_FHIR_XML, "UTF-8")));

		CloseableHttpResponse response = ourHttpClient.execute(post);
		try {
			String resp = IOUtils.toString(response.getEntity().getContent(), StandardCharsets.UTF_8);
			ourLog.info(resp);
			assertEquals(200, response.getStatusLine().getStatusCode());
			assertThat(resp, not(containsString("Resource has no id")));
			assertThat(resp, containsString("<td>No issues detected during validation</td>"));
			assertThat(resp,
				stringContainsInOrder("<issue>", "<severity value=\"information\"/>", "<code value=\"informational\"/>", "<diagnostics value=\"No issues detected during validation\"/>",
					"</issue>"));
		} finally {
			response.getEntity().getContent().close();
			response.close();
		}
	}

	@Test
	public void testValueSetExpandOperation() throws IOException {
		CodeSystem cs = myFhirContext.newXmlParser().parseResource(CodeSystem.class, new InputStreamReader(ResourceProviderR4Test.class.getResourceAsStream("/extensional-case-3-cs.xml")));
		myClient.create().resource(cs).execute();

		ValueSet upload = myFhirContext.newXmlParser().parseResource(ValueSet.class, new InputStreamReader(ResourceProviderR4Test.class.getResourceAsStream("/extensional-case-3-vs.xml")));
		IIdType vsid = myClient.create().resource(upload).execute().getId().toUnqualifiedVersionless();

		HttpGet get = new HttpGet(myServerBase + "/ValueSet/" + vsid.getIdPart() + "/$expand");
		CloseableHttpResponse response = ourHttpClient.execute(get);
		try {
			String resp = IOUtils.toString(response.getEntity().getContent(), StandardCharsets.UTF_8);
			ourLog.info(resp);
			assertEquals(200, response.getStatusLine().getStatusCode());
			assertThat(resp, containsString("<ValueSet xmlns=\"http://hl7.org/fhir\">"));
			assertThat(resp, containsString("<expansion>"));
			assertThat(resp, containsString("<contains>"));
			assertThat(resp, containsString("<system value=\"http://acme.org\"/>"));
			assertThat(resp, containsString("<code value=\"8450-9\"/>"));
			assertThat(resp, containsString("<display value=\"Systolic blood pressure--expiration\"/>"));
			assertThat(resp, containsString("</contains>"));
			assertThat(resp, containsString("<contains>"));
			assertThat(resp, containsString("<system value=\"http://acme.org\"/>"));
			assertThat(resp, containsString("<code value=\"11378-7\"/>"));
			assertThat(resp, containsString("<display value=\"Systolic blood pressure at First encounter\"/>"));
			assertThat(resp, containsString("</contains>"));
			assertThat(resp, containsString("</expansion>"));
		} finally {
			response.getEntity().getContent().close();
			response.close();
		}

		/*
		 * Filter with display name
		 */

		get = new HttpGet(myServerBase + "/ValueSet/" + vsid.getIdPart() + "/$expand?filter=systolic");
		response = ourHttpClient.execute(get);
		try {
			String resp = IOUtils.toString(response.getEntity().getContent(), StandardCharsets.UTF_8);
			ourLog.info(resp);
			assertEquals(200, response.getStatusLine().getStatusCode());
			//@formatter:off
			assertThat(resp, stringContainsInOrder(
				"<code value=\"11378-7\"/>",
				"<display value=\"Systolic blood pressure at First encounter\"/>"));
			//@formatter:on
		} finally {
			response.getEntity().getContent().close();
			response.close();
		}

	}

	@Test
	public void testUpdateWithNormalizedQuantitySearchSupported() throws Exception {

		myStorageSettings.setNormalizedQuantitySearchLevel(NormalizedQuantitySearchLevel.NORMALIZED_QUANTITY_SEARCH_SUPPORTED);
		IIdType pid0;
		{
			Patient patient = new Patient();
			patient.addIdentifier().setSystem("urn:system").setValue("001");
			patient.addName().setFamily("Tester").addGiven("Joe");
			pid0 = myPatientDao.create(patient, mySrd).getId().toUnqualifiedVersionless();
		}
		{
			Patient patient = new Patient();
			patient.addIdentifier().setSystem("urn:system").setValue("001");
			patient.addName().setFamily("Tester").addGiven("Joe");
			myPatientDao.create(patient, mySrd).getId().toUnqualifiedVersionless();
		}

		{
			Observation obs = new Observation();
			obs.addIdentifier().setSystem("urn:system").setValue("FOO");
			obs.getSubject().setReferenceElement(pid0);
			CodeableConcept cc = obs.getCode();
			cc.addCoding().setCode("2345-7").setSystem("http://loinc.org");
			obs.setValue(new Quantity().setValueElement(new DecimalType(125.12)).setUnit("CM").setSystem(UcumServiceUtil.UCUM_CODESYSTEM_URL).setCode("cm"));

			ourLog.debug("Observation: \n" + myFhirContext.newJsonParser().setPrettyPrint(true).encodeResourceToString(obs));

			IIdType opid1 = myObservationDao.create(obs, mySrd).getId();

			//-- update quantity
			obs = new Observation();
			obs.setId(opid1);
			obs.addIdentifier().setSystem("urn:system").setValue("FOO");
			obs.getSubject().setReferenceElement(pid0);
			cc = obs.getCode();
			cc.addCoding().setCode("2345-7").setSystem("http://loinc.org");
			obs.setValue(new Quantity().setValueElement(new DecimalType(24.12)).setUnit("CM").setSystem(UcumServiceUtil.UCUM_CODESYSTEM_URL).setCode("cm"));

			ourLog.debug("Observation: \n" + myFhirContext.newJsonParser().setPrettyPrint(true).encodeResourceToString(obs));

			myObservationDao.update(obs, mySrd);
		}


		{
			Observation obs = new Observation();
			obs.addIdentifier().setSystem("urn:system").setValue("FOO");
			obs.getSubject().setReferenceElement(pid0);
			CodeableConcept cc = obs.getCode();
			cc.addCoding().setCode("2345-7").setSystem("http://loinc.org");
			obs.setValue(new Quantity().setValueElement(new DecimalType(13.45)).setUnit("DM").setSystem(UcumServiceUtil.UCUM_CODESYSTEM_URL).setCode("dm"));

			myObservationDao.create(obs, mySrd);

			ourLog.debug("Observation: \n" + myFhirContext.newJsonParser().setPrettyPrint(true).encodeResourceToString(obs));
		}

		{
			Observation obs = new Observation();
			obs.addIdentifier().setSystem("urn:system").setValue("FOO");
			obs.getSubject().setReferenceElement(pid0);
			CodeableConcept cc = obs.getCode();
			cc.addCoding().setCode("2345-7").setSystem("http://loinc.org");
			obs.setValue(new Quantity().setValueElement(new DecimalType(1.45)).setUnit("M").setSystem(UcumServiceUtil.UCUM_CODESYSTEM_URL).setCode("m"));

			myObservationDao.create(obs, mySrd);

			ourLog.debug("Observation: \n" + myFhirContext.newJsonParser().setPrettyPrint(true).encodeResourceToString(obs));
		}

		{
			Observation obs = new Observation();
			obs.addIdentifier().setSystem("urn:system").setValue("FOO");
			obs.getSubject().setReferenceElement(pid0);
			CodeableConcept cc = obs.getCode();
			cc.addCoding().setCode("2345-7").setSystem("http://loinc.org");
			obs.setValue(new Quantity().setValueElement(new DecimalType(25)).setUnit("CM").setSystem(UcumServiceUtil.UCUM_CODESYSTEM_URL).setCode("cm"));

			myObservationDao.create(obs, mySrd);

			ourLog.debug("Observation: \n" + myFhirContext.newJsonParser().setPrettyPrint(true).encodeResourceToString(obs));
		}

		// > 1m
		String uri = myServerBase + "/Observation?code-value-quantity=http://" + UrlUtil.escapeUrlParam("loinc.org|2345-7$gt1|http://unitsofmeasure.org|m");
		ourLog.info("uri = " + uri);
		List<String> ids = searchAndReturnUnqualifiedVersionlessIdValues(uri);
		assertEquals(2, ids.size());


		//>= 100cm
		uri = myServerBase + "/Observation?code-value-quantity=http://" + UrlUtil.escapeUrlParam("loinc.org|2345-7$gt100|http://unitsofmeasure.org|cm");
		ourLog.info("uri = " + uri);
		ids = searchAndReturnUnqualifiedVersionlessIdValues(uri);
		assertEquals(2, ids.size());

		//>= 10dm
		uri = myServerBase + "/Observation?code-value-quantity=http://" + UrlUtil.escapeUrlParam("loinc.org|2345-7$gt10|http://unitsofmeasure.org|dm");
		ourLog.info("uri = " + uri);
		ids = searchAndReturnUnqualifiedVersionlessIdValues(uri);
		assertEquals(2, ids.size());
	}

	@Test
	public void testSearchWithLowerBoundDate() throws Exception {

		// Issue 2424 test case
		IIdType pid0;
		{
			Patient patient = new Patient();
			patient.addIdentifier().setSystem("urn:system").setValue("001");
			patient.addName().setFamily("Tester").addGiven("Joe");
			patient.setBirthDateElement(new DateType("2073"));
			pid0 = myPatientDao.create(patient, mySrd).getId().toUnqualifiedVersionless();

			ourLog.debug("Patient: \n" + myFhirContext.newJsonParser().setPrettyPrint(true).encodeResourceToString(patient));

			ourLog.info("pid0 " + pid0);
		}

		String uri = myServerBase + "/Patient?_total=accurate&birthdate=gt2072";

		HttpGet get = new HttpGet(uri);

		try (CloseableHttpResponse response = ourHttpClient.execute(get)) {
			String resp = IOUtils.toString(response.getEntity().getContent(), StandardCharsets.UTF_8);
			ourLog.info(resp);
			Bundle bundle = myFhirContext.newXmlParser().parseResource(Bundle.class, resp);
			ourLog.debug("Patient: \n" + myFhirContext.newJsonParser().setPrettyPrint(true).encodeResourceToString(bundle));
		}

		uri = myServerBase + "/Patient?_total=accurate&birthdate=gt2072-01-01";

		get = new HttpGet(uri);

		try (CloseableHttpResponse response = ourHttpClient.execute(get)) {
			String resp = IOUtils.toString(response.getEntity().getContent(), StandardCharsets.UTF_8);
			ourLog.info(resp);
			Bundle bundle = myFhirContext.newXmlParser().parseResource(Bundle.class, resp);
			ourLog.debug("Patient: \n" + myFhirContext.newJsonParser().setPrettyPrint(true).encodeResourceToString(bundle));
		}

	}

	@Test
	public void testUpdateHistoryRewriteWithIdNoHistoryVersion() {
		myStorageSettings.setUpdateWithHistoryRewriteEnabled(true);
		String testFamilyNameModified = "Jackson";

		// setup
		IIdType id = createNewPatientWithHistory();

		// execute updates
		Patient p = new Patient();
		p.setActive(true);
		p.addName().setFamily(testFamilyNameModified);

		try {
			myClient.update().resource(p).historyRewrite().withId(id).execute();
			fail();
		} catch (InvalidRequestException e) {
			assertThat(e.getMessage(), containsString("ID must contain a history version"));
		}

		try {
			myClient.update().resource(p).historyRewrite().withId("1234").execute();
			fail();
		} catch (InvalidRequestException e) {
			assertThat(e.getMessage(), containsString("ID must contain a history version"));
		}

		p.setId(id);
		try {
			myClient.update().resource(p).historyRewrite().execute();
			fail();
		} catch (InvalidRequestException e) {
			assertThat(e.getMessage(), containsString("ID must contain a history version"));
		}
	}

	@Test
	public void testUpdateHistoryRewriteWithIdNull() {
		myStorageSettings.setUpdateWithHistoryRewriteEnabled(true);
		String testFamilyNameModified = "Jackson";

		// setup
		createNewPatientWithHistory();

		// execute updates
		Patient p = new Patient();
		p.setActive(true);
		p.addName().setFamily(testFamilyNameModified);

		try {
			myClient.update().resource(p).historyRewrite().withId((IIdType) null).execute();
			fail();
		} catch (NullPointerException e) {
			assertThat(e.getMessage(), containsString("can not be null"));
		}

		try {
			myClient.update().resource(p).historyRewrite().withId((String) null).execute();
			fail();
		} catch (NullPointerException e) {
			assertThat(e.getMessage(), containsString("can not be null"));
		}

		try {
			myClient.update().resource(p).historyRewrite().execute();
			fail();
		} catch (InvalidRequestException e) {
			assertThat(e.getMessage(), containsString("No ID supplied for resource to update"));
		}
	}

	@Test
	public void testUpdateHistoryRewriteWithIdNoIdPart() {
		myStorageSettings.setUpdateWithHistoryRewriteEnabled(true);
		String testFamilyNameModified = "Jackson";

		// setup
		createNewPatientWithHistory();

		// execute updates
		Patient p = new Patient();
		p.setActive(true);
		p.addName().setFamily(testFamilyNameModified);

		IIdType noIdPartId = new IdDt();
		try {
			myClient.update().resource(p).historyRewrite().withId(noIdPartId).execute();
			fail();
		} catch (NullPointerException e) {
			assertThat(e.getMessage(), containsString("must not be blank and must contain an ID"));
		}

		try {
			myClient.update().resource(p).historyRewrite().withId("").execute();
			fail();
		} catch (NullPointerException e) {
			assertThat(e.getMessage(), containsString("must not be blank and must contain an ID"));
		}

		p.setId(noIdPartId);
		try {
			myClient.update().resource(p).historyRewrite().execute();
			fail();
		} catch (InvalidRequestException e) {
			assertThat(e.getMessage(), containsString("No ID supplied for resource to update"));
		}
	}

	@Test
	public void createResource_withPreserveRequestIdEnabled_requestIdIsPreserved() {
		myStorageSettings.setPreserveRequestIdInResourceBody(true);

		String expectedMetaSource = "mySource#345676";
		String patientId = "1234a";
		Patient patient = new Patient();
		patient.getMeta().setSource(expectedMetaSource);

		patient.setId(patientId);
		patient.addName().addGiven("Phil").setFamily("Sick");

		MethodOutcome outcome = myClient.update().resource(patient).execute();

		IIdType iIdType = outcome.getId();

		Patient returnedPatient = myClient.read().resource(Patient.class).withId(iIdType).execute();

		String returnedPatientMetaSource = returnedPatient.getMeta().getSource();

		assertEquals(expectedMetaSource, returnedPatientMetaSource);
	}

	@Test
	public void createResource_withPreserveRequestIdEnabledAndRequestIdLengthGT16_requestIdIsPreserved() {
		myStorageSettings.setPreserveRequestIdInResourceBody(true);

		String metaSource = "mySource#123456789012345678901234567890";
		String expectedMetaSource = "mySource#1234567890123456";
		String patientId = "1234a";
		Patient patient = new Patient();
		patient.getMeta().setSource(metaSource);

		patient.setId(patientId);
		patient.addName().addGiven("Phil").setFamily("Sick");

		MethodOutcome outcome = myClient.update().resource(patient).execute();

		IIdType iIdType = outcome.getId();

		Patient returnedPatient = myClient.read().resource(Patient.class).withId(iIdType).execute();

		String returnedPatientMetaSource = returnedPatient.getMeta().getSource();

		assertEquals(expectedMetaSource, returnedPatientMetaSource);
	}

	@Test
	public void createResource_withPreserveRequestIdDisabled_RequestIdIsOverwritten() {
		String sourceURL = "mySource";
		String requestId = "#345676";
		String patientId = "1234a";
		Patient patient = new Patient();
		patient.getMeta().setSource(sourceURL + requestId);

		patient.setId(patientId);
		patient.addName().addGiven("Phil").setFamily("Sick");

		MethodOutcome outcome = myClient.update().resource(patient).execute();

		IIdType iIdType = outcome.getId();

		Patient returnedPatient = myClient.read().resource(Patient.class).withId(iIdType).execute();

		String returnedPatientMetaSource = returnedPatient.getMeta().getSource();

		assertTrue(returnedPatientMetaSource.startsWith(sourceURL));
		assertFalse(returnedPatientMetaSource.endsWith(requestId));
	}

	@Test
	public void searchResource_bySourceAndRequestIdWithPreserveRequestIdEnabled_isSuccess() {
		myStorageSettings.setPreserveRequestIdInResourceBody(true);

		String sourceUri = "mySource";
		String requestId = "345676";
		String expectedSourceUrl = sourceUri + "#" + requestId;

		Patient patient = new Patient();
		patient.getMeta().setSource(expectedSourceUrl);

		myClient
			.create()
			.resource(patient)
			.execute();

		Bundle results = myClient
			.search()
			.byUrl(myServerBase + "/Patient?_source=" + sourceUri + "%23" + requestId)
			.returnBundle(Bundle.class)
			.execute();

		Patient returnedPatient = (Patient) results.getEntry().get(0).getResource();
		String returnedPatientMetaSource = returnedPatient.getMeta().getSource();

		assertEquals(1, results.getEntry().size());
		assertEquals(expectedSourceUrl, returnedPatientMetaSource);
	}

	@Test
	public void searchResource_bySourceAndRequestIdWithPreserveRequestIdDisabled_fails() {
		String sourceURI = "mySource";
		String requestId = "345676";

		Patient patient = new Patient();
		patient.getMeta().setSource(sourceURI + "#" + requestId);

		myClient
			.create()
			.resource(patient)
			.execute();

		Bundle results = myClient
			.search()
			.byUrl(myServerBase + "/Patient?_source=" + sourceURI + "%23" + requestId)
			.returnBundle(Bundle.class)
			.execute();

		assertEquals(0, results.getEntry().size());
	}

	@Test
	public void testSearchHistoryWithAtAndGtParameters() throws Exception {

		// Create Patient
		Patient patient = new Patient();
		patient = (Patient) myClient.create().resource(patient).execute().getResource();
		Long patientId = patient.getIdElement().getIdPartAsLong();

		// Update Patient after delay
		int delayInMs = 1000;
		TimeUnit.MILLISECONDS.sleep(delayInMs);
		patient.getNameFirstRep().addGiven("Bob");
		myClient.update().resource(patient).execute();

		Patient unrelatedPatient = (Patient) myClient.create().resource(new Patient()).execute().getResource();
		assertNotEquals(unrelatedPatient.getIdElement().getIdPartAsLong(), patientId);

		// ensure the patient has the expected overall history
		Bundle result = myClient.history()
			.onInstance("Patient/" + patientId)
			.returnBundle(Bundle.class)
			.execute();

		assertEquals(2, result.getEntry().size());

		Patient patientV1 = (Patient) result.getEntry().get(1).getResource();
		assertEquals(patientId, patientV1.getIdElement().getIdPartAsLong());

		Patient patientV2 = (Patient) result.getEntry().get(0).getResource();
		assertEquals(patientId, patientV2.getIdElement().getIdPartAsLong());

		Date dateV1 = patientV1.getMeta().getLastUpdated();
		Date dateV2 = patientV2.getMeta().getLastUpdated();
		assertTrue(dateV1.before((dateV2)));

		// Issue 3138 test case, verify behavior of _at
		verifyAtBehaviourWhenQueriedDateDuringTwoUpdatedDates(patientId, delayInMs, dateV1, dateV2);
		verifyAtBehaviourWhenQueriedDateAfterTwoUpdatedDates(patientId, delayInMs, dateV1, dateV2);
		verifyAtBehaviourWhenQueriedDateBeforeTwoUpdatedDates(patientId, delayInMs, dateV1, dateV2);
		// verify behavior of _since
		verifySinceBehaviourWhenQueriedDateDuringTwoUpdatedDates(patientId, delayInMs, dateV1, dateV2);
		verifySinceBehaviourWhenQueriedDateAfterTwoUpdatedDates(patientId, delayInMs, dateV1, dateV2);
		verifySinceBehaviourWhenQueriedDateBeforeTwoUpdatedDates(patientId, delayInMs, dateV1, dateV2);

	}

	private void verifyAtBehaviourWhenQueriedDateDuringTwoUpdatedDates(Long patientId, int delayInMs, Date dateV1, Date dateV2) throws IOException {
		Date timeBetweenUpdates = DateUtils.addMilliseconds(dateV1, delayInMs / 2);
		assertTrue(timeBetweenUpdates.after(dateV1));
		assertTrue(timeBetweenUpdates.before(dateV2));
		List<String> resultIds = searchAndReturnUnqualifiedIdValues(myServerBase + "/Patient/" + patientId + "/_history?_at=gt" + toStr(timeBetweenUpdates));
		assertEquals(2, resultIds.size());
		assertTrue(resultIds.contains("Patient/" + patientId + "/_history/1"));
		assertTrue(resultIds.contains("Patient/" + patientId + "/_history/2"));
	}

	private void verifyAtBehaviourWhenQueriedDateAfterTwoUpdatedDates(Long patientId, int delayInMs, Date dateV1, Date dateV2) throws IOException {
		Date timeBetweenUpdates = DateUtils.addMilliseconds(dateV2, delayInMs);
		assertTrue(timeBetweenUpdates.after(dateV1));
		assertTrue(timeBetweenUpdates.after(dateV2));
		List<String> resultIds = searchAndReturnUnqualifiedIdValues(myServerBase + "/Patient/" + patientId + "/_history?_at=gt" + toStr(timeBetweenUpdates));
		assertEquals(1, resultIds.size());
		assertTrue(resultIds.contains("Patient/" + patientId + "/_history/2"));
	}

	private void verifyAtBehaviourWhenQueriedDateBeforeTwoUpdatedDates(Long patientId, int delayInMs, Date dateV1, Date dateV2) throws IOException {
		Date timeBetweenUpdates = DateUtils.addMilliseconds(dateV1, -delayInMs);
		assertTrue(timeBetweenUpdates.before(dateV1));
		assertTrue(timeBetweenUpdates.before(dateV2));
		List<String> resultIds = searchAndReturnUnqualifiedIdValues(myServerBase + "/Patient/" + patientId + "/_history?_at=gt" + toStr(timeBetweenUpdates));
		assertEquals(2, resultIds.size());
		assertTrue(resultIds.contains("Patient/" + patientId + "/_history/1"));
		assertTrue(resultIds.contains("Patient/" + patientId + "/_history/2"));
	}

	private void verifySinceBehaviourWhenQueriedDateDuringTwoUpdatedDates(Long patientId, int delayInMs, Date dateV1, Date dateV2) throws IOException {
		Date timeBetweenUpdates = DateUtils.addMilliseconds(dateV1, delayInMs / 2);
		assertTrue(timeBetweenUpdates.after(dateV1));
		assertTrue(timeBetweenUpdates.before(dateV2));
		List<String> resultIds = searchAndReturnUnqualifiedIdValues(myServerBase + "/Patient/" + patientId + "/_history?_since=" + toStr(timeBetweenUpdates));
		assertEquals(1, resultIds.size());
		assertTrue(resultIds.contains("Patient/" + patientId + "/_history/2"));
	}

	private void verifySinceBehaviourWhenQueriedDateAfterTwoUpdatedDates(Long patientId, int delayInMs, Date dateV1, Date dateV2) throws IOException {
		Date timeBetweenUpdates = DateUtils.addMilliseconds(dateV2, delayInMs);
		assertTrue(timeBetweenUpdates.after(dateV1));
		assertTrue(timeBetweenUpdates.after(dateV2));
		List<String> resultIds = searchAndReturnUnqualifiedIdValues(myServerBase + "/Patient/" + patientId + "/_history?_since=" + toStr(timeBetweenUpdates));
		assertEquals(0, resultIds.size());
	}

	private void verifySinceBehaviourWhenQueriedDateBeforeTwoUpdatedDates(Long patientId, int delayInMs, Date dateV1, Date dateV2) throws IOException {
		Date timeBetweenUpdates = DateUtils.addMilliseconds(dateV1, -delayInMs);
		assertTrue(timeBetweenUpdates.before(dateV1));
		assertTrue(timeBetweenUpdates.before(dateV2));
		List<String> resultIds = searchAndReturnUnqualifiedIdValues(myServerBase + "/Patient/" + patientId + "/_history?_since=" + toStr(timeBetweenUpdates));
		assertEquals(2, resultIds.size());
		assertTrue(resultIds.contains("Patient/" + patientId + "/_history/1"));
		assertTrue(resultIds.contains("Patient/" + patientId + "/_history/2"));
	}


	private static class CreateResourceInput {
		boolean IsEnforceRefOnWrite;
		boolean IsEnforceRefOnType;
		boolean IsAutoCreatePlaceholderReferences;

		public CreateResourceInput(
			boolean theEnforceRefOnWrite,
			boolean theEnforceRefOnType,
			boolean theAutoCreatePlaceholders
		) {
			IsEnforceRefOnWrite = theEnforceRefOnWrite;
			IsEnforceRefOnType = theEnforceRefOnType;
			IsAutoCreatePlaceholderReferences = theAutoCreatePlaceholders;
		}

		@Override
		public String toString() {
			return "IsEnforceReferentialIntegrityOnWrite : "
				+ IsEnforceRefOnWrite + "\n"
				+ "IsEnforceReferenceTargetTypes : "
				+ IsEnforceRefOnType + "\n"
				+ "IsAutoCreatePlaceholderReferenceTargets : "
				+ IsAutoCreatePlaceholderReferences + "\n";
		}
	}

	private static List<CreateResourceInput> createResourceParameters() {
		boolean[] bools = new boolean[]{true, false};
		List<CreateResourceInput> input = new ArrayList<>();
		for (boolean bool : bools) {
			for (boolean bool2 : bools) {
				for (boolean bool3 : bools) {
					input.add(new CreateResourceInput(bool, bool2, bool3));
				}
			}
		}
		return input;
	}

	@ParameterizedTest
	@MethodSource("createResourceParameters")
	public void createResource_refIntegrityOnWriteAndRefTargetTypes_throws(CreateResourceInput theInput) {
		ourLog.info(
			String.format("Test case : \n%s", theInput.toString())
		);

		String patientStr = """
			{
			  "resourceType": "Patient",
			  "managingOrganization": {
			    "reference": "urn:uuid:d8080e87-1842-46b4-aea0-b65803bc2897"
			  }
			}
			""";
		IParser parser = myFhirContext.newJsonParser();
		Patient patient = parser.parseResource(Patient.class, patientStr);

		{
			List<IBaseResource> orgs = myOrganizationDao
				.search(new SearchParameterMap(), mySrd)
				.getAllResources();

			assertTrue(orgs.isEmpty());
		}

		boolean isEnforceRefOnWrite = myStorageSettings.isEnforceReferentialIntegrityOnWrite();
		boolean isEnforceRefTargetTypes = myStorageSettings.isEnforceReferenceTargetTypes();
		boolean isAutoCreatePlaceholderReferences = myStorageSettings.isAutoCreatePlaceholderReferenceTargets();

		try {
			// allows resources to be created even if they have local resources that do not exist
			myStorageSettings.setEnforceReferentialIntegrityOnWrite(theInput.IsEnforceRefOnWrite);
			// ensures target references are using the correct resource type
			myStorageSettings.setEnforceReferenceTargetTypes(theInput.IsEnforceRefOnType);
			// will create the resource if it does not already exist
			myStorageSettings.setAutoCreatePlaceholderReferenceTargets(theInput.IsAutoCreatePlaceholderReferences);

			// should fail
			myPatientDao.create(patient, mySrd);

			// a bad reference can never create a new resource
			{
				List<IBaseResource> orgs = myOrganizationDao
					.search(new SearchParameterMap(), mySrd)
					.getAllResources();

				assertTrue(orgs.isEmpty());
			}

			// only if all 3 are true do we expect this to fail
			assertFalse(
				theInput.IsAutoCreatePlaceholderReferences
					&& theInput.IsEnforceRefOnType
					&& theInput.IsEnforceRefOnWrite
			);
		} catch (InvalidRequestException ex) {
			assertTrue(ex.getMessage().contains(
				"Invalid resource reference"
			), ex.getMessage());
		} finally {
			myStorageSettings.setEnforceReferentialIntegrityOnWrite(isEnforceRefOnWrite);
			myStorageSettings.setEnforceReferenceTargetTypes(isEnforceRefTargetTypes);
			myStorageSettings.setAutoCreatePlaceholderReferenceTargets(isAutoCreatePlaceholderReferences);
		}
	}

	@Test
	public void searchResource_bySourceWithPreserveRequestIdDisabled_isSuccess() {
		String sourceUri = "http://acme.org";
		String requestId = "my-fragment";

		Patient p1 = new Patient();
		p1.getMeta().setSource(sourceUri + "#" + requestId);

		myClient
			.create()
			.resource(p1)
			.execute();

		Bundle results = myClient
			.search()
			.byUrl(myServerBase + "/Patient?_source=" + sourceUri)
			.returnBundle(Bundle.class)
			.execute();

		Patient returnedPatient = (Patient) results.getEntry().get(0).getResource();
		String returnedPatientMetaSource = returnedPatient.getMeta().getSource();

		assertEquals(1, results.getEntry().size());
		assertTrue(returnedPatientMetaSource.startsWith(sourceUri));
		assertFalse(returnedPatientMetaSource.endsWith(requestId));
	}

	@Test
	public void searchResource_bySourceWithPreserveRequestIdEnabled_isSuccess() {
		myStorageSettings.setPreserveRequestIdInResourceBody(true);
		String sourceUri = "http://acme.org";
		String requestId = "my-fragment";
		String expectedSourceUrl = sourceUri + "#" + requestId;

		Patient p1 = new Patient();
		p1.getMeta().setSource(expectedSourceUrl);

		myClient
			.create()
			.resource(p1)
			.execute();

		Bundle results = myClient
			.search()
			.byUrl(myServerBase + "/Patient?_source=" + sourceUri)
			.returnBundle(Bundle.class)
			.execute();

		Patient returnedPatient = (Patient) results.getEntry().get(0).getResource();
		String returnedPatientMetaSource = returnedPatient.getMeta().getSource();

		assertEquals(1, results.getEntry().size());
		assertEquals(expectedSourceUrl, returnedPatientMetaSource);
	}

	@Test
	public void searchResource_byRequestIdWithPreserveRequestIdEnabled_isSuccess() {
		myStorageSettings.setPreserveRequestIdInResourceBody(true);
		String sourceUri = "http://acme.org";
		String requestId = "my-fragment";
		String expectedSourceUrl = sourceUri + "#" + requestId;

		Patient patient = new Patient();
		patient.getMeta().setSource(expectedSourceUrl);

		myClient
			.create()
			.resource(patient)
			.execute();

		Bundle results = myClient
			.search()
			.byUrl(myServerBase + "/Patient?_source=%23" + requestId)
			.returnBundle(Bundle.class)
			.execute();

		assertEquals(1, results.getEntry().size());

		Patient returnedPatient = (Patient) results.getEntry().get(0).getResource();
		String returnedPatientMetaSource = returnedPatient.getMeta().getSource();

		assertEquals(expectedSourceUrl, returnedPatientMetaSource);
	}

	@Test
	public void searchResource_bySourceAndWrongRequestIdWithPreserveRequestIdEnabled_fails() {
		myStorageSettings.setPreserveRequestIdInResourceBody(true);
		Patient patient = new Patient();
		patient.getMeta().setSource("urn:source:0#my-fragment123");

		myClient
			.create()
			.resource(patient)
			.execute();

		Bundle results = myClient
			.search()
			.byUrl(myServerBase + "/Patient?_source=%23my-fragment000")
			.returnBundle(Bundle.class)
			.execute();

		assertEquals(0, results.getEntry().size());
	}

	@Test
	public void testConceptMapInTransactionBundle() {
		ConceptMap conceptMap = new ConceptMap();
		conceptMap.setUrl("http://www.acme.org");
		conceptMap.setStatus(Enumerations.PublicationStatus.ACTIVE);

		ConceptMap.ConceptMapGroupComponent group = conceptMap.addGroup();
		group.setSource("http://www.some-source.ca/codeSystem/CS");
		group.setTarget("http://www.some-target.ca/codeSystem/CS");

		ConceptMap.SourceElementComponent source = group.addElement();
		source.setCode("TEST1");
		ConceptMap.TargetElementComponent target = source.addTarget();
		target.setCode("TEST2");
		target.setDisplay("TEST CODE");
		target.setEquivalence(Enumerations.ConceptMapEquivalence.EQUAL);

		Bundle requestBundle = new Bundle();
		requestBundle.setType(BundleType.TRANSACTION);
		Bundle.BundleEntryRequestComponent request = new Bundle.BundleEntryRequestComponent();
		request.setUrl("/ConceptMap?url=http://www.acme.org");
		request.setMethod(HTTPVerb.POST);
		requestBundle.addEntry().setResource(conceptMap).setRequest(request);

		Bundle responseBundle = myClient.transaction().withBundle(requestBundle).execute();
		OperationOutcome oo = (OperationOutcome) responseBundle.getEntry().get(0).getResponse().getOutcome();
		assertEquals(StorageResponseCodeEnum.SUCCESSFUL_CREATE.name(), oo.getIssueFirstRep().getDetails().getCodingFirstRep().getCode());
		assertEquals(StorageResponseCodeEnum.SYSTEM, oo.getIssueFirstRep().getDetails().getCodingFirstRep().getSystem());
		assertEquals(1, responseBundle.getEntry().size());

		IdType id = new IdType(responseBundle.getEntry().get(0).getResponse().getLocationElement());
		ConceptMap savedConceptMap = (ConceptMap) myClient.read().resource("ConceptMap").withId(id).execute();
		assertEquals(conceptMap.getUrl(), savedConceptMap.getUrl());
		assertEquals(conceptMap.getStatus(), savedConceptMap.getStatus());
		assertEquals(1, savedConceptMap.getGroup().size());

		ConceptMap.ConceptMapGroupComponent savedGroup = savedConceptMap.getGroup().get(0);
		assertEquals(group.getSource(), savedGroup.getSource());
		assertEquals(group.getTarget(), savedGroup.getTarget());
		assertEquals(1, savedGroup.getElement().size());

		ConceptMap.SourceElementComponent savedSource = savedGroup.getElement().get(0);
		assertEquals(source.getCode(), savedSource.getCode());
		assertEquals(1, source.getTarget().size());

		ConceptMap.TargetElementComponent savedTarget = savedSource.getTarget().get(0);
		assertEquals(target.getCode(), savedTarget.getCode());
		assertEquals(target.getDisplay(), savedTarget.getDisplay());
		assertEquals(target.getEquivalence(), savedTarget.getEquivalence());
	}

	@Nonnull
	private IIdType createNewPatientWithHistory() {
		String TEST_SYSTEM_NAME = "testHistoryRewrite";
		String TEST_FAMILY_NAME = "Johnson";
		Patient p = new Patient();
		p.setActive(true);
		p.addIdentifier().setSystem("urn:system").setValue(TEST_SYSTEM_NAME);
		IIdType id = myClient.create().resource(p).execute().getId().toUnqualifiedVersionless();
		ourLog.info("Created patient, got it: {}", id);

		p = new Patient();
		p.setActive(true);
		p.addIdentifier().setSystem("urn:system").setValue(TEST_SYSTEM_NAME);
		p.addName().setFamily(TEST_FAMILY_NAME);
		p.setId("Patient/" + id.getIdPart());

		myClient.update().resource(p).execute();
		return id;
	}

	private String toStr(Date theDate) {
		return new InstantDt(theDate).getValueAsString();
	}

	@Nested
	public class MissingSearchParameterTests {

		private IParser myParser;

		@BeforeEach
		public void init() {
			myParser = myFhirContext.newJsonParser();
			myParser.setPrettyPrint(true);

			myStorageSettings.setIndexMissingFields(JpaStorageSettings.IndexEnabledEnum.DISABLED);
		}

		/**
		 * Verifies that the returned Bundle contains the resource
		 * with the id provided.
		 *
		 * @param theBundle - returned bundle
		 * @param theType   - provided resource id
		 */
		private void verifyFoundBundle(Bundle theBundle, IIdType theType) {
			ourLog.info(myParser.encodeResourceToString(theBundle));

			assertEquals(1, theBundle.getTotal());
			List<IIdType> list = toUnqualifiedVersionlessIds(theBundle);
			ourLog.info(list.size() + " resources found");
			IIdType type = list.get(0);
			assertEquals(theType.toString(), type.toString());
		}

		private void verifyBundleIsEmpty(Bundle theBundle) {
			ourLog.info(myParser.encodeResourceToString(theBundle));
			assertEquals(0, theBundle.getTotal());
		}

		private IIdType createResource(Resource theResource) {
			IIdType id = myClient.create()
				.resource(theResource)
				.prettyPrint()
				.encodedXml()
				.execute()
				.getId()
				.toUnqualifiedVersionless();
			theResource.setId(id);
			ourLog.info("Created:\n{}",
				myParser.encodeResourceToString(theResource));
			return id;
		}

		/**
		 * Runs the search on the given resource type with the given (missing) criteria
		 *
		 * @param theResourceClass - the resource type class
		 * @param theCriteria      - the missing critia to use
		 * @return - the found bundle
		 */
		private Bundle doSearch(Class<? extends BaseResource> theResourceClass, ICriterion<?> theCriteria) {
			//@formatter:off
			return myClient
				.search()
				.forResource(theResourceClass)
				.where(theCriteria)
				.count(100)
				.prettyPrint()
				.returnBundle(Bundle.class)
				.execute();
			//@formatter:on
		}

		/**
		 * Runs the actual test for whichever search parameter and given inputs we want.
		 */
		private void runTest(
			MissingSearchTestParameters theParams,
			XtoY<Boolean, Resource> theResourceProvider,
			XtoY<Boolean, Bundle> theRunner
		) {
			String testMethod = new Exception().getStackTrace()[1].getMethodName();
			ourLog.info(
				"\nStarting {}.\nMissing fields indexed: {},\nHas Field Present: {},\nReturn resources with Missing Field: {}.\nWe expect {} returned result(s).",
				testMethod,
				theParams.myEnableMissingFieldsValue.name(),
				theParams.myIsValuePresentOnResource,
				theParams.myIsMissing,
				theParams.myIsValuePresentOnResource == theParams.myIsMissing ? "0" : "1"
			);

			// setup
			myStorageSettings.setIndexMissingFields(theParams.myEnableMissingFieldsValue);

			// create our resource
			Resource resource = theResourceProvider.doTask(theParams.myIsValuePresentOnResource);

			// save the resource
			IIdType resourceId = createResource(resource);

			// run test
			Bundle found = theRunner.doTask(theParams.myIsMissing);

			if ((theParams.myIsMissing && !theParams.myIsValuePresentOnResource)
				|| (theParams.myIsValuePresentOnResource && !theParams.myIsMissing)) {
				verifyFoundBundle(found, resourceId);
			} else {
				verifyBundleIsEmpty(found);
			}
		}

		@ParameterizedTest
		@MethodSource("provideParameters")
		public void testMissingStringParameter(MissingSearchTestParameters theParams) {
			runTest(
				theParams, (hasField) -> {
					Organization org = new Organization();
					if (hasField) {
						org.setName("anything");
					}
					return org;
				}, (isMissing) -> doSearch(Organization.class, Organization.NAME.isMissing(isMissing))
			);
		}

		@ParameterizedTest
		@MethodSource("provideParameters")
		public void testMissingDateParameter(MissingSearchTestParameters theParams) {
			runTest(theParams,
				(hasField) -> {
					Patient patient = new Patient();
					if (hasField) {
						Calendar cal = Calendar.getInstance();
						cal.set(2000, Calendar.DECEMBER, 25);
						patient.setBirthDate(cal.getTime());
					}
					return patient;
				}, (isMissing) -> {
					return doSearch(Patient.class, Patient.BIRTHDATE.isMissing(isMissing));
				});
		}

		@ParameterizedTest
		@MethodSource("provideParameters")
		public void testMissingTokenClientParameter(MissingSearchTestParameters theParams) {
			runTest(theParams,
				hasField -> {
					Patient patient = new Patient();
					if (hasField) {
						patient.setGender(AdministrativeGender.FEMALE);
					}
					return patient;
				}, isMissing -> {
					return doSearch(Patient.class, Patient.GENDER.isMissing(isMissing));
				});
		}

		@ParameterizedTest
		@MethodSource("provideParameters")
		public void testMissingReferenceClientParameter(MissingSearchTestParameters theParams) {
			runTest(theParams,
				hasField -> {
					Patient patient = new Patient();
					if (hasField) {
						Practitioner practitioner = new Practitioner();
						IIdType practitionerId = createResource(practitioner);

						patient.setGeneralPractitioner(Collections.singletonList(new Reference(practitionerId)));
					}
					return patient;
				}, isMissing -> {
					return doSearch(Patient.class, Patient.GENERAL_PRACTITIONER.isMissing(isMissing));
				});
		}

		@ParameterizedTest
		@MethodSource("provideParameters")
		public void testMissingReferenceClientParameterOnIndexedContainedResources(MissingSearchTestParameters theParams) {
			myStorageSettings.setIndexOnContainedResources(true);
			runTest(theParams,
				hasField -> {
					Observation obs = new Observation();
					if (hasField) {
						Encounter enc = new Encounter();
						IIdType id = createResource(enc);

						obs.setEncounter(new Reference(id));
					}
					return obs;
				}, isMissing -> {
					ICriterion<?> criterion = Observation.ENCOUNTER.isMissing(isMissing);
					return doSearch(Observation.class, criterion);
				});

			myStorageSettings.setIndexOnContainedResources(false);
		}

		@ParameterizedTest
		@MethodSource("provideParameters")
		public void testMissingURLParameter(MissingSearchTestParameters theParams) {
			runTest(theParams,
				hasField -> {
					String methodName = new Exception().getStackTrace()[0].getMethodName();

					SearchParameter sp = new SearchParameter();
					sp.addBase("MolecularSequence");
					sp.setCode(methodName);
					sp.setType(Enumerations.SearchParamType.NUMBER);
					sp.setExpression("MolecularSequence.variant-end");
					sp.setXpathUsage(SearchParameter.XPathUsageType.NORMAL);
					sp.setStatus(Enumerations.PublicationStatus.ACTIVE);
					if (hasField) {
						sp.setUrl("http://example.com");
					}
					return sp;
				}, isMissing -> {
					return doSearch(SearchParameter.class, SearchParameter.URL.isMissing(isMissing));
				});
		}

		@ParameterizedTest
		@MethodSource("provideParameters")
		public void testMissingQuantityClientParameter(MissingSearchTestParameters theParams) {
			runTest(theParams,
				hasField -> {
					Observation obs = new Observation();
					if (hasField) {
						obs.setValue(new Quantity(3));
					}
					return obs;
				}, isMissing -> {
					return doSearch(Observation.class, Observation.VALUE_QUANTITY.isMissing(isMissing));
				});
		}

		@ParameterizedTest
		@MethodSource("provideParameters")
		public void testMissingNumberClientParameter(MissingSearchTestParameters theParams) {
			runTest(theParams,
				hasField -> {
					String methodName = new Exception().getStackTrace()[0].getMethodName();

					MolecularSequence molecularSequence = new MolecularSequence();
					if (hasField) {
						molecularSequence.setVariant(Collections.singletonList(
							new MolecularSequence.MolecularSequenceVariantComponent().setEnd(1)
						));
					}

					return molecularSequence;
				}, isMissing -> {
					NumberClientParam numberClientParam = new NumberClientParam("variant-end");
					return doSearch(
						MolecularSequence.class,
						numberClientParam.isMissing(isMissing)
					);
				});
		}

		private interface XtoY<X, Y> {
			Y doTask(X theInput);
		}

		private static class MissingSearchTestParameters {
			/**
			 * The setting for IndexMissingFields
			 */
			public final JpaStorageSettings.IndexEnabledEnum myEnableMissingFieldsValue;

			/**
			 * Whether to use :missing=true/false
			 */
			public final boolean myIsMissing;

			/**
			 * Whether or not the field is populated or not.
			 * True -> populate field.
			 * False -> not populated
			 */
			public final boolean myIsValuePresentOnResource;

			public MissingSearchTestParameters(
				JpaStorageSettings.IndexEnabledEnum theEnableMissingFields,
				boolean theIsMissing,
				boolean theHasField
			) {
				myEnableMissingFieldsValue = theEnableMissingFields;
				myIsMissing = theIsMissing;
				myIsValuePresentOnResource = theHasField;
			}

			@Override
			public String toString() {
				return new ToStringBuilder(this, ToStringStyle.NO_CLASS_NAME_STYLE)
					.append("valuePresent", myIsValuePresentOnResource)
					.append("isMissing", myIsMissing)
					.append("enableMissingFields", myEnableMissingFieldsValue)
					.toString();
			}
		}

		/**
		 * The method that generates parameters for tests
		 */
		private static Stream<Arguments> provideParameters() {
			return Stream.of(
				// 1
				Arguments.of(new MissingSearchTestParameters(JpaStorageSettings.IndexEnabledEnum.ENABLED, true, true)),
				// 2
				Arguments.of(new MissingSearchTestParameters(JpaStorageSettings.IndexEnabledEnum.ENABLED, false, false)),
				// 3
				Arguments.of(new MissingSearchTestParameters(JpaStorageSettings.IndexEnabledEnum.ENABLED, false, true)),
				// 4
				Arguments.of(new MissingSearchTestParameters(JpaStorageSettings.IndexEnabledEnum.ENABLED, true, false)),
				// 5
				Arguments.of(new MissingSearchTestParameters(JpaStorageSettings.IndexEnabledEnum.DISABLED, true, true)),
				// 6
				Arguments.of(new MissingSearchTestParameters(JpaStorageSettings.IndexEnabledEnum.DISABLED, false, true)),
				// 7
				Arguments.of(new MissingSearchTestParameters(JpaStorageSettings.IndexEnabledEnum.DISABLED, true, false)),
				// 8
				Arguments.of(new MissingSearchTestParameters(JpaStorageSettings.IndexEnabledEnum.DISABLED, false, false))
			);
		}
	}
}<|MERGE_RESOLUTION|>--- conflicted
+++ resolved
@@ -2661,7 +2661,73 @@
 
 		assertEquals(1, newSize - initialSize);
 	}
-<<<<<<< HEAD
+
+	@Test
+	public void testPagingWithIncludesOnEachResource() {
+		// setup
+		int total = 20;
+		Organization org = new Organization();
+		org.setName("ORG");
+		IIdType orgId = myOrganizationDao.create(org).getId().toUnqualifiedVersionless();
+
+		Coding tagCode = new Coding();
+		tagCode.setCode("test");
+		tagCode.setSystem("http://example.com");
+		for (int i = 0; i < total; i++) {
+			Task t = new Task();
+			t.getMeta()
+				.addTag(tagCode);
+			t.setStatus(Task.TaskStatus.REQUESTED);
+			t.getOwner().setReference(orgId.getValue());
+			myTaskDao.create(t);
+		}
+		HashSet<String> ids = new HashSet<>();
+
+		// test
+		int requestedAmount = 10;
+		Bundle bundle = myClient
+			.search()
+			.byUrl("Task?_count=10&_tag=test&status=requested&_include=Task%3Aowner&_sort=status")
+			.returnBundle(Bundle.class)
+			.execute();
+		assertFalse(bundle.getEntry().isEmpty());
+		assertEquals(11, bundle.getEntry().size());
+		for (BundleEntryComponent resource : bundle.getEntry()) {
+			ids.add(resource.getResource().getId());
+		}
+
+		String nextUrl = null;
+		do {
+			Bundle.BundleLinkComponent nextLink = bundle.getLink("next");
+			if (nextLink != null) {
+				nextUrl = nextLink.getUrl();
+
+				// make sure we're always requesting 10
+				assertTrue(nextUrl.contains(String.format("_count=%d", requestedAmount)));
+
+				// get next batch
+				bundle = myClient.fetchResourceFromUrl(Bundle.class, nextUrl);
+				int received = bundle.getEntry().size();
+
+				// currently, last page could be empty... so we'll
+				// short circuit out here
+				if (received != 0) {
+					// every batch should include the 10 tasks + 1 orgranization
+					assertEquals(11, received);
+					for (BundleEntryComponent resource : bundle.getEntry()) {
+						ids.add(resource.getResource().getId());
+					}
+				}
+			} else {
+				nextUrl = null;
+			}
+		} while (nextUrl != null);
+
+		// verify
+		// we should receive all resources and the single organization (repeatedly)
+		assertEquals(total + 1, ids.size());
+	}
+
 
 	@ParameterizedTest
 	@CsvSource({
@@ -2710,47 +2776,14 @@
 				.thenReturn(false);
 		}
 
-=======
-
-	@Test
-	public void testPagingWithIncludesOnEachResource() {
-		// setup
-		int total = 20;
-		Organization org = new Organization();
-		org.setName("ORG");
-		IIdType orgId = myOrganizationDao.create(org).getId().toUnqualifiedVersionless();
-
-		Coding tagCode = new Coding();
-		tagCode.setCode("test");
-		tagCode.setSystem("http://example.com");
-		for (int i = 0; i < total; i++) {
-			Task t = new Task();
-			t.getMeta()
-				.addTag(tagCode);
-			t.setStatus(Task.TaskStatus.REQUESTED);
-			t.getOwner().setReference(orgId.getValue());
-			myTaskDao.create(t);
-		}
-		HashSet<String> ids = new HashSet<>();
-
-		// test
->>>>>>> 777859ad
 		int requestedAmount = 10;
 		Bundle bundle = myClient
 			.search()
 			.byUrl("Task?_count=10&_tag=test&status=requested&_include=Task%3Aowner&_sort=status")
 			.returnBundle(Bundle.class)
 			.execute();
-<<<<<<< HEAD
 		int count = bundle.getEntry().size();
 		assertFalse(bundle.getEntry().isEmpty());
-=======
-		assertFalse(bundle.getEntry().isEmpty());
-		assertEquals(11, bundle.getEntry().size());
-		for (BundleEntryComponent resource : bundle.getEntry()) {
-			ids.add(resource.getResource().getId());
-		}
->>>>>>> 777859ad
 
 		String nextUrl = null;
 		do {
@@ -2765,36 +2798,19 @@
 				bundle = myClient.fetchResourceFromUrl(Bundle.class, nextUrl);
 				int received = bundle.getEntry().size();
 
-<<<<<<< HEAD
 				// every next result should produce results
 				assertFalse(bundle.getEntry().isEmpty());
 				count += received;
-=======
-				// currently, last page could be empty... so we'll
-				// short circuit out here
-				if (received != 0) {
-					// every batch should include the 10 tasks + 1 orgranization
-					assertEquals(11, received);
-					for (BundleEntryComponent resource : bundle.getEntry()) {
-						ids.add(resource.getResource().getId());
-					}
-				}
->>>>>>> 777859ad
 			} else {
 				nextUrl = null;
 			}
 		} while (nextUrl != null);
 
 		// verify
-<<<<<<< HEAD
 		// we should receive all resources and linked resources
 		assertEquals(theResourceCount + theOrgCount, count);
 	}
 
-=======
-		// we should receive all resources and the single organization (repeatedly)
-		assertEquals(total + 1, ids.size());
-	}
 
 	@Test
 	public void testPagingWithIncludesReturnsConsistentValues() {
@@ -2859,7 +2875,6 @@
 		assertEquals(total + orgs, count);
 	}
 
->>>>>>> 777859ad
 
 	/**
 	 * See #793
