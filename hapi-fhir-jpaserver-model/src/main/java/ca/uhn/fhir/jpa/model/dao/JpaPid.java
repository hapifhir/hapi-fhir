--- conflicted
+++ resolved
@@ -113,7 +113,6 @@
 		return this;
 	}
 
-<<<<<<< HEAD
 	public JpaPid setPartitionIdIfNotAlreadySet(Integer thePartitionId) {
 		if (myPartitionIdValue == null && thePartitionId != null) {
 			myPartitionIdValue = thePartitionId;
@@ -175,8 +174,10 @@
 		return COMPARATOR.compare(this, theOther);
 	}
 
-=======
->>>>>>> d4227baf
+	public static List<Long> toLongList(JpaPid[] thePids) {
+		return toLongList(Arrays.asList(thePids));
+	}
+
 	public static List<Long> toLongList(JpaPid[] thePids) {
 		return toLongList(Arrays.asList(thePids));
 	}
