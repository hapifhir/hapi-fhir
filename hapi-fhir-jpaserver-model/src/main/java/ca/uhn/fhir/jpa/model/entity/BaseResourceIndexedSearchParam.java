/*
 * #%L
 * HAPI FHIR JPA Model
 * %%
 * Copyright (C) 2014 - 2024 Smile CDR, Inc.
 * %%
 * Licensed under the Apache License, Version 2.0 (the "License");
 * you may not use this file except in compliance with the License.
 * You may obtain a copy of the License at
 *
 *      http://www.apache.org/licenses/LICENSE-2.0
 *
 * Unless required by applicable law or agreed to in writing, software
 * distributed under the License is distributed on an "AS IS" BASIS,
 * WITHOUT WARRANTIES OR CONDITIONS OF ANY KIND, either express or implied.
 * See the License for the specific language governing permissions and
 * limitations under the License.
 * #L%
 */
package ca.uhn.fhir.jpa.model.entity;

import ca.uhn.fhir.i18n.Msg;
import ca.uhn.fhir.interceptor.model.RequestPartitionId;
import ca.uhn.fhir.jpa.model.config.PartitionSettings;
import ca.uhn.fhir.jpa.model.util.SearchParamHash;
import ca.uhn.fhir.model.api.IQueryParameterType;
import ca.uhn.fhir.rest.api.Constants;
<<<<<<< HEAD
import ca.uhn.fhir.rest.server.exceptions.InternalErrorException;
import ca.uhn.fhir.util.UrlUtil;
import com.google.common.base.Charsets;
import com.google.common.hash.HashCode;
import com.google.common.hash.HashFunction;
import com.google.common.hash.Hasher;
import com.google.common.hash.Hashing;
import jakarta.annotation.Nonnull;
import jakarta.annotation.Nullable;
=======
>>>>>>> 7b68c4d9
import jakarta.persistence.Column;
import jakarta.persistence.MappedSuperclass;
import jakarta.persistence.Temporal;
import jakarta.persistence.TemporalType;
import jakarta.persistence.Transient;
import org.apache.commons.lang3.StringUtils;
import org.hibernate.search.mapper.pojo.mapping.definition.annotation.FullTextField;
import org.hibernate.search.mapper.pojo.mapping.definition.annotation.GenericField;

import java.util.Date;
import java.util.List;

@MappedSuperclass
public abstract class BaseResourceIndexedSearchParam extends BaseResourceIndex {
	static final int MAX_SP_NAME = 100;
	private static final long serialVersionUID = 1L;

	@GenericField
	@Column(name = "SP_MISSING", nullable = false)
	private boolean myMissing = false;

	@FullTextField
	@Column(name = "SP_NAME", length = MAX_SP_NAME)
	private String myParamName;

	@Column(name = "RES_ID", insertable = false, updatable = false, nullable = false)
	private Long myResourcePid;

	@FullTextField
	@Column(name = "RES_TYPE", length = Constants.MAX_RESOURCE_NAME_LENGTH)
	private String myResourceType;

	/**
	 * Composite of resourceType, paramName, and partition info if configured.
	 * Combined with the various date fields for a query.
	 * Nullable to allow optimized storage.
	 */
	@Column(name = "HASH_IDENTITY", nullable = true)
	protected Long myHashIdentity;

	@GenericField
	@Column(name = "SP_UPDATED")
	@Temporal(TemporalType.TIMESTAMP)
	private Date myUpdated;

	@Transient
	private transient PartitionSettings myPartitionSettings;

	@Transient
	private transient StorageSettings myStorageSettings;

	@Override
	public abstract Long getId();

	public String getParamName() {
		return myParamName;
	}

	public void setParamName(String theName) {
		if (!StringUtils.equals(myParamName, theName)) {
			myParamName = theName;
			clearHashes();
		}
	}

	/**
	 * Restore SP_NAME without clearing hashes
	 */
	public void restoreParamName(String theParamName) {
		if (myParamName == null) {
			myParamName = theParamName;
		}
	}

	/**
	 * Set SP_NAME, RES_TYPE, SP_UPDATED to null without clearing hashes
	 */
	public void optimizeIndexStorage() {
		myParamName = null;
		myResourceType = null;
		myUpdated = null;
	}

	public boolean isIndexStorageOptimized() {
		return myParamName == null || myResourceType == null || myUpdated == null;
	}

	// MB pushed these down to the individual SP classes so we could name the FK in the join annotation
	/**
	 * Get the Resource this SP indexes
	 */
	public abstract ResourceTable getResource();

	public abstract BaseResourceIndexedSearchParam setResource(ResourceTable theResource);

	@Override
	public <T extends BaseResourceIndex> void copyMutableValuesFrom(T theSource) {
		BaseResourceIndexedSearchParam source = (BaseResourceIndexedSearchParam) theSource;
		myMissing = source.myMissing;
		myParamName = source.myParamName;
		myResourceType = source.myResourceType;
		myUpdated = source.myUpdated;
		myStorageSettings = source.myStorageSettings;
		myPartitionSettings = source.myPartitionSettings;
		setPartitionId(source.getPartitionId());
	}

	public Long getResourcePid() {
		return myResourcePid;
	}

	public String getResourceType() {
		return myResourceType;
	}

	public void setResourceType(String theResourceType) {
		myResourceType = theResourceType;
	}

	public void setHashIdentity(Long theHashIdentity) {
		myHashIdentity = theHashIdentity;
	}

	public Long getHashIdentity() {
		return myHashIdentity;
	}

	public Date getUpdated() {
		return myUpdated;
	}

	public void setUpdated(Date theUpdated) {
		myUpdated = theUpdated;
	}

	public boolean isMissing() {
		return myMissing;
	}

	public BaseResourceIndexedSearchParam setMissing(boolean theMissing) {
		myMissing = theMissing;
		return this;
	}

	public abstract IQueryParameterType toQueryParameterType();

	public boolean matches(IQueryParameterType theParam) {
		throw new UnsupportedOperationException(Msg.code(1526) + "No parameter matcher for " + theParam);
	}

	public PartitionSettings getPartitionSettings() {
		return myPartitionSettings;
	}

	public BaseResourceIndexedSearchParam setPartitionSettings(PartitionSettings thePartitionSettings) {
		myPartitionSettings = thePartitionSettings;
		return this;
	}

	public StorageSettings getStorageSettings() {
		return myStorageSettings;
	}

	public BaseResourceIndexedSearchParam setStorageSettings(StorageSettings theStorageSettings) {
		myStorageSettings = theStorageSettings;
		return this;
	}

	public static long calculateHashIdentity(
			PartitionSettings thePartitionSettings,
			PartitionablePartitionId theRequestPartitionId,
			String theResourceType,
			String theParamName) {
		RequestPartitionId requestPartitionId = PartitionablePartitionId.toRequestPartitionId(theRequestPartitionId);
		return calculateHashIdentity(thePartitionSettings, requestPartitionId, theResourceType, theParamName);
	}

	public static long calculateHashIdentity(
			PartitionSettings thePartitionSettings,
			RequestPartitionId theRequestPartitionId,
			String theResourceType,
			String theParamName) {
		return SearchParamHash.hashSearchParam(
				thePartitionSettings, theRequestPartitionId, theResourceType, theParamName);
	}

	public static long calculateHashIdentity(
			PartitionSettings thePartitionSettings,
			RequestPartitionId theRequestPartitionId,
			String theResourceType,
			String theParamName,
			List<String> theAdditionalValues) {
		String[] values = new String[theAdditionalValues.size() + 2];
		values[0] = theResourceType;
		values[1] = theParamName;
		for (int i = 0; i < theAdditionalValues.size(); i++) {
			values[i + 2] = theAdditionalValues.get(i);
		}

<<<<<<< HEAD
		return hash(thePartitionSettings, theRequestPartitionId, values);
	}

	/**
	 * Applies a fast and consistent hashing algorithm to a set of strings
	 */
	static long hash(
			@Nonnull PartitionSettings thePartitionSettings,
			@Nonnull RequestPartitionId theRequestPartitionId,
			String... theValues) {
		return doHash(thePartitionSettings, theRequestPartitionId, theValues);
	}

	/**
	 * Applies a fast and consistent hashing algorithm to a set of strings
	 */
	static long hash(String... theValues) {
		return doHash(null, null, theValues);
	}

	private static long doHash(
			@Nullable PartitionSettings thePartitionSettings,
			@Nullable RequestPartitionId theRequestPartitionId,
			String[] theValues) {
		Hasher hasher = HASH_FUNCTION.newHasher();

		if (thePartitionSettings != null) {
			if (thePartitionSettings.isPartitioningEnabled()
					&& thePartitionSettings.isIncludePartitionInSearchHashes()
					&& theRequestPartitionId != null) {
				if (theRequestPartitionId.getPartitionIds().size() > 1) {
					throw new InternalErrorException(Msg.code(1527)
							+ "Can not search multiple partitions when partitions are included in search hashes");
				}
				Integer partitionId = theRequestPartitionId.getFirstPartitionIdOrNull();
				if (partitionId != null) {
					hasher.putInt(partitionId);
				}
			}
		}

		for (String next : theValues) {
			if (next == null) {
				hasher.putByte((byte) 0);
			} else {
				next = UrlUtil.escapeUrlParam(next);
				byte[] bytes = next.getBytes(Charsets.UTF_8);
				hasher.putBytes(bytes);
			}
			hasher.putBytes(DELIMITER_BYTES);
		}

		HashCode hashCode = hasher.hash();
		long retVal = hashCode.asLong();
		return retVal;
=======
		return SearchParamHash.hashSearchParam(thePartitionSettings, theRequestPartitionId, values);
>>>>>>> 7b68c4d9
	}
}<|MERGE_RESOLUTION|>--- conflicted
+++ resolved
@@ -25,18 +25,6 @@
 import ca.uhn.fhir.jpa.model.util.SearchParamHash;
 import ca.uhn.fhir.model.api.IQueryParameterType;
 import ca.uhn.fhir.rest.api.Constants;
-<<<<<<< HEAD
-import ca.uhn.fhir.rest.server.exceptions.InternalErrorException;
-import ca.uhn.fhir.util.UrlUtil;
-import com.google.common.base.Charsets;
-import com.google.common.hash.HashCode;
-import com.google.common.hash.HashFunction;
-import com.google.common.hash.Hasher;
-import com.google.common.hash.Hashing;
-import jakarta.annotation.Nonnull;
-import jakarta.annotation.Nullable;
-=======
->>>>>>> 7b68c4d9
 import jakarta.persistence.Column;
 import jakarta.persistence.MappedSuperclass;
 import jakarta.persistence.Temporal;
@@ -78,7 +66,7 @@
 	protected Long myHashIdentity;
 
 	@GenericField
-	@Column(name = "SP_UPDATED")
+	@Column(name = "SP_UPDATED", nullable = true)
 	@Temporal(TemporalType.TIMESTAMP)
 	private Date myUpdated;
 
@@ -236,64 +224,6 @@
 			values[i + 2] = theAdditionalValues.get(i);
 		}
 
-<<<<<<< HEAD
-		return hash(thePartitionSettings, theRequestPartitionId, values);
-	}
-
-	/**
-	 * Applies a fast and consistent hashing algorithm to a set of strings
-	 */
-	static long hash(
-			@Nonnull PartitionSettings thePartitionSettings,
-			@Nonnull RequestPartitionId theRequestPartitionId,
-			String... theValues) {
-		return doHash(thePartitionSettings, theRequestPartitionId, theValues);
-	}
-
-	/**
-	 * Applies a fast and consistent hashing algorithm to a set of strings
-	 */
-	static long hash(String... theValues) {
-		return doHash(null, null, theValues);
-	}
-
-	private static long doHash(
-			@Nullable PartitionSettings thePartitionSettings,
-			@Nullable RequestPartitionId theRequestPartitionId,
-			String[] theValues) {
-		Hasher hasher = HASH_FUNCTION.newHasher();
-
-		if (thePartitionSettings != null) {
-			if (thePartitionSettings.isPartitioningEnabled()
-					&& thePartitionSettings.isIncludePartitionInSearchHashes()
-					&& theRequestPartitionId != null) {
-				if (theRequestPartitionId.getPartitionIds().size() > 1) {
-					throw new InternalErrorException(Msg.code(1527)
-							+ "Can not search multiple partitions when partitions are included in search hashes");
-				}
-				Integer partitionId = theRequestPartitionId.getFirstPartitionIdOrNull();
-				if (partitionId != null) {
-					hasher.putInt(partitionId);
-				}
-			}
-		}
-
-		for (String next : theValues) {
-			if (next == null) {
-				hasher.putByte((byte) 0);
-			} else {
-				next = UrlUtil.escapeUrlParam(next);
-				byte[] bytes = next.getBytes(Charsets.UTF_8);
-				hasher.putBytes(bytes);
-			}
-			hasher.putBytes(DELIMITER_BYTES);
-		}
-
-		HashCode hashCode = hasher.hash();
-		long retVal = hashCode.asLong();
-		return retVal;
-=======
 		return SearchParamHash.hashSearchParam(thePartitionSettings, theRequestPartitionId, values);
->>>>>>> 7b68c4d9
 	}
 }