--- conflicted
+++ resolved
@@ -86,19 +86,9 @@
 	@Transient
 	private transient PartitionSettings myPartitionSettings;
 
-<<<<<<< HEAD
 	@Transient
 	private transient ModelConfig myModelConfig;
 
-	/**
-	 * Subclasses may override
-	 */
-	protected void clearHashes() {
-		// nothing
-	}
-
-=======
->>>>>>> 4e004834
 	@Override
 	public abstract Long getId();
 
@@ -165,7 +155,6 @@
 	@Override
 	public void setPartitionId(@Nullable RequestPartitionId theRequestPartitionId) {
 		super.setPartitionId(theRequestPartitionId);
-		clearHashes();
 	}
 
 	public boolean matches(IQueryParameterType theParam, boolean theUseOrdinalDatesForDayComparison) {
