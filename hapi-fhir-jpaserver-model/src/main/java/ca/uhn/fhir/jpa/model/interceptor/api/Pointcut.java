package ca.uhn.fhir.jpa.model.interceptor.api;

/*-
 * #%L
 * HAPI FHIR Model
 * %%
 * Copyright (C) 2014 - 2019 University Health Network
 * %%
 * Licensed under the Apache License, Version 2.0 (the "License");
 * you may not use this file except in compliance with the License.
 * You may obtain a copy of the License at
 * 
 *      http://www.apache.org/licenses/LICENSE-2.0
 * 
 * Unless required by applicable law or agreed to in writing, software
 * distributed under the License is distributed on an "AS IS" BASIS,
 * WITHOUT WARRANTIES OR CONDITIONS OF ANY KIND, either express or implied.
 * See the License for the specific language governing permissions and
 * limitations under the License.
 * #L%
 */

import java.util.Arrays;
import java.util.Collections;
import java.util.List;

/**
 * Value for {@link Hook#value()}
 */
public enum Pointcut {

	/**
	 * Invoked immediately after the delivery of a REST HOOK subscription.
	 * <p>
	 * When this hook is called, all processing is complete so this hook should not
	 * make any changes to the parameters.
	 * </p>
	 * Hooks may accept the following parameters:
	 * <ul>
	 * <li>ca.uhn.fhir.jpa.subscription.module.CanonicalSubscription</li>
	 * <li>ca.uhn.fhir.jpa.subscription.module.subscriber.ResourceDeliveryMessage</li>
	 * </ul>
	 */
	SUBSCRIPTION_AFTER_REST_HOOK_DELIVERY("CanonicalSubscription", "ResourceDeliveryMessage"),

	/**
	 * Invoked immediately before the delivery of a REST HOOK subscription.
	 * <p>
	 * Hooks may make changes to the delivery payload, or make changes to the
	 * canonical subscription such as adding headers, modifying the channel
	 * endpoint, etc.
	 * </p>
	 * Hooks may accept the following parameters:
	 * <ul>
	 * <li>ca.uhn.fhir.jpa.subscription.module.CanonicalSubscription</li>
	 * <li>ca.uhn.fhir.jpa.subscription.module.subscriber.ResourceDeliveryMessage</li>
	 * </ul>
	 */
	SUBSCRIPTION_BEFORE_REST_HOOK_DELIVERY("CanonicalSubscription", "ResourceDeliveryMessage"),

	/**
	 * Invoked whenever a persisted resource (a resource that has just been stored in the
	 * database via a create/update/patch/etc.) has been checked for whether any subscriptions
	 * were triggered as a result of the operation
	 * Hooks may accept the following parameters:
	 * <ul>
	 * <li>ca.uhn.fhir.jpa.subscription.module.ResourceModifiedMessage</li>
	 * </ul>
	 */
	SUBSCRIPTION_AFTER_PERSISTED_RESOURCE_CHECKED("ResourceModifiedMessage"),

<<<<<<< HEAD
	// FIXME KHS
	SUBSCRIPTION_AFTER_SUBSCRIPTION_MATCHING("ResourceModifiedMessage"),
	// FIXME KHS
	SUBSCRIPTION_AFTER_SUBSCRIPTION_ACTIVATED("CanonicalSubscription");
=======

	/**
	 * Invoked immediately after an active subscription is "registered". In HAPI FHIR, when
	 * a subscription
	 * <p>
	 * Hooks may make changes to the canonicalized subscription and this will have an effect
	 * on processing across this server. Note however that timing issues may occur, since the
	 * subscription is already technically live by the time this hook is called.
	 * </p>
	 * Hooks may accept the following parameters:
	 * <ul>
	 * <li>ca.uhn.fhir.jpa.subscription.module.CanonicalSubscription</li>
	 * </ul>
	 */
	SUBSCRIPTION_AFTER_ACTIVE_SUBSCRIPTION_REGISTERED("CanonicalSubscription");
>>>>>>> af9153d6

	private final List<String> myParameterTypes;

	Pointcut(String... theParameterTypes) {
		myParameterTypes = Collections.unmodifiableList(Arrays.asList(theParameterTypes));
	}

	public List<String> getParameterTypes() {
		return myParameterTypes;
	}
}<|MERGE_RESOLUTION|>--- conflicted
+++ resolved
@@ -69,12 +69,6 @@
 	 */
 	SUBSCRIPTION_AFTER_PERSISTED_RESOURCE_CHECKED("ResourceModifiedMessage"),
 
-<<<<<<< HEAD
-	// FIXME KHS
-	SUBSCRIPTION_AFTER_SUBSCRIPTION_MATCHING("ResourceModifiedMessage"),
-	// FIXME KHS
-	SUBSCRIPTION_AFTER_SUBSCRIPTION_ACTIVATED("CanonicalSubscription");
-=======
 
 	/**
 	 * Invoked immediately after an active subscription is "registered". In HAPI FHIR, when
@@ -90,7 +84,6 @@
 	 * </ul>
 	 */
 	SUBSCRIPTION_AFTER_ACTIVE_SUBSCRIPTION_REGISTERED("CanonicalSubscription");
->>>>>>> af9153d6
 
 	private final List<String> myParameterTypes;
 
