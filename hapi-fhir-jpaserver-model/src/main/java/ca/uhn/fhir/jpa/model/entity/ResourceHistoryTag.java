--- conflicted
+++ resolved
@@ -148,10 +148,10 @@
 		return myId;
 	}
 
-<<<<<<< HEAD
 	public JpaPid getResourcePid() {
 		return JpaPid.fromId(myResourceId, myPartitionIdValue);
-=======
+	}
+
 	@Override
 	public String toString() {
 		ToStringBuilder b = new ToStringBuilder(this, ToStringStyle.SHORT_PREFIX_STYLE);
@@ -163,6 +163,5 @@
 		b.append("resId", getResourceId());
 		b.append("tag", getTag().getId());
 		return b.build();
->>>>>>> 744a0d70
 	}
 }