package ca.uhn.fhir.jpa.model.search;

/*-
 * #%L
 * HAPI FHIR JPA Model
 * %%
 * Copyright (C) 2014 - 2022 Smile CDR, Inc.
 * %%
 * Licensed under the Apache License, Version 2.0 (the "License");
 * you may not use this file except in compliance with the License.
 * You may obtain a copy of the License at
 *
 *      http://www.apache.org/licenses/LICENSE-2.0
 *
 * Unless required by applicable law or agreed to in writing, software
 * distributed under the License is distributed on an "AS IS" BASIS,
 * WITHOUT WARRANTIES OR CONDITIONS OF ANY KIND, either express or implied.
 * See the License for the specific language governing permissions and
 * limitations under the License.
 * #L%
 */

import ca.uhn.fhir.context.FhirContext;
import ca.uhn.fhir.jpa.model.entity.ModelConfig;
import ca.uhn.fhir.jpa.model.util.UcumServiceUtil;
import org.apache.commons.lang3.StringUtils;
import org.fhir.ucum.Pair;
import org.hibernate.search.engine.backend.document.DocumentElement;
import org.hl7.fhir.instance.model.api.IBaseCoding;
import org.slf4j.Logger;
import org.slf4j.LoggerFactory;

import java.math.BigDecimal;
import java.util.Collection;

public class HibernateSearchIndexWriter {
	private static final Logger ourLog = LoggerFactory.getLogger(HibernateSearchIndexWriter.class);
	public static final String IDX_STRING_NORMALIZED = "norm";
	public static final String IDX_STRING_EXACT = "exact";
	public static final String IDX_STRING_TEXT = "text";
	public static final String NESTED_SEARCH_PARAM_ROOT = "nsp";
	public static final String SEARCH_PARAM_ROOT = "sp";

	public static final String QTY_PARAM_NAME = "quantity";
	public static final String CODE = "code";
	public static final String SYSTEM = "system";
	public static final String VALUE = "value";
	public static final String QTY_CODE_NORM = "code-norm";
	public static final String QTY_VALUE_NORM = "value-norm";

<<<<<<< HEAD
	public static final String COMP_CODE_VALUE_QTY_PARAM_NAME = "comp-code-value-quantity";
	public static final String COMP_CODE_SYSTEM 	= "code-system";
	public static final String COMP_CODE_VALUE 	= "code-value";
	public static final String COMP_QTY_CODE 		= "qty-code";
	public static final String COMP_QTY_SYSTEM 	= "qty-system";
	public static final String COMP_QTY_VALUE 	= "qty-value";
=======
	public static final String URI_VALUE = "uri-value";


>>>>>>> 464a07e2

	final HibernateSearchElementCache myNodeCache;
	final FhirContext myFhirContext;
	final ModelConfig myModelConfig;

	HibernateSearchIndexWriter(FhirContext theFhirContext, ModelConfig theModelConfig, DocumentElement theRoot) {
		myFhirContext = theFhirContext;
		myModelConfig = theModelConfig;
		myNodeCache = new HibernateSearchElementCache(theRoot);
	}

	public DocumentElement getSearchParamIndexNode(String theSearchParamName, String theIndexType) {
		return myNodeCache.getObjectElement(SEARCH_PARAM_ROOT, theSearchParamName, theIndexType);
	}

	public static HibernateSearchIndexWriter forRoot(
			FhirContext theFhirContext, ModelConfig theModelConfig, DocumentElement theDocument) {
		return new HibernateSearchIndexWriter(theFhirContext, theModelConfig, theDocument);
	}

	public void writeStringIndex(String theSearchParam, String theValue) {
		DocumentElement stringIndexNode = getSearchParamIndexNode(theSearchParam, "string");

		// we are assuming that our analyzer matches  StringUtil.normalizeStringForSearchIndexing(theValue).toLowerCase(Locale.ROOT))
		stringIndexNode.addValue(IDX_STRING_NORMALIZED, theValue);// for default search
		stringIndexNode.addValue(IDX_STRING_EXACT, theValue);
		stringIndexNode.addValue(IDX_STRING_TEXT, theValue);
		ourLog.debug("Adding Search Param Text: {} -- {}", theSearchParam, theValue);
	}

	public void writeTokenIndex(String theSearchParam, IBaseCoding theValue) {
		DocumentElement nestedRoot = myNodeCache.getObjectElement(NESTED_SEARCH_PARAM_ROOT);
		DocumentElement nestedSpNode = nestedRoot.addObject(theSearchParam);
		DocumentElement nestedTokenNode = nestedSpNode.addObject("token");
		nestedTokenNode.addValue("code", theValue.getCode());
		nestedTokenNode.addValue("system", theValue.getSystem());
		nestedTokenNode.addValue("code-system", theValue.getSystem() + "|" + theValue.getCode());
		if (StringUtils.isNotEmpty(theValue.getDisplay())) {
			DocumentElement nestedStringNode = nestedSpNode.addObject("string");
			nestedStringNode.addValue(IDX_STRING_TEXT, theValue.getDisplay());
		}

		DocumentElement tokenIndexNode = getSearchParamIndexNode(theSearchParam, "token");
		// TODO mb we can use a token_filter with pattern_capture to generate all three off a single value.  Do this next, after merge.
		tokenIndexNode.addValue("code", theValue.getCode());
		tokenIndexNode.addValue("system", theValue.getSystem());
		tokenIndexNode.addValue("code-system", theValue.getSystem() + "|" + theValue.getCode());
		ourLog.debug("Adding Search Param Token: {} -- {}", theSearchParam, theValue);
		// TODO mb should we write the strings here too?  Or leave it to the old spidx indexing?
	}

	public void writeReferenceIndex(String theSearchParam, String theValue) {
		DocumentElement referenceIndexNode = getSearchParamIndexNode(theSearchParam, "reference");
		referenceIndexNode.addValue("value", theValue);
		ourLog.trace("Adding Search Param Reference: {} -- {}", theSearchParam, theValue);
	}

	public void writeDateIndex(String theSearchParam, DateSearchIndexData theValue) {
		DocumentElement dateIndexNode = getSearchParamIndexNode(theSearchParam, "dt");
		// Lower bound
		dateIndexNode.addValue("lower-ord", theValue.getLowerBoundOrdinal());
		dateIndexNode.addValue("lower", theValue.getLowerBoundDate().toInstant());
		// Upper bound
		dateIndexNode.addValue("upper-ord", theValue.getUpperBoundOrdinal());
		dateIndexNode.addValue("upper", theValue.getUpperBoundDate().toInstant());
		ourLog.trace("Adding Search Param Reference: {} -- {}", theSearchParam, theValue);
	}


	public void writeQuantityIndex(String theSearchParam, Collection<QuantitySearchIndexData> theValueCollection) {
		DocumentElement nestedRoot = myNodeCache.getObjectElement(NESTED_SEARCH_PARAM_ROOT);

		for (QuantitySearchIndexData theValue : theValueCollection) {
			DocumentElement nestedSpNode = nestedRoot.addObject(theSearchParam);
			DocumentElement nestedQtyNode = nestedSpNode.addObject(QTY_PARAM_NAME);

			ourLog.trace("Adding Search Param Quantity: {} -- {}", theSearchParam, theValue);
			nestedQtyNode.addValue(CODE, theValue.getCode());
			nestedQtyNode.addValue(SYSTEM, theValue.getSystem());
			nestedQtyNode.addValue(VALUE, theValue.getValue());

			if ( ! myModelConfig.getNormalizedQuantitySearchLevel().storageOrSearchSupported()) { continue; }

			//-- convert the value/unit to the canonical form if any
			Pair canonicalForm = UcumServiceUtil.getCanonicalForm(theValue.getSystem(),
				BigDecimal.valueOf(theValue.getValue()), theValue.getCode());
			if (canonicalForm == null) { continue; }

			double canonicalValue = Double.parseDouble(canonicalForm.getValue().asDecimal());
			String canonicalUnits = canonicalForm.getCode();
			ourLog.trace("Adding search param normalized code and value: {} -- code:{}, value:{}",
				theSearchParam, canonicalUnits, canonicalValue);

			nestedQtyNode.addValue(QTY_CODE_NORM, canonicalUnits);
			nestedQtyNode.addValue(QTY_VALUE_NORM, canonicalValue);
		}

	}


<<<<<<< HEAD
	public void writeCompositeIndex(String theSearchParam, Collection<CompositeTokenQuantitySearchIndexData> theValueCollection) {
		DocumentElement nestedRoot = myNodeCache.getObjectElement(NESTED_SEARCH_PARAM_ROOT);

		for (CompositeTokenQuantitySearchIndexData theValue : theValueCollection) {
			DocumentElement nestedSpNode = nestedRoot.addObject(theSearchParam);
			DocumentElement nestedCompNode = nestedSpNode.addObject(COMP_CODE_VALUE_QTY_PARAM_NAME);

			ourLog.trace("Adding Search Param CompositeTokenQuantity: {} -- {}", theSearchParam, theValue);
			nestedCompNode.addValue(COMP_CODE_SYSTEM, theValue.getTokenSearchIndexData().getSystem());
			nestedCompNode.addValue(COMP_CODE_VALUE, theValue.getTokenSearchIndexData().getValue());
			nestedCompNode.addValue(COMP_QTY_SYSTEM, theValue.getQtySearchIndexData().getSystem());
			nestedCompNode.addValue(COMP_QTY_CODE, theValue.getQtySearchIndexData().getCode());
			nestedCompNode.addValue(COMP_QTY_VALUE, theValue.getQtySearchIndexData().getValue());
		}
	}

	}
=======
	public void writeUriIndex(String theParamName, Collection<String> theUriValueCollection) {
		DocumentElement uriNode = myNodeCache.getObjectElement(SEARCH_PARAM_ROOT).addObject(theParamName);
		for (String uriSearchIndexValue : theUriValueCollection) {
			ourLog.trace("Adding Search Param Uri: {} -- {}", theParamName, uriSearchIndexValue);
			uriNode.addValue(URI_VALUE, uriSearchIndexValue);
		}
	}
}
>>>>>>> 464a07e2
<|MERGE_RESOLUTION|>--- conflicted
+++ resolved
@@ -42,24 +42,15 @@
 	public static final String SEARCH_PARAM_ROOT = "sp";
 
 	public static final String QTY_PARAM_NAME = "quantity";
-	public static final String CODE = "code";
-	public static final String SYSTEM = "system";
-	public static final String VALUE = "value";
+	public static final String QTY_CODE = "code";
+	public static final String QTY_SYSTEM = "system";
+	public static final String QTY_VALUE = "value";
 	public static final String QTY_CODE_NORM = "code-norm";
 	public static final String QTY_VALUE_NORM = "value-norm";
 
-<<<<<<< HEAD
-	public static final String COMP_CODE_VALUE_QTY_PARAM_NAME = "comp-code-value-quantity";
-	public static final String COMP_CODE_SYSTEM 	= "code-system";
-	public static final String COMP_CODE_VALUE 	= "code-value";
-	public static final String COMP_QTY_CODE 		= "qty-code";
-	public static final String COMP_QTY_SYSTEM 	= "qty-system";
-	public static final String COMP_QTY_VALUE 	= "qty-value";
-=======
 	public static final String URI_VALUE = "uri-value";
 
 
->>>>>>> 464a07e2
 
 	final HibernateSearchElementCache myNodeCache;
 	final FhirContext myFhirContext;
@@ -137,9 +128,9 @@
 			DocumentElement nestedQtyNode = nestedSpNode.addObject(QTY_PARAM_NAME);
 
 			ourLog.trace("Adding Search Param Quantity: {} -- {}", theSearchParam, theValue);
-			nestedQtyNode.addValue(CODE, theValue.getCode());
-			nestedQtyNode.addValue(SYSTEM, theValue.getSystem());
-			nestedQtyNode.addValue(VALUE, theValue.getValue());
+			nestedQtyNode.addValue(QTY_CODE, theValue.getCode());
+			nestedQtyNode.addValue(QTY_SYSTEM, theValue.getSystem());
+			nestedQtyNode.addValue(QTY_VALUE, theValue.getValue());
 
 			if ( ! myModelConfig.getNormalizedQuantitySearchLevel().storageOrSearchSupported()) { continue; }
 
@@ -160,25 +151,6 @@
 	}
 
 
-<<<<<<< HEAD
-	public void writeCompositeIndex(String theSearchParam, Collection<CompositeTokenQuantitySearchIndexData> theValueCollection) {
-		DocumentElement nestedRoot = myNodeCache.getObjectElement(NESTED_SEARCH_PARAM_ROOT);
-
-		for (CompositeTokenQuantitySearchIndexData theValue : theValueCollection) {
-			DocumentElement nestedSpNode = nestedRoot.addObject(theSearchParam);
-			DocumentElement nestedCompNode = nestedSpNode.addObject(COMP_CODE_VALUE_QTY_PARAM_NAME);
-
-			ourLog.trace("Adding Search Param CompositeTokenQuantity: {} -- {}", theSearchParam, theValue);
-			nestedCompNode.addValue(COMP_CODE_SYSTEM, theValue.getTokenSearchIndexData().getSystem());
-			nestedCompNode.addValue(COMP_CODE_VALUE, theValue.getTokenSearchIndexData().getValue());
-			nestedCompNode.addValue(COMP_QTY_SYSTEM, theValue.getQtySearchIndexData().getSystem());
-			nestedCompNode.addValue(COMP_QTY_CODE, theValue.getQtySearchIndexData().getCode());
-			nestedCompNode.addValue(COMP_QTY_VALUE, theValue.getQtySearchIndexData().getValue());
-		}
-	}
-
-	}
-=======
 	public void writeUriIndex(String theParamName, Collection<String> theUriValueCollection) {
 		DocumentElement uriNode = myNodeCache.getObjectElement(SEARCH_PARAM_ROOT).addObject(theParamName);
 		for (String uriSearchIndexValue : theUriValueCollection) {
@@ -186,5 +158,4 @@
 			uriNode.addValue(URI_VALUE, uriSearchIndexValue);
 		}
 	}
-}
->>>>>>> 464a07e2
+}