package ca.uhn.fhir.jpa.model.util;

/*-
 * #%L
 * HAPI FHIR Model
 * %%
 * Copyright (C) 2014 - 2020 University Health Network
 * %%
 * Licensed under the Apache License, Version 2.0 (the "License");
 * you may not use this file except in compliance with the License.
 * You may obtain a copy of the License at
 *
 *      http://www.apache.org/licenses/LICENSE-2.0
 *
 * Unless required by applicable law or agreed to in writing, software
 * distributed under the License is distributed on an "AS IS" BASIS,
 * WITHOUT WARRANTIES OR CONDITIONS OF ANY KIND, either express or implied.
 * See the License for the specific language governing permissions and
 * limitations under the License.
 * #L%
 */

import ca.uhn.fhir.rest.api.Constants;

public class JpaConstants {

	/**
	 * Userdata key for tracking the fact that a resource ID was assigned by the server
	 */
	public static final String RESOURCE_ID_SERVER_ASSIGNED = JpaConstants.class.getName() + "_RESOURCE_ID_SERVER_ASSIGNED";
	/**
	 * Operation name for the $apply-codesystem-delta-add operation
	 */
	public static final String OPERATION_APPLY_CODESYSTEM_DELTA_ADD = "$apply-codesystem-delta-add";
	/**
	 * Operation name for the $apply-codesystem-delta-remove operation
	 */
	public static final String OPERATION_APPLY_CODESYSTEM_DELTA_REMOVE = "$apply-codesystem-delta-remove";
	/**
	 * Operation name for the $expunge operation
	 */
	public static final String OPERATION_EXPUNGE = "$expunge";
	/**
	 * Operation name for the $match operation
	 */
	public static final String OPERATION_MATCH = "$match";
	/**
	 * @deprecated Replace with {@link #OPERATION_EXPUNGE}
	 */
	@Deprecated
	public static final String OPERATION_NAME_EXPUNGE = OPERATION_EXPUNGE;
	/**
	 * Parameter name for the $expunge operation
	 */
	public static final String OPERATION_EXPUNGE_PARAM_LIMIT = "limit";
	/**
	 * Parameter name for the $expunge operation
	 */
	public static final String OPERATION_EXPUNGE_PARAM_EXPUNGE_DELETED_RESOURCES = "expungeDeletedResources";
	/**
	 * Parameter name for the $expunge operation
	 */
	public static final String OPERATION_EXPUNGE_PARAM_EXPUNGE_PREVIOUS_VERSIONS = "expungePreviousVersions";
	/**
	 * Parameter name for the $expunge operation
	 */
	public static final String OPERATION_EXPUNGE_PARAM_EXPUNGE_EVERYTHING = "expungeEverything";
	/**
	 * Output parameter name for the $expunge operation
	 */
	public static final String OPERATION_EXPUNGE_OUT_PARAM_EXPUNGE_COUNT = "count";
	/**
	 * Header name for the "X-Meta-Snapshot-Mode" header, which
	 * specifies that properties in meta (tags, profiles, security labels)
	 * should be treated as a snapshot, meaning that these things will
	 * be removed if they are nt explicitly included in updates
	 */
	public static final String HEADER_META_SNAPSHOT_MODE = "X-Meta-Snapshot-Mode";
	/**
	 * Operation name for the $lookup operation
	 */
	public static final String OPERATION_LOOKUP = "$lookup";
	/**
	 * Operation name for the $expand operation
	 */
	public static final String OPERATION_EXPAND = "$expand";
	/**
	 * Operation name for the $validate-code operation
	 */
	public static final String OPERATION_VALIDATE_CODE = "$validate-code";
	/**
	 * Operation name for the $get-resource-counts operation
	 */
	public static final String OPERATION_GET_RESOURCE_COUNTS = "$get-resource-counts";
	/**
	 * Operation name for the $meta operation
	 */
	public static final String OPERATION_META = "$meta";
	/**
	 * Operation name for the $validate operation
	 */
	// NB don't delete this, it's used in Smile as well, even though hapi-fhir-server uses the version from Constants.java
	public static final String OPERATION_VALIDATE = Constants.EXTOP_VALIDATE;
	/**
	 * Operation name for the $suggest-keywords operation
	 */
	public static final String OPERATION_SUGGEST_KEYWORDS = "$suggest-keywords";
	/**
	 * Operation name for the $everything operation
	 */
	public static final String OPERATION_EVERYTHING = "$everything";
	/**
	 * Operation name for the $process-message operation
	 */
	public static final String OPERATION_PROCESS_MESSAGE = "$process-message";
	/**
	 * Operation name for the $meta-delete operation
	 */
	public static final String OPERATION_META_DELETE = "$meta-delete";
	/**
	 * Operation name for the $meta-add operation
	 */
	public static final String OPERATION_META_ADD = "$meta-add";
	/**
	 * Operation name for the $translate operation
	 */
	public static final String OPERATION_TRANSLATE = "$translate";
	/**
	 * Operation name for the $document operation
	 */
	public static final String OPERATION_DOCUMENT = "$document";
	/**
	 * Trigger a subscription manually for a given resource
	 */
	public static final String OPERATION_TRIGGER_SUBSCRIPTION = "$trigger-subscription";
	/**
	 * Operation name for the "$subsumes" operation
	 */
	public static final String OPERATION_SUBSUMES = "$subsumes";
	/**
	 * Operation name for the "$snapshot" operation
	 */
	public static final String OPERATION_SNAPSHOT = "$snapshot";
	/**
	 * Operation name for the "$binary-access" operation
	 */
	public static final String OPERATION_BINARY_ACCESS_READ = "$binary-access-read";
	/**
	 * Operation name for the "$binary-access" operation
	 */
	public static final String OPERATION_BINARY_ACCESS_WRITE = "$binary-access-write";
	/**
	 * Operation name for the "$upload-external-code-system" operation
	 */
	public static final String OPERATION_UPLOAD_EXTERNAL_CODE_SYSTEM = "$upload-external-code-system";
	/**
	 * Operation name for the "$export" operation
	 */
	public static final String OPERATION_EXPORT = "$export";
	/**
	 * Operation name for the "$export-poll-status" operation
	 */
	public static final String OPERATION_EXPORT_POLL_STATUS = "$export-poll-status";
	/**
	 * Operation name for the "$lastn" operation
	 */
	public static final String OPERATION_LASTN = "$lastn";

	/**
	 * Parameter for the $export operation
	 */
	public static final String PARAM_EXPORT_POLL_STATUS_JOB_ID = "_jobId";
	/**
	 * Parameter for the $export operation
	 */
	public static final String PARAM_EXPORT_OUTPUT_FORMAT = "_outputFormat";
	/**
	 * Parameter for the $export operation
	 */
	public static final String PARAM_EXPORT_TYPE = "_type";
	/**
	 * Parameter for the $export operation
	 */
	public static final String PARAM_EXPORT_SINCE = "_since";
	/**
	 * Parameter for the $export operation
	 */
	public static final String PARAM_EXPORT_TYPE_FILTER = "_typeFilter";
	/**
<<<<<<< HEAD
	 * URL for extension on a SearchParameter indicating that text values should not be indexed
=======
	 * Placed in system-generated extensions
>>>>>>> 349c7528
	 */
	public static final String EXTENSION_EXT_SYSTEMDEFINED = JpaConstants.class.getName() + "_EXTENSION_EXT_SYSTEMDEFINED";

	/**
	 * URL for extension on a Phonetic String SearchParameter indicating that text values should be phonetically indexed with the named encoder
	 */
	public static final String EXT_SEARCHPARAM_PHONETIC_ENCODER = "http://hapifhir.io/fhir/StructureDefinition/searchparameter-phonetic-encoder";

	/**
	 * Non-instantiable
	 */
	private JpaConstants() {
		// nothing
	}
}<|MERGE_RESOLUTION|>--- conflicted
+++ resolved
@@ -187,11 +187,7 @@
 	 */
 	public static final String PARAM_EXPORT_TYPE_FILTER = "_typeFilter";
 	/**
-<<<<<<< HEAD
 	 * URL for extension on a SearchParameter indicating that text values should not be indexed
-=======
-	 * Placed in system-generated extensions
->>>>>>> 349c7528
 	 */
 	public static final String EXTENSION_EXT_SYSTEMDEFINED = JpaConstants.class.getName() + "_EXTENSION_EXT_SYSTEMDEFINED";
 
