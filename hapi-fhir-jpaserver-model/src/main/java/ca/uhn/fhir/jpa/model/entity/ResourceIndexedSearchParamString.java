--- conflicted
+++ resolved
@@ -49,10 +49,7 @@
 import javax.persistence.ManyToOne;
 import javax.persistence.SequenceGenerator;
 import javax.persistence.Table;
-<<<<<<< HEAD
-=======
 import javax.persistence.Transient;
->>>>>>> 4e004834
 
 import static org.apache.commons.lang3.StringUtils.defaultString;
 import static org.apache.commons.lang3.StringUtils.left;
@@ -150,24 +147,6 @@
 
 	@Override
 	public void calculateHashes() {
-<<<<<<< HEAD
-		if ((myHashIdentity == null || myHashNormalizedPrefix == null || myHashExact == null) && getParamName() != null) {
-			String resourceType = getResourceType();
-			String paramName = getParamName();
-			String valueNormalized = getValueNormalized();
-			String valueExact = getValueExact();
-			setHashNormalizedPrefix(calculateHashNormalized(getPartitionSettings(), getPartitionId(), getModelConfig(), resourceType, paramName, valueNormalized));
-			setHashExact(calculateHashExact(getPartitionSettings(), getPartitionId(), resourceType, paramName, valueExact));
-			setHashIdentity(calculateHashIdentity(getPartitionSettings(), getPartitionId(), resourceType, paramName));
-		}
-	}
-
-	@Override
-	protected void clearHashes() {
-		myHashNormalizedPrefix = null;
-		myHashExact = null;
-		myHashIdentity = null;
-=======
 		String resourceType = getResourceType();
 		String paramName = getParamName();
 		String valueNormalized = getValueNormalized();
@@ -175,7 +154,6 @@
 		setHashNormalizedPrefix(calculateHashNormalized(getPartitionSettings(), getPartitionId(), myModelConfig, resourceType, paramName, valueNormalized));
 		setHashExact(calculateHashExact(getPartitionSettings(), getPartitionId(), resourceType, paramName, valueExact));
 		setHashIdentity(calculateHashIdentity(getPartitionSettings(), getPartitionId(), resourceType, paramName));
->>>>>>> 4e004834
 	}
 
 	@Override
