package ca.uhn.fhir.jpa.model.search;

/*-
 * #%L
 * HAPI FHIR JPA Model
 * %%
 * Copyright (C) 2014 - 2022 Smile CDR, Inc.
 * %%
 * Licensed under the Apache License, Version 2.0 (the "License");
 * you may not use this file except in compliance with the License.
 * You may obtain a copy of the License at
 *
 *      http://www.apache.org/licenses/LICENSE-2.0
 *
 * Unless required by applicable law or agreed to in writing, software
 * distributed under the License is distributed on an "AS IS" BASIS,
 * WITHOUT WARRANTIES OR CONDITIONS OF ANY KIND, either express or implied.
 * See the License for the specific language governing permissions and
 * limitations under the License.
 * #L%
 */

import org.hibernate.search.engine.backend.document.DocumentElement;
import org.hibernate.search.engine.backend.document.model.dsl.IndexSchemaElement;
import org.hibernate.search.engine.backend.document.model.dsl.IndexSchemaObjectField;
import org.hibernate.search.engine.backend.types.Aggregable;
import org.hibernate.search.engine.backend.types.ObjectStructure;
import org.hibernate.search.engine.backend.types.Projectable;
import org.hibernate.search.engine.backend.types.Sortable;
import org.hibernate.search.engine.backend.types.dsl.IndexFieldTypeFactory;
import org.hibernate.search.engine.backend.types.dsl.StandardIndexFieldTypeOptionsStep;
import org.hibernate.search.engine.backend.types.dsl.StringIndexFieldTypeOptionsStep;
import org.hibernate.search.mapper.pojo.bridge.PropertyBridge;
import org.hibernate.search.mapper.pojo.bridge.binding.PropertyBindingContext;
import org.hibernate.search.mapper.pojo.bridge.mapping.programmatic.PropertyBinder;
import org.hibernate.search.mapper.pojo.bridge.runtime.PropertyBridgeWriteContext;
import org.slf4j.Logger;
import org.slf4j.LoggerFactory;

import java.time.LocalDateTime;

import static ca.uhn.fhir.jpa.model.search.HibernateSearchIndexWriter.IDX_STRING_EXACT;
import static ca.uhn.fhir.jpa.model.search.HibernateSearchIndexWriter.IDX_STRING_NORMALIZED;
import static ca.uhn.fhir.jpa.model.search.HibernateSearchIndexWriter.IDX_STRING_TEXT;

/**
 * Allows hibernate search to index
 * <p>
 * CodeableConcept.text
 * Coding.display
 * Identifier.type.text
 */
public class SearchParamTextPropertyBinder implements PropertyBinder, PropertyBridge<ExtendedLuceneIndexData> {

	public static final String SEARCH_PARAM_TEXT_PREFIX = "text-";
	private static final Logger ourLog = LoggerFactory.getLogger(SearchParamTextPropertyBinder.class);

	@Override
	public void bind(PropertyBindingContext thePropertyBindingContext) {
		// TODO Is it safe to use object identity of the Map to track dirty?
		// N.B. GGG I would hazard that it is not, we could potentially use Version of the resource.
		thePropertyBindingContext.dependencies().use("mySearchParamStrings");

		defineIndexingTemplate(thePropertyBindingContext);

		thePropertyBindingContext.bridge(ExtendedLuceneIndexData.class, this);
	}

	private void defineIndexingTemplate(PropertyBindingContext thePropertyBindingContext) {
		IndexSchemaElement indexSchemaElement = thePropertyBindingContext.indexSchemaElement();

		//In order to support dynamic fields, we have to use field templates. We _must_ define the template at bootstrap time and cannot
		//create them adhoc. https://docs.jboss.org/hibernate/search/6.0/reference/en-US/html_single/#mapper-orm-bridge-index-field-dsl-dynamic
		//I _think_ im doing the right thing here by indicating that everything matching this template uses this analyzer.
		IndexFieldTypeFactory indexFieldTypeFactory = thePropertyBindingContext.typeFactory();
		// TODO mb Once Ken finishes extracting a common base, we can share these constants with HapiElasticsearchAnalysisConfigurer and HapiLuceneAnalysisConfigurer
		StringIndexFieldTypeOptionsStep<?> standardAnalyzer = indexFieldTypeFactory.asString()
			.analyzer("standardAnalyzer")
			.projectable(Projectable.NO);

		StringIndexFieldTypeOptionsStep<?> exactAnalyzer =
			indexFieldTypeFactory.asString()
				.analyzer("exactAnalyzer") // default max-length is 256.  Is that enough for code system uris?
				.projectable(Projectable.NO);

		StringIndexFieldTypeOptionsStep<?> normStringAnalyzer = indexFieldTypeFactory.asString()
			.analyzer("normStringAnalyzer")
			.projectable(Projectable.NO);
<<<<<<< HEAD

		// TODO JB: may have to add normalizer to support case insensitive searches depending on token flags
		StringIndexFieldTypeOptionsStep<?> keywordFieldType = indexFieldTypeFactory.asString()
			.projectable(Projectable.NO)
			.aggregable(Aggregable.YES);

		StandardIndexFieldTypeOptionsStep<?, LocalDateTime> dateTimeFieldType = indexFieldTypeFactory.asLocalDateTime()
			.projectable(Projectable.NO)
			.sortable(Sortable.YES);
=======

		// TODO JB: may have to add normalizer to support case insensitive searches depending on token flags
		StringIndexFieldTypeOptionsStep<?> keywordFieldType = indexFieldTypeFactory.asString()
			.projectable(Projectable.NO)
			.aggregable(Aggregable.YES);
>>>>>>> 715a4c46

		StandardIndexFieldTypeOptionsStep<?, Integer> dateTimeOrdinalFieldType = indexFieldTypeFactory.asInteger()
			.projectable(Projectable.NO)
			.sortable(Sortable.YES);

		// the old style for _text and _contains
		indexSchemaElement
			.fieldTemplate("SearchParamText", standardAnalyzer)
			.matchingPathGlob(SEARCH_PARAM_TEXT_PREFIX + "*");

		// The following section is a bit ugly.  We need to enforce order and dependency or the object matches will be too big.
		{
			IndexSchemaObjectField spfield = indexSchemaElement.objectField("sp", ObjectStructure.FLATTENED);
			spfield.toReference();

			// TODO MB: the lucene/elastic independent api is hurting a bit here.
			// For lucene, we need a separate field for each analyzer.  So we'll add string (for :exact), and text (for :text).
			// They aren't marked stored, so there's no space cost beyond the index for each.
			// But for elastic, I'd rather have a single field defined, with multi-field sub-fields.  The index cost is the same,
			// but elastic will actually store all fields in the source document.
			// Something like this.  But we'll need two index writers (lucene vs hibernate).
//			ElasticsearchNativeIndexFieldTypeMappingStep nativeStep = indexFieldTypeFactory.extension(ElasticsearchExtension.get()).asNative();
//			nativeStep.mapping()

			// So triplicate the storage for now. :-(
			String stringPathGlob = "*.string";
			spfield.objectFieldTemplate("stringIndex", ObjectStructure.FLATTENED).matchingPathGlob(stringPathGlob);
			spfield.fieldTemplate("string-norm", normStringAnalyzer).matchingPathGlob(stringPathGlob + "." + IDX_STRING_NORMALIZED).multiValued();
			spfield.fieldTemplate("string-exact", exactAnalyzer).matchingPathGlob(stringPathGlob + "." + IDX_STRING_EXACT).multiValued();
			spfield.fieldTemplate("string-text", standardAnalyzer).matchingPathGlob(stringPathGlob + "." + IDX_STRING_TEXT).multiValued();

			// token
			// Ideally, we'd store a single code-system string and use a custom tokenizer to
			// generate "system|" "|code" and "system|code" tokens to support all three.
			// But the standard tokenizers aren't that flexible.  As second best, it would be nice to use elastic multi-fields
			// to apply three different tokenizers to a single value.
			// Instead, just be simple and expand into three full fields for now
			String tokenPathGlob = "*.token";
			spfield.objectFieldTemplate("tokenIndex", ObjectStructure.FLATTENED).matchingPathGlob(tokenPathGlob);
			spfield.fieldTemplate("token-code", keywordFieldType).matchingPathGlob(tokenPathGlob + ".code").multiValued();
			spfield.fieldTemplate("token-code-system", keywordFieldType).matchingPathGlob(tokenPathGlob + ".code-system").multiValued();
			spfield.fieldTemplate("token-system", keywordFieldType).matchingPathGlob(tokenPathGlob + ".system").multiValued();

			// reference
			spfield.fieldTemplate("reference-value", keywordFieldType).matchingPathGlob("*.reference.value").multiValued();
<<<<<<< HEAD

			// date
			String dateTimePathGlob = "*.dt";
			spfield.objectFieldTemplate("datetimeIndex", ObjectStructure.FLATTENED).matchingPathGlob(dateTimePathGlob);
			spfield.fieldTemplate("datetime-lower-ordinal", dateTimeOrdinalFieldType).matchingPathGlob(dateTimePathGlob + ".lower-ord").multiValued();
			spfield.fieldTemplate("datetime-lower-value", dateTimeFieldType).matchingPathGlob(dateTimePathGlob + ".lower").multiValued();
			spfield.fieldTemplate("datetime-upper-ordinal", dateTimeOrdinalFieldType).matchingPathGlob(dateTimePathGlob + ".upper-ord").multiValued();
			spfield.fieldTemplate("datetime-upper-value", dateTimeFieldType).matchingPathGlob(dateTimePathGlob + ".upper").multiValued();
=======
>>>>>>> 715a4c46

			// last, since the globs are matched in declaration order, and * matches even nested nodes.
			spfield.objectFieldTemplate("spObject", ObjectStructure.FLATTENED).matchingPathGlob("*");
		}
	}

	@Override
	public void write(DocumentElement theDocument, ExtendedLuceneIndexData theIndexData, PropertyBridgeWriteContext thePropertyBridgeWriteContext) {
		if (theIndexData != null) {
			ourLog.trace("Writing index data for {}", theIndexData);
			theIndexData.writeIndexElements(theDocument);
		}
	}

}<|MERGE_RESOLUTION|>--- conflicted
+++ resolved
@@ -86,7 +86,6 @@
 		StringIndexFieldTypeOptionsStep<?> normStringAnalyzer = indexFieldTypeFactory.asString()
 			.analyzer("normStringAnalyzer")
 			.projectable(Projectable.NO);
-<<<<<<< HEAD
 
 		// TODO JB: may have to add normalizer to support case insensitive searches depending on token flags
 		StringIndexFieldTypeOptionsStep<?> keywordFieldType = indexFieldTypeFactory.asString()
@@ -96,13 +95,6 @@
 		StandardIndexFieldTypeOptionsStep<?, LocalDateTime> dateTimeFieldType = indexFieldTypeFactory.asLocalDateTime()
 			.projectable(Projectable.NO)
 			.sortable(Sortable.YES);
-=======
-
-		// TODO JB: may have to add normalizer to support case insensitive searches depending on token flags
-		StringIndexFieldTypeOptionsStep<?> keywordFieldType = indexFieldTypeFactory.asString()
-			.projectable(Projectable.NO)
-			.aggregable(Aggregable.YES);
->>>>>>> 715a4c46
 
 		StandardIndexFieldTypeOptionsStep<?, Integer> dateTimeOrdinalFieldType = indexFieldTypeFactory.asInteger()
 			.projectable(Projectable.NO)
@@ -147,8 +139,9 @@
 			spfield.fieldTemplate("token-system", keywordFieldType).matchingPathGlob(tokenPathGlob + ".system").multiValued();
 
 			// reference
+
+			// reference
 			spfield.fieldTemplate("reference-value", keywordFieldType).matchingPathGlob("*.reference.value").multiValued();
-<<<<<<< HEAD
 
 			// date
 			String dateTimePathGlob = "*.dt";
@@ -157,8 +150,6 @@
 			spfield.fieldTemplate("datetime-lower-value", dateTimeFieldType).matchingPathGlob(dateTimePathGlob + ".lower").multiValued();
 			spfield.fieldTemplate("datetime-upper-ordinal", dateTimeOrdinalFieldType).matchingPathGlob(dateTimePathGlob + ".upper-ord").multiValued();
 			spfield.fieldTemplate("datetime-upper-value", dateTimeFieldType).matchingPathGlob(dateTimePathGlob + ".upper").multiValued();
-=======
->>>>>>> 715a4c46
 
 			// last, since the globs are matched in declaration order, and * matches even nested nodes.
 			spfield.objectFieldTemplate("spObject", ObjectStructure.FLATTENED).matchingPathGlob("*");
