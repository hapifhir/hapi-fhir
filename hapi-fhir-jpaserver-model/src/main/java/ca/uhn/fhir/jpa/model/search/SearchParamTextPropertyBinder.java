--- conflicted
+++ resolved
@@ -38,7 +38,6 @@
 import org.slf4j.Logger;
 import org.slf4j.LoggerFactory;
 
-import java.math.BigDecimal;
 import java.time.Instant;
 
 import static ca.uhn.fhir.jpa.model.search.HibernateSearchIndexWriter.IDX_STRING_EXACT;
@@ -104,11 +103,10 @@
 			.projectable(Projectable.NO)
 			.sortable(Sortable.YES);
 
-<<<<<<< HEAD
 		StandardIndexFieldTypeOptionsStep<?, Double> bigDecimalFieldType = indexFieldTypeFactory.asDouble()
 			.projectable(Projectable.NO)
 			.sortable(Sortable.YES);
-=======
+
 		StringIndexFieldTypeOptionsStep<?> forcedIdType = indexFieldTypeFactory.asString()
 			.projectable(Projectable.YES)
 			.aggregable(Aggregable.NO);
@@ -118,7 +116,6 @@
 			.searchable(Searchable.NO)
 			.projectable(Projectable.YES)
 			.aggregable(Aggregable.NO);
->>>>>>> 179c9701
 
 		// the old style for _text and _contains
 		indexSchemaElement
