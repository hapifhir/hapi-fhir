--- conflicted
+++ resolved
@@ -53,10 +53,7 @@
 import org.hibernate.Session;
 import org.hibernate.annotations.GenerationTime;
 import org.hibernate.annotations.GeneratorType;
-<<<<<<< HEAD
-=======
 import org.hibernate.annotations.JdbcTypeCode;
->>>>>>> a999cb32
 import org.hibernate.annotations.OptimisticLock;
 import org.hibernate.search.engine.backend.types.Projectable;
 import org.hibernate.search.engine.backend.types.Searchable;
@@ -150,11 +147,7 @@
 			valueBridge = @ValueBridgeRef(type = JpaPidValueBridge.class))
 	private JpaPid myPid;
 
-<<<<<<< HEAD
 	@Column(name = PartitionablePartitionId.PARTITION_ID, nullable = true, insertable = false, updatable = false)
-=======
-	@Column(name = PartitionablePartitionId.PARTITION_ID, nullable = true, insertable = true, updatable = false)
->>>>>>> a999cb32
 	private Integer myPartitionIdValue;
 
 	@Column(name = PartitionablePartitionId.PARTITION_DATE, nullable = true)
@@ -486,22 +479,10 @@
 		myPid.setPartitionIdIfNotAlreadySet(myPartitionIdValue);
 		myPid.setResourceType(myResourceType);
 		return myPid;
-<<<<<<< HEAD
 	}
 
 	public void setId(JpaPid thePid) {
 		myPid = thePid;
-	}
-
-	@VisibleForTesting
-	public void setIdForUnitTest(Long theId) {
-		setId(JpaPid.fromId(theId));
-=======
-	}
-
-	public void setId(JpaPid thePid) {
-		myPid = thePid;
->>>>>>> a999cb32
 	}
 
 	@VisibleForTesting
@@ -718,6 +699,10 @@
 		myVersion = 1;
 	}
 
+	/**
+	 * Don't call this in any JPA environments, the version will be ignored
+	 * since this field is managed by hibernate
+	 */
 	@VisibleForTesting
 	public void setVersionForUnitTest(long theVersion) {
 		myVersion = theVersion;
