--- conflicted
+++ resolved
@@ -775,18 +775,4 @@
 	public void setLuceneIndexData(ExtendedLuceneIndexData theLuceneIndexData) {
 		myLuceneIndexData = theLuceneIndexData;
 	}
-<<<<<<< HEAD
-
-	public void setRawResourceData(String theResourceData) {
-		myRawResourceData = theResourceData;
-	}
-
-	public Collection<SearchParamPresentEntity> getSearchParamPresents() {
-		if (mySearchParamPresents == null) {
-			mySearchParamPresents = new ArrayList<>();
-		}
-		return mySearchParamPresents;
-	}
-=======
->>>>>>> 625ed936
 }