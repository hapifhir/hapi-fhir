package ca.uhn.fhir.jpa.model.entity;

/*
 * #%L
 * HAPI FHIR JPA Model
 * %%
 * Copyright (C) 2014 - 2022 Smile CDR, Inc.
 * %%
 * Licensed under the Apache License, Version 2.0 (the "License");
 * you may not use this file except in compliance with the License.
 * You may obtain a copy of the License at
 *
 *      http://www.apache.org/licenses/LICENSE-2.0
 *
 * Unless required by applicable law or agreed to in writing, software
 * distributed under the License is distributed on an "AS IS" BASIS,
 * WITHOUT WARRANTIES OR CONDITIONS OF ANY KIND, either express or implied.
 * See the License for the specific language governing permissions and
 * limitations under the License.
 * #L%
 */

import ca.uhn.fhir.context.FhirContext;
import ca.uhn.fhir.jpa.model.cross.IBasePersistedResource;
import ca.uhn.fhir.jpa.model.cross.IResourceLookup;
import ca.uhn.fhir.jpa.model.search.ExtendedLuceneIndexData;
import ca.uhn.fhir.jpa.model.search.ResourceTableRoutingBinder;
import ca.uhn.fhir.jpa.model.search.SearchParamTextPropertyBinder;
import ca.uhn.fhir.model.primitive.IdDt;
import ca.uhn.fhir.rest.api.Constants;
import ca.uhn.fhir.rest.api.server.storage.ResourcePersistentId;
import org.apache.commons.lang3.builder.ToStringBuilder;
import org.apache.commons.lang3.builder.ToStringStyle;
import org.hibernate.annotations.OptimisticLock;
import org.hibernate.search.engine.backend.types.Projectable;
import org.hibernate.search.engine.backend.types.Searchable;
import org.hibernate.search.mapper.pojo.bridge.mapping.annotation.PropertyBinderRef;
import org.hibernate.search.mapper.pojo.bridge.mapping.annotation.RoutingBinderRef;
import org.hibernate.search.mapper.pojo.mapping.definition.annotation.FullTextField;
import org.hibernate.search.mapper.pojo.mapping.definition.annotation.GenericField;
import org.hibernate.search.mapper.pojo.mapping.definition.annotation.Indexed;
import org.hibernate.search.mapper.pojo.mapping.definition.annotation.IndexingDependency;
import org.hibernate.search.mapper.pojo.mapping.definition.annotation.ObjectPath;
import org.hibernate.search.mapper.pojo.mapping.definition.annotation.PropertyBinding;
import org.hibernate.search.mapper.pojo.mapping.definition.annotation.PropertyValue;
import org.hl7.fhir.instance.model.api.IIdType;

import javax.persistence.CascadeType;
import javax.persistence.Column;
import javax.persistence.Entity;
import javax.persistence.FetchType;
import javax.persistence.GeneratedValue;
import javax.persistence.GenerationType;
import javax.persistence.Id;
import javax.persistence.Index;
import javax.persistence.NamedEntityGraph;
import javax.persistence.OneToMany;
import javax.persistence.OneToOne;
import javax.persistence.PrePersist;
import javax.persistence.PreUpdate;
import javax.persistence.SequenceGenerator;
import javax.persistence.Table;
import javax.persistence.Transient;
import javax.persistence.Version;
import java.io.Serializable;
import java.util.ArrayList;
import java.util.Collection;
import java.util.HashSet;
import java.util.Objects;
import java.util.Set;
import java.util.stream.Collectors;

@Indexed(routingBinder= @RoutingBinderRef(type = ResourceTableRoutingBinder.class))
@Entity
@Table(name = "HFJ_RESOURCE", uniqueConstraints = {}, indexes = {
	// Do not reuse previously used index name: IDX_INDEXSTATUS
	@Index(name = "IDX_RES_DATE", columnList = "RES_UPDATED"),
	@Index(name = "IDX_RES_TYPE", columnList = "RES_TYPE"),
})
@NamedEntityGraph(name = "Resource.noJoins")
public class ResourceTable extends BaseHasResource implements Serializable, IBasePersistedResource, IResourceLookup {
	public static final int RESTYPE_LEN = 40;
	private static final int MAX_LANGUAGE_LENGTH = 20;
	private static final long serialVersionUID = 1L;

	/**
	 * Holds the narrative text only - Used for Fulltext searching but not directly stored in the DB
	 * Note the extra config needed in HS6 for indexing transient props:
	 * https://docs.jboss.org/hibernate/search/6.0/migration/html_single/#indexed-transient-requires-configuration
	 *
	 * Note that we depend on `myVersion` updated for this field to be indexed.
	 */
	@Transient
	@FullTextField(name = "myContentText", searchable = Searchable.YES, projectable = Projectable.YES, analyzer = "standardAnalyzer")
	@FullTextField(name = "myContentTextEdgeNGram", searchable= Searchable.YES, projectable= Projectable.NO, analyzer =  "autocompleteEdgeAnalyzer")
	@FullTextField(name = "myContentTextNGram", searchable= Searchable.YES, projectable= Projectable.NO, analyzer =  "autocompleteNGramAnalyzer")
	@FullTextField(name = "myContentTextPhonetic", searchable= Searchable.YES, projectable= Projectable.NO, analyzer =  "autocompletePhoneticAnalyzer")
	@OptimisticLock(excluded = true)
	@IndexingDependency(derivedFrom = @ObjectPath(@PropertyValue(propertyName = "myVersion")))
	private String myContentText;

	@Column(name = "HASH_SHA256", length = 64, nullable = true)
	@OptimisticLock(excluded = true)
	private String myHashSha256;

	@Column(name = "SP_HAS_LINKS")
	@OptimisticLock(excluded = true)
	private boolean myHasLinks;

	@Id
	@SequenceGenerator(name = "SEQ_RESOURCE_ID", sequenceName = "SEQ_RESOURCE_ID")
	@GeneratedValue(strategy = GenerationType.AUTO, generator = "SEQ_RESOURCE_ID")
	@Column(name = "RES_ID")
	@GenericField(projectable = Projectable.YES)
	private Long myId;

	@Column(name = "SP_INDEX_STATUS", nullable = true)
	@OptimisticLock(excluded = true)
	private Long myIndexStatus;

	// TODO: Removed in 5.5.0. Drop in a future release.
	@Column(name = "RES_LANGUAGE", length = MAX_LANGUAGE_LENGTH, nullable = true)
	@OptimisticLock(excluded = true)
	private String myLanguage;

	/**
	 * Holds the narrative text only - Used for Fulltext searching but not directly stored in the DB
	 */
	@Transient()
	@FullTextField(name = "myNarrativeText", searchable = Searchable.YES, projectable = Projectable.YES, analyzer = "standardAnalyzer")
	@FullTextField(name = "myNarrativeTextEdgeNGram", searchable= Searchable.YES, projectable= Projectable.NO, analyzer =  "autocompleteEdgeAnalyzer")
	@FullTextField(name = "myNarrativeTextNGram", searchable= Searchable.YES, projectable= Projectable.NO, analyzer =  "autocompleteNGramAnalyzer")
	@FullTextField(name = "myNarrativeTextPhonetic", searchable= Searchable.YES, projectable= Projectable.NO, analyzer =  "autocompletePhoneticAnalyzer")
	@OptimisticLock(excluded = true)
	@IndexingDependency(derivedFrom = @ObjectPath(@PropertyValue(propertyName = "myVersion")))
	private String myNarrativeText;

	@Transient
	@IndexingDependency(derivedFrom = @ObjectPath(@PropertyValue(propertyName = "myVersion")))
	@PropertyBinding(binder = @PropertyBinderRef(type = SearchParamTextPropertyBinder.class))
	private ExtendedLuceneIndexData myLuceneIndexData;

	// todo mb move this to ExtendedLuceneIndexData
	@Transient
	@GenericField(name="myRawResource", projectable = Projectable.YES, searchable = Searchable.NO)
	@IndexingDependency(derivedFrom = @ObjectPath(@PropertyValue(propertyName = "myVersion")))
	@OptimisticLock(excluded = true)
	private String myRawResourceData;

	@OneToMany(mappedBy = "myResource", cascade = {}, fetch = FetchType.LAZY, orphanRemoval = false)
	@OptimisticLock(excluded = true)
	private Collection<ResourceIndexedSearchParamCoords> myParamsCoords;

	@Column(name = "SP_COORDS_PRESENT")
	@OptimisticLock(excluded = true)
	private boolean myParamsCoordsPopulated;

	@OneToMany(mappedBy = "myResource", cascade = {}, fetch = FetchType.LAZY, orphanRemoval = false)
	@OptimisticLock(excluded = true)
	private Collection<ResourceIndexedSearchParamDate> myParamsDate;

	@Column(name = "SP_DATE_PRESENT")
	@OptimisticLock(excluded = true)
	private boolean myParamsDatePopulated;

	@OptimisticLock(excluded = true)
	@OneToMany(mappedBy = "myResource", cascade = {}, fetch = FetchType.LAZY, orphanRemoval = false)
	private Collection<ResourceIndexedSearchParamNumber> myParamsNumber;

	@Column(name = "SP_NUMBER_PRESENT")
	@OptimisticLock(excluded = true)
	private boolean myParamsNumberPopulated;

	@OneToMany(mappedBy = "myResource", cascade = {}, fetch = FetchType.LAZY, orphanRemoval = false)
	@OptimisticLock(excluded = true)
	private Collection<ResourceIndexedSearchParamQuantity> myParamsQuantity;

	@Column(name = "SP_QUANTITY_PRESENT")
	@OptimisticLock(excluded = true)
	private boolean myParamsQuantityPopulated;
	
	/**
	 * Added to support UCUM conversion
	 * since 5.3.0
	 */
	@OneToMany(mappedBy = "myResource", cascade = {}, fetch = FetchType.LAZY, orphanRemoval = false)
	@OptimisticLock(excluded = true)
	private Collection<ResourceIndexedSearchParamQuantityNormalized> myParamsQuantityNormalized;
	
	/**
	 * Added to support UCUM conversion, 
	 * NOTE : use Boolean class instead of boolean primitive, in order to set the existing rows to null
	 * since 5.3.0
	 */
	@Column(name = "SP_QUANTITY_NRML_PRESENT")
	@OptimisticLock(excluded = true)
	private Boolean myParamsQuantityNormalizedPopulated = Boolean.FALSE;

	@OneToMany(mappedBy = "myResource", cascade = {}, fetch = FetchType.LAZY, orphanRemoval = false)
	@OptimisticLock(excluded = true)
	private Collection<ResourceIndexedSearchParamString> myParamsString;

	@Column(name = "SP_STRING_PRESENT")
	@OptimisticLock(excluded = true)
	private boolean myParamsStringPopulated;

	@OneToMany(mappedBy = "myResource", cascade = {}, fetch = FetchType.LAZY, orphanRemoval = false)
	@OptimisticLock(excluded = true)
	private Collection<ResourceIndexedSearchParamToken> myParamsToken;

	@Column(name = "SP_TOKEN_PRESENT")
	@OptimisticLock(excluded = true)
	private boolean myParamsTokenPopulated;

	@OneToMany(mappedBy = "myResource", cascade = {}, fetch = FetchType.LAZY, orphanRemoval = false)
	@OptimisticLock(excluded = true)
	private Collection<ResourceIndexedSearchParamUri> myParamsUri;

	@Column(name = "SP_URI_PRESENT")
	@OptimisticLock(excluded = true)
	private boolean myParamsUriPopulated;

	// Added in 3.0.0 - Should make this a primitive Boolean at some point
	@OptimisticLock(excluded = true)
	@Column(name = "SP_CMPSTR_UNIQ_PRESENT")
	private Boolean myParamsComboStringUniquePresent = false;

	@OneToMany(mappedBy = "myResource", cascade = {}, fetch = FetchType.LAZY, orphanRemoval = false)
	@OptimisticLock(excluded = true)
	private Collection<ResourceIndexedComboStringUnique> myParamsComboStringUnique;

	// Added in 5.5.0 - Should make this a primitive Boolean at some point
	@OptimisticLock(excluded = true)
	@Column(name = "SP_CMPTOKS_PRESENT")
	private Boolean myParamsComboTokensNonUniquePresent = false;

	@OneToMany(mappedBy = "myResource", cascade = {}, fetch = FetchType.LAZY, orphanRemoval = false)
	@OptimisticLock(excluded = true)
	private Collection<ResourceIndexedComboTokenNonUnique> myParamsComboTokensNonUnique;

	@OneToMany(mappedBy = "mySourceResource", cascade = {}, fetch = FetchType.LAZY, orphanRemoval = false)
	@OptimisticLock(excluded = true)
	private Collection<ResourceLink> myResourceLinks;

	/**
	 * This is a clone of {@link #myResourceLinks} but without the hibernate annotations.
	 * Before we persist we copy the contents of {@link #myResourceLinks} into this field. We
	 * have this separate because that way we can only populate this field if
	 * {@link #myHasLinks} is true, meaning that there are actually resource links present
	 * right now. This avoids Hibernate Search triggering a select on the resource link
	 * table.
	 * <p>
	 * This field is used by FulltextSearchSvcImpl
	 * <p>
	 * You can test that any changes don't cause extra queries by running
	 * FhirResourceDaoR4QueryCountTest
	 */
	@FullTextField
	@Transient
	@IndexingDependency(derivedFrom = @ObjectPath(@PropertyValue(propertyName = "myResourceLinks")))
	private String myResourceLinksField;

	@OneToMany(mappedBy = "myTargetResource", cascade = {}, fetch = FetchType.LAZY, orphanRemoval = false)
	@OptimisticLock(excluded = true)
	private Collection<ResourceLink> myResourceLinksAsTarget;

	@Column(name = "RES_TYPE", length = RESTYPE_LEN, nullable = false)
	@FullTextField
	@OptimisticLock(excluded = true)
	private String myResourceType;

	@OneToMany(mappedBy = "myResource", cascade = CascadeType.ALL, fetch = FetchType.LAZY, orphanRemoval = true)
	@OptimisticLock(excluded = true)
	private Collection<SearchParamPresentEntity> mySearchParamPresents;

	@OneToMany(mappedBy = "myResource", cascade = CascadeType.ALL, fetch = FetchType.LAZY, orphanRemoval = true)
	@OptimisticLock(excluded = true)
	private Set<ResourceTag> myTags;

	@Transient
	private transient boolean myUnchangedInCurrentOperation;

	@Version
	@Column(name = "RES_VER")
	private long myVersion;

	@OneToMany(mappedBy = "myResourceTable", fetch = FetchType.LAZY)
	private Collection<ResourceHistoryProvenanceEntity> myProvenance;

	@Transient
	private transient ResourceHistoryTable myCurrentVersionEntity;

	@OneToOne(optional = true, fetch = FetchType.EAGER, cascade = {}, orphanRemoval = false, mappedBy = "myResource")
	@OptimisticLock(excluded = true)
	private ForcedId myForcedId;

	@Transient
	private volatile String myCreatedByMatchUrl;

	/**
	 * Constructor
	 */
	public ResourceTable() {
		super();
	}

	@Override
	public ResourceTag addTag(TagDefinition theTag) {
		for (ResourceTag next : getTags()) {
			if (next.getTag().equals(theTag)) {
				return next;
			}
		}
		ResourceTag tag = new ResourceTag(this, theTag, getPartitionId());
		getTags().add(tag);
		return tag;
	}


	public String getHashSha256() {
		return myHashSha256;
	}

	public void setHashSha256(String theHashSha256) {
		myHashSha256 = theHashSha256;
	}

	@Override
	public Long getId() {
		return myId;
	}

	public void setId(Long theId) {
		myId = theId;
	}

	public Long getIndexStatus() {
		return myIndexStatus;
	}

	public void setIndexStatus(Long theIndexStatus) {
		myIndexStatus = theIndexStatus;
	}

	public Collection<ResourceIndexedComboStringUnique> getParamsComboStringUnique() {
		if (myParamsComboStringUnique == null) {
			myParamsComboStringUnique = new ArrayList<>();
		}
		return myParamsComboStringUnique;
	}

	public Collection<ResourceIndexedComboTokenNonUnique> getmyParamsComboTokensNonUnique() {
		if (myParamsComboTokensNonUnique == null) {
			myParamsComboTokensNonUnique = new ArrayList<>();
		}
		return myParamsComboTokensNonUnique;
	}

	public Collection<ResourceIndexedSearchParamCoords> getParamsCoords() {
		if (myParamsCoords == null) {
			myParamsCoords = new ArrayList<>();
		}
		return myParamsCoords;
	}

	public void setParamsCoords(Collection<ResourceIndexedSearchParamCoords> theParamsCoords) {
		if (!isParamsTokenPopulated() && theParamsCoords.isEmpty()) {
			return;
		}
		getParamsCoords().clear();
		getParamsCoords().addAll(theParamsCoords);
	}

	public Collection<ResourceIndexedSearchParamDate> getParamsDate() {
		if (myParamsDate == null) {
			myParamsDate = new ArrayList<>();
		}
		return myParamsDate;
	}

	public void setParamsDate(Collection<ResourceIndexedSearchParamDate> theParamsDate) {
		if (!isParamsDatePopulated() && theParamsDate.isEmpty()) {
			return;
		}
		getParamsDate().clear();
		getParamsDate().addAll(theParamsDate);
	}

	public Collection<ResourceIndexedSearchParamNumber> getParamsNumber() {
		if (myParamsNumber == null) {
			myParamsNumber = new ArrayList<>();
		}
		return myParamsNumber;
	}

	public void setParamsNumber(Collection<ResourceIndexedSearchParamNumber> theNumberParams) {
		if (!isParamsNumberPopulated() && theNumberParams.isEmpty()) {
			return;
		}
		getParamsNumber().clear();
		getParamsNumber().addAll(theNumberParams);
	}

	public Collection<ResourceIndexedSearchParamQuantity> getParamsQuantity() {
		if (myParamsQuantity == null) {
			myParamsQuantity = new ArrayList<>();
		}
		return myParamsQuantity;
	}

	public void setParamsQuantity(Collection<ResourceIndexedSearchParamQuantity> theQuantityParams) {
		if (!isParamsQuantityPopulated() && theQuantityParams.isEmpty()) {
			return;
		}
		getParamsQuantity().clear();
		getParamsQuantity().addAll(theQuantityParams);
	}

	public Collection<ResourceIndexedSearchParamQuantityNormalized> getParamsQuantityNormalized() {
		if (myParamsQuantityNormalized == null) {
			myParamsQuantityNormalized = new ArrayList<>();
		}
		return myParamsQuantityNormalized;
	}

	public void setParamsQuantityNormalized(Collection<ResourceIndexedSearchParamQuantityNormalized> theQuantityNormalizedParams) {
		if (!isParamsQuantityNormalizedPopulated() && theQuantityNormalizedParams.isEmpty()) {
			return;
		}
		getParamsQuantityNormalized().clear();
		getParamsQuantityNormalized().addAll(theQuantityNormalizedParams);
	}

	public Collection<ResourceIndexedSearchParamString> getParamsString() {
		if (myParamsString == null) {
			myParamsString = new ArrayList<>();
		}
		return myParamsString;
	}

	public void setParamsString(Collection<ResourceIndexedSearchParamString> theParamsString) {
		if (!isParamsStringPopulated() && theParamsString.isEmpty()) {
			return;
		}
		getParamsString().clear();
		getParamsString().addAll(theParamsString);
	}

	public Collection<ResourceIndexedSearchParamToken> getParamsToken() {
		if (myParamsToken == null) {
			myParamsToken = new ArrayList<>();
		}
		return myParamsToken;
	}

	public void setParamsToken(Collection<ResourceIndexedSearchParamToken> theParamsToken) {
		if (!isParamsTokenPopulated() && theParamsToken.isEmpty()) {
			return;
		}
		getParamsToken().clear();
		getParamsToken().addAll(theParamsToken);
	}

	public Collection<ResourceIndexedSearchParamUri> getParamsUri() {
		if (myParamsUri == null) {
			myParamsUri = new ArrayList<>();
		}
		return myParamsUri;
	}

	public void setParamsUri(Collection<ResourceIndexedSearchParamUri> theParamsUri) {
		if (!isParamsTokenPopulated() && theParamsUri.isEmpty()) {
			return;
		}
		getParamsUri().clear();
		getParamsUri().addAll(theParamsUri);
	}

	@Override
	public Long getResourceId() {
		return getId();
	}

	public Collection<ResourceLink> getResourceLinks() {
		if (myResourceLinks == null) {
			myResourceLinks = new ArrayList<>();
		}
		return myResourceLinks;
	}

	public void setResourceLinks(Collection<ResourceLink> theLinks) {
		if (!isHasLinks() && theLinks.isEmpty()) {
			return;
		}
		getResourceLinks().clear();
		getResourceLinks().addAll(theLinks);
	}

	@Override
	public String getResourceType() {
		return myResourceType;
	}

	public ResourceTable setResourceType(String theResourceType) {
		myResourceType = theResourceType;
		return this;
	}

	@Override
	public Collection<ResourceTag> getTags() {
		if (myTags == null) {
			myTags = new HashSet<>();
		}
		return myTags;
	}

	@Override
	public long getVersion() {
		return myVersion;
	}

	public void setVersion(long theVersion) {
		myVersion = theVersion;
	}

	public boolean isHasLinks() {
		return myHasLinks;
	}

	public void setHasLinks(boolean theHasLinks) {
		myHasLinks = theHasLinks;
	}

	public boolean isParamsComboStringUniquePresent() {
		if (myParamsComboStringUniquePresent == null) {
			return false;
		}
		return myParamsComboStringUniquePresent;
	}

	public void setParamsComboStringUniquePresent(boolean theParamsComboStringUniquePresent) {
		myParamsComboStringUniquePresent = theParamsComboStringUniquePresent;
	}

	public boolean isParamsComboTokensNonUniquePresent() {
		if (myParamsComboTokensNonUniquePresent == null) {
			return false;
		}
		return myParamsComboTokensNonUniquePresent;
	}

	public void setParamsComboTokensNonUniquePresent(boolean theParamsComboTokensNonUniquePresent) {
		myParamsComboStringUniquePresent = theParamsComboTokensNonUniquePresent;
	}

	public boolean isParamsCoordsPopulated() {
		return myParamsCoordsPopulated;
	}

	public void setParamsCoordsPopulated(boolean theParamsCoordsPopulated) {
		myParamsCoordsPopulated = theParamsCoordsPopulated;
	}

	public boolean isParamsDatePopulated() {
		return myParamsDatePopulated;
	}

	public void setParamsDatePopulated(boolean theParamsDatePopulated) {
		myParamsDatePopulated = theParamsDatePopulated;
	}

	public boolean isParamsNumberPopulated() {
		return myParamsNumberPopulated;
	}

	public void setParamsNumberPopulated(boolean theParamsNumberPopulated) {
		myParamsNumberPopulated = theParamsNumberPopulated;
	}

	public boolean isParamsQuantityPopulated() {
		return myParamsQuantityPopulated;
	}

	public void setParamsQuantityPopulated(boolean theParamsQuantityPopulated) {
		myParamsQuantityPopulated = theParamsQuantityPopulated;
	}
	
	public Boolean isParamsQuantityNormalizedPopulated() {
		if (myParamsQuantityNormalizedPopulated == null)
			return Boolean.FALSE;
		else
			return myParamsQuantityNormalizedPopulated;
	}

	public void setParamsQuantityNormalizedPopulated(Boolean theParamsQuantityNormalizedPopulated) {
		if (theParamsQuantityNormalizedPopulated == null)
			myParamsQuantityNormalizedPopulated = Boolean.FALSE;
		else
			myParamsQuantityNormalizedPopulated = theParamsQuantityNormalizedPopulated;
	}

	public boolean isParamsStringPopulated() {
		return myParamsStringPopulated;
	}

	public void setParamsStringPopulated(boolean theParamsStringPopulated) {
		myParamsStringPopulated = theParamsStringPopulated;
	}

	public boolean isParamsTokenPopulated() {
		return myParamsTokenPopulated;
	}

	public void setParamsTokenPopulated(boolean theParamsTokenPopulated) {
		myParamsTokenPopulated = theParamsTokenPopulated;
	}

	public boolean isParamsUriPopulated() {
		return myParamsUriPopulated;
	}

	public void setParamsUriPopulated(boolean theParamsUriPopulated) {
		myParamsUriPopulated = theParamsUriPopulated;
	}

	/**
	 * Transient (not saved in DB) flag indicating that this resource was found to be unchanged by the current operation
	 * and was not re-saved in the database
	 */
	public boolean isUnchangedInCurrentOperation() {
		return myUnchangedInCurrentOperation;
	}

	/**
	 * Transient (not saved in DB) flag indicating that this resource was found to be unchanged by the current operation
	 * and was not re-saved in the database
	 */
	public void setUnchangedInCurrentOperation(boolean theUnchangedInCurrentOperation) {

		myUnchangedInCurrentOperation = theUnchangedInCurrentOperation;
	}

	public void setContentText(String theContentText) {
		myContentText = theContentText;
	}

	public String getContentText() {
		return myContentText;
	}

	public void setNarrativeText(String theNarrativeText) {
		myNarrativeText = theNarrativeText;
	}

	public ResourceHistoryTable toHistory(boolean theCreateVersionTags) {
		ResourceHistoryTable retVal = new ResourceHistoryTable();

		retVal.setResourceId(myId);
		retVal.setResourceType(myResourceType);
		retVal.setVersion(myVersion);
		retVal.setTransientForcedId(getTransientForcedId());

		retVal.setPublished(getPublishedDate());
		retVal.setUpdated(getUpdatedDate());
		retVal.setFhirVersion(getFhirVersion());
		retVal.setDeleted(getDeleted());
		retVal.setResourceTable(this);
		retVal.setForcedId(getForcedId());
		retVal.setPartitionId(getPartitionId());

		retVal.getTags().clear();

		retVal.setHasTags(isHasTags());
		if (isHasTags() && theCreateVersionTags) {
			for (ResourceTag next : getTags()) {
				retVal.addTag(next);
			}
		}

		return retVal;
	}

	@Override
	public String toString() {
		ToStringBuilder b = new ToStringBuilder(this, ToStringStyle.SHORT_PREFIX_STYLE);
		b.append("pid", myId);
		b.append("resourceType", myResourceType);
		b.append("version", myVersion);
		if (getPartitionId() != null) {
			b.append("partitionId", getPartitionId().getPartitionId());
		}
		b.append("lastUpdated", getUpdated().getValueAsString());
		if (getDeleted() != null) {
			b.append("deleted");
		}
		return b.build();
	}

	@PrePersist
	@PreUpdate
	public void preSave() {
		if (myHasLinks && myResourceLinks != null) {
			myResourceLinksField = getResourceLinks()
				.stream()
				.map(ResourceLink::getTargetResourcePid)
				.filter(Objects::nonNull)
				.map(Object::toString)
				.collect(Collectors.joining(" "));
		} else {
			myResourceLinksField = null;
		}
	}

	/**
	 * This is a convenience to avoid loading the version a second time within a single transaction. It is
	 * not persisted.
	 */
	public void setCurrentVersionEntity(ResourceHistoryTable theCurrentVersionEntity) {
		myCurrentVersionEntity = theCurrentVersionEntity;
	}

	/**
	 * This is a convenience to avoid loading the version a second time within a single transaction. It is
	 * not persisted.
	 */
	public ResourceHistoryTable getCurrentVersionEntity() {
		return myCurrentVersionEntity;
	}

	@Override
	public ResourcePersistentId getPersistentId() {
		return new ResourcePersistentId(getId());
	}

	@Override
	public ForcedId getForcedId() {
		return myForcedId;
	}

	@Override
	public void setForcedId(ForcedId theForcedId) {
		myForcedId = theForcedId;
	}



	@Override
	public IdDt getIdDt() {
		IdDt retVal = new IdDt();
		populateId(retVal);
		return retVal;
	}


	public IIdType getIdType(FhirContext theContext) {
		IIdType retVal = theContext.getVersion().newIdType();
		populateId(retVal);
		return retVal;
	}

	private void populateId(IIdType retVal) {
		if (getTransientForcedId() != null) {
			// Avoid a join query if possible
			retVal.setValue(getResourceType() + '/' + getTransientForcedId() + '/' + Constants.PARAM_HISTORY + '/' + getVersion());
		} else if (getForcedId() == null) {
			Long id = this.getResourceId();
			retVal.setValue(getResourceType() + '/' + id + '/' + Constants.PARAM_HISTORY + '/' + getVersion());
		} else {
			String forcedId = getForcedId().getForcedId();
			retVal.setValue(getResourceType() + '/' + forcedId + '/' + Constants.PARAM_HISTORY + '/' + getVersion());
		}
	}

	public void setCreatedByMatchUrl(String theCreatedByMatchUrl) {
		myCreatedByMatchUrl = theCreatedByMatchUrl;
	}

	public String getCreatedByMatchUrl() {
		return myCreatedByMatchUrl;
	}

	public void setLuceneIndexData(ExtendedLuceneIndexData theLuceneIndexData) {
		myLuceneIndexData = theLuceneIndexData;
	}

<<<<<<< HEAD
	public Collection<SearchParamPresentEntity> getSearchParamPresents() {
		if (mySearchParamPresents == null) {
			mySearchParamPresents = new ArrayList<>();
		}
		return mySearchParamPresents;
=======
	public void setRawResourceData(String theResourceData) {
		myRawResourceData = theResourceData;
>>>>>>> 92db5267
	}
}<|MERGE_RESOLUTION|>--- conflicted
+++ resolved
@@ -783,15 +783,14 @@
 		myLuceneIndexData = theLuceneIndexData;
 	}
 
-<<<<<<< HEAD
+	public void setRawResourceData(String theResourceData) {
+		myRawResourceData = theResourceData;
+	}
+
 	public Collection<SearchParamPresentEntity> getSearchParamPresents() {
 		if (mySearchParamPresents == null) {
 			mySearchParamPresents = new ArrayList<>();
 		}
 		return mySearchParamPresents;
-=======
-	public void setRawResourceData(String theResourceData) {
-		myRawResourceData = theResourceData;
->>>>>>> 92db5267
 	}
 }