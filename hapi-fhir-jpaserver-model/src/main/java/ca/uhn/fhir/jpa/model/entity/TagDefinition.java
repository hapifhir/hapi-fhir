/*
 * #%L
 * HAPI FHIR JPA Model
 * %%
 * Copyright (C) 2014 - 2023 Smile CDR, Inc.
 * %%
 * Licensed under the Apache License, Version 2.0 (the "License");
 * you may not use this file except in compliance with the License.
 * You may obtain a copy of the License at
 *
 * http://www.apache.org/licenses/LICENSE-2.0
 *
 * Unless required by applicable law or agreed to in writing, software
 * distributed under the License is distributed on an "AS IS" BASIS,
 * WITHOUT WARRANTIES OR CONDITIONS OF ANY KIND, either express or implied.
 * See the License for the specific language governing permissions and
 * limitations under the License.
 * #L%
 */
package ca.uhn.fhir.jpa.model.entity;

import org.apache.commons.lang3.StringUtils;
import org.apache.commons.lang3.builder.EqualsBuilder;
import org.apache.commons.lang3.builder.HashCodeBuilder;
import org.apache.commons.lang3.builder.ToStringBuilder;
import org.apache.commons.lang3.builder.ToStringStyle;

import java.io.Serializable;
import java.util.Collection;
import javax.persistence.Column;
import javax.persistence.Entity;
import javax.persistence.EnumType;
import javax.persistence.Enumerated;
import javax.persistence.FetchType;
import javax.persistence.GeneratedValue;
import javax.persistence.GenerationType;
import javax.persistence.Id;
import javax.persistence.Index;
import javax.persistence.OneToMany;
import javax.persistence.SequenceGenerator;
import javax.persistence.Table;
import javax.persistence.Transient;

@Entity
@Table(
<<<<<<< HEAD
	name = "HFJ_TAG_DEF",
	indexes = {
		@Index(name = "IDX_TAG_DEF_TP_CD_SYS", columnList = "TAG_TYPE, TAG_CODE, TAG_SYSTEM, TAG_ID, TAG_VERSION, TAG_USER_SELECTED"),
	}
)
=======
		name = "HFJ_TAG_DEF",
		indexes = {
			@Index(
					name = "IDX_TAG_DEF_TP_CD_SYS",
					columnList = "TAG_TYPE, TAG_CODE, TAG_SYSTEM, TAG_ID, TAG_VERSION, TAG_USER_SELECTED"),
		})
>>>>>>> 66f428d3
public class TagDefinition implements Serializable {

	private static final long serialVersionUID = 1L;

	@Column(name = "TAG_CODE", length = 200)
	private String myCode;

	@Column(name = "TAG_DISPLAY", length = 200)
	private String myDisplay;

	@Id
	@GeneratedValue(strategy = GenerationType.AUTO, generator = "SEQ_TAGDEF_ID")
	@SequenceGenerator(name = "SEQ_TAGDEF_ID", sequenceName = "SEQ_TAGDEF_ID")
	@Column(name = "TAG_ID")
	private Long myId;

	@OneToMany(
			cascade = {},
			fetch = FetchType.LAZY,
			mappedBy = "myTag")
	private Collection<ResourceTag> myResources;

	@OneToMany(
			cascade = {},
			fetch = FetchType.LAZY,
			mappedBy = "myTag")
	private Collection<ResourceHistoryTag> myResourceVersions;

	@Column(name = "TAG_SYSTEM", length = 200)
	private String mySystem;

	@Column(name = "TAG_TYPE", nullable = false)
	@Enumerated(EnumType.ORDINAL)
	private TagTypeEnum myTagType;

	@Column(name = "TAG_VERSION", length = 30)
	private String myVersion;

	@Column(name = "TAG_USER_SELECTED")
	private Boolean myUserSelected;

	@Transient
	private transient Integer myHashCode;

	/**
	 * Constructor
	 */
	public TagDefinition() {
		super();
	}

	public TagDefinition(TagTypeEnum theTagType, String theSystem, String theCode, String theDisplay) {
		setTagType(theTagType);
		setCode(theCode);
		setSystem(theSystem);
		setDisplay(theDisplay);
	}

	public String getCode() {
		return myCode;
	}

	public void setCode(String theCode) {
		myCode = theCode;
		myHashCode = null;
	}

	public String getDisplay() {
		return myDisplay;
	}

	public void setDisplay(String theDisplay) {
		myDisplay = theDisplay;
	}

	public Long getId() {
		return myId;
	}

	public void setId(Long theId) {
		myId = theId;
	}

	public String getSystem() {
		return mySystem;
	}

	public void setSystem(String theSystem) {
		mySystem = theSystem;
		myHashCode = null;
	}

	public TagTypeEnum getTagType() {
		return myTagType;
	}

	public void setTagType(TagTypeEnum theTagType) {
		myTagType = theTagType;
		myHashCode = null;
	}

	public String getVersion() {
		return myVersion;
	}

	public void setVersion(String theVersion) {
		setVersionAfterTrim(theVersion);
	}

	private void setVersionAfterTrim(String theVersion) {
		if (theVersion != null) {
			myVersion = StringUtils.truncate(theVersion, 30);
		}
	}

	/**
	 * Warning - this is nullable, while IBaseCoding getUserSelected isn't.
<<<<<<< HEAD
	 * wipmb maybe rename?
=======
	 * todo maybe rename?
>>>>>>> 66f428d3
	 */
	public Boolean getUserSelected() {
		return myUserSelected;
	}

	public void setUserSelected(Boolean theUserSelected) {
		myUserSelected = theUserSelected;
	}

	@Override
	public boolean equals(Object obj) {
		if (this == obj) {
			return true;
		}
		if (!(obj instanceof TagDefinition)) {
			return false;
		}
		TagDefinition other = (TagDefinition) obj;

		EqualsBuilder b = new EqualsBuilder();

		if (myId != null && other.myId != null) {
			b.append(myId, other.myId);
		} else {
			b.append(myTagType, other.myTagType);
			b.append(mySystem, other.mySystem);
			b.append(myCode, other.myCode);
			b.append(myVersion, other.myVersion);
			b.append(myUserSelected, other.myUserSelected);
		}

		return b.isEquals();
	}

	@Override
	public int hashCode() {
		if (myHashCode == null) {
			HashCodeBuilder b = new HashCodeBuilder();
			b.append(myTagType);
			b.append(mySystem);
			b.append(myCode);
			b.append(myVersion);
			b.append(myUserSelected);
			myHashCode = b.toHashCode();
		}
		return myHashCode;
	}

	@Override
	public String toString() {
		ToStringBuilder retVal = new ToStringBuilder(this, ToStringStyle.SHORT_PREFIX_STYLE);
		retVal.append("id", myId);
		retVal.append("system", mySystem);
		retVal.append("code", myCode);
		retVal.append("display", myDisplay);
		retVal.append("version", myVersion);
		retVal.append("userSelected", myUserSelected);
		return retVal.build();
	}
}<|MERGE_RESOLUTION|>--- conflicted
+++ resolved
@@ -43,20 +43,12 @@
 
 @Entity
 @Table(
-<<<<<<< HEAD
-	name = "HFJ_TAG_DEF",
-	indexes = {
-		@Index(name = "IDX_TAG_DEF_TP_CD_SYS", columnList = "TAG_TYPE, TAG_CODE, TAG_SYSTEM, TAG_ID, TAG_VERSION, TAG_USER_SELECTED"),
-	}
-)
-=======
 		name = "HFJ_TAG_DEF",
 		indexes = {
 			@Index(
 					name = "IDX_TAG_DEF_TP_CD_SYS",
 					columnList = "TAG_TYPE, TAG_CODE, TAG_SYSTEM, TAG_ID, TAG_VERSION, TAG_USER_SELECTED"),
 		})
->>>>>>> 66f428d3
 public class TagDefinition implements Serializable {
 
 	private static final long serialVersionUID = 1L;
@@ -174,11 +166,7 @@
 
 	/**
 	 * Warning - this is nullable, while IBaseCoding getUserSelected isn't.
-<<<<<<< HEAD
-	 * wipmb maybe rename?
-=======
 	 * todo maybe rename?
->>>>>>> 66f428d3
 	 */
 	public Boolean getUserSelected() {
 		return myUserSelected;
