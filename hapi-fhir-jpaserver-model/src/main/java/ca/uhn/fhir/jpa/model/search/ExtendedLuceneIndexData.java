package ca.uhn.fhir.jpa.model.search;

/*-
 * #%L
 * HAPI FHIR JPA Model
 * %%
 * Copyright (C) 2014 - 2022 Smile CDR, Inc.
 * %%
 * Licensed under the Apache License, Version 2.0 (the "License");
 * you may not use this file except in compliance with the License.
 * You may obtain a copy of the License at
 *
 *      http://www.apache.org/licenses/LICENSE-2.0
 *
 * Unless required by applicable law or agreed to in writing, software
 * distributed under the License is distributed on an "AS IS" BASIS,
 * WITHOUT WARRANTIES OR CONDITIONS OF ANY KIND, either express or implied.
 * See the License for the specific language governing permissions and
 * limitations under the License.
 * #L%
 */

import ca.uhn.fhir.context.FhirContext;
import ca.uhn.fhir.jpa.model.entity.ModelConfig;
import ca.uhn.fhir.model.dstu2.composite.CodingDt;
import com.google.common.collect.HashMultimap;
import com.google.common.collect.SetMultimap;
import org.hibernate.search.engine.backend.document.DocumentElement;
import org.hl7.fhir.instance.model.api.IBaseCoding;
import org.slf4j.Logger;
import org.slf4j.LoggerFactory;

import java.math.BigDecimal;
import java.util.Date;
import java.util.Objects;
import java.util.function.BiConsumer;

/**
 * Collects our lucene extended indexing data.
 *
 */
public class ExtendedLuceneIndexData {
	private static final Logger ourLog = LoggerFactory.getLogger(ExtendedLuceneIndexData.class);

	final FhirContext myFhirContext;
	final ModelConfig myModelConfig;

	final SetMultimap<String, String> mySearchParamStrings = HashMultimap.create();
	final SetMultimap<String, IBaseCoding> mySearchParamTokens = HashMultimap.create();
	final SetMultimap<String, String> mySearchParamLinks = HashMultimap.create();
	final SetMultimap<String, DateSearchIndexData> mySearchParamDates = HashMultimap.create();
<<<<<<< HEAD
	final SetMultimap<String, QuantitySearchIndexData> mySearchParamQuantities = HashMultimap.create();
=======
	private String myForcedId;
	private String myResourceJSON;
>>>>>>> 179c9701

	public ExtendedLuceneIndexData(FhirContext theFhirContext, ModelConfig theModelConfig) {
		this.myFhirContext = theFhirContext;
		this.myModelConfig = theModelConfig;
	}

	private <V> BiConsumer<String, V> ifNotContained(BiConsumer<String, V> theIndexWriter) {
		return (s,v) -> {
			// Ignore contained resources for now.
			if (!s.contains(".")) {
				theIndexWriter.accept(s,v);
			}
		};
	}

	/**
	 * Write the index document.
	 *
	 * Called by Hibernate Search after the ResourceTable entity has been flushed/committed.
	 * Keep this in sync with the schema defined in {@link SearchParamTextPropertyBinder}
	 *
	 * @param theDocument the Hibernate Search document for ResourceTable
	 */
	public void writeIndexElements(DocumentElement theDocument) {
		HibernateSearchIndexWriter indexWriter = HibernateSearchIndexWriter.forRoot(myFhirContext, myModelConfig, theDocument);

		ourLog.debug("Writing JPA index to Hibernate Search");

		// todo can this be moved back to ResourceTable as a computed field to merge with myId?
		theDocument.addValue("myForcedId", myForcedId);

		if (myResourceJSON != null) {
			theDocument.addValue("myRawResource", myResourceJSON);
		}

		mySearchParamStrings.forEach(ifNotContained(indexWriter::writeStringIndex));
		mySearchParamTokens.forEach(ifNotContained(indexWriter::writeTokenIndex));
		mySearchParamLinks.forEach(ifNotContained(indexWriter::writeReferenceIndex));
		mySearchParamQuantities.forEach(ifNotContained(indexWriter::writeQuantityIndex));
		// TODO MB Use RestSearchParameterTypeEnum to define templates.
		mySearchParamDates.forEach(ifNotContained(indexWriter::writeDateIndex));
	}

	public void addStringIndexData(String theSpName, String theText) {
		mySearchParamStrings.put(theSpName, theText);
	}

	/**
	 * Add if not already present.
	 */
	public void addTokenIndexDataIfNotPresent(String theSpName, String theSystem,  String theValue) {
		boolean isPresent = mySearchParamTokens.get(theSpName).stream()
			.anyMatch(c -> Objects.equals(c.getSystem(), theSystem) && Objects.equals(c.getCode(), theValue));
		if (!isPresent) {
			addTokenIndexData(theSpName, new CodingDt(theSystem, theValue));
		}
	}

	public void addTokenIndexData(String theSpName, IBaseCoding theNextValue) {
		mySearchParamTokens.put(theSpName, theNextValue);
	}

	public void addResourceLinkIndexData(String theSpName, String theTargetResourceId) {
		mySearchParamLinks.put(theSpName, theTargetResourceId);
	}

	public void addDateIndexData(String theSpName, Date theLowerBound, int theLowerBoundOrdinal, Date theUpperBound, int theUpperBoundOrdinal) {
		mySearchParamDates.put(theSpName, new DateSearchIndexData(theLowerBound, theLowerBoundOrdinal, theUpperBound, theUpperBoundOrdinal));
	}

<<<<<<< HEAD
	public void addQuantityIndexData(String theSpName, String theUnits, String theSystem, double theValue) {
		mySearchParamQuantities.put(theSpName, new QuantitySearchIndexData(theUnits, theSystem, theValue));
	}

=======
	public void setForcedId(String theForcedId) {
		myForcedId = theForcedId;
	}

	public String getForcedId() {
		return myForcedId;
	}

    public void setRawResourceData(String theResourceJSON) {
		 myResourceJSON = theResourceJSON;
    }
>>>>>>> 179c9701
}<|MERGE_RESOLUTION|>--- conflicted
+++ resolved
@@ -30,7 +30,6 @@
 import org.slf4j.Logger;
 import org.slf4j.LoggerFactory;
 
-import java.math.BigDecimal;
 import java.util.Date;
 import java.util.Objects;
 import java.util.function.BiConsumer;
@@ -49,12 +48,9 @@
 	final SetMultimap<String, IBaseCoding> mySearchParamTokens = HashMultimap.create();
 	final SetMultimap<String, String> mySearchParamLinks = HashMultimap.create();
 	final SetMultimap<String, DateSearchIndexData> mySearchParamDates = HashMultimap.create();
-<<<<<<< HEAD
 	final SetMultimap<String, QuantitySearchIndexData> mySearchParamQuantities = HashMultimap.create();
-=======
 	private String myForcedId;
 	private String myResourceJSON;
->>>>>>> 179c9701
 
 	public ExtendedLuceneIndexData(FhirContext theFhirContext, ModelConfig theModelConfig) {
 		this.myFhirContext = theFhirContext;
@@ -125,12 +121,10 @@
 		mySearchParamDates.put(theSpName, new DateSearchIndexData(theLowerBound, theLowerBoundOrdinal, theUpperBound, theUpperBoundOrdinal));
 	}
 
-<<<<<<< HEAD
 	public void addQuantityIndexData(String theSpName, String theUnits, String theSystem, double theValue) {
 		mySearchParamQuantities.put(theSpName, new QuantitySearchIndexData(theUnits, theSystem, theValue));
 	}
 
-=======
 	public void setForcedId(String theForcedId) {
 		myForcedId = theForcedId;
 	}
@@ -142,5 +136,4 @@
     public void setRawResourceData(String theResourceJSON) {
 		 myResourceJSON = theResourceJSON;
     }
->>>>>>> 179c9701
 }