--- conflicted
+++ resolved
@@ -64,17 +64,13 @@
 	 * Write the index document.
 	 *
 	 * Keep this in sync with the schema defined in {@link SearchParamTextPropertyBinder}
-	 * @param theDocument
+	 * @param theDocument the Hibernate Search document root for  ResourceTable
 	 */
 	public void writeIndexElements(DocumentElement theDocument) {
 		HibernateSearchIndexWriter indexWriter = HibernateSearchIndexWriter.forRoot(myFhirContext, theDocument);
 
 		ourLog.debug("Writing JPA index to Hibernate Search");
 
-<<<<<<< HEAD
-		// fixme test this
-=======
->>>>>>> 92db5267
 		theDocument.addValue("myForcedId", myForcedId);
 
 		mySearchParamStrings.forEach(ifNotContained(indexWriter::writeStringIndex));
