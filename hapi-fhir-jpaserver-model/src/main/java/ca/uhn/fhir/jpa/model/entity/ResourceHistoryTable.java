package ca.uhn.fhir.jpa.model.entity;

/*
 * #%L
 * HAPI FHIR Model
 * %%
 * Copyright (C) 2014 - 2019 University Health Network
 * %%
 * Licensed under the Apache License, Version 2.0 (the "License");
 * you may not use this file except in compliance with the License.
 * You may obtain a copy of the License at
 *
 *      http://www.apache.org/licenses/LICENSE-2.0
 *
 * Unless required by applicable law or agreed to in writing, software
 * distributed under the License is distributed on an "AS IS" BASIS,
 * WITHOUT WARRANTIES OR CONDITIONS OF ANY KIND, either express or implied.
 * See the License for the specific language governing permissions and
 * limitations under the License.
 * #L%
 */

import org.hibernate.annotations.OptimisticLock;

import javax.persistence.*;
import java.io.Serializable;
import java.util.ArrayList;
import java.util.Collection;

@Entity
@Table(name = "HFJ_RES_VER", uniqueConstraints = {
	@UniqueConstraint(name = ResourceHistoryTable.IDX_RESVER_ID_VER, columnNames = {"RES_ID", "RES_VER"})
}, indexes = {
	@Index(name = "IDX_RESVER_TYPE_DATE", columnList = "RES_TYPE,RES_UPDATED"),
	@Index(name = "IDX_RESVER_ID_DATE", columnList = "RES_ID,RES_UPDATED"),
	@Index(name = "IDX_RESVER_DATE", columnList = "RES_UPDATED")
})
public class ResourceHistoryTable extends BaseHasResource implements Serializable {

	public static final String IDX_RESVER_ID_VER = "IDX_RESVER_ID_VER";

	/**
	 * @see ResourceEncodingEnum
	 */
<<<<<<< HEAD
	static final int ENCODING_COL_LENGTH = 5;
=======
	// Don't reduce the visibility here, we reference this from Smile
	@SuppressWarnings("WeakerAccess")
	public static final int ENCODING_COL_LENGTH = 5;

>>>>>>> 2b3c775b
	private static final long serialVersionUID = 1L;
	@Id
	@SequenceGenerator(name = "SEQ_RESOURCE_HISTORY_ID", sequenceName = "SEQ_RESOURCE_HISTORY_ID")
	@GeneratedValue(strategy = GenerationType.AUTO, generator = "SEQ_RESOURCE_HISTORY_ID")
	@Column(name = "PID")
	private Long myId;

	@Column(name = "RES_ID")
	private Long myResourceId;

	@Column(name = "RES_TYPE", length = ResourceTable.RESTYPE_LEN, nullable = false)
	private String myResourceType;

	@Column(name = "RES_VER", nullable = false)
	private Long myResourceVersion;

	@OneToMany(mappedBy = "myResourceHistory", cascade = CascadeType.ALL, fetch = FetchType.LAZY, orphanRemoval = true)
	private Collection<ResourceHistoryTag> myTags;

	@Column(name = "RES_TEXT", length = Integer.MAX_VALUE - 1, nullable = true)
	@Lob()
	@OptimisticLock(excluded = true)
	private byte[] myResource;

	@Column(name = "RES_ENCODING", nullable = false, length = ENCODING_COL_LENGTH)
	@Enumerated(EnumType.STRING)
	@OptimisticLock(excluded = true)
	private ResourceEncodingEnum myEncoding;

	@OneToOne(mappedBy = "myResourceHistoryTable", cascade = {CascadeType.REMOVE})
	private ResourceHistoryProvenanceEntity myProvenance;

	public ResourceHistoryTable() {
		super();
	}

	public ResourceHistoryProvenanceEntity getProvenance() {
		return myProvenance;
	}

	public void addTag(ResourceTag theTag) {
		ResourceHistoryTag tag = new ResourceHistoryTag(this, theTag.getTag());
		tag.setResourceType(theTag.getResourceType());
		getTags().add(tag);
	}

	@Override
	public ResourceHistoryTag addTag(TagDefinition theTag) {
		for (ResourceHistoryTag next : getTags()) {
			if (next.getTag().equals(theTag)) {
				return next;
			}
		}
		ResourceHistoryTag historyTag = new ResourceHistoryTag(this, theTag);
		getTags().add(historyTag);
		return historyTag;
	}

	public ResourceEncodingEnum getEncoding() {
		return myEncoding;
	}

	public void setEncoding(ResourceEncodingEnum theEncoding) {
		myEncoding = theEncoding;
	}

	@Override
	public Long getId() {
		return myId;
	}

	public byte[] getResource() {
		return myResource;
	}

	public void setResource(byte[] theResource) {
		myResource = theResource;
	}

	@Override
	public Long getResourceId() {
		return myResourceId;
	}

	public void setResourceId(Long theResourceId) {
		myResourceId = theResourceId;
	}

	@Override
	public String getResourceType() {
		return myResourceType;
	}

	public void setResourceType(String theResourceType) {
		myResourceType = theResourceType;
	}

	@Override
	public Collection<ResourceHistoryTag> getTags() {
		if (myTags == null) {
			myTags = new ArrayList<>();
		}
		return myTags;
	}

	@Override
	public long getVersion() {
		return myResourceVersion;
	}

	public void setVersion(long theVersion) {
		myResourceVersion = theVersion;
	}

}<|MERGE_RESOLUTION|>--- conflicted
+++ resolved
@@ -42,14 +42,10 @@
 	/**
 	 * @see ResourceEncodingEnum
 	 */
-<<<<<<< HEAD
-	static final int ENCODING_COL_LENGTH = 5;
-=======
 	// Don't reduce the visibility here, we reference this from Smile
 	@SuppressWarnings("WeakerAccess")
 	public static final int ENCODING_COL_LENGTH = 5;
 
->>>>>>> 2b3c775b
 	private static final long serialVersionUID = 1L;
 	@Id
 	@SequenceGenerator(name = "SEQ_RESOURCE_HISTORY_ID", sequenceName = "SEQ_RESOURCE_HISTORY_ID")
