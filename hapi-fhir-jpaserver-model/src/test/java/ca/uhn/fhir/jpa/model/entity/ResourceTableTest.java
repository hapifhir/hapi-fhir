--- conflicted
+++ resolved
@@ -37,11 +37,7 @@
 		forcedId.setForcedId(theForcedId);
 		t.setForcedId(forcedId);
 		t.setResourceType(new Patient().getResourceType().name());
-<<<<<<< HEAD
-		t.setVersion(1);
-=======
 		t.setVersionForUnitTest(1);
->>>>>>> 8b7c9f14
 
 		// When
 		IdDt actual = t.getIdDt();
