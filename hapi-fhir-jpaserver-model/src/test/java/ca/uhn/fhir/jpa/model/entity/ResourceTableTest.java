package ca.uhn.fhir.jpa.model.entity;

import ca.uhn.fhir.context.FhirContext;
import ca.uhn.fhir.model.primitive.IdDt;
import org.hl7.fhir.r4.model.Patient;
import org.junit.jupiter.api.Test;
import org.junit.jupiter.params.ParameterizedTest;
import org.junit.jupiter.params.provider.CsvSource;

import javax.measure.quantity.Force;

import static org.hamcrest.MatcherAssert.assertThat;
import static org.junit.jupiter.api.Assertions.*;

public class ResourceTableTest {

	@Test
	public void testResourceLength() {
		for (String nextName : FhirContext.forR4().getResourceTypes()) {
			if (nextName.length() > ResourceTable.RESTYPE_LEN) {
				fail("Name " + nextName + " length of " + nextName.length() + " is > " + ResourceTable.RESTYPE_LEN);
			}
		}
	}

	@ParameterizedTest
	@CsvSource(value={
		"123, 123, Patient/123/_history/1",
		", 123, Patient/123/_history/1",
		"null, 456, Patient/456/_history/1"
	},nullValues={"null"})
	public void testPopulateId(String theFhirId, String theForcedId, String theExpected) {
		// Given
		ResourceTable t = new ResourceTable();
		t.setFhirId(theFhirId);
		ForcedId forcedId = new ForcedId();
		forcedId.setForcedId(theForcedId);
		t.setForcedId(forcedId);
		t.setResourceType(new Patient().getResourceType().name());
<<<<<<< HEAD
		t.setVersion(1);
=======
		t.setVersionForUnitTest(1);
>>>>>>> 66f428d3

		// When
		IdDt actual = t.getIdDt();

		// Then
		assertTrue(actual.equals(theExpected));
	}
}<|MERGE_RESOLUTION|>--- conflicted
+++ resolved
@@ -37,11 +37,7 @@
 		forcedId.setForcedId(theForcedId);
 		t.setForcedId(forcedId);
 		t.setResourceType(new Patient().getResourceType().name());
-<<<<<<< HEAD
-		t.setVersion(1);
-=======
 		t.setVersionForUnitTest(1);
->>>>>>> 66f428d3
 
 		// When
 		IdDt actual = t.getIdDt();
