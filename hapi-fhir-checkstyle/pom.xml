<project xmlns:xsi="http://www.w3.org/2001/XMLSchema-instance" xmlns="http://maven.apache.org/POM/4.0.0"
	xsi:schemaLocation="http://maven.apache.org/POM/4.0.0 http://maven.apache.org/xsd/maven-4.0.0.xsd">
	<modelVersion>4.0.0</modelVersion>

	<parent>
		<groupId>ca.uhn.hapi.fhir</groupId>
		<artifactId>hapi-fhir</artifactId>
<<<<<<< HEAD
		<version>6.1.1</version>
=======
		<version>6.2.0-PRE5-SNAPSHOT</version>
>>>>>>> 9b50b332
		<relativePath>../pom.xml</relativePath>
	</parent>

	<artifactId>hapi-fhir-checkstyle</artifactId>
	<packaging>jar</packaging>

	<name>HAPI FHIR - Checkstyle</name>

	<dependencies>
		<dependency>
			<groupId>com.puppycrawl.tools</groupId>
			<artifactId>checkstyle</artifactId>
			<!-- FIXME move version up -->
			<version>8.43</version>
		</dependency>
		<dependency>
			<groupId>commons-io</groupId>
			<artifactId>commons-io</artifactId>
		</dependency>
		<dependency>
			<groupId>org.slf4j</groupId>
			<artifactId>slf4j-api</artifactId>
		</dependency>
		<dependency>
			<groupId>ch.qos.logback</groupId>
			<artifactId>logback-classic</artifactId>
			<optional>true</optional>
		</dependency>
	</dependencies>

<<<<<<< HEAD
	<build>
		<plugins>
		</plugins>
	</build>

=======
>>>>>>> 9b50b332
	<profiles>
		<!-- For releases, we need to generate javadoc and sources JAR -->
		<profile>
			<id>release</id>
			<activation>
				<activeByDefault>false</activeByDefault>
				<property>
					<name>deployToSonatype</name>
				</property>
			</activation>
			<build>
				<plugins>
					<plugin>
						<groupId>org.apache.maven.plugins</groupId>
						<artifactId>maven-source-plugin</artifactId>
						<version>3.2.1</version>
						<executions>
							<execution>
								<id>attach-sources</id>
								<goals>
									<goal>jar-no-fork</goal>
								</goals>
							</execution>
						</executions>
					</plugin>
					<plugin>
						<groupId>org.apache.maven.plugins</groupId>
						<artifactId>maven-javadoc-plugin</artifactId>
						<version>3.4.0</version>
						<executions>
							<execution>
								<id>attach-javadoc</id>
								<goals>
									<goal>jar</goal>
								</goals>
							</execution>
						</executions>
					</plugin>
				</plugins>
			</build>
		</profile>
	</profiles>
</project><|MERGE_RESOLUTION|>--- conflicted
+++ resolved
@@ -5,11 +5,7 @@
 	<parent>
 		<groupId>ca.uhn.hapi.fhir</groupId>
 		<artifactId>hapi-fhir</artifactId>
-<<<<<<< HEAD
-		<version>6.1.1</version>
-=======
 		<version>6.2.0-PRE5-SNAPSHOT</version>
->>>>>>> 9b50b332
 		<relativePath>../pom.xml</relativePath>
 	</parent>
 
@@ -40,14 +36,6 @@
 		</dependency>
 	</dependencies>
 
-<<<<<<< HEAD
-	<build>
-		<plugins>
-		</plugins>
-	</build>
-
-=======
->>>>>>> 9b50b332
 	<profiles>
 		<!-- For releases, we need to generate javadoc and sources JAR -->
 		<profile>
