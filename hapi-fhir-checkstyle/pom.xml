<project xmlns:xsi="http://www.w3.org/2001/XMLSchema-instance" xmlns="http://maven.apache.org/POM/4.0.0"
	xsi:schemaLocation="http://maven.apache.org/POM/4.0.0 http://maven.apache.org/xsd/maven-4.0.0.xsd">
	<modelVersion>4.0.0</modelVersion>

	<parent>
		<groupId>ca.uhn.hapi.fhir</groupId>
		<artifactId>hapi-fhir</artifactId>
<<<<<<< HEAD
		<version>5.7.3</version>
=======
		<version>6.1.0-PRE2-SNAPSHOT</version>
>>>>>>> 92acd9b0
		<relativePath>../pom.xml</relativePath>
	</parent>

	<artifactId>hapi-fhir-checkstyle</artifactId>
	<packaging>jar</packaging>

	<name>HAPI FHIR - Checkstyle</name>

	<dependencies>
		<dependency>
			<groupId>com.puppycrawl.tools</groupId>
			<artifactId>checkstyle</artifactId>
			<!-- FIXME move version up -->
			<version>8.43</version>
		</dependency>
		<dependency>
			<groupId>commons-io</groupId>
			<artifactId>commons-io</artifactId>
		</dependency>
		<dependency>
			<groupId>org.slf4j</groupId>
			<artifactId>slf4j-api</artifactId>
		</dependency>
		<dependency>
			<groupId>ch.qos.logback</groupId>
			<artifactId>logback-classic</artifactId>
			<optional>true</optional>
		</dependency>
	</dependencies>

	<build>
		<plugins>
<<<<<<< HEAD
			<plugin>
				<groupId>org.apache.maven.plugins</groupId>
				<artifactId>maven-deploy-plugin</artifactId>
				<configuration>
					<skip>true</skip>
				</configuration>
			</plugin>
=======
>>>>>>> 92acd9b0
		</plugins>
	</build>
</project><|MERGE_RESOLUTION|>--- conflicted
+++ resolved
@@ -5,11 +5,7 @@
 	<parent>
 		<groupId>ca.uhn.hapi.fhir</groupId>
 		<artifactId>hapi-fhir</artifactId>
-<<<<<<< HEAD
-		<version>5.7.3</version>
-=======
 		<version>6.1.0-PRE2-SNAPSHOT</version>
->>>>>>> 92acd9b0
 		<relativePath>../pom.xml</relativePath>
 	</parent>
 
@@ -42,16 +38,6 @@
 
 	<build>
 		<plugins>
-<<<<<<< HEAD
-			<plugin>
-				<groupId>org.apache.maven.plugins</groupId>
-				<artifactId>maven-deploy-plugin</artifactId>
-				<configuration>
-					<skip>true</skip>
-				</configuration>
-			</plugin>
-=======
->>>>>>> 92acd9b0
 		</plugins>
 	</build>
 </project>