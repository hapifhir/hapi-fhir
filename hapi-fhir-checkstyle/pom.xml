--- conflicted
+++ resolved
@@ -5,11 +5,7 @@
 	<parent>
 		<groupId>ca.uhn.hapi.fhir</groupId>
 		<artifactId>hapi-fhir</artifactId>
-<<<<<<< HEAD
 		<version>6.5.2-SNAPSHOT</version>
-=======
-		<version>6.4.1</version>
->>>>>>> 6b6f1e2e
 		<relativePath>../pom.xml</relativePath>
 	</parent>
 
@@ -105,44 +101,5 @@
 				</plugins>
 			</build>
 		</profile>
-		<profile>
-			<id>CI</id>
-			<build>
-				<plugins>
-					<plugin>
-						<groupId>org.apache.maven.plugins</groupId>
-						<artifactId>maven-checkstyle-plugin</artifactId>
-						<version>${maven_checkstyle_version}</version>
-						<configuration>
-							<excludes>**/osgi/**/*, **/.mvn/**/*, **/.mvn_/**/*</excludes>
-							<sourceDirectories>
-								<!--scan base project directory to include all modules-->
-								<!--suppress UnresolvedMavenProperty -->
-								<directory>${maven.multiModuleProjectDirectory}/</directory>
-							</sourceDirectories>
-							<!--suppress UnresolvedMavenProperty -->
-							<configLocation>${maven.multiModuleProjectDirectory}/hapi-fhir-checkstyle/src/checkstyle/hapi-base-checkstyle.xml</configLocation>
-							<!--suppress UnresolvedMavenProperty -->
-							<suppressionsLocation>${maven.multiModuleProjectDirectory}/hapi-fhir-checkstyle/src/checkstyle/hapi-base-checkstyle-suppression.xml</suppressionsLocation>
-							<inputEncoding>UTF-8</inputEncoding>
-							<consoleOutput>true</consoleOutput>
-						</configuration>
-						<executions>
-							<execution>
-								<id>checkstyle-across-all-modules</id>
-								<phase>install</phase>
-								<goals>
-									<goal>check</goal>
-								</goals>
-							</execution>
-							<execution>
-								<id>hapi-single-module-checkstyle</id>
-								<phase>none</phase>
-							</execution>
-						</executions>
-					</plugin>
-				</plugins>
-			</build>
-		</profile>
 	</profiles>
 </project>