<project xmlns:xsi="http://www.w3.org/2001/XMLSchema-instance" xmlns="http://maven.apache.org/POM/4.0.0"
	xsi:schemaLocation="http://maven.apache.org/POM/4.0.0 http://maven.apache.org/xsd/maven-4.0.0.xsd">
	<modelVersion>4.0.0</modelVersion>

	<parent>
		<groupId>ca.uhn.hapi.fhir</groupId>
		<artifactId>hapi-fhir</artifactId>
<<<<<<< HEAD
		<version>6.0.2</version>
=======
		<version>6.1.0-PRE6-SNAPSHOT</version>
>>>>>>> 9aac4f9b
		<relativePath>../pom.xml</relativePath>
	</parent>

	<artifactId>hapi-fhir-checkstyle</artifactId>
	<packaging>jar</packaging>

	<name>HAPI FHIR - Checkstyle</name>

	<dependencies>
		<dependency>
			<groupId>com.puppycrawl.tools</groupId>
			<artifactId>checkstyle</artifactId>
			<!-- FIXME move version up -->
			<version>8.43</version>
		</dependency>
		<dependency>
			<groupId>commons-io</groupId>
			<artifactId>commons-io</artifactId>
		</dependency>
		<dependency>
			<groupId>org.slf4j</groupId>
			<artifactId>slf4j-api</artifactId>
		</dependency>
		<dependency>
			<groupId>ch.qos.logback</groupId>
			<artifactId>logback-classic</artifactId>
			<optional>true</optional>
		</dependency>
	</dependencies>

	<build>
		<plugins>
			<plugin>
				<artifactId>maven-jar-plugin</artifactId>
				<executions>
					<execution>
						<id>default-jar</id>
						<phase>package</phase>
						<goals>
							<goal>jar</goal>
						</goals>
					</execution>
					<execution>
						<id>javadoc-jar</id>
						<phase>package</phase>
						<goals>
							<goal>jar</goal>
						</goals>
						<configuration>
							<classifier>javadoc</classifier>
						</configuration>
					</execution>
					<execution>
						<id>sources-jar</id>
						<phase>package</phase>
						<goals>
							<goal>jar</goal>
						</goals>
						<configuration>
							<classifier>sources</classifier>
						</configuration>
					</execution>
				</executions>
			</plugin>
		</plugins>
	</build>
</project><|MERGE_RESOLUTION|>--- conflicted
+++ resolved
@@ -5,11 +5,7 @@
 	<parent>
 		<groupId>ca.uhn.hapi.fhir</groupId>
 		<artifactId>hapi-fhir</artifactId>
-<<<<<<< HEAD
-		<version>6.0.2</version>
-=======
 		<version>6.1.0-PRE6-SNAPSHOT</version>
->>>>>>> 9aac4f9b
 		<relativePath>../pom.xml</relativePath>
 	</parent>
 
@@ -42,38 +38,6 @@
 
 	<build>
 		<plugins>
-			<plugin>
-				<artifactId>maven-jar-plugin</artifactId>
-				<executions>
-					<execution>
-						<id>default-jar</id>
-						<phase>package</phase>
-						<goals>
-							<goal>jar</goal>
-						</goals>
-					</execution>
-					<execution>
-						<id>javadoc-jar</id>
-						<phase>package</phase>
-						<goals>
-							<goal>jar</goal>
-						</goals>
-						<configuration>
-							<classifier>javadoc</classifier>
-						</configuration>
-					</execution>
-					<execution>
-						<id>sources-jar</id>
-						<phase>package</phase>
-						<goals>
-							<goal>jar</goal>
-						</goals>
-						<configuration>
-							<classifier>sources</classifier>
-						</configuration>
-					</execution>
-				</executions>
-			</plugin>
 		</plugins>
 	</build>
 </project>