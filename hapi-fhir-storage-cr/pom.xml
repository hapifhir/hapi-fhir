<?xml version="1.0" encoding="UTF-8"?>
<project xmlns:xsi="http://www.w3.org/2001/XMLSchema-instance"
			xmlns="http://maven.apache.org/POM/4.0.0"
			xsi:schemaLocation="http://maven.apache.org/POM/4.0.0 http://maven.apache.org/xsd/maven-4.0.0.xsd">
	<modelVersion>4.0.0</modelVersion>

	<parent>
		<groupId>ca.uhn.hapi.fhir</groupId>
		<artifactId>hapi-deployable-pom</artifactId>
		<version>6.11.1-SNAPSHOT</version>

		<relativePath>../hapi-deployable-pom/pom.xml</relativePath>
	</parent>

	<artifactId>hapi-fhir-storage-cr</artifactId>
	<packaging>jar</packaging>

	<name>HAPI FHIR - Clinical Reasoning</name>

	<properties>
		<org.antlr-version>4.10.1</org.antlr-version>
		<spring-security-core.version>5.7.8</spring-security-core.version>
	</properties>


	<dependencyManagement>
		<dependencies>
			<dependency>
				<groupId>org.antlr</groupId>
				<artifactId>antlr4</artifactId>
				<version>${org.antlr-version}</version>
			</dependency>
			<dependency>
				<groupId>org.antlr</groupId>
				<artifactId>antlr4-runtime</artifactId>
				<version>${org.antlr-version}</version>
			</dependency>
			<dependency>
				<groupId>ca.uhn.hapi.fhir</groupId>
				<artifactId>hapi-fhir-validation</artifactId>
				<version>${project.version}</version>
			</dependency>
			<dependency>
				<groupId>ca.uhn.hapi.fhir</groupId>
				<artifactId>hapi-fhir-structures-r4b</artifactId>
				<version>${project.version}</version>
			</dependency>
			<dependency>
				<groupId>ca.uhn.hapi.fhir</groupId>
				<artifactId>hapi-fhir-structures-r5</artifactId>
				<version>${project.version}</version>
			</dependency>
			<dependency>
				<groupId>ca.uhn.hapi.fhir</groupId>
				<artifactId>hapi-fhir-structures-r4</artifactId>
				<version>${project.version}</version>
			</dependency>
			<dependency>
				<groupId>ca.uhn.hapi.fhir</groupId>
				<artifactId>hapi-fhir-structures-dstu3</artifactId>
				<version>${project.version}</version>
			</dependency>
			<dependency>
				<groupId>ca.uhn.hapi.fhir</groupId>
				<artifactId>hapi-fhir-base</artifactId>
				<version>${project.version}</version>
			</dependency>
			<dependency>
				<groupId>com.icegreen</groupId>
				<artifactId>greenmail</artifactId>
				<version>1.6.4</version>
				<scope>compile</scope>
				<!-- Excluded in favor of jakarta.activation:jakarta.activation-api -->
				<exclusions>
					<exclusion>
						<groupId>com.sun.activation</groupId>
						<artifactId>jakarta.activation</artifactId>
					</exclusion>
				</exclusions>
			</dependency>
			<dependency>
				<groupId>org.simplejavamail</groupId>
				<artifactId>simple-java-mail</artifactId>
				<version>6.6.1</version>
				<!-- Excluded in favor of jakarta.activation:jakarta.activation-api -->
				<exclusions>
					<exclusion>
						<groupId>com.sun.activation</groupId>
						<artifactId>jakarta.activation</artifactId>
					</exclusion>
				</exclusions>
			</dependency>
		</dependencies>
	</dependencyManagement>

	<dependencies>
		<dependency>
			<groupId>com.fasterxml.jackson.module</groupId>
			<artifactId>jackson-module-jakarta-xmlbind-annotations</artifactId>
		</dependency>

		<dependency>
			<groupId>ca.uhn.hapi.fhir</groupId>
			<artifactId>hapi-fhir-converter</artifactId>
			<version>${project.version}</version>
		</dependency>
		<dependency>
			<groupId>org.opencds.cqf.fhir</groupId>
			<artifactId>cqf-fhir-cr</artifactId>
			<version>${clinical-reasoning.version}</version>
			<exclusions>
				<exclusion>
					<groupId>com.fasterxml.jackson.module</groupId>
					<artifactId>jackson-module-jaxb-annotations</artifactId>
				</exclusion>
			</exclusions>
		</dependency>

		<dependency>
			<groupId>org.opencds.cqf.fhir</groupId>
			<artifactId>cqf-fhir-jackson</artifactId>
			<version>${clinical-reasoning.version}</version>
<<<<<<< HEAD
			<exclusions>
				<exclusion>
					<groupId>xpp3</groupId>
					<artifactId>xpp3_min</artifactId>
				</exclusion>
				<exclusion>
					<groupId>xmlpull</groupId>
					<artifactId>xmlpull</artifactId>
				</exclusion>
				<exclusion>
					<groupId>xmlpull</groupId>
					<artifactId>xmlpull</artifactId>
				</exclusion>
				<exclusion>
						<groupId>com.fasterxml.jackson.module</groupId>
						<artifactId>jackson-module-jaxb-annotations</artifactId>
					</exclusion>
			</exclusions>
=======
>>>>>>> f624cf75
			<type>pom</type>
		</dependency>
		<dependency>
			<groupId>ca.uhn.hapi.fhir</groupId>
			<artifactId>hapi-fhir-storage</artifactId>
			<version>${project.version}</version>
			<exclusions>
				<exclusion>
					<groupId>com.sun.activation</groupId>
					<artifactId>jakarta.activation</artifactId>
				</exclusion>
				<exclusion>
					<groupId>com.fasterxml.jackson.module</groupId>
					<artifactId>jackson-module-jaxb-annotations</artifactId>
				</exclusion>
			</exclusions>
		</dependency>

		<dependency>
			<groupId>org.apache.poi</groupId>
			<artifactId>poi</artifactId>
		</dependency>

		<!-- This is needed for the threaded execution -->
		<dependency>
			<groupId>org.springframework.security</groupId>
			<artifactId>spring-security-core</artifactId>
			<version>${spring-security-core.version}</version>
		</dependency>

		<!--
		START Jakarta CR Swap

		These dependencies are added/swapped because the
		Clinical Reasoning components no longer include it.
		These will need to be adjusted / removed as soon as
		the HAPI Jakarta PR hits -->
		<dependency>
			<groupId>jakarta.servlet</groupId>
			<artifactId>jakarta.servlet-api</artifactId>
		</dependency>

		<dependency>
			<groupId>jakarta.xml.bind</groupId>
			<artifactId>jakarta.xml.bind-api</artifactId>
		</dependency>
		<dependency>
			<groupId>javax.xml.bind</groupId>
			<artifactId>jaxb-api</artifactId>
			<version>2.3.1</version>
		</dependency>
		<!-- END Jakarta CR Swap   -->

		<!-- test -->
		<dependency>
			<groupId>org.testcontainers</groupId>
			<artifactId>junit-jupiter</artifactId>
			<scope>test</scope>
		</dependency>
		<dependency>
			<groupId>org.mockito</groupId>
			<artifactId>mockito-core</artifactId>
			<scope>test</scope>
		</dependency>
		<dependency>
			<groupId>org.springframework</groupId>
			<artifactId>spring-test</artifactId>
			<scope>test</scope>
		</dependency>
		<dependency>
			<groupId>io.specto</groupId>
			<artifactId>hoverfly-java-junit5</artifactId>
			<version>0.14.4</version>
			<scope>test</scope>
		</dependency>
		<dependency>
			<groupId>ca.uhn.hapi.fhir</groupId>
			<artifactId>hapi-fhir-test-utilities</artifactId>
			<version>${project.version}</version>
			<scope>test</scope>
		</dependency>
		<dependency>
			<groupId>ca.uhn.hapi.fhir</groupId>
			<artifactId>hapi-fhir-storage-test-utilities</artifactId>
			<version>${project.version}</version>
			<scope>test</scope>
		</dependency>
		<dependency>
			<groupId>ca.uhn.hapi.fhir</groupId>
			<artifactId>hapi-fhir-jpaserver-test-utilities</artifactId>
			<version>${project.version}</version>
			<scope>test</scope>
		</dependency>
    </dependencies>
	<profiles>
		<profile>
			<id>CI</id>
			<build>
				<pluginManagement>
					<plugins>
						<plugin>
							<groupId>org.apache.maven.plugins</groupId>
							<artifactId>maven-enforcer-plugin</artifactId>
							<executions>
								<execution>
									<id>enforce-no-snapshot-cr-dependencies</id>
									<goals>
										<goal>enforce</goal>
									</goals>
									<phase>verify</phase>
									<configuration>
										<rules>
											<requireReleaseDeps>
												<message>No Clinical Reasoning Snapshots Allowed!</message>
												<excludes>
													<exclude>*:*</exclude>
												</excludes>
												<includes>
													<include>org.opencds.cqf:*</include>
													<include>org.opencds.cqf.cql:*</include>
													<include>org.opencds.cqf.fhir:*</include>
													<include>info.cqframework:*</include>
												</includes>
											</requireReleaseDeps>
										</rules>
									</configuration>
								</execution>
							</executions>
						</plugin>
					</plugins>
				</pluginManagement>
			</build>
		</profile>
	</profiles>
</project><|MERGE_RESOLUTION|>--- conflicted
+++ resolved
@@ -108,39 +108,11 @@
 			<groupId>org.opencds.cqf.fhir</groupId>
 			<artifactId>cqf-fhir-cr</artifactId>
 			<version>${clinical-reasoning.version}</version>
-			<exclusions>
-				<exclusion>
-					<groupId>com.fasterxml.jackson.module</groupId>
-					<artifactId>jackson-module-jaxb-annotations</artifactId>
-				</exclusion>
-			</exclusions>
-		</dependency>
-
+		</dependency>
 		<dependency>
 			<groupId>org.opencds.cqf.fhir</groupId>
 			<artifactId>cqf-fhir-jackson</artifactId>
 			<version>${clinical-reasoning.version}</version>
-<<<<<<< HEAD
-			<exclusions>
-				<exclusion>
-					<groupId>xpp3</groupId>
-					<artifactId>xpp3_min</artifactId>
-				</exclusion>
-				<exclusion>
-					<groupId>xmlpull</groupId>
-					<artifactId>xmlpull</artifactId>
-				</exclusion>
-				<exclusion>
-					<groupId>xmlpull</groupId>
-					<artifactId>xmlpull</artifactId>
-				</exclusion>
-				<exclusion>
-						<groupId>com.fasterxml.jackson.module</groupId>
-						<artifactId>jackson-module-jaxb-annotations</artifactId>
-					</exclusion>
-			</exclusions>
-=======
->>>>>>> f624cf75
 			<type>pom</type>
 		</dependency>
 		<dependency>
@@ -152,10 +124,6 @@
 					<groupId>com.sun.activation</groupId>
 					<artifactId>jakarta.activation</artifactId>
 				</exclusion>
-				<exclusion>
-					<groupId>com.fasterxml.jackson.module</groupId>
-					<artifactId>jackson-module-jaxb-annotations</artifactId>
-				</exclusion>
 			</exclusions>
 		</dependency>
 
@@ -171,13 +139,7 @@
 			<version>${spring-security-core.version}</version>
 		</dependency>
 
-		<!--
-		START Jakarta CR Swap
-
-		These dependencies are added/swapped because the
-		Clinical Reasoning components no longer include it.
-		These will need to be adjusted / removed as soon as
-		the HAPI Jakarta PR hits -->
+		<!-- This is needed for the CqlExceptionHandlingInterceptor -->
 		<dependency>
 			<groupId>jakarta.servlet</groupId>
 			<artifactId>jakarta.servlet-api</artifactId>
@@ -187,12 +149,6 @@
 			<groupId>jakarta.xml.bind</groupId>
 			<artifactId>jakarta.xml.bind-api</artifactId>
 		</dependency>
-		<dependency>
-			<groupId>javax.xml.bind</groupId>
-			<artifactId>jaxb-api</artifactId>
-			<version>2.3.1</version>
-		</dependency>
-		<!-- END Jakarta CR Swap   -->
 
 		<!-- test -->
 		<dependency>
