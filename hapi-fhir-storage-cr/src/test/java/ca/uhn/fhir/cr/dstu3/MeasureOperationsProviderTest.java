package ca.uhn.fhir.cr.dstu3;

import ca.uhn.fhir.cr.BaseCrDstu3Test;
import ca.uhn.fhir.cr.dstu3.measure.MeasureOperationsProvider;
import ca.uhn.fhir.rest.api.server.SystemRequestDetails;
import io.specto.hoverfly.junit.core.Hoverfly;
import io.specto.hoverfly.junit5.HoverflyExtension;
import org.hl7.fhir.dstu3.model.Bundle;
import org.hl7.fhir.dstu3.model.IdType;
import org.junit.jupiter.api.Test;
import org.junit.jupiter.api.extension.ExtendWith;
import org.springframework.beans.factory.annotation.Autowired;
import org.springframework.test.context.junit.jupiter.SpringExtension;

import java.io.IOException;

import static org.junit.jupiter.api.Assertions.assertEquals;
import static org.junit.jupiter.api.Assertions.assertNotNull;

@ExtendWith(SpringExtension.class)
@ExtendWith(HoverflyExtension.class)
class MeasureOperationsProviderTest extends BaseCrDstu3Test {
	@Autowired
    MeasureOperationsProvider myMeasureOperationsProvider;

	@Test
	void testMeasureEvaluate() throws IOException {
		loadBundle("Exm105Fhir3Measure.json");

		var returnMeasureReport = this.myMeasureOperationsProvider.evaluateMeasure(
			new IdType("Measure", "measure-EXM105-FHIR3-8.0.000"),
			"2019-01-01",
			"2020-01-01",
			"individual",
			"Patient/denom-EXM105-FHIR3",
			null,
			"2019-12-12",
			null,
			null,
			null,
			new SystemRequestDetails()
		);

		assertNotNull(returnMeasureReport);
	}

	// This test is failing because the Dstu3MeasureProcessor in the evaluator is not checking the additionalData bundle for the patient
	@Test
	void testMeasureEvaluateWithAdditionalData() throws IOException {
		loadBundle("Exm105FhirR3MeasurePartBundle.json");
		var additionalData = readResource(Bundle.class, "Exm105FhirR3MeasureAdditionalData.json");

		var patient = "Patient/denom-EXM105-FHIR3";
		var returnMeasureReport = this.myMeasureOperationsProvider.evaluateMeasure(
			new IdType("Measure", "measure-EXM105-FHIR3-8.0.000"),
			"2019-01-01",
			"2020-01-01",
			"individual",
			patient,
			null,
			"2019-12-12",
			null,
			additionalData,
			null,
			new SystemRequestDetails()
		);

		assertNotNull(returnMeasureReport);
		assertEquals(patient, returnMeasureReport.getPatient().getReference());
	}

<<<<<<< HEAD
//	@Test
//	void testMeasureEvaluateWithTerminology(Hoverfly hoverfly) throws IOException {
//		loadBundle("Exm105Fhir3Measure.json");
//		List<StubServiceBuilder> reads = new ArrayList<>();
//		reads.addAll(mockValueSet("2.16.840.1.114222.4.11.3591", "http://cts.nlm.nih.gov/fhir/ValueSet"));
//		reads.addAll(mockValueSet("2.16.840.1.113883.3.117.1.7.1.424", "http://cts.nlm.nih.gov/fhir/ValueSet"));
//		hoverfly.simulate(dsl(reads.toArray(new StubServiceBuilder[0])));
//
//		var terminologyEndpoint = loadResource(ourFhirContext, Endpoint.class, "Endpoint.json");
//
//		var returnMeasureReport = this.measureOperationsProvider.evaluateMeasure(
//			new IdType("Measure", "measure-EXM105-FHIR3-8.0.000"),
//			"2019-01-01",
//			"2020-01-01",
//			"individual",
//			"Patient/denom-EXM105-FHIR3",
//			null,
//			"2019-12-12",
//			null,
//			null,
//			terminologyEndpoint,
//			new SystemRequestDetails()
//		);
//
//		assertNotNull(returnMeasureReport);
//	}
=======
	@Test
	void testMeasureEvaluateWithTerminology(Hoverfly hoverfly) throws IOException {
		loadBundle("Exm105Fhir3Measure.json");

		var returnMeasureReport = this.myMeasureOperationsProvider.evaluateMeasure(
			new IdType("Measure", "measure-EXM105-FHIR3-8.0.000"),
			"2019-01-01",
			"2020-01-01",
			"individual",
			"Patient/denom-EXM105-FHIR3",
			null,
			"2019-12-12",
			null,
			null,
			null,
			new SystemRequestDetails()
		);

		assertNotNull(returnMeasureReport);
	}
>>>>>>> 9066ad61
}<|MERGE_RESOLUTION|>--- conflicted
+++ resolved
@@ -69,34 +69,6 @@
 		assertEquals(patient, returnMeasureReport.getPatient().getReference());
 	}
 
-<<<<<<< HEAD
-//	@Test
-//	void testMeasureEvaluateWithTerminology(Hoverfly hoverfly) throws IOException {
-//		loadBundle("Exm105Fhir3Measure.json");
-//		List<StubServiceBuilder> reads = new ArrayList<>();
-//		reads.addAll(mockValueSet("2.16.840.1.114222.4.11.3591", "http://cts.nlm.nih.gov/fhir/ValueSet"));
-//		reads.addAll(mockValueSet("2.16.840.1.113883.3.117.1.7.1.424", "http://cts.nlm.nih.gov/fhir/ValueSet"));
-//		hoverfly.simulate(dsl(reads.toArray(new StubServiceBuilder[0])));
-//
-//		var terminologyEndpoint = loadResource(ourFhirContext, Endpoint.class, "Endpoint.json");
-//
-//		var returnMeasureReport = this.measureOperationsProvider.evaluateMeasure(
-//			new IdType("Measure", "measure-EXM105-FHIR3-8.0.000"),
-//			"2019-01-01",
-//			"2020-01-01",
-//			"individual",
-//			"Patient/denom-EXM105-FHIR3",
-//			null,
-//			"2019-12-12",
-//			null,
-//			null,
-//			terminologyEndpoint,
-//			new SystemRequestDetails()
-//		);
-//
-//		assertNotNull(returnMeasureReport);
-//	}
-=======
 	@Test
 	void testMeasureEvaluateWithTerminology(Hoverfly hoverfly) throws IOException {
 		loadBundle("Exm105Fhir3Measure.json");
@@ -117,5 +89,4 @@
 
 		assertNotNull(returnMeasureReport);
 	}
->>>>>>> 9066ad61
 }