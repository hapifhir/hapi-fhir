package ca.uhn.fhir.cr.r4;

import static org.assertj.core.api.Assertions.assertThat;
import static org.junit.jupiter.api.Assertions.assertThrows;

import java.util.*;

import ca.uhn.fhir.rest.param.InternalCodingDt;
import ca.uhn.fhir.rest.param.NumberParam;
import ca.uhn.fhir.rest.param.ReferenceParam;
import ca.uhn.fhir.rest.param.TokenParam;
import ca.uhn.fhir.rest.server.RestfulServer;
import org.hl7.fhir.r4.model.Bundle;
import org.hl7.fhir.r4.model.Encounter;
import org.hl7.fhir.r4.model.HumanName;
import org.hl7.fhir.r4.model.IdType;
import org.hl7.fhir.r4.model.Immunization;
import org.hl7.fhir.r4.model.Patient;
import org.junit.jupiter.api.BeforeEach;
import org.junit.jupiter.api.Test;
import org.springframework.beans.factory.annotation.Autowired;
import ca.uhn.fhir.cr.repo.HapiFhirRepository;
import ca.uhn.fhir.model.api.IQueryParameterType;
import ca.uhn.fhir.rest.api.Constants;

public class HapiFhirRepositoryR4Test extends BaseCrR4TestServer {

	@Autowired
	RestfulServer myRestfulServer;
	private static final String MY_TEST_DATA =
		"ca/uhn/fhir/cr/r4/immunization/Patients_Encounters_Immunizations_Practitioners.json";

	@BeforeEach
	void setup() {
		loadBundle("ColorectalCancerScreeningsFHIR-bundle.json");
		loadBundle(MY_TEST_DATA);
	}
	@Test
	void repositoryTests(){
		var repository = new HapiFhirRepository(myDaoRegistry, setupRequestDetails(), myRestfulServer);
		//run repository tests
		transactionReadsImmunizationResources(repository);
		repositorySearchForEncounterWithMatchingCode(repository);
		canSearchMoreThan50Patients(repository);
		canSearchWithPagination(repository);
		transactionReadsPatientResources(repository);
		transactionReadsEncounterResources(repository);
		assertTrue(crudTest(repository));
	}


	Boolean crudTest(HapiFhirRepository theRepository) {

		var result = theRepository
			.create(new Patient().addName(new HumanName().setFamily("Test").addGiven("Name1")));
		assertThat(result.getCreated()).isEqualTo(true);
		var patient = (Patient) result.getResource();
		assertThat(patient.getName()).hasSize(1);
		assertThat(patient.getName().get(0).getFamily()).isEqualTo("Test");
		assertThat(patient.getName().get(0).getGiven()).hasSize(1);
		patient.getName().get(0).addGiven("Name2");
<<<<<<< HEAD
		repository.update(patient);
		var updatedPatient = repository.read(Patient.class, patient.getIdElement());
		assertThat(updatedPatient.getName().get(0).getGiven()).hasSize(2);
		repository.delete(Patient.class, patient.getIdElement());
		var ex = assertThrows(Exception.class,
			() -> repository.read(Patient.class, new IdType(patient.getIdElement().getIdPart())));
		assertThat(ex.getMessage()).contains("Resource was deleted");
=======
		theRepository.update(patient);
		var updatedPatient = theRepository.read(Patient.class, patient.getIdElement());
		assertEquals(2, updatedPatient.getName().get(0).getGiven().size());
		theRepository.delete(Patient.class, patient.getIdElement());
		var ex = assertThrows(Exception.class,
			() -> theRepository.read(Patient.class, new IdType(patient.getIdElement().getIdPart())));
		return ex.getMessage().contains("Resource was deleted");
>>>>>>> a91490f1
	}

	void canSearchMoreThan50Patients(HapiFhirRepository theRepository) {
		var expectedPatientCount = 65;

		ourPagingProvider.setMaximumPageSize(100);
		// get all patient resources posted
<<<<<<< HEAD
		var result = repository.search(Bundle.class, Patient.class, withCountParam(100));
		assertThat(result.getTotal()).isEqualTo(expectedPatientCount);
=======
		var result = theRepository.search(Bundle.class, Patient.class, withCountParam(100));
		assertEquals(expectedPatientCount, result.getTotal());
>>>>>>> a91490f1
		// count all resources in result
		int counter = 0;
		for (Object i : result.getEntry()) {
			counter++;
		}
		// verify all patient resources captured
		assertThat(counter).as("Patient search results don't match available resources").isEqualTo(expectedPatientCount);
	}


<<<<<<< HEAD
		var requestDetails = setupRequestDetails();
		var repository = new HapiFhirRepository(myDaoRegistry, requestDetails, myRestfulServer);
		var result = repository.search(Bundle.class, Patient.class, withCountParam(20));
		assertThat(result.getEntry()).hasSize(20);
=======
	void canSearchWithPagination(HapiFhirRepository theRepository) {
		
		var result = theRepository.search(Bundle.class, Patient.class, withCountParam(20));
		assertEquals(20, result.getEntry().size());
>>>>>>> a91490f1
		var next = result.getLink().get(1);
		assertThat(next.getRelation()).isEqualTo("next");
		var nextUrl = next.getUrl();
<<<<<<< HEAD
		var nextResult = repository.link(Bundle.class, nextUrl);
		assertThat(nextResult.getEntry()).hasSize(20);
		assertThat(result.getEntry().stream().map(e -> e.getResource().getIdPart()).anyMatch(
				i -> nextResult.getEntry().stream().map(e -> e.getResource().getIdPart())
						.collect(Collectors.toList()).contains(i))).isEqualTo(false);
=======
		var nextResult = theRepository.link(Bundle.class, nextUrl);
		assertEquals(20, nextResult.getEntry().size());
		assertEquals(false,
			result.getEntry().stream().map(e -> e.getResource().getIdPart()).anyMatch(
				i -> nextResult.getEntry().stream().map(e -> e.getResource().getIdPart())
					.toList().contains(i)));
>>>>>>> a91490f1
	}


	void transactionReadsPatientResources(HapiFhirRepository theRepository) {
		var expectedPatientCount = 65;
		ourPagingProvider.setMaximumPageSize(100);
		var result = theRepository.search(Bundle.class, Patient.class, withCountParam(100));
		// count all resources in result
		int counter = 0;
		for (Object i : result.getEntry()) {
			counter++;
		}
		// verify all patient resources captured
		assertThat(counter).as("Patient search results don't match available resources").isEqualTo(expectedPatientCount);
	}
	
	void transactionReadsEncounterResources(HapiFhirRepository theRepository) {
		var expectedEncounterCount = 654;
		ourPagingProvider.setMaximumPageSize(1000);
		var result = theRepository.search(Bundle.class, Encounter.class, withCountParam(1000));
		// count all resources in result
		int counter = 0;
		for (Object i : result.getEntry()) {
			counter++;
		}
		// verify all encounter resources captured
		assertThat(counter).as("Encounter search results don't match available resources").isEqualTo(expectedEncounterCount);
	}
	
	void repositorySearchForEncounterWithMatchingCode(HapiFhirRepository theRepository) {

		//SearchConverter validation test for repository
		List<IQueryParameterType> codeList = new ArrayList<>();
		codeList.add(new TokenParam(new InternalCodingDt().setSystem("http://snomed.info/sct").setCode("185463005")));
		codeList.add(new TokenParam(new InternalCodingDt().setSystem("http://snomed.info/sct").setCode("185464004")));
		codeList.add(new TokenParam(new InternalCodingDt().setSystem("http://snomed.info/sct").setCode("185465003")));
		codeList.add(new TokenParam(new InternalCodingDt().setSystem("http://snomed.info/sct").setCode("30346009")));
		codeList.add(new TokenParam(new InternalCodingDt().setSystem("http://snomed.info/sct").setCode("3391000175108")));
		codeList.add(new TokenParam(new InternalCodingDt().setSystem("http://snomed.info/sct").setCode("37894004")));
		codeList.add(new TokenParam(new InternalCodingDt().setSystem("http://snomed.info/sct").setCode("439740005")));
		codeList.add(new TokenParam(new InternalCodingDt().setSystem("http://www.ama-assn.org/go/cpt").setCode("99201")));
		codeList.add(new TokenParam(new InternalCodingDt().setSystem("http://www.ama-assn.org/go/cpt").setCode("99202")));
		codeList.add(new TokenParam(new InternalCodingDt().setSystem("http://www.ama-assn.org/go/cpt").setCode("99203")));
		codeList.add(new TokenParam(new InternalCodingDt().setSystem("http://www.ama-assn.org/go/cpt").setCode("99204")));
		codeList.add(new TokenParam(new InternalCodingDt().setSystem("http://www.ama-assn.org/go/cpt").setCode("99205")));
		codeList.add(new TokenParam(new InternalCodingDt().setSystem("http://www.ama-assn.org/go/cpt").setCode("99212")));
		codeList.add(new TokenParam(new InternalCodingDt().setSystem("http://www.ama-assn.org/go/cpt").setCode("99213")));
		codeList.add(new TokenParam(new InternalCodingDt().setSystem("http://www.ama-assn.org/go/cpt").setCode("99214")));
		codeList.add(new TokenParam(new InternalCodingDt().setSystem("http://www.ama-assn.org/go/cpt").setCode("99215")));

		// replicate repository searchParam list
		Map<String, List<IQueryParameterType>> searchParams = Map.of("type", codeList, "subject", Collections.singletonList(new ReferenceParam("Patient/numer-EXM130")));

		// replicate search for valueset codes
		var result = theRepository.search(Bundle.class, Encounter.class, searchParams);

		// count all resources in result
		int counter = 0;
		for (Object i : result.getEntry()) {
			counter++;
		}
		// verify patient encounter was the only one found
		assertThat(counter).as("Encounter search results don't match available resources").isEqualTo(1);
	}
	
	void transactionReadsImmunizationResources(HapiFhirRepository theRepository) {
		var expectedEncounterCount = 638;
		ourPagingProvider.setMaximumPageSize(1000);
		
		var result = theRepository.search(Bundle.class, Immunization.class, withCountParam(1000));
		// count all resources in result
		int counter = 0;
		for (Object i : result.getEntry()) {
			counter++;
		}
		// verify all immunization resources captured
		assertThat(counter).as("Immunization search results don't match available resources").isEqualTo(expectedEncounterCount);
	}

	Map<String, List<IQueryParameterType>> withEmptySearchParams() {
		return new HashMap<>();
	}

	Map<String, List<IQueryParameterType>> withCountParam(int theCount) {
		var params = withEmptySearchParams();
		params.put(Constants.PARAM_COUNT, Collections.singletonList(new NumberParam(theCount)));
		return params;
	}
}<|MERGE_RESOLUTION|>--- conflicted
+++ resolved
@@ -59,15 +59,6 @@
 		assertThat(patient.getName().get(0).getFamily()).isEqualTo("Test");
 		assertThat(patient.getName().get(0).getGiven()).hasSize(1);
 		patient.getName().get(0).addGiven("Name2");
-<<<<<<< HEAD
-		repository.update(patient);
-		var updatedPatient = repository.read(Patient.class, patient.getIdElement());
-		assertThat(updatedPatient.getName().get(0).getGiven()).hasSize(2);
-		repository.delete(Patient.class, patient.getIdElement());
-		var ex = assertThrows(Exception.class,
-			() -> repository.read(Patient.class, new IdType(patient.getIdElement().getIdPart())));
-		assertThat(ex.getMessage()).contains("Resource was deleted");
-=======
 		theRepository.update(patient);
 		var updatedPatient = theRepository.read(Patient.class, patient.getIdElement());
 		assertEquals(2, updatedPatient.getName().get(0).getGiven().size());
@@ -75,7 +66,6 @@
 		var ex = assertThrows(Exception.class,
 			() -> theRepository.read(Patient.class, new IdType(patient.getIdElement().getIdPart())));
 		return ex.getMessage().contains("Resource was deleted");
->>>>>>> a91490f1
 	}
 
 	void canSearchMoreThan50Patients(HapiFhirRepository theRepository) {
@@ -83,13 +73,8 @@
 
 		ourPagingProvider.setMaximumPageSize(100);
 		// get all patient resources posted
-<<<<<<< HEAD
-		var result = repository.search(Bundle.class, Patient.class, withCountParam(100));
-		assertThat(result.getTotal()).isEqualTo(expectedPatientCount);
-=======
 		var result = theRepository.search(Bundle.class, Patient.class, withCountParam(100));
 		assertEquals(expectedPatientCount, result.getTotal());
->>>>>>> a91490f1
 		// count all resources in result
 		int counter = 0;
 		for (Object i : result.getEntry()) {
@@ -100,34 +85,19 @@
 	}
 
 
-<<<<<<< HEAD
-		var requestDetails = setupRequestDetails();
-		var repository = new HapiFhirRepository(myDaoRegistry, requestDetails, myRestfulServer);
-		var result = repository.search(Bundle.class, Patient.class, withCountParam(20));
-		assertThat(result.getEntry()).hasSize(20);
-=======
 	void canSearchWithPagination(HapiFhirRepository theRepository) {
-		
+
 		var result = theRepository.search(Bundle.class, Patient.class, withCountParam(20));
 		assertEquals(20, result.getEntry().size());
->>>>>>> a91490f1
 		var next = result.getLink().get(1);
 		assertThat(next.getRelation()).isEqualTo("next");
 		var nextUrl = next.getUrl();
-<<<<<<< HEAD
-		var nextResult = repository.link(Bundle.class, nextUrl);
-		assertThat(nextResult.getEntry()).hasSize(20);
-		assertThat(result.getEntry().stream().map(e -> e.getResource().getIdPart()).anyMatch(
-				i -> nextResult.getEntry().stream().map(e -> e.getResource().getIdPart())
-						.collect(Collectors.toList()).contains(i))).isEqualTo(false);
-=======
 		var nextResult = theRepository.link(Bundle.class, nextUrl);
 		assertEquals(20, nextResult.getEntry().size());
 		assertEquals(false,
 			result.getEntry().stream().map(e -> e.getResource().getIdPart()).anyMatch(
 				i -> nextResult.getEntry().stream().map(e -> e.getResource().getIdPart())
 					.toList().contains(i)));
->>>>>>> a91490f1
 	}
 
 
@@ -143,7 +113,7 @@
 		// verify all patient resources captured
 		assertThat(counter).as("Patient search results don't match available resources").isEqualTo(expectedPatientCount);
 	}
-	
+
 	void transactionReadsEncounterResources(HapiFhirRepository theRepository) {
 		var expectedEncounterCount = 654;
 		ourPagingProvider.setMaximumPageSize(1000);
@@ -156,7 +126,7 @@
 		// verify all encounter resources captured
 		assertThat(counter).as("Encounter search results don't match available resources").isEqualTo(expectedEncounterCount);
 	}
-	
+
 	void repositorySearchForEncounterWithMatchingCode(HapiFhirRepository theRepository) {
 
 		//SearchConverter validation test for repository
@@ -192,11 +162,11 @@
 		// verify patient encounter was the only one found
 		assertThat(counter).as("Encounter search results don't match available resources").isEqualTo(1);
 	}
-	
+
 	void transactionReadsImmunizationResources(HapiFhirRepository theRepository) {
 		var expectedEncounterCount = 638;
 		ourPagingProvider.setMaximumPageSize(1000);
-		
+
 		var result = theRepository.search(Bundle.class, Immunization.class, withCountParam(1000));
 		// count all resources in result
 		int counter = 0;
