package ca.uhn.fhir.cr.dstu3;

import ca.uhn.fhir.cr.TestCqlProperties;
import ca.uhn.fhir.cr.TestCrConfig;


import ca.uhn.fhir.cr.config.dstu3.CrDstu3Config;


import org.cqframework.cql.cql2elm.CqlCompilerOptions;
import org.cqframework.cql.cql2elm.model.CompiledLibrary;
import org.cqframework.cql.cql2elm.model.Model;
import org.hl7.cql.model.ModelIdentifier;
import org.hl7.elm.r1.VersionedIdentifier;
import org.opencds.cqf.cql.engine.execution.CqlEngine;

import org.opencds.cqf.cql.engine.runtime.Code;
import org.opencds.cqf.fhir.cql.EvaluationSettings;
import org.opencds.cqf.fhir.cr.measure.MeasureEvaluationOptions;
import org.opencds.cqf.fhir.utility.ValidationProfile;
import org.springframework.context.annotation.Bean;
import org.springframework.context.annotation.Configuration;
import org.springframework.context.annotation.Import;


import java.util.EnumSet;
import java.util.List;
import java.util.Map;
import java.util.Set;


@Configuration
@Import({TestCrConfig.class, CrDstu3Config.class})
public class TestCrDstu3Config {

	@Bean
	MeasureEvaluationOptions measureEvaluationOptions(EvaluationSettings theEvaluationSettings, Map<String, ValidationProfile> theValidationProfiles){
		MeasureEvaluationOptions measureEvalOptions = new MeasureEvaluationOptions();
		measureEvalOptions.setEvaluationSettings(theEvaluationSettings);

		if(measureEvalOptions.isValidationEnabled()) {
			measureEvalOptions.setValidationProfiles(theValidationProfiles);
		}
		return measureEvalOptions;
	}

	@Bean
	public EvaluationSettings evaluationSettings(TestCqlProperties theCqlProperties, Map<VersionedIdentifier,
		CompiledLibrary> theGlobalLibraryCache, Map<ModelIdentifier, Model> theGlobalModelCache,
												 Map<String, List<Code>> theGlobalValueSetCache) {
		var evaluationSettings = EvaluationSettings.getDefault();
<<<<<<< HEAD
		var cqlEngineOptions = evaluationSettings.getCqlOptions().getCqlEngineOptions();
=======
		var cqlOptions = evaluationSettings.getCqlOptions();

		var cqlEngineOptions = cqlOptions.getCqlEngineOptions();
>>>>>>> 25ce7d0b
		Set<CqlEngine.Options> options = EnumSet.noneOf(CqlEngine.Options.class);
		if (theCqlProperties.isCqlRuntimeEnableExpressionCaching()) {
			options.add(CqlEngine.Options.EnableExpressionCaching);
		}
		if (theCqlProperties.isCqlRuntimeEnableValidation()) {
			options.add(CqlEngine.Options.EnableValidation);
		}
		cqlEngineOptions.setOptions(options);
		cqlOptions.setCqlEngineOptions(cqlEngineOptions);

		var cqlCompilerOptions = new CqlCompilerOptions();

		if (theCqlProperties.isEnableDateRangeOptimization()) {
			cqlCompilerOptions.setOptions(CqlCompilerOptions.Options.EnableDateRangeOptimization);
		}
		if (theCqlProperties.isEnableAnnotations()) {
			cqlCompilerOptions.setOptions(CqlCompilerOptions.Options.EnableAnnotations);
		}
		if (theCqlProperties.isEnableLocators()) {
			cqlCompilerOptions.setOptions(CqlCompilerOptions.Options.EnableLocators);
		}
		if (theCqlProperties.isEnableResultsType()) {
			cqlCompilerOptions.setOptions(CqlCompilerOptions.Options.EnableResultTypes);
		}
		cqlCompilerOptions.setVerifyOnly(theCqlProperties.isCqlCompilerVerifyOnly());
		if (theCqlProperties.isEnableDetailedErrors()) {
			cqlCompilerOptions.setOptions(CqlCompilerOptions.Options.EnableDetailedErrors);
		}
		cqlCompilerOptions.setErrorLevel(theCqlProperties.getCqlCompilerErrorSeverityLevel());
		if (theCqlProperties.isDisableListTraversal()) {
			cqlCompilerOptions.setOptions(CqlCompilerOptions.Options.DisableListTraversal);
		}
		if (theCqlProperties.isDisableListDemotion()) {
			cqlCompilerOptions.setOptions(CqlCompilerOptions.Options.DisableListDemotion);
		}
		if (theCqlProperties.isDisableListPromotion()) {
			cqlCompilerOptions.setOptions(CqlCompilerOptions.Options.DisableListPromotion);
		}
		if (theCqlProperties.isEnableIntervalDemotion()) {
			cqlCompilerOptions.setOptions(CqlCompilerOptions.Options.EnableIntervalDemotion);
		}
		if (theCqlProperties.isEnableIntervalPromotion()) {
			cqlCompilerOptions.setOptions(CqlCompilerOptions.Options.EnableIntervalPromotion);
		}
		if (theCqlProperties.isDisableMethodInvocation()) {
			cqlCompilerOptions.setOptions(CqlCompilerOptions.Options.DisableMethodInvocation);
		}
		if (theCqlProperties.isRequireFromKeyword()) {
			cqlCompilerOptions.setOptions(CqlCompilerOptions.Options.RequireFromKeyword);
		}
		cqlCompilerOptions.setValidateUnits(theCqlProperties.isCqlCompilerValidateUnits());
		if (theCqlProperties.isDisableDefaultModelInfoLoad()) {
			cqlCompilerOptions.setOptions(CqlCompilerOptions.Options.DisableDefaultModelInfoLoad);
		}
		cqlCompilerOptions.setSignatureLevel(theCqlProperties.getCqlCompilerSignatureLevel());
		cqlCompilerOptions.setCompatibilityLevel(theCqlProperties.getCqlCompilerCompatibilityLevel());
		cqlCompilerOptions.setAnalyzeDataRequirements(theCqlProperties.isCqlCompilerAnalyzeDataRequirements());
		cqlCompilerOptions.setCollapseDataRequirements(theCqlProperties.isCqlCompilerCollapseDataRequirements());

		cqlOptions.setCqlCompilerOptions(cqlCompilerOptions);
		evaluationSettings.setLibraryCache(theGlobalLibraryCache);
		evaluationSettings.setModelCache(theGlobalModelCache);
		evaluationSettings.setValueSetCache(theGlobalValueSetCache);
		return evaluationSettings;
	}
}<|MERGE_RESOLUTION|>--- conflicted
+++ resolved
@@ -49,13 +49,9 @@
 		CompiledLibrary> theGlobalLibraryCache, Map<ModelIdentifier, Model> theGlobalModelCache,
 												 Map<String, List<Code>> theGlobalValueSetCache) {
 		var evaluationSettings = EvaluationSettings.getDefault();
-<<<<<<< HEAD
-		var cqlEngineOptions = evaluationSettings.getCqlOptions().getCqlEngineOptions();
-=======
 		var cqlOptions = evaluationSettings.getCqlOptions();
 
 		var cqlEngineOptions = cqlOptions.getCqlEngineOptions();
->>>>>>> 25ce7d0b
 		Set<CqlEngine.Options> options = EnumSet.noneOf(CqlEngine.Options.class);
 		if (theCqlProperties.isCqlRuntimeEnableExpressionCaching()) {
 			options.add(CqlEngine.Options.EnableExpressionCaching);
