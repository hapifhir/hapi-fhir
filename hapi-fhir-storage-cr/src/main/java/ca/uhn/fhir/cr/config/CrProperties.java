--- conflicted
+++ resolved
@@ -26,26 +26,17 @@
 
 public class CrProperties {
 
-<<<<<<< HEAD
 	private boolean myCqlEnabled = true;
-	private MeasureProperties myMeasureProperties = new MeasureProperties();
+	private MeasureProperties myMeasureProperties;
 	private CqlProperties myCqlProperties = new CqlProperties();
+
+	public CrProperties () {
+		this.myMeasureProperties = new MeasureProperties();
+	};
+
 
 	public boolean isCqlEnabled() {
 		return myCqlEnabled;
-=======
-	private boolean enabled = true;
-	private MeasureProperties measureProperties;
-	private CqlProperties cqlProperties = new CqlProperties();
-
-	public CrProperties () {
-		this.measureProperties = new MeasureProperties();
-	};
-
-
-	public boolean isEnabled() {
-		return enabled;
->>>>>>> fa00ef23
 	}
 
 	public void setCqlEnabled(boolean theCqlEnabled) {
@@ -70,33 +61,17 @@
 
 	public static class MeasureProperties {
 
-<<<<<<< HEAD
-
 		private boolean myThreadedCareGapsEnabled = true;
 		private MeasureReportConfiguration myMeasureReportConfiguration;
-
-		private MeasureEvaluationOptions myMeasureEvaluationOptions = MeasureEvaluationOptions.defaultOptions();
-=======
-		private boolean threadedCareGapsEnabled = true;
-		private MeasureReportConfiguration measureReportConfiguration;
-		private MeasureEvaluationOptions measureEvaluationOptions;
+		private MeasureEvaluationOptions myMeasureEvaluationOptions;
 
 		public MeasureProperties() {
-			measureEvaluationOptions = MeasureEvaluationOptions.defaultOptions();
-			measureEvaluationOptions.setNumThreads(4);
-			measureEvaluationOptions.setThreadedBatchSize(250);
-			measureEvaluationOptions.setThreadedEnabled(true);
+			myMeasureEvaluationOptions = MeasureEvaluationOptions.defaultOptions();
+			myMeasureEvaluationOptions.setNumThreads(4);
+			myMeasureEvaluationOptions.setThreadedBatchSize(250);
+			myMeasureEvaluationOptions.setThreadedEnabled(true);
 		};
 
-		//eval options
-		public MeasureEvaluationOptions getMeasureEvaluation() {
-			return this.measureEvaluationOptions;
-		}
->>>>>>> fa00ef23
-
-		public void setMeasureEvaluation(MeasureEvaluationOptions measureEvaluation) {
-			this.measureEvaluationOptions = measureEvaluation;
-		}
 
 		//care gaps
 		public boolean getThreadedCareGapsEnabled() {
@@ -105,6 +80,9 @@
 
 		public void setThreadedCareGapsEnabled(boolean theThreadedCareGapsEnabled) {
 			myThreadedCareGapsEnabled = theThreadedCareGapsEnabled;
+		}
+		public boolean isThreadedCareGapsEnabled() {
+			return myThreadedCareGapsEnabled;
 		}
 
 		//report configuration
@@ -116,17 +94,15 @@
 			myMeasureReportConfiguration = theMeasureReport;
 		}
 
-<<<<<<< HEAD
+
+		//measure evaluations
+		public void setMeasureEvaluation(MeasureEvaluationOptions theMeasureEvaluation) {
+			myMeasureEvaluationOptions = theMeasureEvaluation;
+		}
+
 		public MeasureEvaluationOptions getMeasureEvaluation() {
 			return myMeasureEvaluationOptions;
 		}
-
-		public void setMeasureEvaluation(MeasureEvaluationOptions theMeasureEvaluation) {
-			myMeasureEvaluationOptions = theMeasureEvaluation;
-		}
-=======
-
->>>>>>> fa00ef23
 
 		public static class MeasureReportConfiguration {
 			/**
