/*-
 * #%L
 * HAPI FHIR - Clinical Reasoning
 * %%
 * Copyright (C) 2014 - 2023 Smile CDR, Inc.
 * %%
 * Licensed under the Apache License, Version 2.0 (the "License");
 * you may not use this file except in compliance with the License.
 * You may obtain a copy of the License at
 *
 *      http://www.apache.org/licenses/LICENSE-2.0
 *
 * Unless required by applicable law or agreed to in writing, software
 * distributed under the License is distributed on an "AS IS" BASIS,
 * WITHOUT WARRANTIES OR CONDITIONS OF ANY KIND, either express or implied.
 * See the License for the specific language governing permissions and
 * limitations under the License.
 * #L%
 */
package ca.uhn.fhir.cr.r4.measure;

import ca.uhn.fhir.model.api.IQueryParameterType;
import ca.uhn.fhir.rest.param.ReferenceParam;
import ca.uhn.fhir.util.BundleBuilder;
import org.apache.commons.lang3.StringUtils;
import org.hl7.fhir.r4.model.Bundle;
import org.hl7.fhir.r4.model.CodeableConcept;
import org.hl7.fhir.r4.model.Coding;
import org.hl7.fhir.r4.model.ContactDetail;
import org.hl7.fhir.r4.model.ContactPoint;
import org.hl7.fhir.r4.model.Endpoint;
import org.hl7.fhir.r4.model.Enumerations;
import org.hl7.fhir.r4.model.Extension;
import org.hl7.fhir.r4.model.IdType;
import org.hl7.fhir.r4.model.MeasureReport;
import org.hl7.fhir.r4.model.Patient;
import org.hl7.fhir.r4.model.SearchParameter;
import org.hl7.fhir.r4.model.StringType;
<<<<<<< HEAD
=======
import org.opencds.cqf.cql.engine.data.DataProvider;
import org.opencds.cqf.cql.engine.fhir.terminology.R4FhirTerminologyProvider;
import org.opencds.cqf.cql.engine.terminology.TerminologyProvider;
import org.opencds.cqf.cql.evaluator.fhir.dal.FhirDal;
import org.opencds.cqf.cql.evaluator.fhir.util.Clients;
import org.opencds.cqf.cql.evaluator.library.EvaluationSettings;
>>>>>>> b9155721
import org.opencds.cqf.cql.evaluator.measure.MeasureEvaluationOptions;
import org.opencds.cqf.cql.evaluator.measure.r4.R4MeasureProcessor;
import org.opencds.cqf.cql.evaluator.measure.r4.R4RepositorySubjectProvider;
import org.opencds.cqf.fhir.api.Repository;
import org.opencds.cqf.fhir.utility.iterable.BundleIterator;
import org.opencds.cqf.fhir.utility.monad.Eithers;
import org.slf4j.Logger;
import org.slf4j.LoggerFactory;

import java.util.ArrayList;
import java.util.Collections;
import java.util.HashMap;
import java.util.List;
import java.util.Map;

import static org.opencds.cqf.cql.evaluator.measure.constant.MeasureReportConstants.COUNTRY_CODING_SYSTEM_CODE;
import static org.opencds.cqf.cql.evaluator.measure.constant.MeasureReportConstants.MEASUREREPORT_MEASURE_SUPPLEMENTALDATA_EXTENSION;
import static org.opencds.cqf.cql.evaluator.measure.constant.MeasureReportConstants.MEASUREREPORT_PRODUCT_LINE_EXT_URL;
import static org.opencds.cqf.cql.evaluator.measure.constant.MeasureReportConstants.MEASUREREPORT_SUPPLEMENTALDATA_SEARCHPARAMETER_DEFINITION_DATE;
import static org.opencds.cqf.cql.evaluator.measure.constant.MeasureReportConstants.MEASUREREPORT_SUPPLEMENTALDATA_SEARCHPARAMETER_URL;
import static org.opencds.cqf.cql.evaluator.measure.constant.MeasureReportConstants.MEASUREREPORT_SUPPLEMENTALDATA_SEARCHPARAMETER_VERSION;
import static org.opencds.cqf.cql.evaluator.measure.constant.MeasureReportConstants.US_COUNTRY_CODE;
import static org.opencds.cqf.cql.evaluator.measure.constant.MeasureReportConstants.US_COUNTRY_DISPLAY;

public class MeasureService {

	private final Repository myRepository;
	private final MeasureEvaluationOptions myMeasureEvaluationOptions;
	private Logger ourLogger = LoggerFactory.getLogger(MeasureService.class);

	public MeasureService(Repository theRepository, MeasureEvaluationOptions theMeasureEvaluationOptions) {
		this.myRepository = theRepository;
		this.myMeasureEvaluationOptions = theMeasureEvaluationOptions;
	}

	public static final List<ContactDetail> CQI_CONTACTDETAIL = Collections.singletonList(new ContactDetail()
			.addTelecom(new ContactPoint()
					.setSystem(ContactPoint.ContactPointSystem.URL)
					.setValue("http://www.hl7.org/Special/committees/cqi/index.cfm")));

	public static final List<CodeableConcept> US_JURISDICTION_CODING = Collections.singletonList(new CodeableConcept()
			.addCoding(new Coding(COUNTRY_CODING_SYSTEM_CODE, US_COUNTRY_CODE, US_COUNTRY_DISPLAY)));

	public static final SearchParameter SUPPLEMENTAL_DATA_SEARCHPARAMETER = (SearchParameter) new SearchParameter()
			.setUrl(MEASUREREPORT_SUPPLEMENTALDATA_SEARCHPARAMETER_URL)
			.setVersion(MEASUREREPORT_SUPPLEMENTALDATA_SEARCHPARAMETER_VERSION)
			.setName("DEQMMeasureReportSupplementalData")
			.setStatus(Enumerations.PublicationStatus.ACTIVE)
			.setDate(MEASUREREPORT_SUPPLEMENTALDATA_SEARCHPARAMETER_DEFINITION_DATE)
			.setPublisher("HL7 International - Clinical Quality Information Work Group")
			.setContact(CQI_CONTACTDETAIL)
			.setDescription(String.format(
					"Returns resources (supplemental data) from references on extensions on the MeasureReport with urls matching %s.",
					MEASUREREPORT_MEASURE_SUPPLEMENTALDATA_EXTENSION))
			.setJurisdiction(US_JURISDICTION_CODING)
			.addBase("MeasureReport")
			.setCode("supplemental-data")
			.setType(Enumerations.SearchParamType.REFERENCE)
			.setExpression(String.format(
					"MeasureReport.extension('%s').value", MEASUREREPORT_MEASURE_SUPPLEMENTALDATA_EXTENSION))
			.setXpath(String.format(
					"f:MeasureReport/f:extension[@url='%s'].value", MEASUREREPORT_MEASURE_SUPPLEMENTALDATA_EXTENSION))
			.setXpathUsage(SearchParameter.XPathUsageType.NORMAL)
			.setTitle("Supplemental Data")
			.setId("deqm-measurereport-supplemental-data");

<<<<<<< HEAD
=======
	@Autowired
	protected ITerminologyProviderFactory myTerminologyProviderFactory;

	@Autowired
	protected IDataProviderFactory myCqlDataProviderFactory;

	@Autowired
	protected org.opencds.cqf.cql.evaluator.builder.DataProviderFactory myDataProviderFactory;

	@Autowired
	protected ILibrarySourceProviderFactory myLibraryContentProviderFactory;

	@Autowired
	protected IFhirDalFactory myFhirDalFactory;

	@Autowired
	protected Map<org.cqframework.cql.elm.execution.VersionedIdentifier, org.cqframework.cql.elm.execution.Library>
			myGlobalLibraryCache;

	@Autowired
	protected MeasureEvaluationOptions myMeasureEvaluationOptions;

	@Autowired
	protected EvaluationSettings myEvaluationSettings;

	@Autowired
	protected DaoRegistry myDaoRegistry;

	protected RequestDetails myRequestDetails;

	public RequestDetails getRequestDetails() {
		return this.myRequestDetails;
	}

	/**
	 * Get The details (such as tenant) of this request. Usually auto-populated HAPI.
	 *
	 * @return RequestDetails
	 */
	public void setRequestDetails(RequestDetails theRequestDetails) {
		this.myRequestDetails = theRequestDetails;
	}

>>>>>>> b9155721
	/**
	 * Implements the <a href=
	 * "https://www.hl7.org/fhir/operation-measure-evaluate-measure.html">$evaluate-measure</a>
	 * operation found in the
	 * <a href="http://www.hl7.org/fhir/clinicalreasoning-module.html">FHIR Clinical
	 * Reasoning Module</a>. This implementation aims to be compatible with the CQF
	 * IG.
	 *
	 * @param theId                  the Id of the Measure to evaluate
	 * @param thePeriodStart         The start of the reporting period
	 * @param thePeriodEnd           The end of the reporting period
	 * @param theReportType          The type of MeasureReport to generate
	 * @param thePractitioner        the thePractitioner to use for the evaluation
	 * @param theLastReceivedOn      the date the results of this measure were last
	 *                               received.
	 * @param theProductLine         the theProductLine (e.g. Medicare, Medicaid, etc) to use
	 *                               for the evaluation. This is a non-standard parameter.
	 * @param theAdditionalData      the data bundle containing additional data
	 * @param theTerminologyEndpoint the endpoint of terminology services for your measure valuesets
	 * @return the calculated MeasureReport
	 */
	public MeasureReport evaluateMeasure(
			IdType theId,
			String thePeriodStart,
			String thePeriodEnd,
			String theReportType,
			String theSubject,
			String thePractitioner,
			String theLastReceivedOn,
			String theProductLine,
			Bundle theAdditionalData,
			Endpoint theTerminologyEndpoint) {

		ensureSupplementalDataElementSearchParameter();

<<<<<<< HEAD
		var r4MeasureProcessor =
				new R4MeasureProcessor(myRepository, myMeasureEvaluationOptions, new R4RepositorySubjectProvider());
=======
		Measure measure = read(theId, myRequestDetails);

		TerminologyProvider terminologyProvider;

		if (theTerminologyEndpoint != null) {
			IGenericClient client = Clients.forEndpoint(getFhirContext(), theTerminologyEndpoint);
			terminologyProvider = new R4FhirTerminologyProvider(client);
		} else {
			terminologyProvider = this.myTerminologyProviderFactory.create(myRequestDetails);
		}

		DataProvider dataProvider = this.myCqlDataProviderFactory.create(myRequestDetails, terminologyProvider);
		LibrarySourceProvider libraryContentProvider = this.myLibraryContentProviderFactory.create(myRequestDetails);
		FhirDal fhirDal = this.myFhirDalFactory.create(myRequestDetails);

		org.opencds.cqf.cql.evaluator.measure.r4.R4MeasureProcessor measureProcessor =
				new org.opencds.cqf.cql.evaluator.measure.r4.R4MeasureProcessor(
						null,
						this.myDataProviderFactory,
						null,
						null,
						null,
						terminologyProvider,
						libraryContentProvider,
						dataProvider,
						fhirDal,
						myMeasureEvaluationOptions,
						myEvaluationSettings.getCqlOptions(),
						myEvaluationSettings.getLibraryCache());
>>>>>>> b9155721

		MeasureReport measureReport = null;

		// SUBJECT LIST SETTERS
		if (StringUtils.isBlank(theSubject) && StringUtils.isNotBlank(thePractitioner)) {
			List<String> subjectIds = getPractitionerPatients(thePractitioner, myRepository);

			measureReport = r4MeasureProcessor.evaluateMeasure(
					Eithers.forMiddle3(theId),
					thePeriodStart,
					thePeriodEnd,
					theReportType,
					subjectIds,
					theAdditionalData);

		} else if (StringUtils.isNotBlank(theSubject)) {
			measureReport = r4MeasureProcessor.evaluateMeasure(
					Eithers.forMiddle3(theId),
					thePeriodStart,
					thePeriodEnd,
					theReportType,
					Collections.singletonList(theSubject),
					theAdditionalData);

		} else if (StringUtils.isBlank(theSubject) && StringUtils.isBlank(thePractitioner)) {
			measureReport = r4MeasureProcessor.evaluateMeasure(
					Eithers.forMiddle3(theId), thePeriodStart, thePeriodEnd, theReportType, null, theAdditionalData);
		}
		// add ProductLine after report is generated
		addProductLineExtension(measureReport, theProductLine);

		return measureReport;
	}

	private List<String> getPractitionerPatients(String thePractitioner, Repository theRepository) {
		List<String> patients = new ArrayList<>();

		Map<String, List<IQueryParameterType>> map = new HashMap<>();
		map.put(
				"general-practitioner",
				Collections.singletonList(new ReferenceParam(
						thePractitioner.startsWith("Practitioner/")
								? thePractitioner
								: "Practitioner/" + thePractitioner)));

		var bundle = theRepository.search(Bundle.class, Patient.class, map);
		var iterator = new BundleIterator<>(theRepository, Bundle.class, bundle);

		while (iterator.hasNext()) {
			var patient = iterator.next().getResource();
			var refString = patient.getIdElement().getResourceType() + "/"
					+ patient.getIdElement().getIdPart();
			patients.add(refString);
		}
		return patients;
	}

	private void addProductLineExtension(MeasureReport theMeasureReport, String theProductLine) {
		if (theProductLine != null) {
			Extension ext = new Extension();
			ext.setUrl(MEASUREREPORT_PRODUCT_LINE_EXT_URL);
			ext.setValue(new StringType(theProductLine));
			theMeasureReport.addExtension(ext);
		}
	}

	protected void ensureSupplementalDataElementSearchParameter() {
		// create a transaction bundle
		BundleBuilder builder = new BundleBuilder(myRepository.fhirContext());

		// set the request to be condition on code == supplemental data
		builder.addTransactionCreateEntry(SUPPLEMENTAL_DATA_SEARCHPARAMETER).conditional("code=supplemental-data");
		myRepository.transaction(builder.getBundle());
	}
}<|MERGE_RESOLUTION|>--- conflicted
+++ resolved
@@ -19,10 +19,22 @@
  */
 package ca.uhn.fhir.cr.r4.measure;
 
-import ca.uhn.fhir.model.api.IQueryParameterType;
+import ca.uhn.fhir.cr.common.IDaoRegistryUser;
+import ca.uhn.fhir.cr.common.IDataProviderFactory;
+import ca.uhn.fhir.cr.common.IFhirDalFactory;
+import ca.uhn.fhir.cr.common.ILibrarySourceProviderFactory;
+import ca.uhn.fhir.cr.common.ITerminologyProviderFactory;
+import ca.uhn.fhir.cr.constant.MeasureReportConstants;
+import ca.uhn.fhir.jpa.api.dao.DaoRegistry;
+import ca.uhn.fhir.jpa.searchparam.SearchParameterMap;
+import ca.uhn.fhir.rest.api.server.IBundleProvider;
+import ca.uhn.fhir.rest.api.server.RequestDetails;
+import ca.uhn.fhir.rest.client.api.IGenericClient;
 import ca.uhn.fhir.rest.param.ReferenceParam;
 import ca.uhn.fhir.util.BundleBuilder;
 import org.apache.commons.lang3.StringUtils;
+import org.cqframework.cql.cql2elm.LibrarySourceProvider;
+import org.hl7.fhir.instance.model.api.IBaseResource;
 import org.hl7.fhir.r4.model.Bundle;
 import org.hl7.fhir.r4.model.CodeableConcept;
 import org.hl7.fhir.r4.model.Coding;
@@ -32,53 +44,37 @@
 import org.hl7.fhir.r4.model.Enumerations;
 import org.hl7.fhir.r4.model.Extension;
 import org.hl7.fhir.r4.model.IdType;
+import org.hl7.fhir.r4.model.Measure;
 import org.hl7.fhir.r4.model.MeasureReport;
-import org.hl7.fhir.r4.model.Patient;
 import org.hl7.fhir.r4.model.SearchParameter;
 import org.hl7.fhir.r4.model.StringType;
-<<<<<<< HEAD
-=======
 import org.opencds.cqf.cql.engine.data.DataProvider;
 import org.opencds.cqf.cql.engine.fhir.terminology.R4FhirTerminologyProvider;
 import org.opencds.cqf.cql.engine.terminology.TerminologyProvider;
 import org.opencds.cqf.cql.evaluator.fhir.dal.FhirDal;
 import org.opencds.cqf.cql.evaluator.fhir.util.Clients;
 import org.opencds.cqf.cql.evaluator.library.EvaluationSettings;
->>>>>>> b9155721
 import org.opencds.cqf.cql.evaluator.measure.MeasureEvaluationOptions;
-import org.opencds.cqf.cql.evaluator.measure.r4.R4MeasureProcessor;
-import org.opencds.cqf.cql.evaluator.measure.r4.R4RepositorySubjectProvider;
-import org.opencds.cqf.fhir.api.Repository;
-import org.opencds.cqf.fhir.utility.iterable.BundleIterator;
-import org.opencds.cqf.fhir.utility.monad.Eithers;
 import org.slf4j.Logger;
 import org.slf4j.LoggerFactory;
+import org.springframework.beans.factory.annotation.Autowired;
 
 import java.util.ArrayList;
 import java.util.Collections;
-import java.util.HashMap;
 import java.util.List;
 import java.util.Map;
 
-import static org.opencds.cqf.cql.evaluator.measure.constant.MeasureReportConstants.COUNTRY_CODING_SYSTEM_CODE;
-import static org.opencds.cqf.cql.evaluator.measure.constant.MeasureReportConstants.MEASUREREPORT_MEASURE_SUPPLEMENTALDATA_EXTENSION;
-import static org.opencds.cqf.cql.evaluator.measure.constant.MeasureReportConstants.MEASUREREPORT_PRODUCT_LINE_EXT_URL;
-import static org.opencds.cqf.cql.evaluator.measure.constant.MeasureReportConstants.MEASUREREPORT_SUPPLEMENTALDATA_SEARCHPARAMETER_DEFINITION_DATE;
-import static org.opencds.cqf.cql.evaluator.measure.constant.MeasureReportConstants.MEASUREREPORT_SUPPLEMENTALDATA_SEARCHPARAMETER_URL;
-import static org.opencds.cqf.cql.evaluator.measure.constant.MeasureReportConstants.MEASUREREPORT_SUPPLEMENTALDATA_SEARCHPARAMETER_VERSION;
-import static org.opencds.cqf.cql.evaluator.measure.constant.MeasureReportConstants.US_COUNTRY_CODE;
-import static org.opencds.cqf.cql.evaluator.measure.constant.MeasureReportConstants.US_COUNTRY_DISPLAY;
-
-public class MeasureService {
-
-	private final Repository myRepository;
-	private final MeasureEvaluationOptions myMeasureEvaluationOptions;
+import static ca.uhn.fhir.cr.constant.MeasureReportConstants.COUNTRY_CODING_SYSTEM_CODE;
+import static ca.uhn.fhir.cr.constant.MeasureReportConstants.MEASUREREPORT_MEASURE_SUPPLEMENTALDATA_EXTENSION;
+import static ca.uhn.fhir.cr.constant.MeasureReportConstants.MEASUREREPORT_SUPPLEMENTALDATA_SEARCHPARAMETER_DEFINITION_DATE;
+import static ca.uhn.fhir.cr.constant.MeasureReportConstants.MEASUREREPORT_SUPPLEMENTALDATA_SEARCHPARAMETER_URL;
+import static ca.uhn.fhir.cr.constant.MeasureReportConstants.MEASUREREPORT_SUPPLEMENTALDATA_SEARCHPARAMETER_VERSION;
+import static ca.uhn.fhir.cr.constant.MeasureReportConstants.US_COUNTRY_CODE;
+import static ca.uhn.fhir.cr.constant.MeasureReportConstants.US_COUNTRY_DISPLAY;
+
+public class MeasureService implements IDaoRegistryUser {
+
 	private Logger ourLogger = LoggerFactory.getLogger(MeasureService.class);
-
-	public MeasureService(Repository theRepository, MeasureEvaluationOptions theMeasureEvaluationOptions) {
-		this.myRepository = theRepository;
-		this.myMeasureEvaluationOptions = theMeasureEvaluationOptions;
-	}
 
 	public static final List<ContactDetail> CQI_CONTACTDETAIL = Collections.singletonList(new ContactDetail()
 			.addTelecom(new ContactPoint()
@@ -111,8 +107,6 @@
 			.setTitle("Supplemental Data")
 			.setId("deqm-measurereport-supplemental-data");
 
-<<<<<<< HEAD
-=======
 	@Autowired
 	protected ITerminologyProviderFactory myTerminologyProviderFactory;
 
@@ -156,7 +150,6 @@
 		this.myRequestDetails = theRequestDetails;
 	}
 
->>>>>>> b9155721
 	/**
 	 * Implements the <a href=
 	 * "https://www.hl7.org/fhir/operation-measure-evaluate-measure.html">$evaluate-measure</a>
@@ -192,10 +185,6 @@
 
 		ensureSupplementalDataElementSearchParameter();
 
-<<<<<<< HEAD
-		var r4MeasureProcessor =
-				new R4MeasureProcessor(myRepository, myMeasureEvaluationOptions, new R4RepositorySubjectProvider());
-=======
 		Measure measure = read(theId, myRequestDetails);
 
 		TerminologyProvider terminologyProvider;
@@ -225,79 +214,92 @@
 						myMeasureEvaluationOptions,
 						myEvaluationSettings.getCqlOptions(),
 						myEvaluationSettings.getLibraryCache());
->>>>>>> b9155721
 
 		MeasureReport measureReport = null;
 
-		// SUBJECT LIST SETTERS
 		if (StringUtils.isBlank(theSubject) && StringUtils.isNotBlank(thePractitioner)) {
-			List<String> subjectIds = getPractitionerPatients(thePractitioner, myRepository);
-
-			measureReport = r4MeasureProcessor.evaluateMeasure(
-					Eithers.forMiddle3(theId),
+			List<String> subjectIds = getPractitionerPatients(thePractitioner, myRequestDetails);
+			measureReport = measureProcessor.evaluateMeasure(
+					measure.getUrl(),
 					thePeriodStart,
 					thePeriodEnd,
 					theReportType,
 					subjectIds,
+					theLastReceivedOn,
+					null,
+					null,
+					null,
 					theAdditionalData);
-
 		} else if (StringUtils.isNotBlank(theSubject)) {
-			measureReport = r4MeasureProcessor.evaluateMeasure(
-					Eithers.forMiddle3(theId),
+			measureReport = measureProcessor.evaluateMeasure(
+					measure.getUrl(),
 					thePeriodStart,
 					thePeriodEnd,
 					theReportType,
-					Collections.singletonList(theSubject),
+					theSubject,
+					null,
+					theLastReceivedOn,
+					null,
+					null,
+					null,
 					theAdditionalData);
-
 		} else if (StringUtils.isBlank(theSubject) && StringUtils.isBlank(thePractitioner)) {
-			measureReport = r4MeasureProcessor.evaluateMeasure(
-					Eithers.forMiddle3(theId), thePeriodStart, thePeriodEnd, theReportType, null, theAdditionalData);
+			measureReport = measureProcessor.evaluateMeasure(
+					measure.getUrl(),
+					thePeriodStart,
+					thePeriodEnd,
+					theReportType,
+					null,
+					null,
+					theLastReceivedOn,
+					null,
+					null,
+					null,
+					theAdditionalData);
 		}
-		// add ProductLine after report is generated
+
 		addProductLineExtension(measureReport, theProductLine);
 
 		return measureReport;
 	}
 
-	private List<String> getPractitionerPatients(String thePractitioner, Repository theRepository) {
-		List<String> patients = new ArrayList<>();
-
-		Map<String, List<IQueryParameterType>> map = new HashMap<>();
-		map.put(
+	private List<String> getPractitionerPatients(String thePractitioner, RequestDetails theRequestDetails) {
+		SearchParameterMap map = SearchParameterMap.newSynchronous();
+		map.add(
 				"general-practitioner",
-				Collections.singletonList(new ReferenceParam(
+				new ReferenceParam(
 						thePractitioner.startsWith("Practitioner/")
 								? thePractitioner
-								: "Practitioner/" + thePractitioner)));
-
-		var bundle = theRepository.search(Bundle.class, Patient.class, map);
-		var iterator = new BundleIterator<>(theRepository, Bundle.class, bundle);
-
-		while (iterator.hasNext()) {
-			var patient = iterator.next().getResource();
-			var refString = patient.getIdElement().getResourceType() + "/"
-					+ patient.getIdElement().getIdPart();
-			patients.add(refString);
-		}
+								: "Practitioner/" + thePractitioner));
+		List<String> patients = new ArrayList<>();
+		IBundleProvider patientProvider =
+				myDaoRegistry.getResourceDao("Patient").search(map, theRequestDetails);
+		List<IBaseResource> patientList = patientProvider.getAllResources();
+		patientList.forEach(x -> patients.add(
+				x.getIdElement().getResourceType() + "/" + x.getIdElement().getIdPart()));
 		return patients;
 	}
 
 	private void addProductLineExtension(MeasureReport theMeasureReport, String theProductLine) {
 		if (theProductLine != null) {
 			Extension ext = new Extension();
-			ext.setUrl(MEASUREREPORT_PRODUCT_LINE_EXT_URL);
+			ext.setUrl(MeasureReportConstants.MEASUREREPORT_PRODUCT_LINE_EXT_URL);
 			ext.setValue(new StringType(theProductLine));
 			theMeasureReport.addExtension(ext);
 		}
 	}
 
+	@Override
+	public DaoRegistry getDaoRegistry() {
+		return this.myDaoRegistry;
+	}
+
 	protected void ensureSupplementalDataElementSearchParameter() {
 		// create a transaction bundle
-		BundleBuilder builder = new BundleBuilder(myRepository.fhirContext());
+		BundleBuilder builder = new BundleBuilder(getFhirContext());
 
 		// set the request to be condition on code == supplemental data
 		builder.addTransactionCreateEntry(SUPPLEMENTAL_DATA_SEARCHPARAMETER).conditional("code=supplemental-data");
-		myRepository.transaction(builder.getBundle());
+		transaction(builder.getBundle(), this.myRequestDetails);
 	}
 }