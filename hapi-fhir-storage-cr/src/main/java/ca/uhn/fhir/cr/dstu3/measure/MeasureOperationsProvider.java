--- conflicted
+++ resolved
@@ -92,11 +92,7 @@
 						theLastReceivedOn,
 						theProductLine,
 						theAdditionalData,
-<<<<<<< HEAD
-						null,
-=======
 						theParameters,
->>>>>>> f624cf75
 						theTerminologyEndpoint);
 	}
 }