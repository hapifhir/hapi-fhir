--- conflicted
+++ resolved
@@ -91,14 +91,10 @@
 	 *                          clinical organization) participates in
 	 * @return Parameters of bundles of Care Gap Measure Reports
 	 */
-<<<<<<< HEAD
-	@Description(shortDefinition = "$care-gaps operation", value = "Implements the <a href=\"http://build.fhir.org/ig/HL7/davinci-deqm/OperationDefinition-care-gaps.html\">$care-gaps</a> operation found in the <a href=\"http://build.fhir.org/ig/HL7/davinci-deqm/index.html\">Da Vinci DEQM FHIR Implementation Guide</a> which is an extension of the <a href=\"http://build.fhir.org/operation-measure-care-gaps.html\">$care-gaps</a> operation found in the <a href=\"http://hl7.org/fhir/R4/clinicalreasoning-module.html\">FHIR Clinical Reasoning Module</a>.")
-=======
 	@Description(
 			shortDefinition = "$care-gaps operation",
 			value =
 					"Implements the <a href=\"http://build.fhir.org/ig/HL7/davinci-deqm/OperationDefinition-care-gaps.html\">$care-gaps</a> operation found in the <a href=\"http://build.fhir.org/ig/HL7/davinci-deqm/index.html\">Da Vinci DEQM FHIR Implementation Guide</a> which is an extension of the <a href=\"http://build.fhir.org/operation-measure-care-gaps.html\">$care-gaps</a> operation found in the <a href=\"http://hl7.org/fhir/R4/clinicalreasoning-module.html\">FHIR Clinical Reasoning Module</a>.")
->>>>>>> 66f428d3
 	@Operation(name = "$care-gaps", idempotent = true, type = Measure.class)
 	public Parameters careGapsReport(
 			RequestDetails theRequestDetails,
