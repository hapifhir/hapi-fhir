--- conflicted
+++ resolved
@@ -40,14 +40,10 @@
 	private static final Logger ourLog = LoggerFactory.getLogger(CareGapsOperationProvider.class);
 
 	@Autowired
-<<<<<<< HEAD
-	Function<RequestDetails, CareGapsService> myCareGapsServiceFactory;
-=======
 	IRepositoryFactory myRepositoryFactory;
 
 	@Autowired
 	ICareGapsServiceFactory myR4CareGapsProcessorFactory;
->>>>>>> 1776a8a3
 
 	/**
 	 * Implements the <a href=
@@ -116,13 +112,8 @@
 			@OperationParam(name = "measureUrl") List<CanonicalType> theMeasureUrl,
 			@OperationParam(name = "program") List<String> theProgram) {
 
-<<<<<<< HEAD
-		return myCareGapsServiceFactory
-				.apply(theRequestDetails)
-=======
 		return myR4CareGapsProcessorFactory
 				.create(theRequestDetails)
->>>>>>> 1776a8a3
 				.getCareGapsReport(
 						thePeriodStart,
 						thePeriodEnd,
