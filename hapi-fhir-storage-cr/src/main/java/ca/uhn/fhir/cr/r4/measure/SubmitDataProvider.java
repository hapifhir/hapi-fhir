/*-
 * #%L
 * HAPI FHIR - Clinical Reasoning
 * %%
 * Copyright (C) 2014 - 2023 Smile CDR, Inc.
 * %%
 * Licensed under the Apache License, Version 2.0 (the "License");
 * you may not use this file except in compliance with the License.
 * You may obtain a copy of the License at
 *
 *      http://www.apache.org/licenses/LICENSE-2.0
 *
 * Unless required by applicable law or agreed to in writing, software
 * distributed under the License is distributed on an "AS IS" BASIS,
 * WITHOUT WARRANTIES OR CONDITIONS OF ANY KIND, either express or implied.
 * See the License for the specific language governing permissions and
 * limitations under the License.
 * #L%
 */
package ca.uhn.fhir.cr.r4.measure;

<<<<<<< HEAD
import ca.uhn.fhir.cr.common.IRepositoryFactory;
=======
>>>>>>> b9ca2bdb
import ca.uhn.fhir.cr.r4.ISubmitDataProcessorFactory;
import ca.uhn.fhir.model.api.annotation.Description;
import ca.uhn.fhir.rest.annotation.IdParam;
import ca.uhn.fhir.rest.annotation.Operation;
import ca.uhn.fhir.rest.annotation.OperationParam;
import ca.uhn.fhir.rest.api.server.RequestDetails;
import org.hl7.fhir.instance.model.api.IBaseResource;
import org.hl7.fhir.r4.model.Bundle;
import org.hl7.fhir.r4.model.IdType;
import org.hl7.fhir.r4.model.Measure;
import org.hl7.fhir.r4.model.MeasureReport;
import org.slf4j.Logger;
import org.slf4j.LoggerFactory;
import org.springframework.beans.factory.annotation.Autowired;

import java.util.List;

public class SubmitDataProvider {
	private static final Logger ourLog = LoggerFactory.getLogger(SubmitDataProvider.class);

	@Autowired
<<<<<<< HEAD
	IRepositoryFactory myRepositoryFactory;

	@Autowired
=======
>>>>>>> b9ca2bdb
	ISubmitDataProcessorFactory myR4SubmitDataProcessorFactory;

	/**
	 * Implements the <a href=
	 * "http://hl7.org/fhir/R4/measure-operation-submit-data.html">$submit-data</a>
	 * operation found in the
	 * <a href="http://hl7.org/fhir/R4/clinicalreasoning-module.html">FHIR Clinical
	 * Reasoning Module</a> per the
	 * <a href="http://build.fhir.org/ig/HL7/davinci-deqm/datax.html#submit-data">Da
	 * Vinci DEQM FHIR Implementation Guide</a>.
	 *
	 *
	 * The submitted MeasureReport and Resources will be saved to the local server.
	 * A Bundle reporting the result of the transaction will be returned.
	 *
	 * Usage:
	 * URL: [base]/Measure/$submit-data
	 * URL: [base]/Measure/[id]/$submit-data
	 *
	 * @param theRequestDetails generally auto-populated by the HAPI server
	 *                          framework.
	 * @param theId             the Id of the Measure to submit data for
	 * @param theReport         the MeasureReport to be submitted
	 * @param theResources      the resources to be submitted
	 * @return Bundle the transaction result
	 */
	@Description(
			shortDefinition = "$submit-data",
			value =
					"Implements the <a href=\"http://hl7.org/fhir/R4/measure-operation-submit-data.html\">$submit-data</a> operation found in the <a href=\"http://hl7.org/fhir/R4/clinicalreasoning-module.html\">FHIR Clinical Reasoning Module</a> per the <a href=\"http://build.fhir.org/ig/HL7/davinci-deqm/datax.html#submit-data\">Da Vinci DEQM FHIR Implementation Guide</a>.")
	@Operation(name = "$submit-data", type = Measure.class)
	public Bundle submitData(
			RequestDetails theRequestDetails,
			@IdParam IdType theId,
			@OperationParam(name = "measureReport", min = 1, max = 1) MeasureReport theReport,
			@OperationParam(name = "resource") List<IBaseResource> theResources) {
<<<<<<< HEAD
		return myR4SubmitDataProcessorFactory
				.create(myRepositoryFactory.create(theRequestDetails))
				.submitData(theId, theReport, theResources);
=======
		return myR4SubmitDataProcessorFactory.create(theRequestDetails).submitData(theId, theReport, theResources);
>>>>>>> b9ca2bdb
	}
}<|MERGE_RESOLUTION|>--- conflicted
+++ resolved
@@ -19,10 +19,6 @@
  */
 package ca.uhn.fhir.cr.r4.measure;
 
-<<<<<<< HEAD
-import ca.uhn.fhir.cr.common.IRepositoryFactory;
-=======
->>>>>>> b9ca2bdb
 import ca.uhn.fhir.cr.r4.ISubmitDataProcessorFactory;
 import ca.uhn.fhir.model.api.annotation.Description;
 import ca.uhn.fhir.rest.annotation.IdParam;
@@ -44,12 +40,6 @@
 	private static final Logger ourLog = LoggerFactory.getLogger(SubmitDataProvider.class);
 
 	@Autowired
-<<<<<<< HEAD
-	IRepositoryFactory myRepositoryFactory;
-
-	@Autowired
-=======
->>>>>>> b9ca2bdb
 	ISubmitDataProcessorFactory myR4SubmitDataProcessorFactory;
 
 	/**
@@ -86,12 +76,6 @@
 			@IdParam IdType theId,
 			@OperationParam(name = "measureReport", min = 1, max = 1) MeasureReport theReport,
 			@OperationParam(name = "resource") List<IBaseResource> theResources) {
-<<<<<<< HEAD
-		return myR4SubmitDataProcessorFactory
-				.create(myRepositoryFactory.create(theRequestDetails))
-				.submitData(theId, theReport, theResources);
-=======
 		return myR4SubmitDataProcessorFactory.create(theRequestDetails).submitData(theId, theReport, theResources);
->>>>>>> b9ca2bdb
 	}
 }