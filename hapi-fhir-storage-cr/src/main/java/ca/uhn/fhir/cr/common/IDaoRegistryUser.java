--- conflicted
+++ resolved
@@ -215,45 +215,4 @@
 
 		return (T) getDaoRegistry().getSystemDao().transaction(theRequestDetails, theTransaction);
 	}
-<<<<<<< HEAD
-
-	/**
-	 * Searches for a Resource on the local server using the Search Parameters
-	 * specified
-	 *
-	 * @param <T>              the type of Resource to return
-	 * @param theResourceClass the class of the Resource
-	 * @param theSearchMap     the Search Parameters
-	 * @return Bundle provider
-	 */
-	/*
-	default <T extends IBaseResource> Iterable<IBaseResource> search(
-		Class<T> theResourceClass, SearchParameterMap theSearchMap) {
-		checkNotNull(theResourceClass);
-		checkNotNull(theSearchMap);
-
-		return search(theResourceClass, theSearchMap, new SystemRequestDetails());
-	}
-
-	/**
-	 * Searches for a Resource on the local server using the Search Parameters
-	 * specified
-	 *
-	 * @param <T>               the type of Resource to return
-	 * @param theResourceClass  the class of the Resource
-	 * @param theSearchMap      the Search Parameters
-	 * @param theRequestDetails multi-tenancy information
-	 * @return Bundle provider
-	 */
-	/*default <T extends IBaseResource> Iterable<IBaseResource> search(
-		Class<T> theResourceClass, SearchParameterMap theSearchMap, RequestDetails theRequestDetails) {
-		checkNotNull(theResourceClass);
-		checkNotNull(theSearchMap);
-
-		var provider = getDaoRegistry().getResourceDao(theResourceClass).search(theSearchMap, theRequestDetails);
-		return new BundleIterable(theRequestDetails, provider);
-	}
-	*/
-=======
->>>>>>> b9ca2bdb
 }