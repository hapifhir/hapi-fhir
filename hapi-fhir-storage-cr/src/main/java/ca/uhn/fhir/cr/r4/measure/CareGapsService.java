/*-
 * #%L
 * HAPI FHIR - Clinical Reasoning
 * %%
 * Copyright (C) 2014 - 2023 Smile CDR, Inc.
 * %%
 * Licensed under the Apache License, Version 2.0 (the "License");
 * you may not use this file except in compliance with the License.
 * You may obtain a copy of the License at
 *
 *      http://www.apache.org/licenses/LICENSE-2.0
 *
 * Unless required by applicable law or agreed to in writing, software
 * distributed under the License is distributed on an "AS IS" BASIS,
 * WITHOUT WARRANTIES OR CONDITIONS OF ANY KIND, either express or implied.
 * See the License for the specific language governing permissions and
 * limitations under the License.
 * #L%
 */
package ca.uhn.fhir.cr.r4.measure;

import ca.uhn.fhir.cr.common.IDaoRegistryUser;
import ca.uhn.fhir.cr.common.Searches;
import ca.uhn.fhir.cr.config.CareGapsProperties;
import ca.uhn.fhir.cr.enumeration.CareGapsStatusCode;
import ca.uhn.fhir.i18n.Msg;
import ca.uhn.fhir.jpa.api.dao.DaoRegistry;
import ca.uhn.fhir.rest.api.server.RequestDetails;
import ca.uhn.fhir.rest.server.exceptions.NotImplementedOperationException;
import com.google.common.base.Strings;
import org.apache.commons.lang3.tuple.ImmutablePair;
import org.apache.commons.lang3.tuple.MutablePair;
import org.apache.commons.lang3.tuple.Pair;
import org.hl7.fhir.instance.model.api.IBaseResource;
import org.hl7.fhir.instance.model.api.IIdType;
import org.hl7.fhir.instance.model.api.IPrimitiveType;
import org.hl7.fhir.r4.model.Bundle;
import org.hl7.fhir.r4.model.CanonicalType;
import org.hl7.fhir.r4.model.Composition;
import org.hl7.fhir.r4.model.DetectedIssue;
import org.hl7.fhir.r4.model.Extension;
import org.hl7.fhir.r4.model.Group;
import org.hl7.fhir.r4.model.IdType;
import org.hl7.fhir.r4.model.Measure;
import org.hl7.fhir.r4.model.MeasureReport;
import org.hl7.fhir.r4.model.Meta;
import org.hl7.fhir.r4.model.Organization;
import org.hl7.fhir.r4.model.Parameters;
import org.hl7.fhir.r4.model.Patient;
import org.hl7.fhir.r4.model.Reference;
import org.hl7.fhir.r4.model.Resource;
import org.opencds.cqf.cql.evaluator.fhir.builder.BundleBuilder;
import org.opencds.cqf.cql.evaluator.fhir.builder.CodeableConceptSettings;
import org.opencds.cqf.cql.evaluator.fhir.builder.CompositionBuilder;
import org.opencds.cqf.cql.evaluator.fhir.builder.CompositionSectionComponentBuilder;
import org.opencds.cqf.cql.evaluator.fhir.builder.DetectedIssueBuilder;
import org.opencds.cqf.cql.evaluator.fhir.builder.NarrativeSettings;
import org.opencds.cqf.cql.evaluator.fhir.util.Ids;
import org.opencds.cqf.cql.evaluator.fhir.util.Resources;
import org.slf4j.Logger;
import org.slf4j.LoggerFactory;
import org.springframework.beans.factory.annotation.Autowired;

import java.util.AbstractMap;
import java.util.ArrayList;
import java.util.Collections;
import java.util.Date;
import java.util.HashMap;
import java.util.Iterator;
import java.util.List;
import java.util.Map;
import java.util.UUID;
import java.util.concurrent.CompletableFuture;
import java.util.concurrent.Executor;
import java.util.function.Function;

import static ca.uhn.fhir.cr.constant.CareCapsConstants.CARE_GAPS_BUNDLE_PROFILE;
import static ca.uhn.fhir.cr.constant.CareCapsConstants.CARE_GAPS_COMPOSITION_PROFILE;
import static ca.uhn.fhir.cr.constant.CareCapsConstants.CARE_GAPS_DETECTED_ISSUE_PROFILE;
import static ca.uhn.fhir.cr.constant.CareCapsConstants.CARE_GAPS_GAP_STATUS_EXTENSION;
import static ca.uhn.fhir.cr.constant.CareCapsConstants.CARE_GAPS_GAP_STATUS_SYSTEM;
import static ca.uhn.fhir.cr.constant.CareCapsConstants.CARE_GAPS_REPORT_PROFILE;
import static ca.uhn.fhir.cr.constant.HtmlConstants.HTML_DIV_PARAGRAPH_CONTENT;
import static ca.uhn.fhir.cr.constant.MeasureReportConstants.MEASUREREPORT_IMPROVEMENT_NOTATION_SYSTEM;
import static ca.uhn.fhir.cr.constant.MeasureReportConstants.MEASUREREPORT_MEASURE_POPULATION_SYSTEM;
import static ca.uhn.fhir.cr.constant.MeasureReportConstants.MEASUREREPORT_MEASURE_SUPPLEMENTALDATA_EXTENSION;
import static com.google.common.base.Preconditions.checkArgument;
import static com.google.common.base.Preconditions.checkNotNull;
import static java.util.Map.ofEntries;
import static org.hl7.fhir.r4.model.Factory.newId;
import static org.opencds.cqf.cql.evaluator.fhir.util.Resources.newResource;

public class CareGapsService implements IDaoRegistryUser {

	private static final Logger ourLog = LoggerFactory.getLogger(CareGapsService.class);
	public static final Map<String, CodeableConceptSettings> CARE_GAPS_CODES = ofEntries(
			new AbstractMap.SimpleEntry<>(
					"http://loinc.org/96315-7",
					new CodeableConceptSettings().add("http://loinc.org", "96315-7", "Gaps in care report")),
			new AbstractMap.SimpleEntry<>(
					"http://terminology.hl7.org/CodeSystem/v3-ActCode/CAREGAP",
					new CodeableConceptSettings()
							.add("http://terminology.hl7.org/CodeSystem/v3-ActCode", "CAREGAP", "Care Gaps")));

	protected RequestDetails myRequestDetails;

	public RequestDetails getRequestDetails() {
		return this.myRequestDetails;
	}

	/**
	 * Get The details (such as tenant) of this request. Usually auto-populated HAPI.
	 *
	 * @return RequestDetails
	 */
	public void setRequestDetails(RequestDetails theRequestDetails) {
		this.myRequestDetails = theRequestDetails;
	}

	@Autowired
	protected CareGapsProperties myCareGapsProperties;

	@Autowired
	Function<RequestDetails, MeasureService> myR4MeasureServiceFactory;

	@Autowired
	protected Executor myCqlExecutor;

	@Autowired
	protected DaoRegistry myDaoRegistry;

	private final Map<String, Resource> myConfiguredResources = new HashMap<>();

	/**
	 * Calculate measures describing gaps in care
	 * @param thePeriodStart
	 * @param thePeriodEnd
	 * @param theTopic
	 * @param theSubject
	 * @param thePractitioner
	 * @param theOrganization
	 * @param theStatuses
	 * @param theMeasureIds
	 * @param theMeasureIdentifiers
	 * @param theMeasureUrls
	 * @param thePrograms
	 * @return Parameters that includes zero to many document bundles that
	 * include Care Gap Measure Reports will be returned.
	 */
	public Parameters getCareGapsReport(
			IPrimitiveType<Date> thePeriodStart,
			IPrimitiveType<Date> thePeriodEnd,
			List<String> theTopic,
			String theSubject,
			String thePractitioner,
			String theOrganization,
			List<String> theStatuses,
			List<String> theMeasureIds,
			List<String> theMeasureIdentifiers,
			List<CanonicalType> theMeasureUrls,
			List<String> thePrograms) {

		validateConfiguration();

		List<Measure> measures =
				ensureMeasures(getMeasures(theMeasureIds, theMeasureIdentifiers, theMeasureUrls, myRequestDetails));

		List<Patient> patients;
		if (!Strings.isNullOrEmpty(theSubject)) {
			patients = getPatientListFromSubject(theSubject);
		} else {
			throw new NotImplementedOperationException(
					Msg.code(2275) + "Only the subject parameter has been implemented.");
		}

		List<CompletableFuture<Parameters.ParametersParameterComponent>> futures = new ArrayList<>();
		Parameters result = initializeResult();
		if (myCareGapsProperties.getThreadedCareGapsEnabled()) {
			patients.forEach(patient -> {
				Parameters.ParametersParameterComponent patientReports = patientReports(
						myRequestDetails,
						thePeriodStart.getValueAsString(),
						thePeriodEnd.getValueAsString(),
						patient,
						theStatuses,
						measures,
						theOrganization);
				futures.add(CompletableFuture.supplyAsync(() -> patientReports, myCqlExecutor));
			});

			futures.forEach(x -> result.addParameter(x.join()));
		} else {
			patients.forEach(patient -> {
				Parameters.ParametersParameterComponent patientReports = patientReports(
						myRequestDetails,
						thePeriodStart.getValueAsString(),
						thePeriodEnd.getValueAsString(),
						patient,
						theStatuses,
						measures,
						theOrganization);
				if (patientReports != null) {
					result.addParameter(patientReports);
				}
			});
		}
		return result;
	}

	public void validateConfiguration() {
		checkArgument(
				!Strings.isNullOrEmpty(myCareGapsProperties.getCareGapsReporter()),
				"The measure_report.care_gaps_reporter setting is required for the $care-gaps operation.");
		checkArgument(
				!Strings.isNullOrEmpty(myCareGapsProperties.getCareGapsCompositionSectionAuthor()),
				"The measure_report.care_gaps_composition_section_author setting is required for the $care-gaps operation.");

		Resource configuredReporter = addConfiguredResource(
				Organization.class, myCareGapsProperties.getCareGapsReporter(), "care_gaps_reporter");
		Resource configuredAuthor = addConfiguredResource(
				Organization.class,
				myCareGapsProperties.getCareGapsCompositionSectionAuthor(),
				"care_gaps_composition_section_author");

		checkNotNull(
				configuredReporter,
				String.format(
						"The %s Resource is configured as the measure_report.care_gaps_reporter but the Resource could not be read.",
						myCareGapsProperties.getCareGapsReporter()));
		checkNotNull(
				configuredAuthor,
				String.format(
						"The %s Resource is configured as the measure_report.care_gaps_composition_section_author but the Resource could not be read.",
						myCareGapsProperties.getCareGapsCompositionSectionAuthor()));
	}

	List<Patient> getPatientListFromSubject(String theSubject) {
		if (theSubject.startsWith("Patient/")) {
			return Collections.singletonList(validatePatientExists(theSubject));
		} else if (theSubject.startsWith("Group/")) {
			return getPatientListFromGroup(theSubject);
		}

		ourLog.info("Subject member was not a Patient or a Group, so skipping. \n{}", theSubject);
		return Collections.emptyList();
	}

	List<Patient> getPatientListFromGroup(String theSubjectGroupId) {
		List<Patient> patientList = new ArrayList<>();

		Group group = read(newId(theSubjectGroupId));
		if (group == null) {
			throw new IllegalArgumentException(Msg.code(2276) + "Could not find Group: " + theSubjectGroupId);
		}

		group.getMember().forEach(member -> {
			Reference reference = member.getEntity();
			if (reference.getReferenceElement().getResourceType().equals("Patient")) {
				Patient patient = validatePatientExists(reference.getReference());
				patientList.add(patient);
			} else if (reference.getReferenceElement().getResourceType().equals("Group")) {
				patientList.addAll(getPatientListFromGroup(reference.getReference()));
			} else {
				ourLog.info("Group member was not a Patient or a Group, so skipping. \n{}", reference.getReference());
			}
		});

		return patientList;
	}

	Patient validatePatientExists(String thePatientRef) {
		Patient patient = read(newId(thePatientRef));
		if (patient == null) {
			throw new IllegalArgumentException(Msg.code(2277) + "Could not find Patient: " + thePatientRef);
		}

		return patient;
	}

	List<Measure> getMeasures(
			List<String> theMeasureIds,
			List<String> theMeasureIdentifiers,
			List<CanonicalType> theMeasureCanonicals,
			RequestDetails theRequestDetails) {
		boolean hasMeasureIds = theMeasureIds != null && !theMeasureIds.isEmpty();
		boolean hasMeasureIdentifiers = theMeasureIdentifiers != null && !theMeasureIdentifiers.isEmpty();
		boolean hasMeasureUrls = theMeasureCanonicals != null && !theMeasureCanonicals.isEmpty();
		if (!hasMeasureIds && !hasMeasureIdentifiers && !hasMeasureUrls) {
			return Collections.emptyList();
		}

		List<Measure> measureList = new ArrayList<>();
		Iterable<IBaseResource> measureSearchResults;
		if (hasMeasureIds) {
			measureSearchResults = search(Measure.class, Searches.byIds(theMeasureIds), theRequestDetails);
			populateMeasures(measureList, measureSearchResults);
		}

		if (hasMeasureUrls) {
			measureSearchResults =
					search(Measure.class, Searches.byCanonicals(theMeasureCanonicals), theRequestDetails);
			populateMeasures(measureList, measureSearchResults);
		}

		// TODO: implement searching by measure identifiers
		if (hasMeasureIdentifiers) {
			throw new NotImplementedOperationException(
					Msg.code(2278) + "Measure identifiers have not yet been implemented.");
		}

		Map<String, Measure> result = new HashMap<>();
		measureList.forEach(measure -> result.putIfAbsent(measure.getUrl(), measure));

		return new ArrayList<>(result.values());
	}

	private void populateMeasures(List<Measure> measureList, Iterable<IBaseResource> measureSearchResults) {
		if (measureSearchResults != null) {
			Iterator<IBaseResource> measures = measureSearchResults.iterator();
			while (measures.hasNext()) {
				measureList.add((Measure) measures.next());
			}
		}
	}

	private <T extends Resource> T addConfiguredResource(Class<T> theResourceClass, String theId, String theKey) {
		// T resource = repo.search(theResourceClass, Searches.byId(theId)).firstOrNull();
		Iterable<IBaseResource> resourceResult = search(theResourceClass, Searches.byId(theId), myRequestDetails);
		T resource = null;
		if (resourceResult != null) {
			Iterator<IBaseResource> resources = resourceResult.iterator();
			while (resources.hasNext()) {
				resource = (T) resources.next();
				break;
			}
			if (resource != null) {
				myConfiguredResources.put(theKey, resource);
			}
		}
		return resource;
	}

	private List<Measure> ensureMeasures(List<Measure> theMeasures) {
		theMeasures.forEach(measure -> {
			if (!measure.hasScoring()) {
				ourLog.info("Measure does not specify a scoring so skipping: {}.", measure.getId());
				theMeasures.remove(measure);
			}
			if (!measure.hasImprovementNotation()) {
				ourLog.info("Measure does not specify an improvement notation so skipping: {}.", measure.getId());
				theMeasures.remove(measure);
			}
		});
		return theMeasures;
	}

	private Parameters.ParametersParameterComponent patientReports(
			RequestDetails theRequestDetails,
			String thePeriodStart,
			String thePeriodEnd,
			Patient thePatient,
			List<String> theStatuses,
			List<Measure> theMeasures,
			String theOrganization) {
		// TODO: add organization to report, if it exists.
		Composition composition = getComposition(thePatient);
		List<DetectedIssue> detectedIssues = new ArrayList<>();
		Map<String, Resource> evalPlusSDE = new HashMap<>();
		List<MeasureReport> reports = getReports(
				theRequestDetails,
				thePeriodStart,
				thePeriodEnd,
				thePatient,
				theStatuses,
				theMeasures,
				composition,
				detectedIssues,
				evalPlusSDE);

		if (reports.isEmpty()) {
			return null;
		}

		return initializePatientParameter(thePatient)
				.setResource(addBundleEntries(
						theRequestDetails.getFhirServerBase(), composition, detectedIssues, reports, evalPlusSDE));
	}

	private List<MeasureReport> getReports(
			RequestDetails theRequestDetails,
			String thePeriodStart,
			String thePeriodEnd,
			Patient thePatient,
			List<String> theStatuses,
			List<Measure> theMeasures,
			Composition theComposition,
			List<DetectedIssue> theDetectedIssues,
			Map<String, Resource> theEvalPlusSDEs) {
		List<MeasureReport> reports = new ArrayList<>();
		MeasureReport report;
		for (Measure measure : theMeasures) {
			report = myR4MeasureServiceFactory
					.apply(myRequestDetails)
					.evaluateMeasure(
							measure.getIdElement(),
							thePeriodStart,
							thePeriodEnd,
							"patient",
							Ids.simple(thePatient),
							null,
							null,
							null,
							null,
							null);
			if (!report.hasGroup()) {
				ourLog.info(
						"Report does not include a group so skipping.\nSubject: {}\nMeasure: {}",
						Ids.simple(thePatient),
						Ids.simplePart(measure));
				continue;
			}

			initializeReport(report);

			CareGapsStatusCode gapStatus = getGapStatus(measure, report);
			if (!theStatuses.contains(gapStatus.toString())) {
				continue;
			}

			DetectedIssue detectedIssue = getDetectedIssue(thePatient, report, gapStatus);
			theDetectedIssues.add(detectedIssue);
			theComposition.addSection(getSection(measure, report, detectedIssue, gapStatus));
			populateEvaluatedResources(report, theEvalPlusSDEs);
			populateSDEResources(report, theEvalPlusSDEs);
			reports.add(report);
		}

		return reports;
	}

	private void initializeReport(MeasureReport theMeasureReport) {
		if (Strings.isNullOrEmpty(theMeasureReport.getId())) {
			IIdType id = Ids.newId(MeasureReport.class, UUID.randomUUID().toString());
			theMeasureReport.setId(id);
		}
		Reference reporter = new Reference().setReference(myCareGapsProperties.getCareGapsReporter());
		// TODO: figure out what this extension is for
		// reporter.addExtension(new
		// Extension().setUrl(CARE_GAPS_MEASUREREPORT_REPORTER_EXTENSION));
		theMeasureReport.setReporter(reporter);
		if (theMeasureReport.hasMeta()) {
			theMeasureReport.getMeta().addProfile(CARE_GAPS_REPORT_PROFILE);
		} else {
			theMeasureReport.setMeta(new Meta().addProfile(CARE_GAPS_REPORT_PROFILE));
		}
	}

	private Parameters.ParametersParameterComponent initializePatientParameter(Patient thePatient) {
		Parameters.ParametersParameterComponent patientParameter = Resources.newBackboneElement(
						Parameters.ParametersParameterComponent.class)
				.setName("return");
		patientParameter.setId("subject-" + Ids.simplePart(thePatient));
		return patientParameter;
	}

	private Bundle addBundleEntries(
			String theServerBase,
			Composition theComposition,
			List<DetectedIssue> theDetectedIssues,
			List<MeasureReport> theMeasureReports,
			Map<String, Resource> theEvalPlusSDEs) {
		Bundle reportBundle = getBundle();
		reportBundle.addEntry(getBundleEntry(theServerBase, theComposition));
		theMeasureReports.forEach(report -> reportBundle.addEntry(getBundleEntry(theServerBase, report)));
		theDetectedIssues.forEach(detectedIssue -> reportBundle.addEntry(getBundleEntry(theServerBase, detectedIssue)));
		myConfiguredResources
				.values()
				.forEach(resource -> reportBundle.addEntry(getBundleEntry(theServerBase, resource)));
		theEvalPlusSDEs.values().forEach(resource -> reportBundle.addEntry(getBundleEntry(theServerBase, resource)));
		return reportBundle;
	}

	private CareGapsStatusCode getGapStatus(Measure theMeasure, MeasureReport theMeasureReport) {
		Pair<String, Boolean> inNumerator = new MutablePair<>("numerator", false);
		theMeasureReport.getGroup().forEach(group -> group.getPopulation().forEach(population -> {
			if (population.hasCode()
					&& population.getCode().hasCoding(MEASUREREPORT_MEASURE_POPULATION_SYSTEM, inNumerator.getKey())
					&& population.getCount() == 1) {
				inNumerator.setValue(true);
			}
		}));

		boolean isPositive =
				theMeasure.getImprovementNotation().hasCoding(MEASUREREPORT_IMPROVEMENT_NOTATION_SYSTEM, "increase");

		if ((isPositive && !inNumerator.getValue()) || (!isPositive && inNumerator.getValue())) {
			return CareGapsStatusCode.OPEN_GAP;
		}

		return CareGapsStatusCode.CLOSED_GAP;
	}

	private Bundle.BundleEntryComponent getBundleEntry(String theServerBase, Resource theResource) {
		return new Bundle.BundleEntryComponent()
				.setResource(theResource)
				.setFullUrl(getFullUrl(theServerBase, theResource));
	}

	private Composition.SectionComponent getSection(
			Measure theMeasure,
			MeasureReport theMeasureReport,
			DetectedIssue theDetectedIssue,
			CareGapsStatusCode theGapStatus) {
		String narrative = String.format(
				HTML_DIV_PARAGRAPH_CONTENT,
				theGapStatus == CareGapsStatusCode.CLOSED_GAP
						? "No detected issues."
						: String.format("Issues detected.  See %s for details.", Ids.simple(theDetectedIssue)));
		return new CompositionSectionComponentBuilder<>(Composition.SectionComponent.class)
				.withTitle(theMeasure.hasTitle() ? theMeasure.getTitle() : theMeasure.getUrl())
				.withFocus(Ids.simple(theMeasureReport))
				.withText(new NarrativeSettings(narrative))
				.withEntry(Ids.simple(theDetectedIssue))
				.build();
	}

	private Bundle getBundle() {
		return new BundleBuilder<>(Bundle.class)
				.withProfile(CARE_GAPS_BUNDLE_PROFILE)
				.withType(Bundle.BundleType.DOCUMENT.toString())
				.build();
	}

	private Composition getComposition(Patient thePatient) {
		return new CompositionBuilder<>(Composition.class)
				.withProfile(CARE_GAPS_COMPOSITION_PROFILE)
				.withType(CARE_GAPS_CODES.get("http://loinc.org/96315-7"))
				.withStatus(Composition.CompositionStatus.FINAL.toString())
				.withTitle("Care Gap Report for " + Ids.simplePart(thePatient))
				.withSubject(Ids.simple(thePatient))
				.withAuthor(Ids.simple(myConfiguredResources.get("care_gaps_composition_section_author")))
				// .withCustodian(organization) // TODO: Optional: identifies the organization
				// who is responsible for ongoing maintenance of and accessing to this gaps in
				// care report. Add as a setting and optionally read if it's there.
				.build();
	}

	private DetectedIssue getDetectedIssue(
			Patient thePatient, MeasureReport theMeasureReport, CareGapsStatusCode theCareGapStatusCode) {
		return new DetectedIssueBuilder<>(DetectedIssue.class)
				.withProfile(CARE_GAPS_DETECTED_ISSUE_PROFILE)
				.withStatus(DetectedIssue.DetectedIssueStatus.FINAL.toString())
				.withCode(CARE_GAPS_CODES.get("http://terminology.hl7.org/CodeSystem/v3-ActCode/CAREGAP"))
				.withPatient(Ids.simple(thePatient))
				.withEvidenceDetail(Ids.simple(theMeasureReport))
				.withModifierExtension(new ImmutablePair<>(
						CARE_GAPS_GAP_STATUS_EXTENSION,
						new CodeableConceptSettings()
								.add(
										CARE_GAPS_GAP_STATUS_SYSTEM,
										theCareGapStatusCode.toString(),
										theCareGapStatusCode.toDisplayString())))
				.build();
	}

	protected void populateEvaluatedResources(MeasureReport theMeasureReport, Map<String, Resource> theResources) {
		theMeasureReport.getEvaluatedResource().forEach(evaluatedResource -> {
			IIdType resourceId = evaluatedResource.getReferenceElement();
			if (resourceId.getResourceType() == null || theResources.containsKey(Ids.simple(resourceId))) {
				return;
			}
			IBaseResource resourceBase = this.read(resourceId);
			if (resourceBase instanceof Resource) {
				Resource resource = (Resource) resourceBase;
				theResources.put(Ids.simple(resourceId), resource);
			}
		});
	}

	protected void populateSDEResources(MeasureReport theMeasureReport, Map<String, Resource> theResources) {
		if (theMeasureReport.hasExtension()) {
			for (Extension extension : theMeasureReport.getExtension()) {
				if (extension.hasUrl() && extension.getUrl().equals(MEASUREREPORT_MEASURE_SUPPLEMENTALDATA_EXTENSION)) {
					Reference sdeRef = extension.hasValue() && extension.getValue() instanceof Reference
							? (Reference) extension.getValue()
							: null;
					if (sdeRef != null
							&& sdeRef.hasReference()
							&& !sdeRef.getReference().startsWith("#")) {
						IdType sdeId = new IdType(sdeRef.getReference());
						if (!theResources.containsKey(Ids.simple(sdeId))) {
							theResources.put(Ids.simple(sdeId), read(sdeId));
						}
					}
				}
			}
		}
	}

	private Parameters initializeResult() {
		return newResource(Parameters.class, "care-gaps-report-" + UUID.randomUUID());
	}

	public static String getFullUrl(String theServerAddress, IBaseResource theResource) {
		checkArgument(
				theResource.getIdElement().hasIdPart(),
				"Cannot generate a fullUrl because the resource does not have an id.");
		return getFullUrl(theServerAddress, theResource.fhirType(), Ids.simplePart(theResource));
	}

	public static String getFullUrl(String theServerAddress, String theFhirType, String theElementId) {
		return String.format(
				"%s%s/%s", theServerAddress + (theServerAddress.endsWith("/") ? "" : "/"), theFhirType, theElementId);
	}

	@Override
	public DaoRegistry getDaoRegistry() {
		return myDaoRegistry;
	}

<<<<<<< HEAD
	public CrProperties getCrProperties() {
		return myCrProperties;
	}

=======
	public CareGapsProperties getCrProperties() {
		return myCareGapsProperties;
	}
>>>>>>> 8b7c9f14
}<|MERGE_RESOLUTION|>--- conflicted
+++ resolved
@@ -618,14 +618,7 @@
 		return myDaoRegistry;
 	}
 
-<<<<<<< HEAD
-	public CrProperties getCrProperties() {
-		return myCrProperties;
-	}
-
-=======
 	public CareGapsProperties getCrProperties() {
 		return myCareGapsProperties;
 	}
->>>>>>> 8b7c9f14
 }