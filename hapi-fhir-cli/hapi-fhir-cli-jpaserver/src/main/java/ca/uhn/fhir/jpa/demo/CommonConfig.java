package ca.uhn.fhir.jpa.demo;

/*-
 * #%L
 * HAPI FHIR - Command Line Client - Server WAR
 * %%
 * Copyright (C) 2014 - 2023 Smile CDR, Inc.
 * %%
 * Licensed under the Apache License, Version 2.0 (the "License");
 * you may not use this file except in compliance with the License.
 * You may obtain a copy of the License at
 *
 *      http://www.apache.org/licenses/LICENSE-2.0
 *
 * Unless required by applicable law or agreed to in writing, software
 * distributed under the License is distributed on an "AS IS" BASIS,
 * WITHOUT WARRANTIES OR CONDITIONS OF ANY KIND, either express or implied.
 * See the License for the specific language governing permissions and
 * limitations under the License.
 * #L%
 */

import ca.uhn.fhir.jpa.api.config.JpaStorageSettings;
import ca.uhn.fhir.jpa.model.config.PartitionSettings;
import ca.uhn.fhir.jpa.model.dialect.HapiFhirH2Dialect;
import org.apache.commons.dbcp2.BasicDataSource;
import org.hibernate.search.mapper.orm.cfg.HibernateOrmMapperSettings;
import org.springframework.context.annotation.Bean;
import org.springframework.context.annotation.Configuration;

import javax.sql.DataSource;
import java.util.Properties;

import static org.apache.commons.lang3.StringUtils.isNotBlank;

@SuppressWarnings("Duplicates")
@Configuration
public class CommonConfig {

	/**
	 * Configure FHIR properties around the the JPA server via this bean
	 */
	@Bean
	public JpaStorageSettings storageSettings() {
		JpaStorageSettings retVal = new JpaStorageSettings();
		retVal.setAllowMultipleDelete(true);
		return retVal;
	}

<<<<<<< HEAD
	@Bean
	public ModelConfig modelConfig() {
		return new ModelConfig();
	}

=======
>>>>>>> 418e93dc
	/**
	 * The following bean configures the database connection. The 'url' property value of "jdbc:h2:file:target./jpaserver_h2_files" indicates that the server should save resources in a
	 * directory called "jpaserver_h2_files".
	 * <p>
	 * A URL to a remote database could also be placed here, along with login credentials and other properties supported by BasicDataSource.
	 */
	@Bean(destroyMethod = "close")
	public DataSource dataSource() {
		String url = "jdbc:h2:file:./target/jpaserver_h2_files";
		if (isNotBlank(ContextHolder.getDatabaseUrl())) {
			url = ContextHolder.getDatabaseUrl();
		}

		BasicDataSource retVal = new BasicDataSource();
		retVal.setDriver(new org.h2.Driver());
		retVal.setUrl(url);
		retVal.setUsername("");
		retVal.setPassword("");
		return retVal;
	}

	@Bean
	public Properties jpaProperties() {
		Properties extraProperties = new Properties();

		//Regular Hibernate Settings
		extraProperties.put("hibernate.dialect", HapiFhirH2Dialect.class.getName());
		extraProperties.put("hibernate.format_sql", "true");
		extraProperties.put("hibernate.show_sql", "false");
		extraProperties.put("hibernate.hbm2ddl.auto", "update");
		extraProperties.put("hibernate.jdbc.batch_size", "20");
		extraProperties.put("hibernate.cache.use_query_cache", "false");
		extraProperties.put("hibernate.cache.use_second_level_cache", "false");
		extraProperties.put("hibernate.cache.use_structured_entries", "false");
		extraProperties.put("hibernate.cache.use_minimal_puts", "false");
		extraProperties.put("hibernate.search.backend.type", "lucene");
		extraProperties.put(HibernateOrmMapperSettings.ENABLED, "false");

		return extraProperties;
	}

	@Bean
	public PartitionSettings partitionSettings() {
		return new PartitionSettings();
	}

}<|MERGE_RESOLUTION|>--- conflicted
+++ resolved
@@ -47,14 +47,6 @@
 		return retVal;
 	}
 
-<<<<<<< HEAD
-	@Bean
-	public ModelConfig modelConfig() {
-		return new ModelConfig();
-	}
-
-=======
->>>>>>> 418e93dc
 	/**
 	 * The following bean configures the database connection. The 'url' property value of "jdbc:h2:file:target./jpaserver_h2_files" indicates that the server should save resources in a
 	 * directory called "jpaserver_h2_files".
