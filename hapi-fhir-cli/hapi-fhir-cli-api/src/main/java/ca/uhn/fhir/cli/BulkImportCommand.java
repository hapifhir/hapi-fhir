--- conflicted
+++ resolved
@@ -158,7 +158,6 @@
 			// handle NullPointerException
 			if (jobId == null) {
 				ourLog.error("The jobId cannot be null.");
-<<<<<<< HEAD
 				break;
 			}
 
@@ -178,30 +177,6 @@
 
 			if (response.getResponseStatusCode() == 200) {
 				break;
-			} else {
-				// still in progress
-				continue;
-			}
-=======
-				break;
-			}
-
-			try {
-				response = client
-					.operation()
-					.onServer()
-					.named(JpaConstants.OPERATION_IMPORT_POLL_STATUS)
-					.withSearchParameter(Parameters.class, "_jobId", new StringParam(jobId))
-					.returnMethodOutcome()
-					.execute();
-			} catch (InternalErrorException e){
-				// handle ERRORED status
-				ourLog.error(e.getMessage());
-				break;
-			}
-
-			if (response.getResponseStatusCode() == 200) {
-				break;
 			} else if (response.getResponseStatusCode() == 202){
 				// still in progress
 				continue;
@@ -209,7 +184,6 @@
 			else {
 				throw new InternalErrorException(Msg.code(2138) + "Unexpected response status code: " + response.getResponseStatusCode() + ".");
 			}
->>>>>>> c6c09521
 		}
 	}
 
