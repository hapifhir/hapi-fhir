--- conflicted
+++ resolved
@@ -85,11 +85,7 @@
 	public static final String TARGET_BASE = "target-base";
 	public static final String PORT = "port";
 	private static final Logger ourLog = LoggerFactory.getLogger(BulkImportCommand.class);
-<<<<<<< HEAD
-	public static final String GROUP_BY_COMPARTMENT_NAME = "group-by-compartment-name";
-=======
 	public static final String CHUNK_BY_COMPARTMENT_NAME = "chunk-by-compartment-name";
->>>>>>> 738fb539
 	public static final String BATCH_SIZE = "batch-size";
 	private BulkImportFileServlet myServlet;
 	private Server myServer;
@@ -139,15 +135,9 @@
 		addOptionalOption(
 				options,
 				null,
-<<<<<<< HEAD
-				GROUP_BY_COMPARTMENT_NAME,
-				"compartment name",
-				"If specified, requests that the process attempt to group resources in the same compartment. This should not functionally affect processing and there is no guarantee that all resources in the same compartment will end up in the same work chunk, but specifying a grouping can help to make processing more efficient by grouping related resources in a single database transaction.");
-=======
 				CHUNK_BY_COMPARTMENT_NAME,
 				"compartment name",
 				"If specified, requests that the bulk import process try to process resources in chunks with other resources beloning to the same compartment. For example, if the value of \"Patient\" is used, resources belonging to the same patient will be placed in the same work chunk(s) for ingestion. This should not functionally affect processing and there is no guarantee that all resources in the same compartment will end up in the same work chunk, but specifying a grouping can help to make processing more efficient by grouping related resources in a single database transaction, and may reduce constraint errors if 'Automatically Create Placeholder Reference Targets' is enabled on the target server.");
->>>>>>> 738fb539
 		addRequiredOption(options, null, TARGET_BASE, "base url", "The base URL of the target FHIR server.");
 		addBasicAuthOption(options);
 		return options;
@@ -179,17 +169,8 @@
 		IGenericClient client = newClient(
 				theCommandLine, TARGET_BASE, BASIC_AUTH_PARAM, BEARER_TOKEN_PARAM_LONGOPT, TLS_AUTH_PARAM_LONGOPT);
 
-<<<<<<< HEAD
-		Integer batchSize = null;
-		if (theCommandLine.hasOption(BATCH_SIZE)) {
-			batchSize = getAndParsePositiveIntegerParam(theCommandLine, BATCH_SIZE);
-		}
-
-		IBaseParameters request = createRequest(sourceBaseUrl, indexes, resourceTypes, batchSize);
-=======
 		IBaseParameters request = createRequest(sourceBaseUrl, indexes, resourceTypes, null, theCommandLine);
 
->>>>>>> 738fb539
 		IBaseResource outcome = client.operation()
 				.onServer()
 				.named(JpaConstants.OPERATION_IMPORT)
@@ -217,11 +198,7 @@
 		String jobId = url.substring(url.indexOf("=") + 1);
 
 		MethodOutcome response = null;
-<<<<<<< HEAD
-		boolean succeeded = false;
-=======
 		IBaseOperationOutcome operationOutcomeResponse = null;
->>>>>>> 738fb539
 		while (true) {
 			// handle NullPointerException
 			if (jobId == null) {
@@ -244,11 +221,7 @@
 			}
 
 			if (response.getResponseStatusCode() == 200) {
-<<<<<<< HEAD
-				succeeded = true;
-=======
 				operationOutcomeResponse = response.getOperationOutcome();
->>>>>>> 738fb539
 				break;
 			} else if (response.getResponseStatusCode() == 202) {
 				// still in progress
@@ -259,26 +232,6 @@
 			}
 		}
 
-<<<<<<< HEAD
-		// Poll once more to get the response body
-		if (succeeded) {
-			IBaseOperationOutcome operationOutcomeResponse = (IBaseOperationOutcome) client.operation()
-					.onServer()
-					.named(JpaConstants.OPERATION_IMPORT_POLL_STATUS)
-					.withSearchParameter(Parameters.class, "_jobId", new StringParam(jobId))
-					.returnResourceType(
-							myFhirCtx.getResourceDefinition("OperationOutcome").getImplementingClass())
-					.execute();
-
-			String diagnostics = OperationOutcomeUtil.getFirstIssueDiagnostics(myFhirCtx, operationOutcomeResponse);
-			if (isNotBlank(diagnostics) && diagnostics.startsWith("{")) {
-				BulkImportReportJson report = JsonUtil.deserialize(diagnostics, BulkImportReportJson.class);
-				ourLog.info("Output:\n{}", report.getReportMsg());
-			} else {
-				ourLog.info("No diagnostics response received from bulk import URL: {}", url);
-			}
-		}
-=======
 		boolean haveOutput = false;
 		if (operationOutcomeResponse != null) {
 			int issueCount = OperationOutcomeUtil.getIssueCount(myFhirCtx, operationOutcomeResponse);
@@ -298,21 +251,16 @@
 		if (!haveOutput) {
 			ourLog.info("No diagnostics response received from bulk import URL: {}", url);
 		}
->>>>>>> 738fb539
 	}
 
 	@Nonnull
 	private IBaseParameters createRequest(
-<<<<<<< HEAD
-			String theBaseUrl, List<String> theIndexes, List<String> theResourceTypes, Integer theBatchSize) {
-=======
 			String theBaseUrl,
 			List<String> theIndexes,
 			List<String> theResourceTypes,
 			Integer theBatchSize_,
 			CommandLine theCommandLine)
 			throws ParseException {
->>>>>>> 738fb539
 
 		FhirContext ctx = getFhirContext();
 		IBaseParameters retVal = ParametersUtil.newInstance(ctx);
@@ -330,23 +278,16 @@
 				BulkDataImportProvider.PARAM_STORAGE_DETAIL_TYPE,
 				BulkDataImportProvider.PARAM_STORAGE_DETAIL_TYPE_VAL_HTTPS);
 
-<<<<<<< HEAD
-		if (theBatchSize != null) {
-=======
 		// Batch size
 		Integer batchSize = null;
 		if (theCommandLine.hasOption(BATCH_SIZE)) {
 			batchSize = getAndParsePositiveIntegerParam(theCommandLine, BATCH_SIZE);
 		}
 		if (batchSize != null) {
->>>>>>> 738fb539
 			ParametersUtil.addPartInteger(
 					ctx,
 					storageDetail,
 					BulkDataImportProvider.PARAM_STORAGE_DETAIL_MAX_BATCH_RESOURCE_COUNT,
-<<<<<<< HEAD
-					theBatchSize);
-=======
 					batchSize);
 		}
 
@@ -358,7 +299,6 @@
 					storageDetail,
 					BulkDataImportProvider.PARAM_STORAGE_DETAIL_CHUNK_BY_COMPARTMENT_NAME,
 					chunkByCompartmentName);
->>>>>>> 738fb539
 		}
 
 		for (int i = 0; i < theIndexes.size(); i++) {
