--- conflicted
+++ resolved
@@ -4,11 +4,7 @@
 	<parent>
 		<groupId>ca.uhn.hapi.fhir</groupId>
 		<artifactId>hapi-deployable-pom</artifactId>
-<<<<<<< HEAD
-		<version>7.3.12-SNAPSHOT</version>
-=======
 		<version>7.2.2</version>
->>>>>>> d8c89128
 
 		<relativePath>../../hapi-deployable-pom/pom.xml</relativePath>
 	</parent>
@@ -87,6 +83,11 @@
 		<dependency>
 			<groupId>commons-cli</groupId>
 			<artifactId>commons-cli</artifactId>
+		</dependency>
+
+		<dependency>
+			<groupId>org.apache.derby</groupId>
+			<artifactId>derby</artifactId>
 		</dependency>
 		<dependency>
 			<groupId>com.h2database</groupId>
