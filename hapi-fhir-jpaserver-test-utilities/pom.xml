--- conflicted
+++ resolved
@@ -6,11 +6,7 @@
 	<parent>
 		<groupId>ca.uhn.hapi.fhir</groupId>
 		<artifactId>hapi-deployable-pom</artifactId>
-<<<<<<< HEAD
-		<version>7.3.12-SNAPSHOT</version>
-=======
 		<version>7.2.2</version>
->>>>>>> d8c89128
 
 		<relativePath>../hapi-deployable-pom/pom.xml</relativePath>
 	</parent>
@@ -86,6 +82,14 @@
 			<artifactId>h2</artifactId>
 		</dependency>
 		<dependency>
+			<groupId>org.apache.derby</groupId>
+			<artifactId>derby</artifactId>
+		</dependency>
+		<dependency>
+			<groupId>org.apache.derby</groupId>
+			<artifactId>derbytools</artifactId>
+		</dependency>
+		<dependency>
 			<groupId>org.springframework.boot</groupId>
 			<artifactId>spring-boot-test</artifactId>
 		</dependency>
@@ -118,6 +122,10 @@
 			<groupId>org.junit.jupiter</groupId>
 			<artifactId>junit-jupiter-params</artifactId>
 			<scope>compile</scope>
+		</dependency>
+		<dependency>
+			<groupId>org.hamcrest</groupId>
+			<artifactId>hamcrest</artifactId>
 		</dependency>
 		<dependency>
 			<groupId>org.testcontainers</groupId>
@@ -204,11 +212,7 @@
 			<groupId>com.icegreen</groupId>
 			<artifactId>greenmail-junit5</artifactId>
 		</dependency>
-		<dependency>
-			<groupId>org.assertj</groupId>
-			<artifactId>assertj-core</artifactId>
-			<scope>compile</scope>
-		</dependency>
+
 		<dependency>
 			<groupId>junit</groupId>
 			<artifactId>junit</artifactId>
