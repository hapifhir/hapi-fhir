package ca.uhn.fhir.jpa.test;

/*-
 * #%L
 * HAPI FHIR JPA Server Test Utilities
 * %%
 * Copyright (C) 2014 - 2022 Smile CDR, Inc.
 * %%
 * Licensed under the Apache License, Version 2.0 (the "License");
 * you may not use this file except in compliance with the License.
 * You may obtain a copy of the License at
 *
 *      http://www.apache.org/licenses/LICENSE-2.0
 *
 * Unless required by applicable law or agreed to in writing, software
 * distributed under the License is distributed on an "AS IS" BASIS,
 * WITHOUT WARRANTIES OR CONDITIONS OF ANY KIND, either express or implied.
 * See the License for the specific language governing permissions and
 * limitations under the License.
 * #L%
 */

import ca.uhn.fhir.batch2.api.IJobCoordinator;
import ca.uhn.fhir.batch2.api.IJobMaintenanceService;
import ca.uhn.fhir.batch2.api.IJobPersistence;
import ca.uhn.fhir.batch2.model.JobInstance;
import ca.uhn.fhir.batch2.model.StatusEnum;
import ca.uhn.fhir.context.ConfigurationException;
import ca.uhn.fhir.jpa.batch.models.Batch2JobStartResponse;
import org.awaitility.core.ConditionTimeoutException;
import org.hamcrest.Matchers;
import org.springframework.beans.factory.annotation.Autowired;
import org.springframework.transaction.support.TransactionSynchronizationManager;

import java.time.Duration;
import java.util.ArrayList;
import java.util.Arrays;
import java.util.Collection;
import java.util.HashSet;
import java.util.List;
import java.util.concurrent.TimeUnit;
import java.util.stream.Collectors;

import static org.awaitility.Awaitility.await;
import static org.hamcrest.Matchers.equalTo;
import static org.junit.jupiter.api.Assertions.assertNull;
import static org.junit.jupiter.api.Assertions.fail;

public class Batch2JobHelper {

	private static final int BATCH_SIZE = 100;

	@Autowired
	private IJobMaintenanceService myJobMaintenanceService;

	@Autowired
	private IJobPersistence myJobPersistence;

	@Autowired
	private IJobCoordinator myJobCoordinator;

	public JobInstance awaitJobCompletion(Batch2JobStartResponse theStartResponse) {
		return awaitJobCompletion(theStartResponse.getJobId());
	}

	public JobInstance awaitJobCompletion(String theId) {
<<<<<<< HEAD
		return awaitJobCompletion(theId, 10);
	}

	public JobInstance awaitJobCompletion(String theId, int theSecondsToWait) {
=======
>>>>>>> af657000
		assert !TransactionSynchronizationManager.isActualTransactionActive();

		try {
			await()
<<<<<<< HEAD
			.atMost(theSecondsToWait, TimeUnit.SECONDS)
=======
>>>>>>> af657000
				.until(() -> {
					myJobMaintenanceService.runMaintenancePass();
					return myJobCoordinator.getInstance(theId).getStatus();
				}, equalTo(StatusEnum.COMPLETED));
		} catch (ConditionTimeoutException e) {
			String statuses = myJobPersistence.fetchInstances(100, 0)
				.stream()
<<<<<<< HEAD
				.map(JobInstance::getStatus)
				.map(t -> t.name())
				.collect(Collectors.joining(","))
			String currentStatus = myJobCoordinator.getInstance(theId).getStatus().name();
			fail("Job still has status " + currentStatus + " - All statuses: " + statuses);
=======
				.map(t -> t.getJobDefinitionId() + "/" + t.getStatus().name())
				.collect(Collectors.joining("\n"));
			String currentStatus = myJobCoordinator.getInstance(theId).getStatus().name();
			fail("Job still has status " + currentStatus + " - All statuses:\n" + statuses);
>>>>>>> af657000
		}
		return myJobCoordinator.getInstance(theId);
	}

	public void awaitSingleChunkJobCompletion(Batch2JobStartResponse theStartResponse) {
		awaitSingleChunkJobCompletion(theStartResponse.getJobId());
	}

	public void awaitSingleChunkJobCompletion(String theId) {
		await().until(() -> myJobCoordinator.getInstance(theId).getStatus() == StatusEnum.COMPLETED);
	}

	public JobInstance awaitJobFailure(Batch2JobStartResponse theStartResponse) {
		return awaitJobFailure(theStartResponse.getJobId());
	}

	public JobInstance awaitJobFailure(String theId) {
		await().until(() -> {
			myJobMaintenanceService.runMaintenancePass();
			return myJobCoordinator.getInstance(theId).getStatus();
		}, Matchers.anyOf(equalTo(StatusEnum.ERRORED), equalTo(StatusEnum.FAILED)));
		return myJobCoordinator.getInstance(theId);
	}

	public void awaitJobCancelled(String theId) {
		await().until(() -> {
			myJobMaintenanceService.runMaintenancePass();
			return myJobCoordinator.getInstance(theId).getStatus();
		}, equalTo(StatusEnum.CANCELLED));
	}

	public JobInstance awaitJobHitsStatusInTime(String theId, int theSeconds, StatusEnum... theStatuses) {
		await().atMost(theSeconds, TimeUnit.SECONDS)
			.pollDelay(Duration.ofSeconds(10))
			.until(() -> {
				myJobMaintenanceService.runMaintenancePass();
				return myJobCoordinator.getInstance(theId).getStatus();
			}, Matchers.in(theStatuses));

		return myJobCoordinator.getInstance(theId);
	}

	public void awaitJobInProgress(String theId) {
		await().until(() -> {
			myJobMaintenanceService.runMaintenancePass();
			return myJobCoordinator.getInstance(theId).getStatus();
		}, equalTo(StatusEnum.IN_PROGRESS));
	}

	public void assertNoGatedStep(String theInstanceId) {
		assertNull(myJobCoordinator.getInstance(theInstanceId).getCurrentGatedStepId());
	}

	public void awaitGatedStepId(String theExpectedGatedStepId, String theInstanceId) {
		await().until(() -> theExpectedGatedStepId.equals(myJobCoordinator.getInstance(theInstanceId).getCurrentGatedStepId()));
	}

	public long getCombinedRecordsProcessed(String theJobId) {
		JobInstance job = myJobCoordinator.getInstance(theJobId);
		return job.getCombinedRecordsProcessed();

	}

	public void awaitAllJobsOfJobDefinitionIdToComplete(String theJobDefinitionId) {
		// fetch all jobs of any status type
		List<JobInstance> instances = myJobCoordinator.getJobInstancesByJobDefinitionId(
			theJobDefinitionId,
			BATCH_SIZE,
			0);
		// then await completion status
		awaitJobCompletions(instances);
	}

	protected void awaitJobCompletions(Collection<JobInstance> theJobInstances) {
		// This intermittently fails for unknown reasons, so I've added a bunch
		// of extra junk here to improve what we output when it fails
		for (JobInstance jobInstance : theJobInstances) {
			try {
				awaitJobCompletion(jobInstance.getInstanceId());
			} catch (ConditionTimeoutException e) {
				StringBuilder msg = new StringBuilder();
				msg.append("Failed waiting for job to complete.\n");
				msg.append("Error: ").append(e).append("\n");
				msg.append("Statuses:");
				for (JobInstance instance : theJobInstances) {
					msg.append("\n * Execution ")
						.append(instance.getInstanceId())
						.append(" has status ")
						.append(instance.getStatus());
				}
				fail(msg.toString());
			}
		}
	}

	public List<JobInstance> findJobsByDefinition(String theJobDefinitionId) {
		return myJobCoordinator.getInstancesbyJobDefinitionIdAndEndedStatus(theJobDefinitionId, null, 100, 0);
	}
}<|MERGE_RESOLUTION|>--- conflicted
+++ resolved
@@ -64,21 +64,15 @@
 	}
 
 	public JobInstance awaitJobCompletion(String theId) {
-<<<<<<< HEAD
 		return awaitJobCompletion(theId, 10);
 	}
 
 	public JobInstance awaitJobCompletion(String theId, int theSecondsToWait) {
-=======
->>>>>>> af657000
 		assert !TransactionSynchronizationManager.isActualTransactionActive();
 
 		try {
 			await()
-<<<<<<< HEAD
 			.atMost(theSecondsToWait, TimeUnit.SECONDS)
-=======
->>>>>>> af657000
 				.until(() -> {
 					myJobMaintenanceService.runMaintenancePass();
 					return myJobCoordinator.getInstance(theId).getStatus();
@@ -86,18 +80,10 @@
 		} catch (ConditionTimeoutException e) {
 			String statuses = myJobPersistence.fetchInstances(100, 0)
 				.stream()
-<<<<<<< HEAD
-				.map(JobInstance::getStatus)
-				.map(t -> t.name())
-				.collect(Collectors.joining(","))
-			String currentStatus = myJobCoordinator.getInstance(theId).getStatus().name();
-			fail("Job still has status " + currentStatus + " - All statuses: " + statuses);
-=======
 				.map(t -> t.getJobDefinitionId() + "/" + t.getStatus().name())
 				.collect(Collectors.joining("\n"));
 			String currentStatus = myJobCoordinator.getInstance(theId).getStatus().name();
 			fail("Job still has status " + currentStatus + " - All statuses:\n" + statuses);
->>>>>>> af657000
 		}
 		return myJobCoordinator.getInstance(theId);
 	}
