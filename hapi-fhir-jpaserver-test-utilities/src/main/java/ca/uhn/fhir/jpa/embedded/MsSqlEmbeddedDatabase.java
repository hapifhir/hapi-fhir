--- conflicted
+++ resolved
@@ -98,14 +98,9 @@
 	}
 
 	private void dropRemainingConstraints() {
-<<<<<<< HEAD
-		List<Map<String, Object>> queryResults = getJdbcTemplate().queryForList("SELECT * FROM INFORMATION_SCHEMA.TABLE_CONSTRAINTS");
-		for(Map<String, Object> row : queryResults){
-=======
 		List<String> sql = new ArrayList<>();
 		List<Map<String, Object>> queryResults = query("SELECT * FROM INFORMATION_SCHEMA.TABLE_CONSTRAINTS");
 		for (Map<String, Object> row : queryResults) {
->>>>>>> 8b7c9f14
 			Object tableNameEntry = row.get("TABLE_NAME");
 			if (tableNameEntry == null) {
 				ourLog.warn("Found a constraint with no table name: {}", row);
@@ -118,11 +113,7 @@
 				continue;
 			}
 			String constraintName = constraintNameEntry.toString();
-<<<<<<< HEAD
-			getJdbcTemplate().execute(String.format("ALTER TABLE \"%s\" DROP CONSTRAINT \"%s\"", tableName, constraintName));
-=======
 			sql.add(String.format("ALTER TABLE \"%s\" DROP CONSTRAINT \"%s\"", tableName, constraintName));
->>>>>>> 8b7c9f14
 		}
 		executeSqlAsBatch(sql);
 	}
