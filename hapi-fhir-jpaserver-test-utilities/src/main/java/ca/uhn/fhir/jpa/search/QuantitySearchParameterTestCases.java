package ca.uhn.fhir.jpa.search;

/*-
 * #%L
 * HAPI FHIR JPA Server Test Utilities
 * %%
 * Copyright (C) 2014 - 2023 Smile CDR, Inc.
 * %%
 * Licensed under the Apache License, Version 2.0 (the "License");
 * you may not use this file except in compliance with the License.
 * You may obtain a copy of the License at
 *
 *      http://www.apache.org/licenses/LICENSE-2.0
 *
 * Unless required by applicable law or agreed to in writing, software
 * distributed under the License is distributed on an "AS IS" BASIS,
 * WITHOUT WARRANTIES OR CONDITIONS OF ANY KIND, either express or implied.
 * See the License for the specific language governing permissions and
 * limitations under the License.
 * #L%
 */

import ca.uhn.fhir.jpa.api.config.JpaStorageSettings;
import ca.uhn.fhir.jpa.dao.TestDaoSearch;
import ca.uhn.fhir.jpa.model.entity.ModelConfig;
import ca.uhn.fhir.jpa.model.entity.NormalizedQuantitySearchLevel;
import ca.uhn.fhir.parser.DataFormatException;
import ca.uhn.fhir.test.utilities.ITestDataBuilder;
import org.hl7.fhir.instance.model.api.IIdType;
import org.junit.jupiter.api.AfterEach;
import org.junit.jupiter.api.BeforeEach;
import org.junit.jupiter.api.Nested;
import org.junit.jupiter.api.Test;

import java.util.Collection;
import java.util.HashSet;
import java.util.List;
import java.util.Set;

import static ca.uhn.fhir.jpa.model.util.UcumServiceUtil.UCUM_CODESYSTEM_URL;
import static org.hamcrest.MatcherAssert.assertThat;
import static org.hamcrest.Matchers.contains;
import static org.hamcrest.Matchers.empty;
import static org.hamcrest.Matchers.equalTo;
import static org.hamcrest.Matchers.hasItem;
import static org.hamcrest.Matchers.not;
import static org.junit.jupiter.api.Assertions.assertEquals;
import static org.junit.jupiter.api.Assertions.assertThrows;
import static org.junit.jupiter.api.Assertions.assertTrue;

public class QuantitySearchParameterTestCases implements ITestDataBuilder.WithSupport {

	final Support myTestDataBuilder;
	final TestDaoSearch myTestDaoSearch;
<<<<<<< HEAD
	final DaoConfig myDaoConfig;
	final ModelConfig myModelConfig;

	private IIdType myResourceId;

	protected QuantitySearchParameterTestCases(Support theTestDataBuilder, TestDaoSearch theTestDaoSearch, DaoConfig theDaoConfig, ModelConfig theModelConfig) {
		myTestDataBuilder = theTestDataBuilder;
		myTestDaoSearch = theTestDaoSearch;
		myDaoConfig = theDaoConfig;
		myModelConfig = theModelConfig;
=======
	final JpaStorageSettings myStorageSettings;

	private IIdType myResourceId;

	protected QuantitySearchParameterTestCases(Support theTestDataBuilder, TestDaoSearch theTestDaoSearch, JpaStorageSettings theStorageSettings) {
		myTestDataBuilder = theTestDataBuilder;
		myTestDaoSearch = theTestDaoSearch;
		myStorageSettings = theStorageSettings;
>>>>>>> 418e93dc
	}

	@Override
	public Support getTestDataBuilderSupport() {
		return myTestDataBuilder;
	}

	@Nested
	public class QuantitySearch {

		/**
		 * Tests for each basic comparison prefix: https://www.hl7.org/fhir/search.html#prefix
		 */
		@Nested
		public class SimpleQueries {

			@Test
			public void noQuantityThrows() {
				String invalidQtyParam = "|http://another.org";
				DataFormatException thrown = assertThrows(DataFormatException.class,
					() -> myTestDaoSearch.searchForIds("/Observation?value-quantity=" + invalidQtyParam));

				assertTrue(thrown.getMessage().startsWith("HAPI-1940: Invalid"));
				assertTrue(thrown.getMessage().contains(invalidQtyParam));
			}

			@Test
			public void invalidPrefixThrows() {
				DataFormatException thrown = assertThrows(DataFormatException.class,
					() -> myTestDaoSearch.searchForIds("/Observation?value-quantity=st5.35"));

				assertEquals("HAPI-1941: Invalid prefix: \"st\"", thrown.getMessage());
			}

			@Test
			public void eq() {
				withObservationWithValueQuantity(0.6);

				assertNotFind("when lt unitless", "/Observation?value-quantity=0.5");
				assertNotFind("when wrong system", "/Observation?value-quantity=0.6|http://another.org");
				assertNotFind("when wrong units", "/Observation?value-quantity=0.6||mmHg");
				assertNotFind("when gt unitless", "/Observation?value-quantity=0.7");
				assertNotFind("when gt", "/Observation?value-quantity=0.7||mmHg");

				assertFind("when eq unitless", "/Observation?value-quantity=0.6");
				assertFind("when eq with units", "/Observation?value-quantity=0.6||mm[Hg]");
			}

			@Test
			public void ne() {
				withObservationWithValueQuantity(0.6);

				assertFind("when gt", "/Observation?value-quantity=ne0.5");
				assertNotFind("when eq", "/Observation?value-quantity=ne0.6");
				assertFind("when lt", "/Observation?value-quantity=ne0.7");
			}

			@Test
			public void ap() {
				withObservationWithValueQuantity(0.6);

				assertNotFind("when gt", "/Observation?value-quantity=ap0.5");
				assertFind("when a little gt", "/Observation?value-quantity=ap0.58");
				assertFind("when eq", "/Observation?value-quantity=ap0.6");
				assertFind("when a little lt", "/Observation?value-quantity=ap0.62");
				assertNotFind("when lt", "/Observation?value-quantity=ap0.7");
			}

			@Test
			public void gt() {
				withObservationWithValueQuantity(0.6);

				assertFind("when gt", "/Observation?value-quantity=gt0.5");
				assertNotFind("when eq", "/Observation?value-quantity=gt0.6");
				assertNotFind("when lt", "/Observation?value-quantity=gt0.7");

			}

			@Test
			public void ge() {
				withObservationWithValueQuantity(0.6);

				assertFind("when gt", "/Observation?value-quantity=ge0.5");
				assertFind("when eq", "/Observation?value-quantity=ge0.6");
				assertNotFind("when lt", "/Observation?value-quantity=ge0.7");
			}

			@Test
			public void lt() {
				withObservationWithValueQuantity(0.6);

				assertNotFind("when gt", "/Observation?value-quantity=lt0.5");
				assertNotFind("when eq", "/Observation?value-quantity=lt0.6");
				assertFind("when lt", "/Observation?value-quantity=lt0.7");
			}

			@Test
			public void le() {
				withObservationWithValueQuantity(0.6);

				assertNotFind("when gt", "/Observation?value-quantity=le0.5");
				assertFind("when eq", "/Observation?value-quantity=le0.6");
				assertFind("when lt", "/Observation?value-quantity=le0.7");
			}
		}

		@Nested
		public class CombinedQueries {

			@Test
			void gtAndLt() {
				withObservationWithValueQuantity(0.6);

				assertFind("when gt0.5 and lt0.7", "/Observation?value-quantity=gt0.5&value-quantity=lt0.7");
				assertNotFind("when gt0.5 and lt0.6", "/Observation?value-quantity=gt0.5&value-quantity=lt0.6");
				assertNotFind("when gt6.5 and lt0.7", "/Observation?value-quantity=gt6.5&value-quantity=lt0.7");
				assertNotFind("impossible matching", "/Observation?value-quantity=gt0.7&value-quantity=lt0.5");
			}

			@Test
			void orClauses() {
				withObservationWithValueQuantity(0.6);

				assertFind("when gt0.5 and lt0.7", "/Observation?value-quantity=0.5,0.6");
				// make sure it doesn't find everything when using or clauses
				assertNotFind("when gt0.5 and lt0.7", "/Observation?value-quantity=0.5,0.7");
			}

			@Nested
			public class CombinedAndPlusOr {

				@Test
				void ltAndOrClauses() {
					withObservationWithValueQuantity(0.6);

					assertFind("when lt0.7 and eq (0.5 or 0.6)", "/Observation?value-quantity=lt0.7&value-quantity=0.5,0.6");
					// make sure it doesn't find everything when using or clauses
					assertNotFind("when lt0.4 and eq (0.5 or 0.6)", "/Observation?value-quantity=lt0.4&value-quantity=0.5,0.6");
					assertNotFind("when lt0.7 and eq (0.4 or 0.5)", "/Observation?value-quantity=lt0.7&value-quantity=0.4,0.5");
				}

				@Test
				void gtAndOrClauses() {
					withObservationWithValueQuantity(0.6);

					assertFind("when gt0.4 and eq (0.5 or 0.6)", "/Observation?value-quantity=gt0.4&value-quantity=0.5,0.6");
					assertNotFind("when gt0.7 and eq (0.5 or 0.7)", "/Observation?value-quantity=gt0.7&value-quantity=0.5,0.7");
					assertNotFind("when gt0.3 and eq (0.4 or 0.5)", "/Observation?value-quantity=gt0.3&value-quantity=0.4,0.5");
				}
			}


			@Nested
			public class QualifiedOrClauses {

				@Test
				void gtOrLt() {
					withObservationWithValueQuantity(0.6);

					assertFind("when gt0.5 or lt0.3", "/Observation?value-quantity=gt0.5,lt0.3");
					assertNotFind("when gt0.7 or lt0.55", "/Observation?value-quantity=gt0.7,lt0.55");
				}

				@Test
				void gtOrLe() {
					withObservationWithValueQuantity(0.6);

					assertFind("when gt0.5 or le0.3", "/Observation?value-quantity=gt0.5,le0.3");
					assertNotFind("when gt0.7 or le0.55", "/Observation?value-quantity=gt0.7,le0.55");
				}

				@Test
				void ltOrGt() {
					withObservationWithValueQuantity(0.6);

					assertFind("when lt0.7 or gt0.9", "/Observation?value-quantity=lt0.7,gt0.9");
					// make sure it doesn't find everything when using or clauses
					assertNotFind("when lt0.6 or gt0.6", "/Observation?value-quantity=lt0.6,gt0.6");
					assertNotFind("when lt0.3 or gt0.9", "/Observation?value-quantity=lt0.3,gt0.9");
				}

				@Test
				void ltOrGe() {
					withObservationWithValueQuantity(0.6);

					assertFind("when lt0.7 or ge0.2", "/Observation?value-quantity=lt0.7,ge0.2");
					assertNotFind("when lt0.5 or ge0.8", "/Observation?value-quantity=lt0.5,ge0.8");
				}

				@Test
				void gtOrGt() {
					withObservationWithValueQuantity(0.6);

					assertFind("when gt0.5 or gt0.8", "/Observation?value-quantity=gt0.5,gt0.8");
				}

				@Test
				void geOrGe() {
					withObservationWithValueQuantity(0.6);

					assertFind("when ge0.5 or ge0.7", "/Observation?value-quantity=ge0.5,ge0.7");
					assertNotFind("when ge0.65 or ge0.7", "/Observation?value-quantity=ge0.65,ge0.7");
				}

				@Test
				void ltOrLt() {
					withObservationWithValueQuantity(0.6);

					assertFind("when lt0.5 or lt0.7", "/Observation?value-quantity=lt0.5,lt0.7");
					assertNotFind("when lt0.55 or lt0.3", "/Observation?value-quantity=lt0.55,lt0.3");
				}

				@Test
				void leOrLe() {
					withObservationWithValueQuantity(0.6);

					assertFind("when le0.5 or le0.6", "/Observation?value-quantity=le0.5,le0.6");
					assertNotFind("when le0.5 or le0.59", "/Observation?value-quantity=le0.5,le0.59");
				}

			}

			@Test
			void testMultipleComponentsHandlesAndOr() {
				IIdType obs1Id = createObservation(
					withObservationComponent(
						withCodingAt("code.coding", "http://loinc.org", "8480-6"),
						withQuantityAtPath("valueQuantity", 107, "http://unitsofmeasure.org", "mm[Hg]")),
					withObservationComponent(
						withCodingAt("code.coding", "http://loinc.org", "8462-4"),
						withQuantityAtPath("valueQuantity", 60, "http://unitsofmeasure.org", "mm[Hg]"))
				);


				IIdType obs2Id = createObservation(
					withObservationComponent(
						withCodingAt("code.coding", "http://loinc.org", "8480-6"),
						withQuantityAtPath("valueQuantity", 307, "http://unitsofmeasure.org", "mm[Hg]")),
					withObservationComponent(
						withCodingAt("code.coding", "http://loinc.org", "8462-4"),
						withQuantityAtPath("valueQuantity", 260, "http://unitsofmeasure.org", "mm[Hg]"))
				);


				// andClauses
				{
					String theUrl = "/Observation?component-value-quantity=107&component-value-quantity=60";
					List<String> resourceIds = myTestDaoSearch.searchForIds(theUrl);
					assertThat("when same component with qtys 107 and 60", resourceIds, hasItem(equalTo(obs1Id.getIdPart())));
				}
				{
					String theUrl = "/Observation?component-value-quantity=107&component-value-quantity=260";
					List<String> resourceIds = myTestDaoSearch.searchForIds(theUrl);
					assertThat("when same component with qtys 107 and 260", resourceIds, empty());
				}

				//andAndOrClauses
				{
					String theUrl = "/Observation?component-value-quantity=107&component-value-quantity=gt50,lt70";
					List<String> resourceIds = myTestDaoSearch.searchForIds(theUrl);
					assertThat("when same component with qtys 107 and lt70,gt80", resourceIds, hasItem(equalTo(obs1Id.getIdPart())));
				}
				{
					String theUrl = "/Observation?component-value-quantity=50,70&component-value-quantity=260";
					List<String> resourceIds = myTestDaoSearch.searchForIds(theUrl);
					assertThat("when same component with qtys 50,70 and 260", resourceIds, empty());
				}

				// multipleAndsWithMultipleOrsEach
				{
					String theUrl = "/Observation?component-value-quantity=50,60&component-value-quantity=105,107";
					List<String> resourceIds = myTestDaoSearch.searchForIds(theUrl);
					assertThat("when same component with qtys 50,60 and 105,107", resourceIds, hasItem(equalTo(obs1Id.getIdPart())));
				}
				{
					String theUrl = "/Observation?component-value-quantity=50,60&component-value-quantity=250,260";
					List<String> resourceIds = myTestDaoSearch.searchForIds(theUrl);
					assertThat("when same component with qtys 50,60 and 250,260", resourceIds, empty());
				}
			}
		}

		@Nested
		public class Sorting {

			@Test
			public void sortByNumeric() {
				String idAlpha7 = withObservationWithValueQuantity(0.7).getIdPart();
				String idAlpha2 = withObservationWithValueQuantity(0.2).getIdPart();
				String idAlpha5 = withObservationWithValueQuantity(0.5).getIdPart();

				List<String> allIds = myTestDaoSearch.searchForIds("/Observation?_sort=value-quantity");
				assertThat(allIds, contains(idAlpha2, idAlpha5, idAlpha7));
			}
		}

		@Nested
		public class CorrelatedQueries {
			@Test
			public void unitsMustMatch() {
				myResourceId = createObservation(
					withObservationComponent(
						withQuantityAtPath("valueQuantity", 42, null, "cats")),
					withObservationComponent(
						withQuantityAtPath("valueQuantity", 18, null, "dogs")));

				assertFind("no units matches value", "/Observation?component-value-quantity=42");
				assertFind("correct units matches value", "/Observation?component-value-quantity=42||cats");
				assertNotFind("mixed unit from other element in same resource", "/Observation?component-value-quantity=42||dogs");
			}
		}

		@Nested
		public class SpecTestCases {
			@Test
			void specCase1() {
				String id1 = withObservationWithValueQuantity(5.34).getIdPart();
				String id2 = withObservationWithValueQuantity(5.36).getIdPart();
				String id3 = withObservationWithValueQuantity(5.40).getIdPart();
				String id4 = withObservationWithValueQuantity(5.44).getIdPart();
				String id5 = withObservationWithValueQuantity(5.46).getIdPart();
				// GET [base]/Observation?value-quantity=5.4 :: 5.4(+/-0.05)
				assertFindIds("when le", Set.of(id2, id3, id4), "/Observation?value-quantity=5.4");
			}

			@Test
			void specCase2() {
				String id1 = withObservationWithValueQuantity(0.005394).getIdPart();
				String id2 = withObservationWithValueQuantity(0.005395).getIdPart();
				String id3 = withObservationWithValueQuantity(0.0054).getIdPart();
				String id4 = withObservationWithValueQuantity(0.005404).getIdPart();
				String id5 = withObservationWithValueQuantity(0.005406).getIdPart();
				// GET [base]/Observation?value-quantity=5.40e-3 :: 0.0054(+/-0.000005)
				assertFindIds("when le", Set.of(id2, id3, id4), "/Observation?value-quantity=5.40e-3");
			}

			@Test
			void specCase6() {
				String id1 = withObservationWithValueQuantity(4.85).getIdPart();
				String id2 = withObservationWithValueQuantity(4.86).getIdPart();
				String id3 = withObservationWithValueQuantity(5.94).getIdPart();
				String id4 = withObservationWithValueQuantity(5.95).getIdPart();
				// GET [base]/Observation?value-quantity=ap5.4 :: 5.4(+/- 10%) :: [4.86 ... 5.94]
				assertFindIds("when le", Set.of(id2, id3), "/Observation?value-quantity=ap5.4");
			}

		}
	}

	@Nested
	public class QuantityNormalizedSearch {

		NormalizedQuantitySearchLevel mySavedNomalizedSetting;

		@BeforeEach
		void setUp() {
<<<<<<< HEAD
			mySavedNomalizedSetting = myModelConfig.getNormalizedQuantitySearchLevel();
			myModelConfig.setNormalizedQuantitySearchLevel(
=======
			mySavedNomalizedSetting = myStorageSettings.getNormalizedQuantitySearchLevel();
			myStorageSettings.setNormalizedQuantitySearchLevel(
>>>>>>> 418e93dc
				NormalizedQuantitySearchLevel.NORMALIZED_QUANTITY_SEARCH_SUPPORTED);
		}

		@AfterEach
		void tearDown() {
<<<<<<< HEAD
			myModelConfig.setNormalizedQuantitySearchLevel(mySavedNomalizedSetting);
=======
			myStorageSettings.setNormalizedQuantitySearchLevel(mySavedNomalizedSetting);
>>>>>>> 418e93dc
		}

		@Nested
		public class SimpleQueries {

			@Test
			public void ne() {
				withObservationWithQuantity(0.06, UCUM_CODESYSTEM_URL, "10*6/L" );

				assertFind("when lt UCUM", "/Observation?value-quantity=ne70|" + UCUM_CODESYSTEM_URL + "|10*3/L");
				assertFind("when gt UCUM", "/Observation?value-quantity=ne50|" + UCUM_CODESYSTEM_URL + "|10*3/L");
				assertNotFind("when eq UCUM", "/Observation?value-quantity=ne60|" + UCUM_CODESYSTEM_URL + "|10*3/L");
			}

			@Test
			public void eq() {
				withObservationWithQuantity(0.06, UCUM_CODESYSTEM_URL, "10*6/L" );

				assertFind("when eq UCUM 10*3/L ", "/Observation?value-quantity=60|" + UCUM_CODESYSTEM_URL + "|10*3/L");
				assertFind("when eq UCUM 10*9/L", "/Observation?value-quantity=0.000060|" + UCUM_CODESYSTEM_URL + "|10*9/L");

				assertNotFind("when ne UCUM 10*3/L", "/Observation?value-quantity=80|" + UCUM_CODESYSTEM_URL + "|10*3/L");
				assertNotFind("when gt UCUM 10*3/L", "/Observation?value-quantity=50|" + UCUM_CODESYSTEM_URL + "|10*3/L");
				assertNotFind("when lt UCUM 10*3/L", "/Observation?value-quantity=70|" + UCUM_CODESYSTEM_URL + "|10*3/L");

				assertFind("Units required to match and do", "/Observation?value-quantity=60000|" + UCUM_CODESYSTEM_URL + "|/L");
				// request generates a quantity which value matches the "value-norm", but not the "code-norm"
				assertNotFind("Units required to match and don't",  "/Observation?value-quantity=6000000000|" + UCUM_CODESYSTEM_URL + "|cm");
			}

			@Test
			public void ap() {
				withObservationWithQuantity(0.06, UCUM_CODESYSTEM_URL, "10*6/L" );

				assertNotFind("when gt UCUM", "/Observation?value-quantity=ap50|" + UCUM_CODESYSTEM_URL + "|10*3/L");
				assertFind("when little gt UCUM", "/Observation?value-quantity=ap58|" + UCUM_CODESYSTEM_URL + "|10*3/L");
				assertFind("when eq UCUM", "/Observation?value-quantity=ap60|" + UCUM_CODESYSTEM_URL + "|10*3/L");
				assertFind("when a little lt UCUM", "/Observation?value-quantity=ap63|" + UCUM_CODESYSTEM_URL + "|10*3/L");
				assertNotFind("when lt UCUM", "/Observation?value-quantity=ap71|" + UCUM_CODESYSTEM_URL + "|10*3/L");
			}

			@Test
			public void gt() {
				withObservationWithQuantity(0.06, UCUM_CODESYSTEM_URL, "10*6/L" );

				assertFind("when gt UCUM", "/Observation?value-quantity=gt50|" + UCUM_CODESYSTEM_URL + "|10*3/L");
				assertNotFind("when eq UCUM", "/Observation?value-quantity=gt60|" + UCUM_CODESYSTEM_URL + "|10*3/L");
				assertNotFind("when lt UCUM", "/Observation?value-quantity=gt71|" + UCUM_CODESYSTEM_URL + "|10*3/L");
			}

			@Test
			public void ge() {
				withObservationWithQuantity(0.06, UCUM_CODESYSTEM_URL, "10*6/L" );

				assertFind("when gt UCUM", "/Observation?value-quantity=ge50|" + UCUM_CODESYSTEM_URL + "|10*3/L");
				assertFind("when eq UCUM", "/Observation?value-quantity=ge60|" + UCUM_CODESYSTEM_URL + "|10*3/L");
				assertNotFind("when lt UCUM", "/Observation?value-quantity=ge62|" + UCUM_CODESYSTEM_URL + "|10*3/L");
			}

			@Test
			public void lt() {
				withObservationWithQuantity(0.06, UCUM_CODESYSTEM_URL, "10*6/L" );

				assertNotFind("when gt", "/Observation?value-quantity=lt50|" + UCUM_CODESYSTEM_URL + "|10*3/L");
				assertNotFind("when eq", "/Observation?value-quantity=lt60|" + UCUM_CODESYSTEM_URL + "|10*3/L");
				assertFind("when lt", "/Observation?value-quantity=lt70|" + UCUM_CODESYSTEM_URL + "|10*3/L");
			}

			@Test
			public void le() {
				withObservationWithQuantity(0.06, UCUM_CODESYSTEM_URL, "10*6/L" );

				assertNotFind("when gt", "/Observation?value-quantity=le50|" + UCUM_CODESYSTEM_URL + "|10*3/L");
				assertFind("when eq", "/Observation?value-quantity=le60|" + UCUM_CODESYSTEM_URL + "|10*3/L");
				assertFind("when lt", "/Observation?value-quantity=le70|" + UCUM_CODESYSTEM_URL + "|10*3/L");
			}


			/**
			 * "value-quantity" data is stored in a nested object, so if not queried  properly
			 * it could return false positives. For instance: two Observations for following
			 * combinations of code and value:
			 *  Obs 1   code AAA1  value: 123
			 *  Obs 2   code BBB2  value: 456
			 *  A search for code: AAA1 and value: 456 would bring both observations instead of the expected empty reply,
			 *  unless both predicates are enclosed in a "nested"
			 * */
			@Test
			void nestedMustCorrelate() {
				withObservationWithQuantity(0.06, UCUM_CODESYSTEM_URL, "10*6/L" );
				withObservationWithQuantity(0.02, UCUM_CODESYSTEM_URL, "10*3/L" );

				assertNotFind("when one predicate matches each object", "/Observation" +
					"?value-quantity=0.06|" + UCUM_CODESYSTEM_URL + "|10*3/L");
			}

			@Nested
			public class TemperatureUnitConversions {

				@Test
				public void storeCelsiusSearchFahrenheit() {
					withObservationWithQuantity(37.5, UCUM_CODESYSTEM_URL, "Cel" );

					assertFind(		"when eq UCUM  99.5 degF", "/Observation?value-quantity=99.5|" + UCUM_CODESYSTEM_URL + "|[degF]");
					assertNotFind(	"when eq UCUM 101.1 degF", "/Observation?value-quantity=101.1|" + UCUM_CODESYSTEM_URL + "|[degF]");
					assertNotFind(	"when eq UCUM  97.8 degF", "/Observation?value-quantity=97.8|" + UCUM_CODESYSTEM_URL + "|[degF]");
				}

				@Test
				public void storeFahrenheitSearchCelsius() {
					withObservationWithQuantity(99.5, UCUM_CODESYSTEM_URL, "[degF]" );

					assertFind(		"when eq UCUM 37.5 Cel", "/Observation?value-quantity=37.5|" + UCUM_CODESYSTEM_URL + "|Cel");
					assertNotFind(	"when eq UCUM 37.3 Cel", "/Observation?value-quantity=37.3|" + UCUM_CODESYSTEM_URL + "|Cel");
					assertNotFind(	"when eq UCUM 37.7 Cel", "/Observation?value-quantity=37.7|" + UCUM_CODESYSTEM_URL + "|Cel");
				}
			}

		}


		@Nested
		public class CombinedQueries {

			@Test
			void gtAndLt() {
				withObservationWithQuantity(0.06, UCUM_CODESYSTEM_URL, "10*6/L" );

				assertFind("when gt 50 and lt 70", "/Observation" +
					"?value-quantity=gt50|" + UCUM_CODESYSTEM_URL + "|10*3/L" +
					"&value-quantity=lt70|" + UCUM_CODESYSTEM_URL + "|10*3/L");

				assertNotFind("when gt50 and lt60", "/Observation" +
					"?value-quantity=gt50|" + UCUM_CODESYSTEM_URL + "|10*3/L" +
					"&value-quantity=lt60|" + UCUM_CODESYSTEM_URL + "|10*3/L");

				assertNotFind("when gt65 and lt70", "/Observation" +
					"?value-quantity=gt65|" + UCUM_CODESYSTEM_URL + "|10*3/L" +
					"&value-quantity=lt70|" + UCUM_CODESYSTEM_URL + "|10*3/L");

				assertNotFind("when gt 70 and lt 50", "/Observation" +
					"?value-quantity=gt70|" + UCUM_CODESYSTEM_URL + "|10*3/L" +
					"&value-quantity=lt50|" + UCUM_CODESYSTEM_URL + "|10*3/L");
			}

			@Test
			void gtAndLtWithMixedUnits() {
				withObservationWithQuantity(0.06, UCUM_CODESYSTEM_URL, "10*6/L" );

				assertFind("when gt 50|10*3/L and lt 70|10*9/L", "/Observation" +
					"?value-quantity=gt50|" + UCUM_CODESYSTEM_URL + "|10*3/L" +
					"&value-quantity=lt0.000070|" + UCUM_CODESYSTEM_URL + "|10*9/L");
			}

			@Test
			public void multipleSearchParamsAreSeparate() {
				// for debugging
				//	myLogbackLevelOverrideExtension.setLogLevel(DaoTestDataBuilder.class, Level.DEBUG);

				// this configuration must generate a combo-value-quantity entry with both quantity objects
				myResourceId = createObservation(List.of(
					withQuantityAtPath("valueQuantity", 0.02, UCUM_CODESYSTEM_URL, "10*6/L"),
					withQuantityAtPath("component.valueQuantity", 0.06, UCUM_CODESYSTEM_URL, "10*6/L")
				));

				//	myLogbackLevelOverrideExtension.resetLevel(DaoTestDataBuilder.class);

				assertFind("by value", "Observation?value-quantity=0.02|" + UCUM_CODESYSTEM_URL + "|10*6/L");
				assertFind("by component value", "Observation?component-value-quantity=0.06|" + UCUM_CODESYSTEM_URL + "|10*6/L");

				assertNotFind("by value", "Observation?value-quantity=0.06|" + UCUM_CODESYSTEM_URL + "|10*6/L");
				assertNotFind("by component value", "Observation?component-value-quantity=0.02|" + UCUM_CODESYSTEM_URL + "|10*6/L");
			}
		}

		/**
		 * Sorting is now implemented for normalized quantities
		 */
		@Nested
		public class Sorting {

			@Test
			public void sortByNumeric() {
				String idAlpha1 = withObservationWithQuantity(0.06, UCUM_CODESYSTEM_URL, "10*6/L" ).getIdPart();   		// 60,000
				String idAlpha2 = withObservationWithQuantity(50, UCUM_CODESYSTEM_URL, "10*3/L" ).getIdPart();			// 50,000
				String idAlpha3 = withObservationWithQuantity(0.000070, UCUM_CODESYSTEM_URL, "10*9/L" ).getIdPart();	// 70_000

				// this search is not freetext because there is no freetext-known parameter name
				List<String> allIds = myTestDaoSearch.searchForIds("/Observation?_sort=value-quantity");
				assertThat(allIds, contains(idAlpha2, idAlpha1, idAlpha3));
			}
		}

	}

	private void assertFind(String theMessage, String theUrl) {
		List<String> resourceIds = myTestDaoSearch.searchForIds(theUrl);
		assertThat(theMessage, resourceIds, hasItem(equalTo(myResourceId.getIdPart())));
	}

	private void assertNotFind(String theMessage, String theUrl) {
		List<String> resourceIds = myTestDaoSearch.searchForIds(theUrl);
		assertThat(theMessage, resourceIds, not(hasItem(equalTo(myResourceId.getIdPart()))));
	}

	private IIdType withObservationWithQuantity(double theValue, String theSystem, String theCode) {
		myResourceId = createObservation(
			withQuantityAtPath("valueQuantity", theValue, theSystem, theCode)
		);
		return myResourceId;
	}

	private IIdType withObservationWithValueQuantity(double theValue) {
		myResourceId = createObservation(List.of(withElementAt("valueQuantity",
			withPrimitiveAttribute("value", theValue),
			withPrimitiveAttribute("system", UCUM_CODESYSTEM_URL),
			withPrimitiveAttribute("code", "mm[Hg]")
		)));
		return myResourceId;
	}

	private void assertFindIds(String theMessage, Collection<String> theResourceIds, String theUrl) {
		List<String> resourceIds = myTestDaoSearch.searchForIds(theUrl);
		assertEquals(theResourceIds, new HashSet<>(resourceIds), theMessage);
	}

}<|MERGE_RESOLUTION|>--- conflicted
+++ resolved
@@ -22,7 +22,6 @@
 
 import ca.uhn.fhir.jpa.api.config.JpaStorageSettings;
 import ca.uhn.fhir.jpa.dao.TestDaoSearch;
-import ca.uhn.fhir.jpa.model.entity.ModelConfig;
 import ca.uhn.fhir.jpa.model.entity.NormalizedQuantitySearchLevel;
 import ca.uhn.fhir.parser.DataFormatException;
 import ca.uhn.fhir.test.utilities.ITestDataBuilder;
@@ -52,18 +51,6 @@
 
 	final Support myTestDataBuilder;
 	final TestDaoSearch myTestDaoSearch;
-<<<<<<< HEAD
-	final DaoConfig myDaoConfig;
-	final ModelConfig myModelConfig;
-
-	private IIdType myResourceId;
-
-	protected QuantitySearchParameterTestCases(Support theTestDataBuilder, TestDaoSearch theTestDaoSearch, DaoConfig theDaoConfig, ModelConfig theModelConfig) {
-		myTestDataBuilder = theTestDataBuilder;
-		myTestDaoSearch = theTestDaoSearch;
-		myDaoConfig = theDaoConfig;
-		myModelConfig = theModelConfig;
-=======
 	final JpaStorageSettings myStorageSettings;
 
 	private IIdType myResourceId;
@@ -72,7 +59,6 @@
 		myTestDataBuilder = theTestDataBuilder;
 		myTestDaoSearch = theTestDaoSearch;
 		myStorageSettings = theStorageSettings;
->>>>>>> 418e93dc
 	}
 
 	@Override
@@ -429,23 +415,14 @@
 
 		@BeforeEach
 		void setUp() {
-<<<<<<< HEAD
-			mySavedNomalizedSetting = myModelConfig.getNormalizedQuantitySearchLevel();
-			myModelConfig.setNormalizedQuantitySearchLevel(
-=======
 			mySavedNomalizedSetting = myStorageSettings.getNormalizedQuantitySearchLevel();
 			myStorageSettings.setNormalizedQuantitySearchLevel(
->>>>>>> 418e93dc
 				NormalizedQuantitySearchLevel.NORMALIZED_QUANTITY_SEARCH_SUPPORTED);
 		}
 
 		@AfterEach
 		void tearDown() {
-<<<<<<< HEAD
-			myModelConfig.setNormalizedQuantitySearchLevel(mySavedNomalizedSetting);
-=======
 			myStorageSettings.setNormalizedQuantitySearchLevel(mySavedNomalizedSetting);
->>>>>>> 418e93dc
 		}
 
 		@Nested
