/*-
 * #%L
 * HAPI FHIR JPA Server Test Utilities
 * %%
 * Copyright (C) 2014 - 2024 Smile CDR, Inc.
 * %%
 * Licensed under the Apache License, Version 2.0 (the "License");
 * you may not use this file except in compliance with the License.
 * You may obtain a copy of the License at
 *
 *      http://www.apache.org/licenses/LICENSE-2.0
 *
 * Unless required by applicable law or agreed to in writing, software
 * distributed under the License is distributed on an "AS IS" BASIS,
 * WITHOUT WARRANTIES OR CONDITIONS OF ANY KIND, either express or implied.
 * See the License for the specific language governing permissions and
 * limitations under the License.
 * #L%
 */
package ca.uhn.fhir.jpa.search;

import ca.uhn.fhir.jpa.api.config.JpaStorageSettings;
import ca.uhn.fhir.jpa.dao.TestDaoSearch;
import ca.uhn.fhir.jpa.model.entity.NormalizedQuantitySearchLevel;
import ca.uhn.fhir.parser.DataFormatException;
import ca.uhn.fhir.test.utilities.ITestDataBuilder;
import org.hl7.fhir.instance.model.api.IIdType;
import org.junit.jupiter.api.AfterEach;
import org.junit.jupiter.api.BeforeEach;
import org.junit.jupiter.api.Nested;
import org.junit.jupiter.api.Test;

import java.util.Collection;
import java.util.HashSet;
import java.util.List;
import java.util.Set;

import static ca.uhn.fhir.jpa.model.util.UcumServiceUtil.UCUM_CODESYSTEM_URL;
import static org.assertj.core.api.Assertions.assertThat;
import static org.assertj.core.api.AssertionsForClassTypes.assertThatThrownBy;

public abstract class QuantitySearchParameterTestCases implements ITestDataBuilder.WithSupport {

	final Support myTestDataBuilder;
	final TestDaoSearch myTestDaoSearch;
	final JpaStorageSettings myStorageSettings;

	private IIdType myResourceId;

	protected QuantitySearchParameterTestCases(
			Support theTestDataBuilder, TestDaoSearch theTestDaoSearch, JpaStorageSettings theStorageSettings) {
		myTestDataBuilder = theTestDataBuilder;
		myTestDaoSearch = theTestDaoSearch;
		myStorageSettings = theStorageSettings;
	}

	@Override
	public Support getTestDataBuilderSupport() {
		return myTestDataBuilder;
	}

	@Nested
	public class QuantitySearch {

		/**
		 * Tests for each basic comparison prefix: https://www.hl7.org/fhir/search.html#prefix
		 */
		@Nested
		public class SimpleQueries {

			@Test
			public void noQuantityThrows() {
				String invalidQtyParam = "|http://another.org";

				assertThatThrownBy(() -> myTestDaoSearch.searchForIds("/Observation?value-quantity=" + invalidQtyParam))
						.isInstanceOf(DataFormatException.class)
						.hasMessageStartingWith("HAPI-1940: Invalid")
						.hasMessageContaining(invalidQtyParam);
			}

			@Test
			public void invalidPrefixThrows() {
				assertThatThrownBy(() -> myTestDaoSearch.searchForIds("/Observation?value-quantity=st5.35"))
						.isInstanceOf(DataFormatException.class)
						.hasMessage("HAPI-1941: Invalid prefix: \"st\"");
			}

			@Test
			public void eq() {
				withObservationWithValueQuantity(0.6);

				assertNotFind("when lt unitless", "/Observation?value-quantity=0.5");
				assertNotFind("when wrong system", "/Observation?value-quantity=0.6|http://another.org");
				assertNotFind("when wrong units", "/Observation?value-quantity=0.6||mmHg");
				assertNotFind("when gt unitless", "/Observation?value-quantity=0.7");
				assertNotFind("when gt", "/Observation?value-quantity=0.7||mmHg");

				assertFind("when eq unitless", "/Observation?value-quantity=0.6");
				assertFind("when eq with units", "/Observation?value-quantity=0.6||mm[Hg]");
			}

			@Test
			public void ne() {
				withObservationWithValueQuantity(0.6);

				assertFind("when gt", "/Observation?value-quantity=ne0.5");
				assertNotFind("when eq", "/Observation?value-quantity=ne0.6");
				assertFind("when lt", "/Observation?value-quantity=ne0.7");
			}

			@Test
			public void ap() {
				withObservationWithValueQuantity(0.6);

				assertNotFind("when gt", "/Observation?value-quantity=ap0.5");
				assertFind("when a little gt", "/Observation?value-quantity=ap0.58");
				assertFind("when eq", "/Observation?value-quantity=ap0.6");
				assertFind("when a little lt", "/Observation?value-quantity=ap0.62");
				assertNotFind("when lt", "/Observation?value-quantity=ap0.7");
			}

			@Test
			public void gt() {
				withObservationWithValueQuantity(0.6);

				assertFind("when gt", "/Observation?value-quantity=gt0.5");
				assertNotFind("when eq", "/Observation?value-quantity=gt0.6");
				assertNotFind("when lt", "/Observation?value-quantity=gt0.7");
			}

			@Test
			public void ge() {
				withObservationWithValueQuantity(0.6);

				assertFind("when gt", "/Observation?value-quantity=ge0.5");
				assertFind("when eq", "/Observation?value-quantity=ge0.6");
				assertNotFind("when lt", "/Observation?value-quantity=ge0.7");
			}

			@Test
			public void lt() {
				withObservationWithValueQuantity(0.6);

				assertNotFind("when gt", "/Observation?value-quantity=lt0.5");
				assertNotFind("when eq", "/Observation?value-quantity=lt0.6");
				assertFind("when lt", "/Observation?value-quantity=lt0.7");
			}

			@Test
			public void le() {
				withObservationWithValueQuantity(0.6);

				assertNotFind("when gt", "/Observation?value-quantity=le0.5");
				assertFind("when eq", "/Observation?value-quantity=le0.6");
				assertFind("when lt", "/Observation?value-quantity=le0.7");
			}
		}

		@Nested
		public class CombinedQueries {

			@Test
			void gtAndLt() {
				withObservationWithValueQuantity(0.6);

				assertFind("when gt0.5 and lt0.7", "/Observation?value-quantity=gt0.5&value-quantity=lt0.7");
				assertNotFind("when gt0.5 and lt0.6", "/Observation?value-quantity=gt0.5&value-quantity=lt0.6");
				assertNotFind("when gt6.5 and lt0.7", "/Observation?value-quantity=gt6.5&value-quantity=lt0.7");
				assertNotFind("impossible matching", "/Observation?value-quantity=gt0.7&value-quantity=lt0.5");
			}

			@Test
			void orClauses() {
				withObservationWithValueQuantity(0.6);

				assertFind("when gt0.5 and lt0.7", "/Observation?value-quantity=0.5,0.6");
				// make sure it doesn't find everything when using or clauses
				assertNotFind("when gt0.5 and lt0.7", "/Observation?value-quantity=0.5,0.7");
			}

			@Nested
			public class CombinedAndPlusOr {

				@Test
				void ltAndOrClauses() {
					withObservationWithValueQuantity(0.6);

					assertFind(
							"when lt0.7 and eq (0.5 or 0.6)",
							"/Observation?value-quantity=lt0.7&value-quantity=0.5,0.6");
					// make sure it doesn't find everything when using or clauses
					assertNotFind(
							"when lt0.4 and eq (0.5 or 0.6)",
							"/Observation?value-quantity=lt0.4&value-quantity=0.5,0.6");
					assertNotFind(
							"when lt0.7 and eq (0.4 or 0.5)",
							"/Observation?value-quantity=lt0.7&value-quantity=0.4,0.5");
				}

				@Test
				void gtAndOrClauses() {
					withObservationWithValueQuantity(0.6);

					assertFind(
							"when gt0.4 and eq (0.5 or 0.6)",
							"/Observation?value-quantity=gt0.4&value-quantity=0.5,0.6");
					assertNotFind(
							"when gt0.7 and eq (0.5 or 0.7)",
							"/Observation?value-quantity=gt0.7&value-quantity=0.5,0.7");
					assertNotFind(
							"when gt0.3 and eq (0.4 or 0.5)",
							"/Observation?value-quantity=gt0.3&value-quantity=0.4,0.5");
				}
			}

			@Nested
			public class QualifiedOrClauses {

				@Test
				void gtOrLt() {
					withObservationWithValueQuantity(0.6);

					assertFind("when gt0.5 or lt0.3", "/Observation?value-quantity=gt0.5,lt0.3");
					assertNotFind("when gt0.7 or lt0.55", "/Observation?value-quantity=gt0.7,lt0.55");
				}

				@Test
				void gtOrLe() {
					withObservationWithValueQuantity(0.6);

					assertFind("when gt0.5 or le0.3", "/Observation?value-quantity=gt0.5,le0.3");
					assertNotFind("when gt0.7 or le0.55", "/Observation?value-quantity=gt0.7,le0.55");
				}

				@Test
				void ltOrGt() {
					withObservationWithValueQuantity(0.6);

					assertFind("when lt0.7 or gt0.9", "/Observation?value-quantity=lt0.7,gt0.9");
					// make sure it doesn't find everything when using or clauses
					assertNotFind("when lt0.6 or gt0.6", "/Observation?value-quantity=lt0.6,gt0.6");
					assertNotFind("when lt0.3 or gt0.9", "/Observation?value-quantity=lt0.3,gt0.9");
				}

				@Test
				void ltOrGe() {
					withObservationWithValueQuantity(0.6);

					assertFind("when lt0.7 or ge0.2", "/Observation?value-quantity=lt0.7,ge0.2");
					assertNotFind("when lt0.5 or ge0.8", "/Observation?value-quantity=lt0.5,ge0.8");
				}

				@Test
				void gtOrGt() {
					withObservationWithValueQuantity(0.6);

					assertFind("when gt0.5 or gt0.8", "/Observation?value-quantity=gt0.5,gt0.8");
				}

				@Test
				void geOrGe() {
					withObservationWithValueQuantity(0.6);

					assertFind("when ge0.5 or ge0.7", "/Observation?value-quantity=ge0.5,ge0.7");
					assertNotFind("when ge0.65 or ge0.7", "/Observation?value-quantity=ge0.65,ge0.7");
				}

				@Test
				void ltOrLt() {
					withObservationWithValueQuantity(0.6);

					assertFind("when lt0.5 or lt0.7", "/Observation?value-quantity=lt0.5,lt0.7");
					assertNotFind("when lt0.55 or lt0.3", "/Observation?value-quantity=lt0.55,lt0.3");
				}

				@Test
				void leOrLe() {
					withObservationWithValueQuantity(0.6);

					assertFind("when le0.5 or le0.6", "/Observation?value-quantity=le0.5,le0.6");
					assertNotFind("when le0.5 or le0.59", "/Observation?value-quantity=le0.5,le0.59");
				}
			}

			@Test
			void testMultipleComponentsHandlesAndOr() {
				IIdType obs1Id = createObservation(
						withObservationComponent(
								withCodingAt("code.coding", "http://loinc.org", "8480-6"),
								withQuantityAtPath("valueQuantity", 107, "http://unitsofmeasure.org", "mm[Hg]")),
						withObservationComponent(
								withCodingAt("code.coding", "http://loinc.org", "8462-4"),
								withQuantityAtPath("valueQuantity", 60, "http://unitsofmeasure.org", "mm[Hg]")));

				IIdType obs2Id = createObservation(
						withObservationComponent(
								withCodingAt("code.coding", "http://loinc.org", "8480-6"),
								withQuantityAtPath("valueQuantity", 307, "http://unitsofmeasure.org", "mm[Hg]")),
						withObservationComponent(
								withCodingAt("code.coding", "http://loinc.org", "8462-4"),
								withQuantityAtPath("valueQuantity", 260, "http://unitsofmeasure.org", "mm[Hg]")));

				// andClauses
				{
					String theUrl = "/Observation?component-value-quantity=107&component-value-quantity=60";
					List<String> resourceIds = myTestDaoSearch.searchForIds(theUrl);
					assertThat(resourceIds)
							.as("when same component with qtys 107 and 60")
							.contains(obs1Id.getIdPart());
				}
				{
					String theUrl = "/Observation?component-value-quantity=107&component-value-quantity=260";
					List<String> resourceIds = myTestDaoSearch.searchForIds(theUrl);
					assertThat(resourceIds)
							.as("when same component with qtys 107 and 260")
							.isEmpty();
				}

				// andAndOrClauses
				{
					String theUrl = "/Observation?component-value-quantity=107&component-value-quantity=gt50,lt70";
					List<String> resourceIds = myTestDaoSearch.searchForIds(theUrl);
					assertThat(resourceIds)
							.as("when same component with qtys 107 and lt70,gt80")
							.contains(obs1Id.getIdPart());
				}
				{
					String theUrl = "/Observation?component-value-quantity=50,70&component-value-quantity=260";
					List<String> resourceIds = myTestDaoSearch.searchForIds(theUrl);
					assertThat(resourceIds)
							.as("when same component with qtys 50,70 and 260")
							.isEmpty();
				}

				// multipleAndsWithMultipleOrsEach
				{
					String theUrl = "/Observation?component-value-quantity=50,60&component-value-quantity=105,107";
					List<String> resourceIds = myTestDaoSearch.searchForIds(theUrl);
					assertThat(resourceIds)
							.as("when same component with qtys 50,60 and 105,107")
							.contains(obs1Id.getIdPart());
				}
				{
					String theUrl = "/Observation?component-value-quantity=50,60&component-value-quantity=250,260";
					List<String> resourceIds = myTestDaoSearch.searchForIds(theUrl);
					assertThat(resourceIds)
							.as("when same component with qtys 50,60 and 250,260")
							.isEmpty();
				}
			}
		}

		@Nested
		public class Sorting {

			@Test
			public void sortByNumeric() {
				String idAlpha7 = withObservationWithValueQuantity(0.7).getIdPart();
				String idAlpha2 = withObservationWithValueQuantity(0.2).getIdPart();
				String idAlpha5 = withObservationWithValueQuantity(0.5).getIdPart();

				List<String> allIds = myTestDaoSearch.searchForIds("/Observation?_sort=value-quantity");
				assertThat(allIds).containsExactly(idAlpha2, idAlpha5, idAlpha7);
			}
		}

		@Nested
		public class CorrelatedQueries {
			@Test
			public void unitsMustMatch() {
				myResourceId = createObservation(
						withObservationComponent(withQuantityAtPath("valueQuantity", 42, null, "cats")),
						withObservationComponent(withQuantityAtPath("valueQuantity", 18, null, "dogs")));

				assertFind("no units matches value", "/Observation?component-value-quantity=42");
				assertFind("correct units matches value", "/Observation?component-value-quantity=42||cats");
				assertNotFind(
						"mixed unit from other element in same resource",
						"/Observation?component-value-quantity=42||dogs");
			}
		}

		@Nested
		public class SpecTestCases {
			@Test
			void specCase1() {
				String id1 = withObservationWithValueQuantity(5.34).getIdPart();
				String id2 = withObservationWithValueQuantity(5.36).getIdPart();
				String id3 = withObservationWithValueQuantity(5.40).getIdPart();
				String id4 = withObservationWithValueQuantity(5.44).getIdPart();
				String id5 = withObservationWithValueQuantity(5.46).getIdPart();
				// GET [base]/Observation?value-quantity=5.4 :: 5.4(+/-0.05)
				assertFindIds("when le", Set.of(id2, id3, id4), "/Observation?value-quantity=5.4");
			}

			@Test
			void specCase2() {
				String id1 = withObservationWithValueQuantity(0.005394).getIdPart();
				String id2 = withObservationWithValueQuantity(0.005395).getIdPart();
				String id3 = withObservationWithValueQuantity(0.0054).getIdPart();
				String id4 = withObservationWithValueQuantity(0.005404).getIdPart();
				String id5 = withObservationWithValueQuantity(0.005406).getIdPart();
				// GET [base]/Observation?value-quantity=5.40e-3 :: 0.0054(+/-0.000005)
				assertFindIds("when le", Set.of(id2, id3, id4), "/Observation?value-quantity=5.40e-3");
			}

			@Test
			void specCase6() {
				String id1 = withObservationWithValueQuantity(4.85).getIdPart();
				String id2 = withObservationWithValueQuantity(4.86).getIdPart();
				String id3 = withObservationWithValueQuantity(5.94).getIdPart();
				String id4 = withObservationWithValueQuantity(5.95).getIdPart();
				// GET [base]/Observation?value-quantity=ap5.4 :: 5.4(+/- 10%) :: [4.86 ... 5.94]
				assertFindIds("when le", Set.of(id2, id3), "/Observation?value-quantity=ap5.4");
			}
		}
	}

	@Nested
	public class QuantityNormalizedSearch {

		NormalizedQuantitySearchLevel mySavedNomalizedSetting;

		@BeforeEach
		void setUp() {
			mySavedNomalizedSetting = myStorageSettings.getNormalizedQuantitySearchLevel();
			myStorageSettings.setNormalizedQuantitySearchLevel(
					NormalizedQuantitySearchLevel.NORMALIZED_QUANTITY_SEARCH_SUPPORTED);
		}

		@AfterEach
		void tearDown() {
			myStorageSettings.setNormalizedQuantitySearchLevel(mySavedNomalizedSetting);
		}

		@Nested
		public class SimpleQueries {

			@Test
			public void ne() {
				withObservationWithQuantity(0.06, UCUM_CODESYSTEM_URL, "10*6/L");

				assertFind("when lt UCUM", "/Observation?value-quantity=ne70|" + UCUM_CODESYSTEM_URL + "|10*3/L");
				assertFind("when gt UCUM", "/Observation?value-quantity=ne50|" + UCUM_CODESYSTEM_URL + "|10*3/L");
				assertNotFind("when eq UCUM", "/Observation?value-quantity=ne60|" + UCUM_CODESYSTEM_URL + "|10*3/L");
			}

			@Test
			public void eq() {
				withObservationWithQuantity(0.06, UCUM_CODESYSTEM_URL, "10*6/L");

				assertFind("when eq UCUM 10*3/L ", "/Observation?value-quantity=60|" + UCUM_CODESYSTEM_URL + "|10*3/L");
				assertFind(
						"when eq UCUM 10*9/L",
						"/Observation?value-quantity=0.000060|" + UCUM_CODESYSTEM_URL + "|10*9/L");

				assertNotFind(
						"when ne UCUM 10*3/L", "/Observation?value-quantity=80|" + UCUM_CODESYSTEM_URL + "|10*3/L");
				assertNotFind(
						"when gt UCUM 10*3/L", "/Observation?value-quantity=50|" + UCUM_CODESYSTEM_URL + "|10*3/L");
				assertNotFind(
						"when lt UCUM 10*3/L", "/Observation?value-quantity=70|" + UCUM_CODESYSTEM_URL + "|10*3/L");

				assertFind(
						"Units required to match and do",
						"/Observation?value-quantity=60000|" + UCUM_CODESYSTEM_URL + "|/L");
				// request generates a quantity which value matches the "value-norm", but not the "code-norm"
				assertNotFind(
						"Units required to match and don't",
						"/Observation?value-quantity=6000000000|" + UCUM_CODESYSTEM_URL + "|cm");
			}

			@Test
			public void ap() {
				withObservationWithQuantity(0.06, UCUM_CODESYSTEM_URL, "10*6/L");

				assertNotFind("when gt UCUM", "/Observation?value-quantity=ap50|" + UCUM_CODESYSTEM_URL + "|10*3/L");
				assertFind(
						"when little gt UCUM", "/Observation?value-quantity=ap58|" + UCUM_CODESYSTEM_URL + "|10*3/L");
				assertFind("when eq UCUM", "/Observation?value-quantity=ap60|" + UCUM_CODESYSTEM_URL + "|10*3/L");
				assertFind(
						"when a little lt UCUM", "/Observation?value-quantity=ap63|" + UCUM_CODESYSTEM_URL + "|10*3/L");
				assertNotFind("when lt UCUM", "/Observation?value-quantity=ap71|" + UCUM_CODESYSTEM_URL + "|10*3/L");
			}

			@Test
			public void gt() {
				withObservationWithQuantity(0.06, UCUM_CODESYSTEM_URL, "10*6/L");

				assertFind("when gt UCUM", "/Observation?value-quantity=gt50|" + UCUM_CODESYSTEM_URL + "|10*3/L");
				assertNotFind("when eq UCUM", "/Observation?value-quantity=gt60|" + UCUM_CODESYSTEM_URL + "|10*3/L");
				assertNotFind("when lt UCUM", "/Observation?value-quantity=gt71|" + UCUM_CODESYSTEM_URL + "|10*3/L");
			}

			@Test
			public void ge() {
				withObservationWithQuantity(0.06, UCUM_CODESYSTEM_URL, "10*6/L");

				assertFind("when gt UCUM", "/Observation?value-quantity=ge50|" + UCUM_CODESYSTEM_URL + "|10*3/L");
				assertFind("when eq UCUM", "/Observation?value-quantity=ge60|" + UCUM_CODESYSTEM_URL + "|10*3/L");
				assertNotFind("when lt UCUM", "/Observation?value-quantity=ge62|" + UCUM_CODESYSTEM_URL + "|10*3/L");
			}

			@Test
			public void lt() {
				withObservationWithQuantity(0.06, UCUM_CODESYSTEM_URL, "10*6/L");

				assertNotFind("when gt", "/Observation?value-quantity=lt50|" + UCUM_CODESYSTEM_URL + "|10*3/L");
				assertNotFind("when eq", "/Observation?value-quantity=lt60|" + UCUM_CODESYSTEM_URL + "|10*3/L");
				assertFind("when lt", "/Observation?value-quantity=lt70|" + UCUM_CODESYSTEM_URL + "|10*3/L");
			}

			@Test
			public void le() {
				withObservationWithQuantity(0.06, UCUM_CODESYSTEM_URL, "10*6/L");

				assertNotFind("when gt", "/Observation?value-quantity=le50|" + UCUM_CODESYSTEM_URL + "|10*3/L");
				assertFind("when eq", "/Observation?value-quantity=le60|" + UCUM_CODESYSTEM_URL + "|10*3/L");
				assertFind("when lt", "/Observation?value-quantity=le70|" + UCUM_CODESYSTEM_URL + "|10*3/L");
			}

			/**
			 * "value-quantity" data is stored in a nested object, so if not queried  properly
			 * it could return false positives. For instance: two Observations for following
			 * combinations of code and value:
			 *  Obs 1   code AAA1  value: 123
			 *  Obs 2   code BBB2  value: 456
			 *  A search for code: AAA1 and value: 456 would bring both observations instead of the expected empty reply,
			 *  unless both predicates are enclosed in a "nested"
			 * */
			@Test
			void nestedMustCorrelate() {
				withObservationWithQuantity(0.06, UCUM_CODESYSTEM_URL, "10*6/L");
				withObservationWithQuantity(0.02, UCUM_CODESYSTEM_URL, "10*3/L");

				assertNotFind(
						"when one predicate matches each object",
						"/Observation" + "?value-quantity=0.06|" + UCUM_CODESYSTEM_URL + "|10*3/L");
			}

			@Nested
			public class TemperatureUnitConversions {

				@Test
				public void storeCelsiusSearchFahrenheit() {
					withObservationWithQuantity(37.5, UCUM_CODESYSTEM_URL, "Cel");

					assertFind(
							"when eq UCUM  99.5 degF",
							"/Observation?value-quantity=99.5|" + UCUM_CODESYSTEM_URL + "|[degF]");
					assertNotFind(
							"when eq UCUM 101.1 degF",
							"/Observation?value-quantity=101.1|" + UCUM_CODESYSTEM_URL + "|[degF]");
					assertNotFind(
							"when eq UCUM  97.8 degF",
							"/Observation?value-quantity=97.8|" + UCUM_CODESYSTEM_URL + "|[degF]");
				}

				@Test
				public void storeFahrenheitSearchCelsius() {
					withObservationWithQuantity(99.5, UCUM_CODESYSTEM_URL, "[degF]");

					assertFind(
							"when eq UCUM 37.5 Cel",
							"/Observation?value-quantity=37.5|" + UCUM_CODESYSTEM_URL + "|Cel");
					assertNotFind(
							"when eq UCUM 37.3 Cel",
							"/Observation?value-quantity=37.3|" + UCUM_CODESYSTEM_URL + "|Cel");
					assertNotFind(
							"when eq UCUM 37.7 Cel",
							"/Observation?value-quantity=37.7|" + UCUM_CODESYSTEM_URL + "|Cel");
				}
			}
		}

		@Nested
		public class CombinedQueries {

			@Test
			void gtAndLt() {
				withObservationWithQuantity(0.06, UCUM_CODESYSTEM_URL, "10*6/L");

				assertFind(
						"when gt 50 and lt 70",
						"/Observation" + "?value-quantity=gt50|"
								+ UCUM_CODESYSTEM_URL + "|10*3/L" + "&value-quantity=lt70|"
								+ UCUM_CODESYSTEM_URL + "|10*3/L");

				assertNotFind(
						"when gt50 and lt60",
						"/Observation" + "?value-quantity=gt50|"
								+ UCUM_CODESYSTEM_URL + "|10*3/L" + "&value-quantity=lt60|"
								+ UCUM_CODESYSTEM_URL + "|10*3/L");

				assertNotFind(
						"when gt65 and lt70",
						"/Observation" + "?value-quantity=gt65|"
								+ UCUM_CODESYSTEM_URL + "|10*3/L" + "&value-quantity=lt70|"
								+ UCUM_CODESYSTEM_URL + "|10*3/L");

				assertNotFind(
						"when gt 70 and lt 50",
						"/Observation" + "?value-quantity=gt70|"
								+ UCUM_CODESYSTEM_URL + "|10*3/L" + "&value-quantity=lt50|"
								+ UCUM_CODESYSTEM_URL + "|10*3/L");
			}

			@Test
			void gtAndLtWithMixedUnits() {
				withObservationWithQuantity(0.06, UCUM_CODESYSTEM_URL, "10*6/L");

				assertFind(
						"when gt 50|10*3/L and lt 70|10*9/L",
						"/Observation" + "?value-quantity=gt50|"
								+ UCUM_CODESYSTEM_URL + "|10*3/L" + "&value-quantity=lt0.000070|"
								+ UCUM_CODESYSTEM_URL + "|10*9/L");
			}

			@Test
			public void multipleSearchParamsAreSeparate() {
				// for debugging
				//	myLogbackLevelOverrideExtension.setLogLevel(DaoTestDataBuilder.class, Level.DEBUG);

				// this configuration must generate a combo-value-quantity entry with both quantity objects
				myResourceId = createObservation(List.of(
						withQuantityAtPath("valueQuantity", 0.02, UCUM_CODESYSTEM_URL, "10*6/L"),
						withQuantityAtPath("component.valueQuantity", 0.06, UCUM_CODESYSTEM_URL, "10*6/L")));

				//	myLogbackLevelOverrideExtension.resetLevel(DaoTestDataBuilder.class);

				assertFind("by value", "Observation?value-quantity=0.02|" + UCUM_CODESYSTEM_URL + "|10*6/L");
				assertFind(
						"by component value",
						"Observation?component-value-quantity=0.06|" + UCUM_CODESYSTEM_URL + "|10*6/L");

				assertNotFind("by value", "Observation?value-quantity=0.06|" + UCUM_CODESYSTEM_URL + "|10*6/L");
				assertNotFind(
						"by component value",
						"Observation?component-value-quantity=0.02|" + UCUM_CODESYSTEM_URL + "|10*6/L");
			}
		}

		/**
		 * Sorting is now implemented for normalized quantities
		 */
		@Nested
		public class Sorting {

			@Test
			public void sortByNumeric() {
				String idAlpha1 = withObservationWithQuantity(0.06, UCUM_CODESYSTEM_URL, "10*6/L")
						.getIdPart(); // 60,000
				String idAlpha2 = withObservationWithQuantity(50, UCUM_CODESYSTEM_URL, "10*3/L")
						.getIdPart(); // 50,000
				String idAlpha3 = withObservationWithQuantity(0.000070, UCUM_CODESYSTEM_URL, "10*9/L")
						.getIdPart(); // 70_000

				// this search is not freetext because there is no freetext-known parameter name
<<<<<<< HEAD
				List<String> allIds = myTestDaoSearch.searchForIds("/Observation?_sort=value-quantity");
				assertThat(allIds).containsExactly(idAlpha2, idAlpha1, idAlpha3);
=======
				// search by value quantity was added here because empty search params would cause the search to go through jpa search which does not
				// support normalized quantity sorting.
				List<String> allIds = myTestDaoSearch.searchForIds("/Observation?value-quantity=ge0&_sort=value-quantity");
				assertThat(allIds, contains(idAlpha2, idAlpha1, idAlpha3));
>>>>>>> d8c89128
			}
		}
	}

	private void assertFind(String theMessage, String theUrl) {
		List<String> resourceIds = myTestDaoSearch.searchForIds(theUrl);
		assertThat(resourceIds).as(theMessage).contains(myResourceId.getIdPart());
	}

	private void assertNotFind(String theMessage, String theUrl) {
		List<String> resourceIds = myTestDaoSearch.searchForIds(theUrl);
		assertThat(resourceIds).as(theMessage).doesNotContain(myResourceId.getIdPart());
	}

	private IIdType withObservationWithQuantity(double theValue, String theSystem, String theCode) {
		myResourceId = createObservation(withQuantityAtPath("valueQuantity", theValue, theSystem, theCode));
		return myResourceId;
	}

	private IIdType withObservationWithValueQuantity(double theValue) {
		myResourceId = createObservation(List.of(withElementAt(
				"valueQuantity",
				withPrimitiveAttribute("value", theValue),
				withPrimitiveAttribute("system", UCUM_CODESYSTEM_URL),
				withPrimitiveAttribute("code", "mm[Hg]"))));
		return myResourceId;
	}

	private void assertFindIds(String theMessage, Collection<String> theResourceIds, String theUrl) {
		List<String> resourceIds = myTestDaoSearch.searchForIds(theUrl);
		assertThat(new HashSet<>(resourceIds)).as(theMessage).isEqualTo(theResourceIds);
	}
}<|MERGE_RESOLUTION|>--- conflicted
+++ resolved
@@ -656,15 +656,10 @@
 						.getIdPart(); // 70_000
 
 				// this search is not freetext because there is no freetext-known parameter name
-<<<<<<< HEAD
-				List<String> allIds = myTestDaoSearch.searchForIds("/Observation?_sort=value-quantity");
-				assertThat(allIds).containsExactly(idAlpha2, idAlpha1, idAlpha3);
-=======
 				// search by value quantity was added here because empty search params would cause the search to go through jpa search which does not
 				// support normalized quantity sorting.
 				List<String> allIds = myTestDaoSearch.searchForIds("/Observation?value-quantity=ge0&_sort=value-quantity");
-				assertThat(allIds, contains(idAlpha2, idAlpha1, idAlpha3));
->>>>>>> d8c89128
+				assertThat(allIds).containsExactly(idAlpha2, idAlpha1, idAlpha3);
 			}
 		}
 	}
