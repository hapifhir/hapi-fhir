package ca.uhn.fhir.jpa.test.config;

/*-
 * #%L
 * HAPI FHIR JPA Server Test Utilities
 * %%
 * Copyright (C) 2014 - 2022 Smile CDR, Inc.
 * %%
 * Licensed under the Apache License, Version 2.0 (the "License");
 * you may not use this file except in compliance with the License.
 * You may obtain a copy of the License at
 *
 *      http://www.apache.org/licenses/LICENSE-2.0
 *
 * Unless required by applicable law or agreed to in writing, software
 * distributed under the License is distributed on an "AS IS" BASIS,
 * WITHOUT WARRANTIES OR CONDITIONS OF ANY KIND, either express or implied.
 * See the License for the specific language governing permissions and
 * limitations under the License.
 * #L%
 */

import org.testcontainers.elasticsearch.ElasticsearchContainer;

import java.time.Duration;

import static java.time.temporal.ChronoUnit.SECONDS;

public class TestElasticsearchContainerHelper {


	public static final String ELASTICSEARCH_VERSION = "7.17.3";
	public static final String ELASTICSEARCH_IMAGE = "docker.elastic.co/elasticsearch/elasticsearch:" + ELASTICSEARCH_VERSION;

	public static ElasticsearchContainer getEmbeddedElasticSearch() {

		return new ElasticsearchContainer(ELASTICSEARCH_IMAGE)
<<<<<<< HEAD
			.withEnv("ES_JAVA_OPTS", "-Xms512m -Xmx512m")
=======
			// the default is 4GB which is too much for our little tests
			.withEnv("ES_JAVA_OPTS", "-Xms512m -Xmx512m")
			// turn off security warnings
			.withEnv("xpack.security.enabled", "false")
>>>>>>> 7559b570
			.withStartupTimeout(Duration.of(300, SECONDS));
	}

}<|MERGE_RESOLUTION|>--- conflicted
+++ resolved
@@ -35,14 +35,10 @@
 	public static ElasticsearchContainer getEmbeddedElasticSearch() {
 
 		return new ElasticsearchContainer(ELASTICSEARCH_IMAGE)
-<<<<<<< HEAD
-			.withEnv("ES_JAVA_OPTS", "-Xms512m -Xmx512m")
-=======
 			// the default is 4GB which is too much for our little tests
 			.withEnv("ES_JAVA_OPTS", "-Xms512m -Xmx512m")
 			// turn off security warnings
 			.withEnv("xpack.security.enabled", "false")
->>>>>>> 7559b570
 			.withStartupTimeout(Duration.of(300, SECONDS));
 	}
 
