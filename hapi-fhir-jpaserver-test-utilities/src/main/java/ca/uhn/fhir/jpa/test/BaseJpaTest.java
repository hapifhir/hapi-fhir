--- conflicted
+++ resolved
@@ -257,11 +257,7 @@
 	@Autowired
 	private IResourceHistoryTableDao myResourceHistoryTableDao;
 	@Autowired
-<<<<<<< HEAD
 	protected IForcedIdDao myForcedIdDao;
-	private List<Object> myRegisteredInterceptors = new ArrayList<>(1);
-=======
-	private IForcedIdDao myForcedIdDao;
 	@Autowired
 	private DaoRegistry myDaoRegistry;
 	private final List<Object> myRegisteredInterceptors = new ArrayList<>(1);
@@ -359,7 +355,6 @@
 			.atMost(Duration.of(theTimeoutMillis, ChronoUnit.MILLIS))
 			.until(() -> theCallable.call().intValue() == theTarget);
 	}
->>>>>>> 25ce7d0b
 
 	protected <T extends IBaseResource> T loadResourceFromClasspath(Class<T> type, String resourceName) throws IOException {
 		return ClasspathUtil.loadResource(myFhirContext, type, resourceName);
