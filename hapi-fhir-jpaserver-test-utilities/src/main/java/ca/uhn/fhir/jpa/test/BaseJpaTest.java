--- conflicted
+++ resolved
@@ -68,14 +68,10 @@
 	@Autowired
 	ApplicationContext myApplicationContext;
 
-<<<<<<< HEAD
-	@AfterEach
-=======
 	@Autowired
 	MemoryCacheService myMemoryCacheService;
 
-	@After
->>>>>>> dd84846b
+	@AfterEach
 	public void after() {
 		ourLog.info("\n  ---  @After  ---");
 		myExpungeEverythingService.expungeEverything(null);
