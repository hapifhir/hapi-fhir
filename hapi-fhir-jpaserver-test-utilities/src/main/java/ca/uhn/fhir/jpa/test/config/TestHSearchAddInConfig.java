package ca.uhn.fhir.jpa.test.config;

/*-
 * #%L
 * HAPI FHIR JPA Server Test Utilities
 * %%
 * Copyright (C) 2014 - 2022 Smile CDR, Inc.
 * %%
 * Licensed under the Apache License, Version 2.0 (the "License");
 * you may not use this file except in compliance with the License.
 * You may obtain a copy of the License at
 *
 *      http://www.apache.org/licenses/LICENSE-2.0
 *
 * Unless required by applicable law or agreed to in writing, software
 * distributed under the License is distributed on an "AS IS" BASIS,
 * WITHOUT WARRANTIES OR CONDITIONS OF ANY KIND, either express or implied.
 * See the License for the specific language governing permissions and
 * limitations under the License.
 * #L%
 */

import ca.uhn.fhir.jpa.dao.FulltextSearchSvcImpl;
import ca.uhn.fhir.jpa.dao.IFulltextSearchSvc;
import ca.uhn.fhir.jpa.dao.IHSearchEventListener;
import ca.uhn.fhir.jpa.model.config.PartitionSettings;
import ca.uhn.fhir.jpa.search.HapiHSearchAnalysisConfigurers;
import ca.uhn.fhir.jpa.search.elastic.ElasticsearchHibernatePropertiesBuilder;
import ca.uhn.fhir.jpa.search.lastn.ElasticsearchSvcImpl;
import ca.uhn.fhir.jpa.test.util.TestHSearchEventDispatcher;
import ca.uhn.fhir.test.utilities.docker.RequiresDocker;
import org.hibernate.search.backend.elasticsearch.index.IndexStatus;
import org.hibernate.search.backend.lucene.cfg.LuceneBackendSettings;
import org.hibernate.search.backend.lucene.cfg.LuceneIndexSettings;
import org.hibernate.search.engine.cfg.BackendSettings;
import org.hibernate.search.mapper.orm.cfg.HibernateOrmMapperSettings;
import org.hibernate.search.mapper.orm.schema.management.SchemaManagementStrategyName;
import org.slf4j.Logger;
import org.slf4j.LoggerFactory;
import org.springframework.beans.factory.annotation.Autowired;
import org.springframework.context.annotation.Bean;
import org.springframework.context.annotation.Configuration;
import org.springframework.context.annotation.Import;
import org.springframework.context.annotation.Primary;
import org.testcontainers.elasticsearch.ElasticsearchContainer;

import javax.annotation.PreDestroy;
import java.io.IOException;
import java.nio.file.Files;
import java.nio.file.Path;
import java.util.HashMap;
import java.util.Map;
import java.util.Properties;

/**
 * Configurations for Hibernate Search: off, lucene in-memory, lucene on file system or elastic.
 *
 * We use {@link DefaultLuceneHeap} by default in our JPA test configs.
 * Turn off by adding {@link NoFT} to the test Contexts.
 * Use Elasticsearch instead via docker by adding {@link Elasticsearch} to the test Contexts;
 */
public class TestHSearchAddInConfig {
	private static final Logger ourLog = LoggerFactory.getLogger(TestHSearchAddInConfig.class);

	/**
	 * Add Hibernate Search config to JPA properties.
	 */
	public interface IHSearchConfigurer {
		void apply(Properties theJPAProperties);
	}

	/**
	 * Lucene on file system. Useful for debugging
	 * Uses temporary directory by default. Replace by permanent directory for debugging
	 */
	@Configuration
	public static class LuceneFilesystem {

		@Bean
		@Primary
		IHSearchConfigurer hibernateSearchConfigurer() throws IOException {
			ourLog.warn("Hibernate Search: using lucene - filesystem");

			// replace by existing directory for debugging purposes
			Path tempDirPath = Files.createTempDirectory(null);
			String dirPath = tempDirPath.toString();


			Map<String, String> luceneProperties = new HashMap<>();
			luceneProperties.put(BackendSettings.backendKey(BackendSettings.TYPE), "lucene");
			luceneProperties.put(BackendSettings.backendKey(LuceneBackendSettings.ANALYSIS_CONFIGURER),
				HapiHSearchAnalysisConfigurers.HapiLuceneAnalysisConfigurer.class.getName());
			luceneProperties.put(BackendSettings.backendKey(LuceneIndexSettings.DIRECTORY_TYPE), "local-filesystem");
			luceneProperties.put(BackendSettings.backendKey(LuceneIndexSettings.DIRECTORY_ROOT), dirPath);
			ourLog.info("Using lucene root dir: {}", dirPath);
			luceneProperties.put(BackendSettings.backendKey(LuceneBackendSettings.LUCENE_VERSION), "LUCENE_CURRENT");
			// for lucene trace logging
			luceneProperties.put(BackendSettings.backendKey(LuceneIndexSettings.IO_WRITER_INFOSTREAM), "true");
			luceneProperties.put(HibernateOrmMapperSettings.ENABLED, "true");

			return (theProperties) -> {
<<<<<<< HEAD
				ourLog.info("Configuring Hibernate Search - {}", luceneProperties);
=======
				ourLog.debug("Configuring Hibernate Search - {}", luceneProperties);
>>>>>>> 0723c716
				theProperties.putAll(luceneProperties);
			};
		}


		public IFulltextSearchSvc fullTextSearchSvc() {
			ourLog.info("Hibernate Search: FulltextSearchSvcImpl present");
			return new FulltextSearchSvcImpl();
		}

		@Bean
		public IHSearchEventListener testHSearchEventDispatcher() {
			return new TestHSearchEventDispatcher();
		}

	}


	/**
	 * Our default config - Lucene in-memory.
	 */
	@Configuration
	public static class DefaultLuceneHeap {

		@Bean
		IHSearchConfigurer hibernateSearchConfigurer() {
			ourLog.warn("Hibernate Search: using lucene - local-heap");

			Map<String, String> luceneHeapProperties = new HashMap<>();
			luceneHeapProperties.put(BackendSettings.backendKey(BackendSettings.TYPE), "lucene");
			luceneHeapProperties.put(BackendSettings.backendKey(LuceneBackendSettings.ANALYSIS_CONFIGURER),
				HapiHSearchAnalysisConfigurers.HapiLuceneAnalysisConfigurer.class.getName());
			luceneHeapProperties.put(BackendSettings.backendKey(LuceneIndexSettings.DIRECTORY_TYPE), "local-heap");
			luceneHeapProperties.put(BackendSettings.backendKey(LuceneBackendSettings.LUCENE_VERSION), "LUCENE_CURRENT");
			luceneHeapProperties.put(HibernateOrmMapperSettings.ENABLED, "true");
			luceneHeapProperties.put(BackendSettings.backendKey(LuceneIndexSettings.IO_WRITER_INFOSTREAM), "true");

			return (theProperties) -> {
				ourLog.info("Configuring Hibernate Search - {}", luceneHeapProperties);
				theProperties.putAll(luceneHeapProperties);
			};
		}


		@Bean
		public IFulltextSearchSvc fullTextSearchSvc() {
			ourLog.info("Hibernate Search: FulltextSearchSvcImpl present");
			return new FulltextSearchSvcImpl();
		}

		@Bean
		public IHSearchEventListener testHSearchEventDispatcher() {
			return new TestHSearchEventDispatcher();
		}

	}

	/**
	 * Disable Hibernate Search, and do not provide a IFulltextSearchSvc bean.
	 */
	@Configuration
	public static class NoFT {
		@Bean
		IHSearchConfigurer hibernateSearchConfigurer() {
			ourLog.info("Hibernate Search is disabled");
			return (theProperties) -> theProperties.put("hibernate.search.enabled", "false");
		}

		@Primary
		@Bean
		public IFulltextSearchSvc fullTextSearchSvc() {
			ourLog.info("Hibernate Search: FulltextSearchSvcImpl not available");
			return null;
		}

	}


	/**
	 * Enable our Fulltext search with an Elasticsearch container instead of our default Lucene heap.
	 *
	 * Make sure you add {@link RequiresDocker} annotation to any uses.
	 */
	@Configuration
	@Import(PooledElasticsearchContainerConfig.class)
	public static class Elasticsearch {
		@Autowired
		ElasticsearchContainer myElasticsearchContainer;

		@Bean
		@Primary // override the default
		IHSearchConfigurer hibernateSearchConfigurer(ElasticsearchContainer theContainer) {
			return (theProperties) -> {
				int httpPort = theContainer.getMappedPort(9200);//9200 is the HTTP port
				String host = theContainer.getHost();

				ourLog.info("Hibernate Search: using elasticsearch - host {} {}", host, httpPort);

				new ElasticsearchHibernatePropertiesBuilder()
					.setDebugIndexSyncStrategy("read-sync")
					.setDebugPrettyPrintJsonLog(true)
					.setIndexSchemaManagementStrategy(SchemaManagementStrategyName.CREATE)
					.setIndexManagementWaitTimeoutMillis(10000)
					.setRequiredIndexStatus(IndexStatus.YELLOW)
					.setScrollTimeoutSecs(60 * 30) // 30 min for tests
					.setHosts(host + ":" + httpPort)
					.setProtocol("http")
					.setUsername("")
					.setPassword("")
					.apply(theProperties);
			};
		}

		@Bean
		public IHSearchEventListener testHSearchEventDispatcher() {
			return new TestHSearchEventDispatcher();
		}

		@Bean
		public PartitionSettings partitionSettings() {
			return new PartitionSettings();
		}

		@Bean()
		public ElasticsearchSvcImpl myElasticsearchSvc() {
			int elasticsearchPort = myElasticsearchContainer.getMappedPort(9200);
			String host = myElasticsearchContainer.getHost();
			return new ElasticsearchSvcImpl("http", host + ":" + elasticsearchPort, null, null);
		}

		@PreDestroy
		public void stopEsClient() throws IOException {
			myElasticsearchSvc().close();
		}
	}

	@Configuration
	public static class PooledElasticsearchContainerConfig {
		@Bean
		public ElasticsearchContainer elasticContainer() {
			ElasticsearchContainer embeddedElasticSearch = TestElasticsearchContainerHelper.getEmbeddedElasticSearch();
			embeddedElasticSearch.start();
			return embeddedElasticSearch;
		}

	}
}<|MERGE_RESOLUTION|>--- conflicted
+++ resolved
@@ -99,11 +99,7 @@
 			luceneProperties.put(HibernateOrmMapperSettings.ENABLED, "true");
 
 			return (theProperties) -> {
-<<<<<<< HEAD
-				ourLog.info("Configuring Hibernate Search - {}", luceneProperties);
-=======
 				ourLog.debug("Configuring Hibernate Search - {}", luceneProperties);
->>>>>>> 0723c716
 				theProperties.putAll(luceneProperties);
 			};
 		}
