package ca.uhn.fhir.jpa.bulk;

import ca.uhn.fhir.batch2.model.JobInstance;
import ca.uhn.fhir.i18n.Msg;
import ca.uhn.fhir.interceptor.api.HookParams;
import ca.uhn.fhir.interceptor.api.IAnonymousInterceptor;
import ca.uhn.fhir.interceptor.api.Pointcut;
import ca.uhn.fhir.interceptor.model.RequestPartitionId;
import ca.uhn.fhir.jpa.api.config.DaoConfig;
import ca.uhn.fhir.jpa.api.model.BulkExportParameters;
import ca.uhn.fhir.jpa.api.model.DaoMethodOutcome;
import ca.uhn.fhir.jpa.api.svc.IBatch2JobRunner;
import ca.uhn.fhir.jpa.batch.api.IBatchJobSubmitter;
import ca.uhn.fhir.jpa.bulk.export.api.IBulkDataExportJobSchedulingHelper;
import ca.uhn.fhir.jpa.bulk.export.api.IBulkDataExportSvc;
import ca.uhn.fhir.jpa.bulk.export.model.BulkExportJobStatusEnum;
import ca.uhn.fhir.jpa.dao.data.IBulkExportCollectionDao;
import ca.uhn.fhir.jpa.dao.data.IBulkExportCollectionFileDao;
import ca.uhn.fhir.jpa.dao.data.IBulkExportJobDao;
import ca.uhn.fhir.jpa.entity.BulkExportCollectionEntity;
import ca.uhn.fhir.jpa.entity.BulkExportCollectionFileEntity;
import ca.uhn.fhir.jpa.entity.BulkExportJobEntity;
import ca.uhn.fhir.jpa.entity.MdmLink;
import ca.uhn.fhir.jpa.partition.SystemRequestDetails;
import ca.uhn.fhir.jpa.test.BaseJpaR4Test;
import ca.uhn.fhir.jpa.test.Batch2JobHelper;
import ca.uhn.fhir.jpa.testutil.BulkExportBatch2TestUtils;
import ca.uhn.fhir.mdm.api.MdmLinkSourceEnum;
import ca.uhn.fhir.mdm.api.MdmMatchResultEnum;
import ca.uhn.fhir.parser.IParser;
import ca.uhn.fhir.rest.api.Constants;
import ca.uhn.fhir.rest.api.server.RequestDetails;
import ca.uhn.fhir.rest.api.server.bulk.BulkDataExportOptions;
import ca.uhn.fhir.rest.server.exceptions.InvalidRequestException;
import ca.uhn.fhir.util.HapiExtensions;
import ca.uhn.fhir.util.UrlUtil;
import com.google.common.collect.Sets;
import org.apache.commons.lang3.time.DateUtils;
import org.hl7.fhir.instance.model.api.IBaseResource;
import org.hl7.fhir.instance.model.api.IIdType;
import org.hl7.fhir.r4.model.Binary;
import org.hl7.fhir.r4.model.CareTeam;
import org.hl7.fhir.r4.model.CodeableConcept;
import org.hl7.fhir.r4.model.Enumerations;
import org.hl7.fhir.r4.model.EpisodeOfCare;
import org.hl7.fhir.r4.model.Extension;
import org.hl7.fhir.r4.model.Group;
import org.hl7.fhir.r4.model.Immunization;
import org.hl7.fhir.r4.model.InstantType;
import org.hl7.fhir.r4.model.Observation;
import org.hl7.fhir.r4.model.Organization;
import org.hl7.fhir.r4.model.Patient;
import org.hl7.fhir.r4.model.Practitioner;
import org.hl7.fhir.r4.model.Reference;
import org.junit.jupiter.api.Test;
import org.junit.jupiter.params.ParameterizedTest;
import org.junit.jupiter.params.provider.Arguments;
import org.junit.jupiter.params.provider.MethodSource;
import org.mockito.ArgumentCaptor;
import org.slf4j.Logger;
import org.slf4j.LoggerFactory;
import org.springframework.batch.core.JobParametersInvalidException;
import org.springframework.beans.factory.annotation.Autowired;
import org.testcontainers.shaded.com.google.common.base.Charsets;

import java.util.ArrayList;
import java.util.Arrays;
import java.util.Collections;
import java.util.Date;
import java.util.HashSet;
import java.util.List;
import java.util.Set;
import java.util.UUID;
import java.util.stream.Collectors;
import java.util.stream.Stream;

import static org.hamcrest.CoreMatchers.containsString;
import static org.hamcrest.MatcherAssert.assertThat;
import static org.hamcrest.Matchers.equalTo;
import static org.hamcrest.Matchers.is;
import static org.hamcrest.Matchers.not;
import static org.junit.jupiter.api.Assertions.assertEquals;
import static org.junit.jupiter.api.Assertions.assertNotNull;
import static org.junit.jupiter.api.Assertions.assertSame;
import static org.junit.jupiter.api.Assertions.assertTrue;
import static org.junit.jupiter.api.Assertions.fail;
import static org.mockito.ArgumentMatchers.eq;
import static org.mockito.Mockito.mock;
import static org.mockito.Mockito.times;
import static org.mockito.Mockito.verify;

public class BulkDataExportSvcImplR4Test extends BaseJpaR4Test {

	public static final String TEST_FILTER = "Patient?gender=female";
	private static final Logger ourLog = LoggerFactory.getLogger(BulkDataExportSvcImplR4Test.class);
	@Autowired
	private IBulkExportJobDao myBulkExportJobDao;
	@Autowired
	private IBulkExportCollectionDao myBulkExportCollectionDao;
	@Autowired
	private IBulkExportCollectionFileDao myBulkExportCollectionFileDao;
	@Autowired
	private IBulkDataExportSvc myBulkDataExportSvc;

	@Autowired
	private IBulkDataExportJobSchedulingHelper myBulkDataExportJobSchedulingHelper;

	@Autowired
	private IBatchJobSubmitter myBatchJobSubmitter;

	@Autowired(required = false)
	protected Batch2JobHelper myBatch2JobHelper;

	@Autowired
	private IBatch2JobRunner myJobRunner;

	private IIdType myPatientGroupId;

	@Override
	public void beforeFlushFT() {
		super.beforeFlushFT();
		//This is needed for patient level export.
		myDaoConfig.setIndexMissingFields(DaoConfig.IndexEnabledEnum.ENABLED);
	}

	private BulkExportParameters getParamsFromOptions(BulkDataExportOptions theOptions,
																	  String theJobId) {
		return BulkExportBatch2TestUtils.getBulkExportParametersFromOptions(myFhirContext,
			theOptions);
	}

	/**
	 * Returns parameters in format of:
	 *
	 * 1. Bulk Job status
	 * 2. Expiry Date that should be set on the job
	 * 3. How many jobs should be left after running a purge pass.
	 */
	static Stream<Arguments> bulkExpiryStatusProvider() {
		Date previousTime = DateUtils.addHours(new Date(), -1);
		Date futureTime = DateUtils.addHours(new Date(), 50);

		return Stream.of(
			//Finished jobs with standard expiries.
			Arguments.of(BulkExportJobStatusEnum.COMPLETE, previousTime, 0),
			Arguments.of(BulkExportJobStatusEnum.COMPLETE, futureTime, 1),

			//Finished job with null expiry
			Arguments.of(BulkExportJobStatusEnum.COMPLETE, null, 1),

			//Expired errored job.
			Arguments.of(BulkExportJobStatusEnum.ERROR, previousTime, 0),

			//Unexpired errored job.
			Arguments.of(BulkExportJobStatusEnum.ERROR, futureTime, 1),

			//Expired job but currently still running.
			Arguments.of(BulkExportJobStatusEnum.BUILDING, previousTime, 1)
		);
	}

	@ParameterizedTest
	@MethodSource("bulkExpiryStatusProvider")
	public void testBulkExportExpiryRules(BulkExportJobStatusEnum theStatus, Date theExpiry, int theExpectedCountAfterPurge) {
		runInTransaction(() -> {

			Binary b = new Binary();
			b.setContent(new byte[]{0, 1, 2, 3});
			String binaryId = myBinaryDao.create(b, new SystemRequestDetails()).getId().toUnqualifiedVersionless().getValue();

			BulkExportJobEntity job = new BulkExportJobEntity();
			job.setStatus(theStatus);
			job.setExpiry(theExpiry);
			job.setJobId(UUID.randomUUID().toString());
			job.setCreated(new Date());
			job.setRequest("$export");
			myBulkExportJobDao.save(job);

			BulkExportCollectionEntity collection = new BulkExportCollectionEntity();
			job.getCollections().add(collection);
			collection.setResourceType("Patient");
			collection.setJob(job);
			myBulkExportCollectionDao.save(collection);

			BulkExportCollectionFileEntity file = new BulkExportCollectionFileEntity();
			collection.getFiles().add(file);
			file.setCollection(collection);
			file.setResource(binaryId);
			myBulkExportCollectionFileDao.save(file);
		});

		// Check that things were created
		runInTransaction(() -> {
			assertEquals(1, myResourceTableDao.count());
			assertEquals(1, myBulkExportJobDao.count());
			assertEquals(1, myBulkExportCollectionDao.count());
			assertEquals(1, myBulkExportCollectionFileDao.count());
		});

		// Run a purge pass
		myBulkDataExportJobSchedulingHelper.purgeExpiredFiles();

		// Check for correct remaining resources based on inputted rules from method provider.
		runInTransaction(() -> {
			assertEquals(theExpectedCountAfterPurge, myResourceTableDao.count());
			assertEquals(theExpectedCountAfterPurge, myBulkExportJobDao.findAll().size());
			assertEquals(theExpectedCountAfterPurge, myBulkExportCollectionDao.count());
			assertEquals(theExpectedCountAfterPurge, myBulkExportCollectionFileDao.count());
		});
	}

	@Test
	public void testSubmit_InterceptorCalled() {
		IAnonymousInterceptor interceptor = mock(IAnonymousInterceptor.class);
		myInterceptorRegistry.registerAnonymousInterceptor(Pointcut.STORAGE_INITIATE_BULK_EXPORT, interceptor);
		try {
			BulkDataExportOptions options = new BulkDataExportOptions();
			options.setResourceTypes(Sets.newHashSet("Patient", "Observation"));
			options.setExportStyle(BulkDataExportOptions.ExportStyle.SYSTEM);
			myBulkDataExportSvc.submitJob(options, true, mySrd);

			ArgumentCaptor<HookParams> paramsCaptor = ArgumentCaptor.forClass(HookParams.class);
			verify(interceptor, times(1)).invoke(eq(Pointcut.STORAGE_INITIATE_BULK_EXPORT), paramsCaptor.capture());

			HookParams captured = paramsCaptor.getValue();
			assertSame(options, captured.get(BulkDataExportOptions.class));
			assertSame(mySrd, captured.get(RequestDetails.class));

		} finally {
			myInterceptorRegistry.unregisterInterceptor(interceptor);
		}
	}

	@Test
	public void testSubmit_InvalidOutputFormat() {
		try {
			BulkDataExportOptions options = new BulkDataExportOptions();
			options.setOutputFormat(Constants.CT_FHIR_JSON_NEW);
			options.setResourceTypes(Sets.newHashSet("Patient", "Observation"));
			options.setExportStyle(BulkDataExportOptions.ExportStyle.SYSTEM);
			myBulkDataExportSvc.submitJob(options, true, null);
			fail();
		} catch (InvalidRequestException e) {
			assertEquals(Msg.code(786) + "Invalid output format: application/fhir+json", e.getMessage());
		}
	}

	@Test
	public void testSubmit_OnlyBinarySelected() {
		try {
			BulkDataExportOptions options = new BulkDataExportOptions();
			options.setResourceTypes(Sets.newHashSet("Binary"));
			options.setExportStyle(BulkDataExportOptions.ExportStyle.SYSTEM);
			myBulkDataExportSvc.submitJob(options, true, null);
			fail();
		} catch (InvalidRequestException e) {
			assertEquals(Msg.code(787) + "Binary resources may not be exported with bulk export", e.getMessage());
		}
	}

	@Test
	public void testSubmit_InvalidResourceTypes() {
		try {
			myBulkDataExportSvc.submitJob(buildBulkDataForResourceTypes(Sets.newHashSet("Patient", "FOO")),
				true, null);
			fail();
		} catch (InvalidRequestException e) {
			assertEquals(Msg.code(788) + "Unknown or unsupported resource type: FOO", e.getMessage());
		}
	}

	@Test
	public void testSubmit_TypeFilterForNonSelectedType() {
		try {
			BulkDataExportOptions options = new BulkDataExportOptions();
			options.setResourceTypes(Sets.newHashSet("Patient"));
			options.setFilters(Sets.newHashSet("Observation?code=123"));
			options.setExportStyle(BulkDataExportOptions.ExportStyle.SYSTEM);
			myBulkDataExportSvc.submitJob(options, true, null);
			fail();
		} catch (InvalidRequestException e) {
			assertEquals(Msg.code(790) + "Invalid _typeFilter value \"Observation?code=123\". Resource type does not appear in _type list", e.getMessage());
		}
	}

	@Test
	public void testSubmit_TypeFilterInvalid() {
		try {
			BulkDataExportOptions options = new BulkDataExportOptions();
			options.setResourceTypes(Sets.newHashSet("Patient"));
			options.setFilters(Sets.newHashSet("Hello"));
			options.setExportStyle(BulkDataExportOptions.ExportStyle.SYSTEM);
			myBulkDataExportSvc.submitJob(options, true, null);
			fail();
		} catch (InvalidRequestException e) {
			assertEquals(Msg.code(789) + "Invalid _typeFilter value \"Hello\". Must be in the form [ResourceType]?[params]", e.getMessage());
		}
	}

	private BulkDataExportOptions buildBulkDataForResourceTypes(Set<String> resourceTypes) {
		BulkDataExportOptions options = new BulkDataExportOptions();
		options.setResourceTypes(resourceTypes);
		options.setExportStyle(BulkDataExportOptions.ExportStyle.SYSTEM);
		return options;
	}

	@Test
	public void testSubmit_ReusesExisting() {

		// Submit
		IBulkDataExportSvc.JobInfo jobDetails1 = myBulkDataExportSvc.submitJob(buildBulkDataForResourceTypes(Sets.newHashSet("Patient", "Observation")),
			true, null);
		assertNotNull(jobDetails1.getJobMetadataId());

		// Submit again
		IBulkDataExportSvc.JobInfo jobDetails2 = myBulkDataExportSvc.submitJob(buildBulkDataForResourceTypes(Sets.newHashSet("Patient", "Observation")),
			true, null);
		assertNotNull(jobDetails2.getJobMetadataId());

		assertEquals(jobDetails1.getJobMetadataId(), jobDetails2.getJobMetadataId());
	}

	@Test
	public void testGenerateBulkExport_FailureDuringGeneration() {
		// Register an interceptor that will force the resource search to fail unexpectedly
		IAnonymousInterceptor interceptor = (pointcut, args) -> {
			throw new NullPointerException("help i'm a bug");
		};
		myInterceptorRegistry.registerAnonymousInterceptor(Pointcut.JPA_PERFTRACE_SEARCH_SELECT_COMPLETE, interceptor);

		try {
			// Create some resources to load
			createResources();

			// Create a bulk job
			BulkDataExportOptions bulkDataExportOptions = new BulkDataExportOptions();
			bulkDataExportOptions.setExportStyle(BulkDataExportOptions.ExportStyle.SYSTEM);
			bulkDataExportOptions.setResourceTypes(Sets.newHashSet("Patient"));
			bulkDataExportOptions.setOutputFormat(Constants.CT_FHIR_NDJSON);
			IBulkDataExportSvc.JobInfo jobDetails = myBulkDataExportSvc.submitJob(bulkDataExportOptions, true, null);
			assertNotNull(jobDetails.getJobMetadataId());

			// Check the status
			IBulkDataExportSvc.JobInfo status = myBulkDataExportSvc.getJobInfoOrThrowResourceNotFound(jobDetails.getJobMetadataId());
			assertEquals(BulkExportJobStatusEnum.SUBMITTED, status.getStatus());

			// Run a scheduled pass to build the export
			BulkExportParameters params = getParamsFromOptions(bulkDataExportOptions,
				jobDetails.getJobMetadataId());
			String batchJobId = myJobRunner.startNewJob(params);

			JobInstance instance = myBatch2JobHelper.awaitJobFailure(batchJobId);

			// Fetch the job again
			status = myBulkDataExportSvc.getJobInfoOrThrowResourceNotFound(jobDetails.getJobMetadataId());
			assertEquals(BulkExportJobStatusEnum.ERROR, status.getStatus());
			assertThat(status.getStatusMessage(), containsString("help i'm a bug"));
		} finally {
			myInterceptorRegistry.unregisterInterceptor(interceptor);
		}
	}

	@Test
	public void testGenerateBulkExport_SpecificResources() {
		// Create some resources to load
		createResources();

		// Create a bulk job
		BulkDataExportOptions options = new BulkDataExportOptions();
		options.setResourceTypes(Sets.newHashSet("Patient", "Observation"));
		options.setFilters(Sets.newHashSet(TEST_FILTER));
		options.setOutputFormat(Constants.CT_FHIR_NDJSON);
		options.setExportStyle(BulkDataExportOptions.ExportStyle.SYSTEM);

		IBulkDataExportSvc.JobInfo jobDetails = myBulkDataExportSvc.submitJob(options, true, null);
		assertNotNull(jobDetails.getJobMetadataId());

		// Check the status
		IBulkDataExportSvc.JobInfo status = myBulkDataExportSvc.getJobInfoOrThrowResourceNotFound(jobDetails.getJobMetadataId());
		assertEquals(BulkExportJobStatusEnum.SUBMITTED, status.getStatus());
		assertEquals("/$export?_outputFormat=application%2Ffhir%2Bndjson&_type=Observation,Patient&_typeFilter=" + UrlUtil.escapeUrlParam(TEST_FILTER), status.getRequest());

		// Run a scheduled pass to build the export
		BulkExportParameters params = getParamsFromOptions(options,
			jobDetails.getJobMetadataId());
		String batchJobId = myJobRunner.startNewJob(params);

		myBatch2JobHelper.awaitJobCompletion(batchJobId);

		// Fetch the job again
		status = myBulkDataExportSvc.getJobInfoOrThrowResourceNotFound(jobDetails.getJobMetadataId());
		assertEquals(BulkExportJobStatusEnum.COMPLETE, status.getStatus());

		// Iterate over the files
		for (IBulkDataExportSvc.FileEntry next : status.getFiles()) {
			Binary nextBinary = myBinaryDao.read(next.getResourceId());
			assertEquals(Constants.CT_FHIR_NDJSON, nextBinary.getContentType());
			String nextContents = new String(nextBinary.getContent(), Constants.CHARSET_UTF8);
			ourLog.info("Next contents for type {}:\n{}", next.getResourceType(), nextContents);

			if ("Patient".equals(next.getResourceType())) {
				assertThat(nextContents, containsString("\"value\":\"PAT1\"}"));
				assertEquals(7, nextContents.split("\n").length); // Only female patients
			} else if ("Observation".equals(next.getResourceType())) {
				assertThat(nextContents, containsString("\"subject\":{\"reference\":\"Patient/PAT0\"}}\n"));
				assertEquals(26, nextContents.split("\n").length);
			} else {
				fail(next.getResourceType());
			}

		}

		assertEquals(2, status.getFiles().size());
	}

	@Test
	public void testGenerateBulkExport_WithoutSpecificResources() {
		// Create some resources to load
		createResources();

		// Binary shouldn't be included in the results so we'll add one here
		// and make sure it isn't included in the results
		Binary b = new Binary();
		b.setContentType("text/plain");
		b.setContent("text".getBytes(Charsets.UTF_8));
		myBinaryDao.create(b);

		// Create a bulk job
		BulkDataExportOptions bulkDataExportOptions = new BulkDataExportOptions();
		bulkDataExportOptions.setExportStyle(BulkDataExportOptions.ExportStyle.SYSTEM);
		bulkDataExportOptions.setOutputFormat(Constants.CT_FHIR_NDJSON);

		IBulkDataExportSvc.JobInfo jobDetails = myBulkDataExportSvc.submitJob(bulkDataExportOptions, true, null);
		assertNotNull(jobDetails.getJobMetadataId());

		// Check the status
		IBulkDataExportSvc.JobInfo status = myBulkDataExportSvc.getJobInfoOrThrowResourceNotFound(jobDetails.getJobMetadataId());
		assertEquals(BulkExportJobStatusEnum.SUBMITTED, status.getStatus());
		assertEquals("/$export?_outputFormat=application%2Ffhir%2Bndjson", status.getRequest());

		// Run a scheduled pass to build the export
		BulkExportParameters params = getParamsFromOptions(bulkDataExportOptions,
			jobDetails.getJobMetadataId());
		String batchJobId = myJobRunner.startNewJob(params);

		myBatch2JobHelper.awaitJobCompletion(batchJobId);

		// Fetch the job again
		status = myBulkDataExportSvc.getJobInfoOrThrowResourceNotFound(jobDetails.getJobMetadataId());
		assertEquals(BulkExportJobStatusEnum.COMPLETE, status.getStatus());
		assertEquals(7, status.getFiles().size());

		// Iterate over the files
		for (IBulkDataExportSvc.FileEntry next : status.getFiles()) {
			Binary nextBinary = myBinaryDao.read(next.getResourceId());
			assertEquals(Constants.CT_FHIR_NDJSON, nextBinary.getContentType());
			String nextContents = new String(nextBinary.getContent(), Constants.CHARSET_UTF8);
			ourLog.info("Next contents for type {}:\n{}", next.getResourceType(), nextContents);
			if ("Patient".equals(next.getResourceType())) {
				assertThat(nextContents, containsString("\"value\":\"PAT0\""));
				assertEquals(17, nextContents.split("\n").length);
			} else if ("Observation".equals(next.getResourceType())) {
				assertThat(nextContents, containsString("\"subject\":{\"reference\":\"Patient/PAT0\"}}\n"));
				assertEquals(26, nextContents.split("\n").length);
			} else if ("Immunization".equals(next.getResourceType())) {
				assertThat(nextContents, containsString("\"patient\":{\"reference\":\"Patient/PAT0\"}}\n"));
				assertEquals(26, nextContents.split("\n").length);
			} else if ("CareTeam".equals(next.getResourceType())) {
				assertThat(nextContents, containsString("\"id\":\"CT0\""));
				assertEquals(16, nextContents.split("\n").length);
			} else if ("Practitioner".equals(next.getResourceType())) {
				assertThat(nextContents, containsString("\"id\":\"PRACT0\""));
				assertEquals(11, nextContents.split("\n").length);
			} else if ("Organization".equals(next.getResourceType())) {
				assertThat(nextContents, containsString("\"id\":\"ORG0\""));
				assertEquals(11, nextContents.split("\n").length);
			} else if ("Group".equals(next.getResourceType())) {
				assertThat(nextContents, containsString("\"id\":\"G0\""));
				assertEquals(1, nextContents.split("\n").length);
			} else {
				fail();
			}
		}
	}

	@Test
	public void testGroupExport_NoResourceTypesSpecified() {
		createResources();

		// Create a bulk job
		BulkDataExportOptions bulkDataExportOptions = new BulkDataExportOptions();
		bulkDataExportOptions.setOutputFormat(Constants.CT_FHIR_NDJSON);
		bulkDataExportOptions.setSince(null);
		bulkDataExportOptions.setFilters(null);
		bulkDataExportOptions.setGroupId(myPatientGroupId);
		bulkDataExportOptions.setExpandMdm(true);
		bulkDataExportOptions.setExportStyle(BulkDataExportOptions.ExportStyle.GROUP);
		IBulkDataExportSvc.JobInfo jobDetails = myBulkDataExportSvc.submitJob(bulkDataExportOptions, true, null);

		// start job
		BulkExportParameters params = getParamsFromOptions(bulkDataExportOptions,
			jobDetails.getJobMetadataId());
		String batchJobId = myJobRunner.startNewJob(params);

		myBatch2JobHelper.awaitJobCompletion(batchJobId);

		IBulkDataExportSvc.JobInfo jobInfo = myBulkDataExportSvc.getJobInfoOrThrowResourceNotFound(jobDetails.getJobMetadataId());

		assertThat(jobInfo.getStatus(), equalTo(BulkExportJobStatusEnum.COMPLETE));
		assertThat(jobInfo.getFiles().size(), equalTo(5));
	}

	@Test
	public void testGenerateBulkExport_WithHas() {
		// Create some resources to load
		createResources();

		// Create a bulk job
		HashSet<String> types = Sets.newHashSet("Patient");
		Set<String> typeFilters = Sets.newHashSet("Patient?_has:Observation:patient:identifier=SYS|VAL3");
		BulkDataExportOptions options = new BulkDataExportOptions();
		options.setExportStyle(BulkDataExportOptions.ExportStyle.SYSTEM);
		options.setResourceTypes(types);
		options.setFilters(typeFilters);
		options.setOutputFormat(Constants.CT_FHIR_NDJSON);
		IBulkDataExportSvc.JobInfo jobDetails = myBulkDataExportSvc.submitJob(options, true, null);
		assertNotNull(jobDetails.getJobMetadataId());

		// Check the status
		IBulkDataExportSvc.JobInfo status = myBulkDataExportSvc.getJobInfoOrThrowResourceNotFound(jobDetails.getJobMetadataId());
		assertEquals(BulkExportJobStatusEnum.SUBMITTED, status.getStatus());
		assertEquals("/$export?_outputFormat=application%2Ffhir%2Bndjson&_type=Patient&_typeFilter=Patient%3F_has%3AObservation%3Apatient%3Aidentifier%3DSYS%7CVAL3", status.getRequest());

		// Run a scheduled pass to build the export
		BulkExportParameters params = getParamsFromOptions(options,
			jobDetails.getJobMetadataId());
		String batchJobId = myJobRunner.startNewJob(params);

		myBatch2JobHelper.awaitJobCompletion(batchJobId);

		// Fetch the job again
		status = myBulkDataExportSvc.getJobInfoOrThrowResourceNotFound(jobDetails.getJobMetadataId());
		assertEquals(BulkExportJobStatusEnum.COMPLETE, status.getStatus());
		assertEquals(1, status.getFiles().size());

		// Iterate over the files
		for (IBulkDataExportSvc.FileEntry next : status.getFiles()) {
			Binary nextBinary = myBinaryDao.read(next.getResourceId());
			assertEquals(Constants.CT_FHIR_NDJSON, nextBinary.getContentType());
			String nextContents = new String(nextBinary.getContent(), Constants.CHARSET_UTF8);
			ourLog.info("Next contents for type {}:\n{}", next.getResourceType(), nextContents);

			if ("Patient".equals(next.getResourceType())) {
				assertThat(nextContents, containsString("\"id\":\"PAT3\""));
				assertEquals(1, nextContents.split("\n").length);
			} else {
				fail(next.getResourceType());
			}
		}
	}

	@Test
	public void testGenerateBulkExport_WithMultipleTypeFilters() {
		// Create some resources to load
		Patient p = new Patient();
		p.setId("P999999990");
		p.setActive(true);
		myPatientDao.update(p);

		EpisodeOfCare eoc = new EpisodeOfCare();
		eoc.setId("E0");
		eoc.getPatient().setReference("Patient/P999999990");
		myEpisodeOfCareDao.update(eoc);

		// Create a bulk job
		HashSet<String> types = Sets.newHashSet("Patient", "EpisodeOfCare");
		Set<String> typeFilters = Sets.newHashSet("Patient?_id=P999999990", "EpisodeOfCare?patient=P999999990");
		BulkDataExportOptions options = new BulkDataExportOptions();
		options.setExportStyle(BulkDataExportOptions.ExportStyle.SYSTEM);
		options.setResourceTypes(types);
		options.setFilters(typeFilters);
		options.setOutputFormat(Constants.CT_FHIR_NDJSON);
		IBulkDataExportSvc.JobInfo jobDetails = myBulkDataExportSvc.submitJob(options, true, null);
		assertNotNull(jobDetails.getJobMetadataId());

		// Check the status
		IBulkDataExportSvc.JobInfo status = myBulkDataExportSvc.getJobInfoOrThrowResourceNotFound(jobDetails.getJobMetadataId());
		assertEquals(BulkExportJobStatusEnum.SUBMITTED, status.getStatus());
		assertEquals("/$export?_outputFormat=application%2Ffhir%2Bndjson&_type=EpisodeOfCare,Patient&_typeFilter=Patient%3F_id%3DP999999990&_typeFilter=EpisodeOfCare%3Fpatient%3DP999999990", status.getRequest());

		// Run a scheduled pass to build the export
		BulkExportParameters params = getParamsFromOptions(options,
			jobDetails.getJobMetadataId());
		String batchJobId = myJobRunner.startNewJob(params);

		myBatch2JobHelper.awaitJobCompletion(batchJobId);

		// Fetch the job again
		status = myBulkDataExportSvc.getJobInfoOrThrowResourceNotFound(jobDetails.getJobMetadataId());
		assertEquals(BulkExportJobStatusEnum.COMPLETE, status.getStatus());
		assertEquals(2, status.getFiles().size());

		// Iterate over the files
		for (IBulkDataExportSvc.FileEntry next : status.getFiles()) {
			Binary nextBinary = myBinaryDao.read(next.getResourceId());
			assertEquals(Constants.CT_FHIR_NDJSON, nextBinary.getContentType());
			String nextContents = new String(nextBinary.getContent(), Constants.CHARSET_UTF8);
			ourLog.info("Next contents for type {}:\n{}", next.getResourceType(), nextContents);

			if ("Patient".equals(next.getResourceType())) {
				assertThat(nextContents, containsString("\"id\":\"P999999990\""));
				assertEquals(1, nextContents.split("\n").length);
			} else if ("EpisodeOfCare".equals(next.getResourceType())) {
				assertThat(nextContents, containsString("\"id\":\"E0\""));
				assertEquals(1, nextContents.split("\n").length);
			} else {
				fail(next.getResourceType());
			}
		}
	}

	@Test
	public void testGenerateBulkExport_WithSince() {

		// Create some resources to load
		createResources();

		sleepUntilTimeChanges();
		InstantType cutoff = InstantType.now();
		sleepUntilTimeChanges();

		for (int i = 10; i < 12; i++) {
			Patient patient = new Patient();
			patient.setId("PAT" + i);
			patient.addIdentifier().setSystem("http://mrns").setValue("PAT" + i);
			myPatientDao.update(patient, new SystemRequestDetails()).getId().toUnqualifiedVersionless();
		}

		// Create a bulk job
		BulkDataExportOptions options = new BulkDataExportOptions();
		options.setResourceTypes(Sets.newHashSet("Patient", "Observation"));
		options.setSince(cutoff.getValue());
		options.setOutputFormat(Constants.CT_FHIR_NDJSON);
		options.setExportStyle(BulkDataExportOptions.ExportStyle.SYSTEM);

		IBulkDataExportSvc.JobInfo jobDetails = myBulkDataExportSvc.submitJob(options, true, null);
		assertNotNull(jobDetails.getJobMetadataId());

		// Check the status
		IBulkDataExportSvc.JobInfo status = myBulkDataExportSvc.getJobInfoOrThrowResourceNotFound(jobDetails.getJobMetadataId());
		assertEquals(BulkExportJobStatusEnum.SUBMITTED, status.getStatus());
		assertEquals("/$export?_outputFormat=application%2Ffhir%2Bndjson&_type=Observation,Patient&_since=" + cutoff.setTimeZoneZulu(true).getValueAsString(), status.getRequest());

		// Run a scheduled pass to build the export
		BulkExportParameters params = getParamsFromOptions(options,
			jobDetails.getJobMetadataId());
		String batchJobId = myJobRunner.startNewJob(params);

		myBatch2JobHelper.awaitJobCompletion(batchJobId);

		// Fetch the job again
		status = myBulkDataExportSvc.getJobInfoOrThrowResourceNotFound(jobDetails.getJobMetadataId());
		assertEquals(BulkExportJobStatusEnum.COMPLETE, status.getStatus());
		assertEquals(1, status.getFiles().size());

		// Iterate over the files
		for (IBulkDataExportSvc.FileEntry next : status.getFiles()) {
			Binary nextBinary = myBinaryDao.read(next.getResourceId(), new SystemRequestDetails());
			assertEquals(Constants.CT_FHIR_NDJSON, nextBinary.getContentType());
			String nextContents = new String(nextBinary.getContent(), Constants.CHARSET_UTF8);
			ourLog.info("Next contents for type {}:\n{}", next.getResourceType(), nextContents);

			if ("Patient".equals(next.getResourceType())) {
				assertThat(nextContents, containsString("\"id\":\"PAT10\""));
				assertThat(nextContents, containsString("\"id\":\"PAT11\""));
				assertEquals(2, nextContents.split("\n").length);
			} else {
				fail(next.getResourceType());
			}
		}
	}

	/**
	 * Note that if the job is generated, and doesnt rely on an existed persisted BulkExportJobEntity, it will need to
	 * create one itself, which means that its jobUUID isnt known until it starts.
	 */
//	@Test
//	public void testBatchJobIsCapableOfCreatingAnExportEntityIfNoJobIsProvided() throws Exception {
//		createResources();
//
//		//Add the UUID to the job
//		BulkExportJobParametersBuilder paramBuilder = new BulkExportJobParametersBuilder();
//		paramBuilder
//			.setReadChunkSize(100L)
//			.setOutputFormat(Constants.CT_FHIR_NDJSON)
//			.setExportStyle(BulkDataExportOptions.ExportStyle.SYSTEM)
//			.setResourceTypes(Arrays.asList("Patient", "Observation"));
//
//		JobExecution jobExecution = myBatchJobSubmitter.runJob(myBulkJob, paramBuilder.toJobParameters());
//
//		myBatchJobHelper.awaitJobCompletion(jobExecution);
//		String jobUUID = (String) jobExecution.getExecutionContext().get("jobUUID");
//		IBulkDataExportSvc.JobInfo jobInfo = myBulkDataExportSvc.getJobInfoOrThrowResourceNotFound(jobUUID);
//
//		assertThat(jobInfo.getStatus(), equalTo(BulkExportJobStatusEnum.COMPLETE));
//		assertThat(jobInfo.getFiles().size(), equalTo(2));
//	}


//	@Test
//	public void testBatchJobSubmitsAndRuns() throws Exception {
//		createResources();
//
//		// Create a bulk job
//		BulkDataExportOptions options = new BulkDataExportOptions();
//		options.setExportStyle(BulkDataExportOptions.ExportStyle.SYSTEM);
//		options.setResourceTypes(Sets.newHashSet("Patient", "Observation"));
//		IBulkDataExportSvc.JobInfo jobDetails = myBulkDataExportSvc.submitJob(options, true, null);
//
//		//Add the UUID to the job
//		BulkExportJobParametersBuilder paramBuilder = new BulkExportJobParametersBuilder()
//			.setJobUUID(jobDetails.getJobId())
//			.setReadChunkSize(10L);
//
//		JobExecution jobExecution = myBatchJobSubmitter.runJob(myBulkJob, paramBuilder.toJobParameters());
//
//		myBatchJobHelper.awaitJobCompletion(jobExecution);
//		IBulkDataExportSvc.JobInfo jobInfo = myBulkDataExportSvc.getJobInfoOrThrowResourceNotFound(jobDetails.getJobId());
//
//		assertThat(jobInfo.getStatus(), equalTo(BulkExportJobStatusEnum.COMPLETE));
//		assertThat(jobInfo.getFiles().size(), equalTo(2));
//	}


	@Test
	public void testGroupBatchJobWorks() {
		createResources();

		// Create a bulk job
		BulkDataExportOptions bulkDataExportOptions = new BulkDataExportOptions();
		bulkDataExportOptions.setOutputFormat(Constants.CT_FHIR_NDJSON);
		bulkDataExportOptions.setResourceTypes(Sets.newHashSet("Immunization"));
		bulkDataExportOptions.setSince(null);
		bulkDataExportOptions.setFilters(null);
		bulkDataExportOptions.setGroupId(myPatientGroupId);
		bulkDataExportOptions.setExpandMdm(false);
		bulkDataExportOptions.setExportStyle(BulkDataExportOptions.ExportStyle.GROUP);


		BulkExportParameters params = getParamsFromOptions(bulkDataExportOptions,
			null);
		String batchJobId = myJobRunner.startNewJob(params);

		IBulkDataExportSvc.JobInfo jobDetails = myBulkDataExportSvc.submitJob(bulkDataExportOptions,
			batchJobId,
			true,
			null);

		// run the job
		StartExistingJobParameters jobParameters = new StartExistingJobParameters(
			batchJobId
		);
		myJobRunner.startExistingJob(jobParameters);

		myBatch2JobHelper.awaitJobCompletion(batchJobId);

		IBulkDataExportSvc.JobInfo jobInfo = myBulkDataExportSvc.getJobInfoOrThrowResourceNotFound(jobDetails.getJobMetadataId());

		assertThat(jobInfo.getStatus(), equalTo(BulkExportJobStatusEnum.COMPLETE));
		assertThat(jobInfo.getFiles().size(), equalTo(1));
		assertThat(jobInfo.getFiles().get(0).getResourceType(), is(equalTo("Immunization")));

		// Iterate over the files
		String nextContents = getBinaryContentsDefaultPartition(jobInfo, 0);

		assertThat(jobInfo.getFiles().get(0).getResourceType(), is(equalTo("Immunization")));
		assertThat(nextContents, is(containsString("IMM0")));
		assertThat(nextContents, is(containsString("IMM2")));
		assertThat(nextContents, is(containsString("IMM4")));
		assertThat(nextContents, is(containsString("IMM6")));
		assertThat(nextContents, is(containsString("IMM8")));
	}

	@Test
	public void testGroupBatchJobFindsForwardReferencesIfNeeded() {
		createResources();

		// Create a bulk job
		BulkDataExportOptions bulkDataExportOptions = new BulkDataExportOptions();
		bulkDataExportOptions.setOutputFormat(Constants.CT_FHIR_NDJSON);
		bulkDataExportOptions.setResourceTypes(Sets.newHashSet("Practitioner","Organization", "Observation"));
		bulkDataExportOptions.setSince(null);
		bulkDataExportOptions.setFilters(null);
		bulkDataExportOptions.setGroupId(myPatientGroupId);
		bulkDataExportOptions.setExpandMdm(false);
		//FIXME GGG Make sure this works with MDM Enabled as well.
		bulkDataExportOptions.setExportStyle(BulkDataExportOptions.ExportStyle.GROUP);
		IBulkDataExportSvc.JobInfo jobDetails = myBulkDataExportSvc.submitJob(bulkDataExportOptions, true, null);

		// start the job
		BulkExportParameters params = getParamsFromOptions(bulkDataExportOptions,
			jobDetails.getJobMetadataId());
		String batchJobId = myJobRunner.startNewJob(params);

		myBatch2JobHelper.awaitJobCompletion(batchJobId);

		IBulkDataExportSvc.JobInfo jobInfo = myBulkDataExportSvc.getJobInfoOrThrowResourceNotFound(jobDetails.getJobMetadataId());

		assertThat(jobInfo.getStatus(), equalTo(BulkExportJobStatusEnum.COMPLETE));
		assertThat(jobInfo.getFiles().size(), equalTo(3));

		// Iterate over the files
		String nextContents = getBinaryContentsDefaultPartition(jobInfo, 0);

		assertThat(jobInfo.getFiles().get(0).getResourceType(), is(equalTo("Practitioner")));
		assertThat(nextContents, is(containsString("PRACT0")));
		assertThat(nextContents, is(containsString("PRACT2")));
		assertThat(nextContents, is(containsString("PRACT4")));
		assertThat(nextContents, is(containsString("PRACT6")));
		assertThat(nextContents, is(containsString("PRACT8")));

		nextContents = getBinaryContentsDefaultPartition(jobInfo, 1);
		assertThat(jobInfo.getFiles().get(1).getResourceType(), is(equalTo("Organization")));
		assertThat(nextContents, is(containsString("ORG0")));
		assertThat(nextContents, is(containsString("ORG2")));
		assertThat(nextContents, is(containsString("ORG4")));
		assertThat(nextContents, is(containsString("ORG6")));
		assertThat(nextContents, is(containsString("ORG8")));

		//Ensure _backwards_ references still work
		nextContents = getBinaryContentsDefaultPartition(jobInfo, 2);
		assertThat(jobInfo.getFiles().get(2).getResourceType(), is(equalTo("Observation")));
		assertThat(nextContents, is(containsString("OBS0")));
		assertThat(nextContents, is(containsString("OBS2")));
		assertThat(nextContents, is(containsString("OBS4")));
		assertThat(nextContents, is(containsString("OBS6")));
		assertThat(nextContents, is(containsString("OBS8")));
	}

	@Test
	public void testGroupBatchJobMdmExpansionIdentifiesGoldenResources() {
		createResources();

		// Create a bulk job
		BulkDataExportOptions bulkDataExportOptions = new BulkDataExportOptions();
		bulkDataExportOptions.setOutputFormat(Constants.CT_FHIR_NDJSON);
		bulkDataExportOptions.setResourceTypes(Sets.newHashSet("Immunization", "Patient"));
		bulkDataExportOptions.setSince(null);
		bulkDataExportOptions.setFilters(null);
		bulkDataExportOptions.setGroupId(myPatientGroupId);
		bulkDataExportOptions.setExpandMdm(true);
		bulkDataExportOptions.setExportStyle(BulkDataExportOptions.ExportStyle.GROUP);
		IBulkDataExportSvc.JobInfo jobDetails = myBulkDataExportSvc.submitJob(bulkDataExportOptions, true, null);

		// start the job
		BulkExportParameters params = getParamsFromOptions(bulkDataExportOptions,
			jobDetails.getJobMetadataId());
		String batchJobId = myJobRunner.startNewJob(params);

		myBatch2JobHelper.awaitJobCompletion(batchJobId);

		IBulkDataExportSvc.JobInfo jobInfo = myBulkDataExportSvc.getJobInfoOrThrowResourceNotFound(jobDetails.getJobMetadataId());

		assertThat(jobInfo.getStatus(), equalTo(BulkExportJobStatusEnum.COMPLETE));
		assertThat(jobInfo.getFiles().size(), equalTo(2));
		assertThat(jobInfo.getFiles().get(0).getResourceType(), is(equalTo("Immunization")));

		//Ensure that all immunizations refer to the golden resource via extension
		assertThat(jobInfo.getFiles().get(0).getResourceType(), is(equalTo("Immunization")));
		List<Immunization> immunizations = readBulkExportContentsIntoResources(getBinaryContentsDefaultPartition(jobInfo, 0), Immunization.class);
		immunizations
			.stream().filter(immu -> !immu.getIdElement().getIdPart().equals("PAT999"))//Skip the golden resource
			.forEach(immunization -> {
				Extension extensionByUrl = immunization.getExtensionByUrl(HapiExtensions.ASSOCIATED_GOLDEN_RESOURCE_EXTENSION_URL);
				String reference = ((Reference) extensionByUrl.getValue()).getReference();
				assertThat(reference, is(equalTo("Patient/PAT999")));
			});

		//Ensure all patients are linked to their golden resource.
		assertThat(jobInfo.getFiles().get(1).getResourceType(), is(equalTo("Patient")));
		List<Patient> patients = readBulkExportContentsIntoResources(getBinaryContentsDefaultPartition(jobInfo, 1), Patient.class);
		patients.stream()
			.filter(patient -> patient.getIdElement().getIdPart().equals("PAT999"))
			.forEach(patient -> {
				Extension extensionByUrl = patient.getExtensionByUrl(HapiExtensions.ASSOCIATED_GOLDEN_RESOURCE_EXTENSION_URL);
				String reference = ((Reference) extensionByUrl.getValue()).getReference();
				assertThat(reference, is(equalTo("Patient/PAT999")));
			});

	}

	private <T extends IBaseResource> List<T> readBulkExportContentsIntoResources(String theContents, Class<T> theClass) {
		IParser iParser = myFhirContext.newJsonParser();
		return Arrays.stream(theContents.split("\n"))
			.map(iParser::parseResource)
			.map(theClass::cast)
			.collect(Collectors.toList());
	}

//	@Test
//	void testPatientLevelExportWorks() throws JobParametersInvalidException {
//		myDaoConfig.setIndexMissingFields(DaoConfig.IndexEnabledEnum.ENABLED);
//		createResources();
//
//		// Create a bulk job
//		BulkDataExportOptions options = new BulkDataExportOptions();
//		options.setResourceTypes(Sets.newHashSet("Immunization", "Observation"));
//		options.setExportStyle(BulkDataExportOptions.ExportStyle.PATIENT);
//		IBulkDataExportSvc.JobInfo jobDetails = myBulkDataExportSvc.submitJob(options, true, null);
//
//		GroupBulkExportJobParametersBuilder paramBuilder = new GroupBulkExportJobParametersBuilder();
//		paramBuilder.setGroupId(myPatientGroupId.getIdPart());
//		paramBuilder.setJobUUID(jobDetails.getJobId());
//		paramBuilder.setReadChunkSize(10L);
//
//		JobExecution jobExecution = myBatchJobSubmitter.runJob(myPatientBulkJob, paramBuilder.toJobParameters());
//
//		myBatchJobHelper.awaitJobCompletion(jobExecution);
//		IBulkDataExportSvc.JobInfo jobInfo = myBulkDataExportSvc.getJobInfoOrThrowResourceNotFound(jobDetails.getJobId());
//
//		assertThat(jobInfo.getStatus(), equalTo(BulkExportJobStatusEnum.COMPLETE));
//		assertThat(jobInfo.getFiles().size(), equalTo(2));
//		assertThat(jobInfo.getFiles().get(0).getResourceType(), is(equalTo("Immunization")));
//
//		// Iterate over the files
//		String nextContents = getBinaryContents(jobInfo, 0);
//
//		assertThat(jobInfo.getFiles().get(0).getResourceType(), is(equalTo("Immunization")));
//		assertThat(nextContents, is(containsString("IMM0")));
//		assertThat(nextContents, is(containsString("IMM1")));
//		assertThat(nextContents, is(containsString("IMM2")));
//		assertThat(nextContents, is(containsString("IMM3")));
//		assertThat(nextContents, is(containsString("IMM4")));
//		assertThat(nextContents, is(containsString("IMM5")));
//		assertThat(nextContents, is(containsString("IMM6")));
//		assertThat(nextContents, is(containsString("IMM7")));
//		assertThat(nextContents, is(containsString("IMM8")));
//		assertThat(nextContents, is(containsString("IMM9")));
//		assertThat(nextContents, is(containsString("IMM999")));
//
//		assertThat(nextContents, is(not(containsString("IMM2000"))));
//		assertThat(nextContents, is(not(containsString("IMM2001"))));
//		assertThat(nextContents, is(not(containsString("IMM2002"))));
//		assertThat(nextContents, is(not(containsString("IMM2003"))));
//		assertThat(nextContents, is(not(containsString("IMM2004"))));
//		assertThat(nextContents, is(not(containsString("IMM2005"))));
//
//	}

	// CareTeam has two patient references: participant and patient.  This test checks if we find the patient if participant is null but patient is not null
	@Test
	public void testGroupBatchJobCareTeam() {
		createResources();

		BulkDataExportOptions bulkDataExportOptions = new BulkDataExportOptions();
		bulkDataExportOptions.setOutputFormat(Constants.CT_FHIR_NDJSON);
		bulkDataExportOptions.setResourceTypes(Sets.newHashSet("CareTeam"));
		bulkDataExportOptions.setSince(null);
		bulkDataExportOptions.setFilters(null);
		bulkDataExportOptions.setGroupId(myPatientGroupId);
		bulkDataExportOptions.setExpandMdm(true);
		bulkDataExportOptions.setExportStyle(BulkDataExportOptions.ExportStyle.GROUP);
		// Create a bulk job
		IBulkDataExportSvc.JobInfo jobDetails = myBulkDataExportSvc.submitJob(bulkDataExportOptions, true, null);

		// start the job
		BulkExportParameters params = getParamsFromOptions(bulkDataExportOptions,
			jobDetails.getJobMetadataId());
		String batchJobId = myJobRunner.startNewJob(params);

		myBatch2JobHelper.awaitJobCompletion(batchJobId);

		IBulkDataExportSvc.JobInfo jobInfo = myBulkDataExportSvc.getJobInfoOrThrowResourceNotFound(jobDetails.getJobMetadataId());

		assertThat(jobInfo.getStatus(), equalTo(BulkExportJobStatusEnum.COMPLETE));
		assertThat(jobInfo.getFiles().size(), equalTo(1));
		assertThat(jobInfo.getFiles().get(0).getResourceType(), is(equalTo("CareTeam")));

		// Iterate over the files
		String nextContents = getBinaryContentsDefaultPartition(jobInfo, 0);

		assertThat(jobInfo.getFiles().get(0).getResourceType(), is(equalTo("CareTeam")));
		assertThat(nextContents, is(containsString("CT0")));
		assertThat(nextContents, is(containsString("CT2")));
		assertThat(nextContents, is(containsString("CT4")));
		assertThat(nextContents, is(containsString("CT6")));
		assertThat(nextContents, is(containsString("CT8")));

		//These should be brought in via MDM.
		assertThat(nextContents, is(containsString("CT1")));
		assertThat(nextContents, is(containsString("CT3")));
		assertThat(nextContents, is(containsString("CT5")));
		assertThat(nextContents, is(containsString("CT7")));
		assertThat(nextContents, is(containsString("CT9")));
<<<<<<< HEAD
=======
	}

	/**
	 * See https://github.com/hapifhir/hapi-fhir/issues/3700
	 */
	@Test
	public void testGroupBatchJobDoesNotExpandOtherGroups() {
		//Given there are two groups, and they each contain the same member
		Patient patient = new Patient();
		patient.setId("patient1");
		IIdType id = myPatientDao.update(patient).getId();

		Group g1 = new Group();
		g1.setId("group1");
		g1.addMember().setEntity(new Reference(id));

		Group g2 = new Group();
		g2.setId("group2");
		g2.addMember().setEntity(new Reference(id));

		IIdType group1Id = myGroupDao.update(g1).getId();
		IIdType group2Id = myGroupDao.update(g2).getId();

		//When we attempt to export one of those groups
		BulkDataExportOptions bulkDataExportOptions = new BulkDataExportOptions();
		bulkDataExportOptions.setOutputFormat(null);
		bulkDataExportOptions.setResourceTypes(Sets.newHashSet("Group"));
		bulkDataExportOptions.setSince(null);
		bulkDataExportOptions.setFilters(null);
		bulkDataExportOptions.setGroupId(group1Id);
		bulkDataExportOptions.setExpandMdm(false);
		bulkDataExportOptions.setExportStyle(BulkDataExportOptions.ExportStyle.GROUP);
		// Create a bulk job
		IBulkDataExportSvc.JobInfo jobDetails = myBulkDataExportSvc.submitJob(bulkDataExportOptions, true, null);

		myBulkDataExportJobSchedulingHelper.startSubmittedJobs();
		awaitAllBulkJobCompletions();

		IBulkDataExportSvc.JobInfo jobInfo = myBulkDataExportSvc.getJobInfoOrThrowResourceNotFound(jobDetails.getJobId());

		assertThat(jobInfo.getStatus(), equalTo(BulkExportJobStatusEnum.COMPLETE));
		assertThat(jobInfo.getFiles().size(), equalTo(1));
		assertThat(jobInfo.getFiles().get(0).getResourceType(), is(equalTo("Group")));

		//Then only the requested group should be exported.
		String nextContents = getBinaryContents(jobInfo, 0);
		assertThat(nextContents, is(containsString("group1")));
		assertThat(nextContents, is(not(containsString("group2"))));
>>>>>>> 48c28997
	}


//	@Test
//	public void testJobParametersValidatorRejectsInvalidParameters() {
//		JobParametersBuilder paramBuilder = new JobParametersBuilder().addString("jobUUID", "I'm not real!");
//		try {
//			myBatchJobSubmitter.runJob(myBulkJob, paramBuilder.toJobParameters());
//			fail("Should have had invalid parameter exception!");
//		} catch (JobParametersInvalidException e) {
//			// good
//		}
//	}

	@Test
	public void testSystemExportWithMultipleTypeFilters() {
		createResources();

		// Create a bulk job
		BulkDataExportOptions options = new BulkDataExportOptions();
		options.setResourceTypes(Sets.newHashSet("Immunization"));
		options.setOutputFormat(Constants.CT_FHIR_NDJSON);
		options.setExportStyle(BulkDataExportOptions.ExportStyle.SYSTEM);
		options.setFilters(Sets.newHashSet("Immunization?vaccine-code=Flu", "Immunization?patient=Patient/PAT1"));

		IBulkDataExportSvc.JobInfo jobDetails = myBulkDataExportSvc.submitJob(options, true, null);

		// start the job
		BulkExportParameters params = getParamsFromOptions(options,
			jobDetails.getJobMetadataId());
		String batchJobId = myJobRunner.startNewJob(params);

		myBatch2JobHelper.awaitJobCompletion(batchJobId);


		IBulkDataExportSvc.JobInfo jobInfo = myBulkDataExportSvc.getJobInfoOrThrowResourceNotFound(jobDetails.getJobMetadataId());

		assertThat(jobInfo.getStatus(), equalTo(BulkExportJobStatusEnum.COMPLETE));
		assertThat(jobInfo.getFiles().size(), equalTo(1));
		assertThat(jobInfo.getFiles().get(0).getResourceType(), is(equalTo("Immunization")));

		// Iterate over the files
		String nextContents = getBinaryContentsDefaultPartition(jobInfo, 0);

		assertThat(jobInfo.getFiles().get(0).getResourceType(), is(equalTo("Immunization")));
		//These are the COVID-19 entries
		assertThat(nextContents, is(containsString("IMM0")));
		assertThat(nextContents, is(containsString("IMM2")));
		assertThat(nextContents, is(containsString("IMM4")));
		assertThat(nextContents, is(containsString("IMM6")));
		assertThat(nextContents, is(containsString("IMM8")));

		//This is the entry for the one referencing patient/1
		assertThat(nextContents, is(containsString("IMM1")));
	}

	@Test
	public void testGroupExportWithMultipleTypeFilters() {
		createResources();

		// Create a bulk job
		BulkDataExportOptions options = new BulkDataExportOptions();
		options.setResourceTypes(Sets.newHashSet("Observation"));
		options.setExportStyle(BulkDataExportOptions.ExportStyle.GROUP);
		options.setGroupId(myPatientGroupId);
		options.setOutputFormat(Constants.CT_FHIR_NDJSON);
		options.setExpandMdm(false);
		options.setFilters(Sets.newHashSet("Observation?identifier=VAL0,VAL2", "Observation?identifier=VAL4"));

		IBulkDataExportSvc.JobInfo jobDetails = myBulkDataExportSvc.submitJob(options, true, null);

		// start the job
		BulkExportParameters params = getParamsFromOptions(options,
			jobDetails.getJobMetadataId());
		String batchJobId = myJobRunner.startNewJob(params);

		myBatch2JobHelper.awaitJobCompletion(batchJobId);

		IBulkDataExportSvc.JobInfo jobInfo = myBulkDataExportSvc.getJobInfoOrThrowResourceNotFound(jobDetails.getJobMetadataId());

		assertThat(jobInfo.getStatus(), equalTo(BulkExportJobStatusEnum.COMPLETE));
		assertThat(jobInfo.getFiles().size(), equalTo(1));
		assertThat(jobInfo.getFiles().get(0).getResourceType(), is(equalTo("Observation")));
		String nextContents = getBinaryContentsDefaultPartition(jobInfo, 0);

		//These are the Observation entries
		assertThat(nextContents, is(containsString("OBS0")));
		assertThat(nextContents, is(containsString("OBS2")));
		assertThat(nextContents, is(containsString("OBS4")));
		assertEquals(3, nextContents.split("\n").length);
	}

	public String getBinaryContentsDefaultPartition(IBulkDataExportSvc.JobInfo theJobInfo, int theIndex) {
		// Iterate over the files
		Binary nextBinary = myBinaryDao.read(theJobInfo.getFiles().get(theIndex).getResourceId(), new SystemRequestDetails().setRequestPartitionId(RequestPartitionId.defaultPartition()));
		assertEquals(Constants.CT_FHIR_NDJSON, nextBinary.getContentType());
		String nextContents = new String(nextBinary.getContent(), Constants.CHARSET_UTF8);
		ourLog.info("Next contents for type {}:\n{}", nextBinary.getResourceType(), nextContents);
		return nextContents;
	}


	@Test
	public void testMdmExpansionSuccessfullyExtractsPatients() throws JobParametersInvalidException {
		createResources();

		// Create a bulk job
		BulkDataExportOptions bulkDataExportOptions = new BulkDataExportOptions();
		bulkDataExportOptions.setOutputFormat(Constants.CT_FHIR_NDJSON);
		bulkDataExportOptions.setResourceTypes(Sets.newHashSet("Patient"));
		bulkDataExportOptions.setSince(null);
		bulkDataExportOptions.setFilters(null);
		bulkDataExportOptions.setGroupId(myPatientGroupId);
		bulkDataExportOptions.setExpandMdm(true);
		bulkDataExportOptions.setExportStyle(BulkDataExportOptions.ExportStyle.GROUP);
		IBulkDataExportSvc.JobInfo jobDetails = myBulkDataExportSvc.submitJob(bulkDataExportOptions, true, null);

		// start the job
		BulkExportParameters params = getParamsFromOptions(bulkDataExportOptions,
			jobDetails.getJobMetadataId());
		String batchJobId = myJobRunner.startNewJob(params);

		myBatch2JobHelper.awaitJobCompletion(batchJobId);

		IBulkDataExportSvc.JobInfo jobInfo = myBulkDataExportSvc.getJobInfoOrThrowResourceNotFound(jobDetails.getJobMetadataId());
		assertThat(jobInfo.getStatus(), equalTo(BulkExportJobStatusEnum.COMPLETE));
		assertThat(jobInfo.getFiles().size(), equalTo(1));
		assertThat(jobInfo.getFiles().get(0).getResourceType(), is(equalTo("Patient")));

		String nextContents = getBinaryContentsDefaultPartition(jobInfo, 0);
		assertThat(jobInfo.getFiles().get(0).getResourceType(), is(equalTo("Patient")));

		//Output contains The entire group, plus the Mdm expansion, plus the golden resource
		assertEquals(11, nextContents.split("\n").length);
	}

	@Test
	public void testMdmExpansionWorksForGroupExportOnMatchedPatients() {
		createResources();

		// Create a bulk job
		BulkDataExportOptions bulkDataExportOptions = new BulkDataExportOptions();
		bulkDataExportOptions.setOutputFormat(Constants.CT_FHIR_NDJSON);
		bulkDataExportOptions.setResourceTypes(Sets.newHashSet("Immunization", "Observation"));
		bulkDataExportOptions.setSince(null);
		bulkDataExportOptions.setFilters(null);
		bulkDataExportOptions.setGroupId(myPatientGroupId);
		bulkDataExportOptions.setExpandMdm(true);
		bulkDataExportOptions.setExportStyle(BulkDataExportOptions.ExportStyle.GROUP);
		IBulkDataExportSvc.JobInfo jobDetails = myBulkDataExportSvc.submitJob(bulkDataExportOptions, true, null);

		// start the job
		BulkExportParameters params = getParamsFromOptions(bulkDataExportOptions,
			jobDetails.getJobMetadataId());
		String batchJobId = myJobRunner.startNewJob(params);

		myBatch2JobHelper.awaitJobCompletion(batchJobId);

		IBulkDataExportSvc.JobInfo jobInfo = myBulkDataExportSvc.getJobInfoOrThrowResourceNotFound(jobDetails.getJobMetadataId());
		assertEquals("/Group/G0/$export?_outputFormat=application%2Ffhir%2Bndjson&_type=Observation,Immunization&_groupId=" + myPatientGroupId + "&_mdm=true", jobInfo.getRequest());

		assertThat(jobInfo.getStatus(), equalTo(BulkExportJobStatusEnum.COMPLETE));
		assertThat(jobInfo.getFiles().size(), equalTo(2));
		assertThat(jobInfo.getFiles().get(0).getResourceType(), is(equalTo("Immunization")));

		// Check immunization Content
		String nextContents = getBinaryContentsDefaultPartition(jobInfo, 0);
		assertThat(jobInfo.getFiles().get(0).getResourceType(), is(equalTo("Immunization")));
		assertThat(nextContents, is(containsString("IMM0")));
		assertThat(nextContents, is(containsString("IMM2")));
		assertThat(nextContents, is(containsString("IMM4")));
		assertThat(nextContents, is(containsString("IMM6")));
		assertThat(nextContents, is(containsString("IMM8")));
		assertThat(nextContents, is(containsString("IMM1")));
		assertThat(nextContents, is(containsString("IMM3")));
		assertThat(nextContents, is(containsString("IMM5")));
		assertThat(nextContents, is(containsString("IMM7")));
		assertThat(nextContents, is(containsString("IMM9")));
		assertThat(nextContents, is(containsString("IMM999")));

		//Check Observation Content
		Binary observationExportContent = myBinaryDao.read(jobInfo.getFiles().get(1).getResourceId(), new SystemRequestDetails());
		assertEquals(Constants.CT_FHIR_NDJSON, observationExportContent.getContentType());
		nextContents = new String(observationExportContent.getContent(), Constants.CHARSET_UTF8);
		ourLog.info("Next contents for type {}:\n{}", observationExportContent.getResourceType(), nextContents);
		assertThat(jobInfo.getFiles().get(1).getResourceType(), is(equalTo("Observation")));
		assertThat(nextContents, is(containsString("OBS0")));
		assertThat(nextContents, is(containsString("OBS2")));
		assertThat(nextContents, is(containsString("OBS4")));
		assertThat(nextContents, is(containsString("OBS6")));
		assertThat(nextContents, is(containsString("OBS8")));
		assertThat(nextContents, is(containsString("OBS1")));
		assertThat(nextContents, is(containsString("OBS3")));
		assertThat(nextContents, is(containsString("OBS5")));
		assertThat(nextContents, is(containsString("OBS7")));
		assertThat(nextContents, is(containsString("OBS9")));
		assertThat(nextContents, is(containsString("OBS999")));

		//Ensure that we didn't over-include into non-group-members data.
		assertThat(nextContents, is(not(containsString("OBS1000"))));
	}

	@Test
	public void testGroupBulkExportSupportsTypeFilters() {
		createResources();

		//Only get COVID-19 vaccinations
		Set<String> filters = new HashSet<>();
		filters.add("Immunization?vaccine-code=vaccines|COVID-19");

		BulkDataExportOptions bulkDataExportOptions = new BulkDataExportOptions();
		bulkDataExportOptions.setOutputFormat(Constants.CT_FHIR_NDJSON);
		bulkDataExportOptions.setResourceTypes(Sets.newHashSet("Immunization"));
		bulkDataExportOptions.setSince(null);
		bulkDataExportOptions.setFilters(filters);
		bulkDataExportOptions.setGroupId(myPatientGroupId);
		bulkDataExportOptions.setExpandMdm(true);
		bulkDataExportOptions.setExportStyle(BulkDataExportOptions.ExportStyle.GROUP);
		IBulkDataExportSvc.JobInfo jobDetails = myBulkDataExportSvc.submitJob(bulkDataExportOptions, true, null);

		// start the job
		BulkExportParameters params = getParamsFromOptions(bulkDataExportOptions,
			jobDetails.getJobMetadataId());
		String batchJobId = myJobRunner.startNewJob(params);

		myBatch2JobHelper.awaitJobCompletion(batchJobId);

		IBulkDataExportSvc.JobInfo jobInfo = myBulkDataExportSvc.getJobInfoOrThrowResourceNotFound(jobDetails.getJobMetadataId());

		assertThat(jobInfo.getStatus(), equalTo(BulkExportJobStatusEnum.COMPLETE));
		assertThat(jobInfo.getFiles().size(), equalTo(1));
		assertThat(jobInfo.getFiles().get(0).getResourceType(), is(equalTo("Immunization")));

		// Check immunization Content
		String nextContents = getBinaryContentsDefaultPartition(jobInfo, 0);

		assertThat(nextContents, is(containsString("IMM1")));
		assertThat(nextContents, is(containsString("IMM3")));
		assertThat(nextContents, is(containsString("IMM5")));
		assertThat(nextContents, is(containsString("IMM7")));
		assertThat(nextContents, is(containsString("IMM9")));
		assertThat(nextContents, is(containsString("IMM999")));

		assertThat(nextContents, is(not(containsString("Flu"))));
	}

	@Test
	public void testAllExportStylesWorkWithNullResourceTypes() {
		createResources();
		myDaoConfig.setIndexMissingFields(DaoConfig.IndexEnabledEnum.ENABLED);
		// Create a bulk job
		BulkDataExportOptions bulkDataExportOptions = new BulkDataExportOptions();
		bulkDataExportOptions.setOutputFormat(Constants.CT_FHIR_NDJSON);
		bulkDataExportOptions.setResourceTypes(null);
		bulkDataExportOptions.setSince(null);
		bulkDataExportOptions.setFilters(null);
		bulkDataExportOptions.setGroupId(myPatientGroupId);
		bulkDataExportOptions.setExpandMdm(true);
		bulkDataExportOptions.setExportStyle(BulkDataExportOptions.ExportStyle.PATIENT);


		List<String> ids = new ArrayList<>();

		//Patient-style
		{
			IBulkDataExportSvc.JobInfo jobDetails = myBulkDataExportSvc.submitJob(bulkDataExportOptions, true, null);

			bulkDataExportOptions.setExportStyle(BulkDataExportOptions.ExportStyle.PATIENT);
			// start job
			BulkExportParameters params = getParamsFromOptions(bulkDataExportOptions,
				jobDetails.getJobMetadataId());
			String batchJobId = myJobRunner.startNewJob(params);
			ids.add(batchJobId);

			myBatch2JobHelper.awaitJobCompletion(batchJobId);
			IBulkDataExportSvc.JobInfo jobInfo = myBulkDataExportSvc.getJobInfoOrThrowResourceNotFound(jobDetails.getJobMetadataId());
			assertThat(jobInfo.getStatus(), is(equalTo(BulkExportJobStatusEnum.COMPLETE)));
		}

		//Group-style
		{
			bulkDataExportOptions.setExportStyle(BulkDataExportOptions.ExportStyle.GROUP);
			bulkDataExportOptions.setGroupId(myPatientGroupId);

			IBulkDataExportSvc.JobInfo jobDetails = myBulkDataExportSvc.submitJob(bulkDataExportOptions, true, null);

			BulkExportParameters params = getParamsFromOptions(bulkDataExportOptions,
				jobDetails.getJobMetadataId());
			String batchJobId = myJobRunner.startNewJob(params);
			ids.add(batchJobId);

			myBatch2JobHelper.awaitJobCompletion(batchJobId);

			IBulkDataExportSvc.JobInfo jobInfo = myBulkDataExportSvc.getJobInfoOrThrowResourceNotFound(jobDetails.getJobMetadataId());
			assertThat(jobInfo.getStatus(), is(equalTo(BulkExportJobStatusEnum.COMPLETE)));
		}

		//System-style
		{
			bulkDataExportOptions.setExportStyle(BulkDataExportOptions.ExportStyle.SYSTEM);

			IBulkDataExportSvc.JobInfo jobDetails = myBulkDataExportSvc.submitJob(bulkDataExportOptions, true, null);
			BulkExportParameters params = getParamsFromOptions(bulkDataExportOptions,
				jobDetails.getJobMetadataId());
			String batchJobId = myJobRunner.startNewJob(params);

			myBatch2JobHelper.awaitJobCompletion(batchJobId);
			IBulkDataExportSvc.JobInfo jobInfo = myBulkDataExportSvc.getJobInfoOrThrowResourceNotFound(jobDetails.getJobMetadataId());
			assertThat(jobInfo.getStatus(), is(equalTo(BulkExportJobStatusEnum.COMPLETE)));
		}
	}

	@Test
	public void testCacheSettingIsRespectedWhenCreatingNewJobs() throws InterruptedException {
		BulkDataExportOptions options = new BulkDataExportOptions();
		options.setExportStyle(BulkDataExportOptions.ExportStyle.SYSTEM);
		options.setResourceTypes(Sets.newHashSet("Procedure"));
		IBulkDataExportSvc.JobInfo jobInfo = myBulkDataExportSvc.submitJob(options, true, null);
		IBulkDataExportSvc.JobInfo jobInfo1 = myBulkDataExportSvc.submitJob(options, true, null);
		IBulkDataExportSvc.JobInfo jobInfo2 = myBulkDataExportSvc.submitJob(options, true, null);
		IBulkDataExportSvc.JobInfo jobInfo3 = myBulkDataExportSvc.submitJob(options, true, null);
		IBulkDataExportSvc.JobInfo jobInfo4 = myBulkDataExportSvc.submitJob(options, true, null);

		//Cached should have all identical Job IDs.
		String initialJobId = jobInfo.getJobMetadataId();
		boolean allMatch = Stream.of(jobInfo, jobInfo1, jobInfo2, jobInfo3, jobInfo4).allMatch(job -> job.getJobMetadataId().equals(initialJobId));
		assertTrue(allMatch);

		IBulkDataExportSvc.JobInfo jobInfo5 = myBulkDataExportSvc.submitJob(options, false, null);
		IBulkDataExportSvc.JobInfo jobInfo6 = myBulkDataExportSvc.submitJob(options, false, null);
		IBulkDataExportSvc.JobInfo jobInfo7 = myBulkDataExportSvc.submitJob(options, false, null);
		IBulkDataExportSvc.JobInfo jobInfo8 = myBulkDataExportSvc.submitJob(options, false, null);
		Thread.sleep(100L); //stupid commit timings.
		IBulkDataExportSvc.JobInfo jobInfo9 = myBulkDataExportSvc.submitJob(options, false, null);

		//First non-cached should retrieve new ID.
		assertThat(initialJobId, is(not(equalTo(jobInfo5.getJobMetadataId()))));

		//Non-cached should all have unique IDs
		List<String> jobIds = Stream.of(jobInfo5, jobInfo6, jobInfo7, jobInfo8, jobInfo9).map(IBulkDataExportSvc.JobInfo::getJobMetadataId).collect(Collectors.toList());
		Set<String> uniqueJobIds = new HashSet<>(jobIds);
		assertEquals(uniqueJobIds.size(), jobIds.size());

		//Now if we create another one and ask for the cache, we should get the most-recently-insert entry.
		IBulkDataExportSvc.JobInfo jobInfo10 = myBulkDataExportSvc.submitJob(options, true, null);
		assertThat(jobInfo10.getJobMetadataId(), is(equalTo(jobInfo9.getJobMetadataId())));
	}

	@Test
	public void testBulkExportWritesToDEFAULTPartitionWhenPartitioningIsEnabled() {
		myPartitionSettings.setPartitioningEnabled(true);

		createResources();

		//Only get COVID-19 vaccinations
		Set<String> filters = new HashSet<>();
		filters.add("Immunization?vaccine-code=vaccines|COVID-19");

		BulkDataExportOptions bulkDataExportOptions = new BulkDataExportOptions();
		bulkDataExportOptions.setOutputFormat(Constants.CT_FHIR_NDJSON);
		bulkDataExportOptions.setResourceTypes(Sets.newHashSet("Immunization"));
		bulkDataExportOptions.setSince(null);
		bulkDataExportOptions.setFilters(filters);
		bulkDataExportOptions.setGroupId(myPatientGroupId);
		bulkDataExportOptions.setExpandMdm(true);
		bulkDataExportOptions.setExportStyle(BulkDataExportOptions.ExportStyle.GROUP);
		IBulkDataExportSvc.JobInfo jobDetails = myBulkDataExportSvc.submitJob(bulkDataExportOptions, true, null);

		// start job
		BulkExportParameters params = getParamsFromOptions(bulkDataExportOptions,
			jobDetails.getJobMetadataId());
		String batchJobId = myJobRunner.startNewJob(params);

		myBatch2JobHelper.awaitJobCompletion(batchJobId);

		IBulkDataExportSvc.JobInfo jobInfo = myBulkDataExportSvc.getJobInfoOrThrowResourceNotFound(jobDetails.getJobMetadataId());

		assertThat(jobInfo.getStatus(), equalTo(BulkExportJobStatusEnum.COMPLETE));
		assertThat(jobInfo.getFiles().size(), equalTo(1));
		assertThat(jobInfo.getFiles().get(0).getResourceType(), is(equalTo("Immunization")));

		// Check immunization Content
		String nextContents = getBinaryContentsDefaultPartition(jobInfo, 0);

		assertThat(nextContents, is(containsString("IMM1")));
		assertThat(nextContents, is(containsString("IMM3")));
		assertThat(nextContents, is(containsString("IMM5")));
		assertThat(nextContents, is(containsString("IMM7")));
		assertThat(nextContents, is(containsString("IMM9")));
		assertThat(nextContents, is(containsString("IMM999")));

		assertThat(nextContents, is(not(containsString("Flu"))));
		myPartitionSettings.setPartitioningEnabled(false);
	}

	private void createResources() {
		SystemRequestDetails srd = SystemRequestDetails.newSystemRequestAllPartitions();
		Group group = new Group();
		group.setId("G0");

		//Manually create a Practitioner
		IIdType goldenPractId = createPractitionerWithIndex(999);

		//Manually create an Organization
		IIdType goldenOrgId = createOrganizationWithIndex(999);

		//Manually create a golden record
		Patient goldenPatient = new Patient();

		goldenPatient.setId("PAT999");
		goldenPatient.setGeneralPractitioner(Collections.singletonList(new Reference(goldenPractId.toVersionless())));
		goldenPatient.setManagingOrganization(new Reference(goldenOrgId.toVersionless()));

		DaoMethodOutcome g1Outcome = myPatientDao.update(goldenPatient, srd);
		Long goldenPid = runInTransaction(() -> myIdHelperService.getPidOrNull(g1Outcome.getResource()));

		//Create our golden records' data.
		createObservationWithIndex(999, g1Outcome.getId());
		createImmunizationWithIndex(999, g1Outcome.getId());
		createCareTeamWithIndex(999, g1Outcome.getId());

		for (int i = 0; i < 10; i++) {
			IIdType orgId = createOrganizationWithIndex(i);
			IIdType practId = createPractitionerWithIndex(i);
			DaoMethodOutcome patientOutcome = createPatientWithIndexAndGPAndManagingOrganization(i, practId, orgId);
			IIdType patId = patientOutcome.getId().toUnqualifiedVersionless();
			Long sourcePid = runInTransaction(() -> myIdHelperService.getPidOrNull(patientOutcome.getResource()));

			//Link the patient to the golden resource
			linkToGoldenResource(goldenPid, sourcePid);

			//Only add half the patients to the group.
			if (i % 2 == 0) {
				group.addMember().setEntity(new Reference(patId));
			}

			//Create data
			createObservationWithIndex(i, patId);
			createImmunizationWithIndex(i, patId);
			createCareTeamWithIndex(i, patId);
		}

		myPatientGroupId = myGroupDao.update(group, new SystemRequestDetails().setRequestPartitionId(RequestPartitionId.defaultPartition())).getId();

		//Manually create another golden record
		Patient goldenPatient2 = new Patient();
		goldenPatient2.setId("PAT888");
		DaoMethodOutcome g2Outcome = myPatientDao.update(goldenPatient2, new SystemRequestDetails().setRequestPartitionId(RequestPartitionId.defaultPartition()));
		Long goldenPid2 = runInTransaction(() -> myIdHelperService.getPidOrNull(g2Outcome.getResource()));

		//Create some nongroup patients MDM linked to a different golden resource. They shouldnt be included in the query.
		for (int i = 0; i < 5; i++) {
			int index = 1000 + i;
			IIdType orgId = createOrganizationWithIndex(i);
			IIdType practId = createPractitionerWithIndex(i);
			DaoMethodOutcome patientOutcome = createPatientWithIndexAndGPAndManagingOrganization(index, practId, orgId);
			IIdType patId = patientOutcome.getId().toUnqualifiedVersionless();
			Long sourcePid = runInTransaction(() -> myIdHelperService.getPidOrNull(patientOutcome.getResource()));
			linkToGoldenResource(goldenPid2, sourcePid);
			createObservationWithIndex(index, patId);
			createImmunizationWithIndex(index, patId);
			createCareTeamWithIndex(index, patId);
		}

		//Create some Observations and immunizations which have _no subjects!_ These will be exlucded from the Patient level export.
		for (int i = 0; i < 10; i++) {
			int index = 2000 + i;
			createObservationWithIndex(index, null);
			createImmunizationWithIndex(index, null);
		}
	}

	private IIdType createPractitionerWithIndex(int theIndex) {
		Practitioner pract = new Practitioner();
		pract.setId("PRACT" + theIndex);
		return myPractitionerDao.update(pract, new SystemRequestDetails().setRequestPartitionId(RequestPartitionId.defaultPartition())).getId();
	}

	private IIdType createOrganizationWithIndex(int theIndex) {
		Organization org = new Organization();
		org.setId("ORG" + theIndex);
		return myOrganizationDao.update(org, new SystemRequestDetails().setRequestPartitionId(RequestPartitionId.defaultPartition())).getId();
	}

	private DaoMethodOutcome createPatientWithIndexAndGPAndManagingOrganization(int theIndex, IIdType thePractId, IIdType theOrgId) {
		Patient patient = new Patient();
		patient.setId("PAT" + theIndex);
		patient.setGender(theIndex % 2 == 0 ? Enumerations.AdministrativeGender.MALE : Enumerations.AdministrativeGender.FEMALE);
		patient.addName().setFamily("FAM" + theIndex);
		patient.addIdentifier().setSystem("http://mrns").setValue("PAT" + theIndex);
		patient.setManagingOrganization(new Reference(theOrgId.toVersionless()));
		patient.setGeneralPractitioner(Collections.singletonList(new Reference(thePractId.toVersionless())));
		return myPatientDao.update(patient, new SystemRequestDetails().setRequestPartitionId(RequestPartitionId.defaultPartition()));
	}

	private void createCareTeamWithIndex(int i, IIdType patId) {
		CareTeam careTeam = new CareTeam();
		careTeam.setId("CT" + i);
		careTeam.setSubject(new Reference(patId)); // This maps to the "patient" search parameter on CareTeam
		myCareTeamDao.update(careTeam, new SystemRequestDetails().setRequestPartitionId(RequestPartitionId.defaultPartition()));
	}

	private void createImmunizationWithIndex(int i, IIdType patId) {
		Immunization immunization = new Immunization();
		immunization.setId("IMM" + i);
		if (patId != null) {
			immunization.setPatient(new Reference(patId));
		}
		if (i % 2 == 0) {
			CodeableConcept cc = new CodeableConcept();
			cc.addCoding().setSystem("vaccines").setCode("Flu");
			immunization.setVaccineCode(cc);
		} else {
			CodeableConcept cc = new CodeableConcept();
			cc.addCoding().setSystem("vaccines").setCode("COVID-19");
			immunization.setVaccineCode(cc);
		}
		myImmunizationDao.update(immunization, new SystemRequestDetails().setRequestPartitionId(RequestPartitionId.defaultPartition()));
	}

	private void createObservationWithIndex(int i, IIdType patId) {
		Observation obs = new Observation();
		obs.setId("OBS" + i);
		obs.addIdentifier().setSystem("SYS").setValue("VAL" + i);
		obs.setStatus(Observation.ObservationStatus.FINAL);
		if (patId != null) {
			obs.getSubject().setReference(patId.getValue());
		}
		myObservationDao.update(obs, new SystemRequestDetails().setRequestPartitionId(RequestPartitionId.defaultPartition()));
	}

	public void linkToGoldenResource(Long theGoldenPid, Long theSourcePid) {
		MdmLink mdmLink = new MdmLink();
		mdmLink.setCreated(new Date());
		mdmLink.setMdmSourceType("Patient");
		mdmLink.setGoldenResourcePid(theGoldenPid);
		mdmLink.setSourcePid(theSourcePid);
		mdmLink.setMatchResult(MdmMatchResultEnum.MATCH);
		mdmLink.setHadToCreateNewGoldenResource(false);
		mdmLink.setEidMatch(false);
		mdmLink.setLinkSource(MdmLinkSourceEnum.MANUAL);
		mdmLink.setUpdated(new Date());
		mdmLink.setVersion("1");
		runInTransaction(() -> myMdmLinkDao.save(mdmLink));
	}
}<|MERGE_RESOLUTION|>--- conflicted
+++ resolved
@@ -992,8 +992,6 @@
 		assertThat(nextContents, is(containsString("CT5")));
 		assertThat(nextContents, is(containsString("CT7")));
 		assertThat(nextContents, is(containsString("CT9")));
-<<<<<<< HEAD
-=======
 	}
 
 	/**
@@ -1042,7 +1040,6 @@
 		String nextContents = getBinaryContents(jobInfo, 0);
 		assertThat(nextContents, is(containsString("group1")));
 		assertThat(nextContents, is(not(containsString("group2"))));
->>>>>>> 48c28997
 	}
 
 
