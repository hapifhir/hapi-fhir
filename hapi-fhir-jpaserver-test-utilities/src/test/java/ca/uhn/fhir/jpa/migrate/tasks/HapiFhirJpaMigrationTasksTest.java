package ca.uhn.fhir.jpa.migrate.tasks;

import ca.uhn.fhir.jpa.migrate.DriverTypeEnum;
import ca.uhn.fhir.jpa.migrate.HapiMigrator;
import ca.uhn.fhir.jpa.migrate.JdbcUtils;
import ca.uhn.fhir.jpa.migrate.MigrationResult;
import ca.uhn.fhir.jpa.migrate.MigrationTaskList;
import ca.uhn.fhir.jpa.migrate.taskdef.InitializeSchemaTask;
<<<<<<< HEAD
import ca.uhn.fhir.jpa.util.DatabaseSupportUtil;
import ca.uhn.fhir.util.VersionEnum;
import jakarta.annotation.Nonnull;
=======
import ca.uhn.fhir.system.HapiSystemProperties;
import ca.uhn.fhir.test.utilities.LoggingExtension;
import ca.uhn.fhir.util.VersionEnum;
import jakarta.annotation.Nonnull;
import org.apache.commons.dbcp2.BasicDataSource;
import org.junit.jupiter.api.BeforeAll;
import org.junit.jupiter.api.MethodOrderer;
import org.junit.jupiter.api.Order;
>>>>>>> a999cb32
import org.junit.jupiter.api.Test;
import org.junit.jupiter.api.TestMethodOrder;
import org.junit.jupiter.api.extension.RegisterExtension;
import org.slf4j.Logger;
import org.slf4j.LoggerFactory;
import org.springframework.jdbc.core.ColumnMapRowMapper;
import org.springframework.jdbc.core.JdbcTemplate;
import org.springframework.jdbc.core.SingleColumnRowMapper;
import org.springframework.jdbc.core.support.AbstractLobCreatingPreparedStatementCallback;
import org.springframework.jdbc.support.lob.DefaultLobHandler;
import org.springframework.jdbc.support.lob.LobCreator;

import javax.sql.DataSource;
import java.sql.PreparedStatement;
import java.sql.SQLException;
import java.sql.Timestamp;
import java.sql.Types;
import java.util.ArrayList;
import java.util.Collections;
import java.util.List;
import java.util.Map;
import java.util.Set;
import java.util.stream.Collectors;

import static org.assertj.core.api.AssertionsForClassTypes.assertThat;
import static org.junit.jupiter.api.Assertions.assertEquals;

@TestMethodOrder(MethodOrderer.OrderAnnotation.class)
public class HapiFhirJpaMigrationTasksTest {

	private static final Logger ourLog = LoggerFactory.getLogger(HapiFhirJpaMigrationTasksTest.class);
	private static final String MIGRATION_TABLE_NAME = "HFJ_FLY_MIGRATOR";
	private final DriverTypeEnum.ConnectionProperties myConnection;
	private final JdbcTemplate myJdbcTemplate;
	private final DataSource myDataSource;

	/**
	 * Constructor
	 */
	public HapiFhirJpaMigrationTasksTest() {
		myConnection = DatabaseSupportUtil.newConnection();
		myDataSource = myConnection.getDataSource();
		myJdbcTemplate = new JdbcTemplate(myDataSource);
	}

	@Test
	public void testCreate_NonPartitionedIds() throws SQLException {
		HapiFhirJpaMigrationTasks tasks = new HapiFhirJpaMigrationTasks(Collections.emptySet());

		HapiMigrator migrator = new HapiMigrator(MIGRATION_TABLE_NAME, myDataSource, DriverTypeEnum.H2_EMBEDDED);
		migrator.addTasks(tasks.getAllTasks(VersionEnum.values()));
		migrator.createMigrationTableIfRequired();

		MigrationResult outcome = migrator.migrate();
		assertEquals(0, outcome.changes);
		assertEquals(3, outcome.succeededTasks.size());
		assertEquals(0, outcome.failedTasks.size());

		Set<String> columns = JdbcUtils.getPrimaryKeyColumns(myConnection, "HFJ_RESOURCE");
		assertThat(new ArrayList<>(columns)).asList().containsExactlyInAnyOrder("RES_ID");
	}

	@RegisterExtension
	private LoggingExtension myLoggingExtension = new LoggingExtension();

	@BeforeAll
	public static void beforeEach() {
		HapiSystemProperties.enableUnitTestMode();
	}

	@Test
<<<<<<< HEAD
	public void testCreate_PartitionedIds() throws SQLException {
		HapiFhirJpaMigrationTasks tasks = new HapiFhirJpaMigrationTasks(Set.of(HapiFhirJpaMigrationTasks.FlagEnum.PARTITIONED_ID_MODE.getCommandLineValue()));

		HapiMigrator migrator = new HapiMigrator(MIGRATION_TABLE_NAME, myDataSource, DriverTypeEnum.H2_EMBEDDED);
		migrator.addTasks(tasks.getAllTasks(VersionEnum.values()));
		migrator.createMigrationTableIfRequired();

		MigrationResult outcome = migrator.migrate();
		assertEquals(0, outcome.changes);
		assertEquals(3, outcome.succeededTasks.size());
		assertEquals(0, outcome.failedTasks.size());

		Set<String> columns = JdbcUtils.getPrimaryKeyColumns(myConnection, "HFJ_RESOURCE");
		assertThat(new ArrayList<>(columns)).asList().containsExactlyInAnyOrder("RES_ID", "PARTITION_ID");
=======
	@Order(0)
	public void testCreate() {
		new HapiFhirJpaMigrationTasks(Collections.emptySet());
>>>>>>> a999cb32
	}

	/**
	 * Verify migration task 20240617.4 which creates hashes on the unique combo
	 * search param table if they aren't already present. Hash columns were only
	 * added in 7.4.0 so this backfills them.
	 */
	@Test
	@Order(1)
	public void testCreateUniqueComboParamHashes() {
		/*
		 * Setup
		 */

		// Create migrator and initialize schema using a static version
		// of the schema from the 7.2.0 release
		HapiFhirJpaMigrationTasks tasks = new HapiFhirJpaMigrationTasks(Set.of());

		// This is just logging to try and track down an intermittent failure
		for (VersionEnum next : VersionEnum.values()) {
			int size = tasks.getAllTasks(next).size();
			if (size > 0) {
				ourLog.info("Version {} has {} tasks", next, size);
			}
		}

		HapiMigrator migrator = new HapiMigrator(MIGRATION_TABLE_NAME, myDataSource, DriverTypeEnum.H2_EMBEDDED);
		migrator.addTask(new InitializeSchemaTask("7.2.0",				"20180115.0",
			new SchemaInitializationProvider(
				"HAPI FHIR", "/jpa_h2_schema_720", "HFJ_RESOURCE", true)));

		migrator.createMigrationTableIfRequired();
		MigrationResult outcome = migrator.migrate();
		assertEquals(0, outcome.changes);
		assertEquals(1, outcome.succeededTasks.size());
		assertEquals("7.2.0.20180115.0", outcome.succeededTasks.get(0).getMigrationVersion());
		assertEquals(0, outcome.failedTasks.size());

		// Run a second time to run the 7.4.0 migrations
		MigrationTaskList allTasks = tasks.getAllTasks(VersionEnum.V7_3_0, VersionEnum.V7_4_0);
<<<<<<< HEAD
		allTasks.forEach(t->migrator.addTask(t));
		assertEquals(61, allTasks.size());
		ourLog.info("About to perform second migration");
		outcome = migrator.migrate();
		assertEquals(0, outcome.changes);
		assertEquals(43, outcome.succeededTasks.size());
		assertEquals(0, outcome.failedTasks.size());
=======
		migrator.addAllTasksForUnitTest(allTasks);
		migrator.migrate();
>>>>>>> a999cb32

		// Create a unique index row with no hashes populated
		insertRow_ResourceTable();
		insertRow_ResourceIndexedComboStringUnique();

		/*
		 * Execute
		 */

		// Remove the task we're testing from the migrator history, so it runs again
		assertEquals(1, myJdbcTemplate.update("DELETE FROM " + MIGRATION_TABLE_NAME + " WHERE version = ?", "7.4.0.20240625.40"), ()->{
			List<Object> results = myJdbcTemplate.query("SELECT version FROM " + MIGRATION_TABLE_NAME, new SingleColumnRowMapper<>());
			return results.size() + " results:\n * " +
				results
				.stream()
				.map(t->t != null ? t.toString() : "(null)")
				.sorted()
				.collect(Collectors.joining("\n * "));
		});

		// Run the migrator
		ourLog.info("About to run the migrator a second time");
		MigrationResult migrationResult = migrator.migrate();
		assertEquals(1, migrationResult.succeededTasks.size());
		assertEquals(0, migrationResult.failedTasks.size());

		/*
		 * Verify
		 */

		List<Map<String, Object>> rows = myJdbcTemplate.query("SELECT * FROM HFJ_IDX_CMP_STRING_UNIQ", new ColumnMapRowMapper());
		assertEquals(1, rows.size());
		Map<String, Object> row = rows.get(0);
		assertThat(row.get("HASH_COMPLETE")).as(row::toString).isEqualTo(-5443017569618195896L);
		assertThat(row.get("HASH_COMPLETE_2")).as(row::toString).isEqualTo(-1513800680307323438L);
	}

	private void insertRow_ResourceIndexedComboStringUnique() {
		myJdbcTemplate.execute(
			"""
				insert into
				HFJ_IDX_CMP_STRING_UNIQ (
				  PID,
				  RES_ID,
				  IDX_STRING)
				values (1, 1, 'Patient?foo=bar')
				""");
	}

	private void insertRow_ResourceTable() {
		myJdbcTemplate.execute(
			"""
				insert into
				HFJ_RESOURCE (
				  RES_DELETED_AT,
				  RES_VERSION,
				  FHIR_ID,
				  HAS_TAGS,
				  RES_PUBLISHED,
				  RES_UPDATED,
				  SP_HAS_LINKS,
				  HASH_SHA256,
				  SP_INDEX_STATUS,
				  RES_LANGUAGE,
				  SP_CMPSTR_UNIQ_PRESENT,
				  SP_COORDS_PRESENT,
				  SP_DATE_PRESENT,
				  SP_NUMBER_PRESENT,
				  SP_QUANTITY_PRESENT,
				  SP_STRING_PRESENT,
				  SP_TOKEN_PRESENT,
				  SP_URI_PRESENT,
				  SP_QUANTITY_NRML_PRESENT,
				  RES_TYPE,
				  RES_VER,
				  RES_ID)
				  values (?, ?, ?, ?, ?, ?, ?, ?, ?, ?, ?, ?, ?, ?, ?, ?, ?, ?, ?, ?, ?, ?)
  		""",
			new AbstractLobCreatingPreparedStatementCallback(new DefaultLobHandler()) {
				@Override
				protected void setValues(@Nonnull PreparedStatement thePs, @Nonnull LobCreator theLobCreator) throws SQLException {
					int i = 1;
					thePs.setNull(i++, Types.TIMESTAMP);
					thePs.setString(i++, "R4");
					thePs.setString(i++, "ABC"); // FHIR_ID
					thePs.setBoolean(i++, false);
					thePs.setTimestamp(i++, new Timestamp(System.currentTimeMillis()));
					thePs.setTimestamp(i++, new Timestamp(System.currentTimeMillis()));
					thePs.setBoolean(i++, false);
					thePs.setNull(i++, Types.VARCHAR);
					thePs.setLong(i++, 1L);
					thePs.setNull(i++, Types.VARCHAR);
					thePs.setBoolean(i++, false);
					thePs.setBoolean(i++, false);
					thePs.setBoolean(i++, false);
					thePs.setBoolean(i++, false);
					thePs.setBoolean(i++, false);
					thePs.setBoolean(i++, false);
					thePs.setBoolean(i++, false);
					thePs.setBoolean(i++, false);
					thePs.setBoolean(i++, false); // SP_QUANTITY_NRML_PRESENT
					thePs.setString(i++, "Patient");
					thePs.setLong(i++, 1L);
					thePs.setLong(i, 1L); // RES_ID
				}
			});
	}

}<|MERGE_RESOLUTION|>--- conflicted
+++ resolved
@@ -6,28 +6,17 @@
 import ca.uhn.fhir.jpa.migrate.MigrationResult;
 import ca.uhn.fhir.jpa.migrate.MigrationTaskList;
 import ca.uhn.fhir.jpa.migrate.taskdef.InitializeSchemaTask;
-<<<<<<< HEAD
 import ca.uhn.fhir.jpa.util.DatabaseSupportUtil;
 import ca.uhn.fhir.util.VersionEnum;
 import jakarta.annotation.Nonnull;
-=======
-import ca.uhn.fhir.system.HapiSystemProperties;
-import ca.uhn.fhir.test.utilities.LoggingExtension;
-import ca.uhn.fhir.util.VersionEnum;
-import jakarta.annotation.Nonnull;
-import org.apache.commons.dbcp2.BasicDataSource;
-import org.junit.jupiter.api.BeforeAll;
 import org.junit.jupiter.api.MethodOrderer;
 import org.junit.jupiter.api.Order;
->>>>>>> a999cb32
 import org.junit.jupiter.api.Test;
 import org.junit.jupiter.api.TestMethodOrder;
-import org.junit.jupiter.api.extension.RegisterExtension;
 import org.slf4j.Logger;
 import org.slf4j.LoggerFactory;
 import org.springframework.jdbc.core.ColumnMapRowMapper;
 import org.springframework.jdbc.core.JdbcTemplate;
-import org.springframework.jdbc.core.SingleColumnRowMapper;
 import org.springframework.jdbc.core.support.AbstractLobCreatingPreparedStatementCallback;
 import org.springframework.jdbc.support.lob.DefaultLobHandler;
 import org.springframework.jdbc.support.lob.LobCreator;
@@ -42,7 +31,6 @@
 import java.util.List;
 import java.util.Map;
 import java.util.Set;
-import java.util.stream.Collectors;
 
 import static org.assertj.core.api.AssertionsForClassTypes.assertThat;
 import static org.junit.jupiter.api.Assertions.assertEquals;
@@ -82,16 +70,7 @@
 		assertThat(new ArrayList<>(columns)).asList().containsExactlyInAnyOrder("RES_ID");
 	}
 
-	@RegisterExtension
-	private LoggingExtension myLoggingExtension = new LoggingExtension();
-
-	@BeforeAll
-	public static void beforeEach() {
-		HapiSystemProperties.enableUnitTestMode();
-	}
-
 	@Test
-<<<<<<< HEAD
 	public void testCreate_PartitionedIds() throws SQLException {
 		HapiFhirJpaMigrationTasks tasks = new HapiFhirJpaMigrationTasks(Set.of(HapiFhirJpaMigrationTasks.FlagEnum.PARTITIONED_ID_MODE.getCommandLineValue()));
 
@@ -106,11 +85,6 @@
 
 		Set<String> columns = JdbcUtils.getPrimaryKeyColumns(myConnection, "HFJ_RESOURCE");
 		assertThat(new ArrayList<>(columns)).asList().containsExactlyInAnyOrder("RES_ID", "PARTITION_ID");
-=======
-	@Order(0)
-	public void testCreate() {
-		new HapiFhirJpaMigrationTasks(Collections.emptySet());
->>>>>>> a999cb32
 	}
 
 	/**
@@ -128,41 +102,18 @@
 		// Create migrator and initialize schema using a static version
 		// of the schema from the 7.2.0 release
 		HapiFhirJpaMigrationTasks tasks = new HapiFhirJpaMigrationTasks(Set.of());
-
-		// This is just logging to try and track down an intermittent failure
-		for (VersionEnum next : VersionEnum.values()) {
-			int size = tasks.getAllTasks(next).size();
-			if (size > 0) {
-				ourLog.info("Version {} has {} tasks", next, size);
-			}
-		}
-
 		HapiMigrator migrator = new HapiMigrator(MIGRATION_TABLE_NAME, myDataSource, DriverTypeEnum.H2_EMBEDDED);
 		migrator.addTask(new InitializeSchemaTask("7.2.0",				"20180115.0",
 			new SchemaInitializationProvider(
 				"HAPI FHIR", "/jpa_h2_schema_720", "HFJ_RESOURCE", true)));
 
 		migrator.createMigrationTableIfRequired();
-		MigrationResult outcome = migrator.migrate();
-		assertEquals(0, outcome.changes);
-		assertEquals(1, outcome.succeededTasks.size());
-		assertEquals("7.2.0.20180115.0", outcome.succeededTasks.get(0).getMigrationVersion());
-		assertEquals(0, outcome.failedTasks.size());
+		migrator.migrate();
 
 		// Run a second time to run the 7.4.0 migrations
 		MigrationTaskList allTasks = tasks.getAllTasks(VersionEnum.V7_3_0, VersionEnum.V7_4_0);
-<<<<<<< HEAD
-		allTasks.forEach(t->migrator.addTask(t));
-		assertEquals(61, allTasks.size());
-		ourLog.info("About to perform second migration");
-		outcome = migrator.migrate();
-		assertEquals(0, outcome.changes);
-		assertEquals(43, outcome.succeededTasks.size());
-		assertEquals(0, outcome.failedTasks.size());
-=======
 		migrator.addAllTasksForUnitTest(allTasks);
 		migrator.migrate();
->>>>>>> a999cb32
 
 		// Create a unique index row with no hashes populated
 		insertRow_ResourceTable();
@@ -173,15 +124,7 @@
 		 */
 
 		// Remove the task we're testing from the migrator history, so it runs again
-		assertEquals(1, myJdbcTemplate.update("DELETE FROM " + MIGRATION_TABLE_NAME + " WHERE version = ?", "7.4.0.20240625.40"), ()->{
-			List<Object> results = myJdbcTemplate.query("SELECT version FROM " + MIGRATION_TABLE_NAME, new SingleColumnRowMapper<>());
-			return results.size() + " results:\n * " +
-				results
-				.stream()
-				.map(t->t != null ? t.toString() : "(null)")
-				.sorted()
-				.collect(Collectors.joining("\n * "));
-		});
+		assertEquals(1, myJdbcTemplate.update("DELETE FROM " + MIGRATION_TABLE_NAME + " WHERE version = ?", "7.4.0.20240625.40"));
 
 		// Run the migrator
 		ourLog.info("About to run the migrator a second time");
@@ -217,30 +160,30 @@
 			"""
 				insert into
 				HFJ_RESOURCE (
-				  RES_DELETED_AT,
-				  RES_VERSION,
-				  FHIR_ID,
-				  HAS_TAGS,
-				  RES_PUBLISHED,
-				  RES_UPDATED,
-				  SP_HAS_LINKS,
-				  HASH_SHA256,
-				  SP_INDEX_STATUS,
-				  RES_LANGUAGE,
-				  SP_CMPSTR_UNIQ_PRESENT,
-				  SP_COORDS_PRESENT,
-				  SP_DATE_PRESENT,
-				  SP_NUMBER_PRESENT,
-				  SP_QUANTITY_PRESENT,
-				  SP_STRING_PRESENT,
-				  SP_TOKEN_PRESENT,
-				  SP_URI_PRESENT,
-				  SP_QUANTITY_NRML_PRESENT,
-				  RES_TYPE,
-				  RES_VER,
-				  RES_ID)
-				  values (?, ?, ?, ?, ?, ?, ?, ?, ?, ?, ?, ?, ?, ?, ?, ?, ?, ?, ?, ?, ?, ?)
-  		""",
+						RES_DELETED_AT,
+						RES_VERSION,
+						FHIR_ID,
+						HAS_TAGS,
+						RES_PUBLISHED,
+						RES_UPDATED,
+						SP_HAS_LINKS,
+						HASH_SHA256,
+						SP_INDEX_STATUS,
+						RES_LANGUAGE,
+						SP_CMPSTR_UNIQ_PRESENT,
+						SP_COORDS_PRESENT,
+						SP_DATE_PRESENT,
+						SP_NUMBER_PRESENT,
+						SP_QUANTITY_PRESENT,
+						SP_STRING_PRESENT,
+						SP_TOKEN_PRESENT,
+						SP_URI_PRESENT,
+						SP_QUANTITY_NRML_PRESENT,
+						RES_TYPE,
+						RES_VER,
+						RES_ID)
+						values (?, ?, ?, ?, ?, ?, ?, ?, ?, ?, ?, ?, ?, ?, ?, ?, ?, ?, ?, ?, ?, ?)
+			""",
 			new AbstractLobCreatingPreparedStatementCallback(new DefaultLobHandler()) {
 				@Override
 				protected void setValues(@Nonnull PreparedStatement thePs, @Nonnull LobCreator theLobCreator) throws SQLException {
