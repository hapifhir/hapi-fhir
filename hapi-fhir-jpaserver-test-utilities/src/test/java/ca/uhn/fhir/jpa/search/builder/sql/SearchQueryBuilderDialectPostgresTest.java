package ca.uhn.fhir.jpa.search.builder.sql;

import ca.uhn.fhir.jpa.api.config.JpaStorageSettings;
import ca.uhn.fhir.jpa.dao.predicate.SearchFilterParser;
import ca.uhn.fhir.jpa.model.dialect.HapiFhirPostgresDialect;
import ca.uhn.fhir.jpa.search.builder.predicate.DatePredicateBuilder;
import ca.uhn.fhir.rest.param.DateParam;
import com.healthmarketscience.sqlbuilder.Condition;
import jakarta.annotation.Nonnull;
import org.apache.commons.lang3.StringUtils;
import org.hibernate.dialect.Dialect;
import org.junit.jupiter.api.Test;
import org.junit.jupiter.api.extension.ExtendWith;
import org.mockito.junit.jupiter.MockitoExtension;

import static org.assertj.core.api.Assertions.assertThat;
import static org.junit.jupiter.api.Assertions.assertEquals;
import static org.mockito.ArgumentMatchers.any;
import static org.mockito.Mockito.when;

@ExtendWith(MockitoExtension.class)
public class SearchQueryBuilderDialectPostgresTest extends BaseSearchQueryBuilderDialectTest {

	/**
	 * Make sure we're using integers and not strings as bind variables
	 * for ordinals
	 */
	@Test
	public void testOrdinalSearchesUseIntegerParameters() {
		JpaStorageSettings storageSettings = new JpaStorageSettings();
		storageSettings.setUseOrdinalDatesForDayPrecisionSearches(true);

		SearchQueryBuilder searchQueryBuilder = createSearchQueryBuilder();
		when(mySqlObjectFactory.dateIndexTable(any())).thenReturn(new DatePredicateBuilder(searchQueryBuilder));

		DatePredicateBuilder datePredicateBuilder = searchQueryBuilder.addDatePredicateBuilder(null);
		datePredicateBuilder.setStorageSettingsForUnitTest(storageSettings);

		Condition datePredicate = datePredicateBuilder.createPredicateDateWithoutIdentityPredicate(new DateParam("2022"), SearchFilterParser.CompareOperation.eq);
		Condition comboPredicate = datePredicateBuilder.combineWithHashIdentityPredicate("Observation", "date", datePredicate);

		searchQueryBuilder.addPredicate(comboPredicate);

		GeneratedSql generatedSql = searchQueryBuilder.generate(0, 500);
		logSql(generatedSql);

		String expected = "SELECT t0.RES_ID FROM HFJ_SPIDX_DATE t0 WHERE ((t0.HASH_IDENTITY = ?) AND (((t0.SP_VALUE_LOW_DATE_ORDINAL >= ?) AND (t0.SP_VALUE_LOW_DATE_ORDINAL <= ?)) AND ((t0.SP_VALUE_HIGH_DATE_ORDINAL <= ?) AND (t0.SP_VALUE_HIGH_DATE_ORDINAL >= ?)))) fetch first ? rows only";
		String sql = generatedSql.getSql();
<<<<<<< HEAD
		assertEquals("SELECT t0.PARTITION_ID,t0.RES_ID FROM HFJ_SPIDX_DATE t0 WHERE ((t0.HASH_IDENTITY = ?) AND ((t0.SP_VALUE_LOW_DATE_ORDINAL >= ?) AND (t0.SP_VALUE_HIGH_DATE_ORDINAL <= ?))) fetch first ? rows only", sql);
=======
		assertEquals(expected, sql);
>>>>>>> d2d6b595

		assertEquals(6, StringUtils.countMatches(sql, "?"));
		assertThat(generatedSql.getBindVariables()).hasSize(6);
		assertEquals(123682819940570799L, generatedSql.getBindVariables().get(0));
		assertEquals(20220101, generatedSql.getBindVariables().get(1));
		assertEquals(20221231, generatedSql.getBindVariables().get(2));
		assertEquals(500, generatedSql.getBindVariables().get(5));
	}

	@Nonnull
	@Override
	protected Dialect createDialect() {
		return new HapiFhirPostgresDialect();
	}
}<|MERGE_RESOLUTION|>--- conflicted
+++ resolved
@@ -44,13 +44,9 @@
 		GeneratedSql generatedSql = searchQueryBuilder.generate(0, 500);
 		logSql(generatedSql);
 
-		String expected = "SELECT t0.RES_ID FROM HFJ_SPIDX_DATE t0 WHERE ((t0.HASH_IDENTITY = ?) AND (((t0.SP_VALUE_LOW_DATE_ORDINAL >= ?) AND (t0.SP_VALUE_LOW_DATE_ORDINAL <= ?)) AND ((t0.SP_VALUE_HIGH_DATE_ORDINAL <= ?) AND (t0.SP_VALUE_HIGH_DATE_ORDINAL >= ?)))) fetch first ? rows only";
+		String expected = "SELECT t0.PARTITION_ID,t0.RES_ID FROM HFJ_SPIDX_DATE t0 WHERE ((t0.HASH_IDENTITY = ?) AND (((t0.SP_VALUE_LOW_DATE_ORDINAL >= ?) AND (t0.SP_VALUE_LOW_DATE_ORDINAL <= ?)) AND ((t0.SP_VALUE_HIGH_DATE_ORDINAL <= ?) AND (t0.SP_VALUE_HIGH_DATE_ORDINAL >= ?)))) fetch first ? rows only";
 		String sql = generatedSql.getSql();
-<<<<<<< HEAD
-		assertEquals("SELECT t0.PARTITION_ID,t0.RES_ID FROM HFJ_SPIDX_DATE t0 WHERE ((t0.HASH_IDENTITY = ?) AND ((t0.SP_VALUE_LOW_DATE_ORDINAL >= ?) AND (t0.SP_VALUE_HIGH_DATE_ORDINAL <= ?))) fetch first ? rows only", sql);
-=======
 		assertEquals(expected, sql);
->>>>>>> d2d6b595
 
 		assertEquals(6, StringUtils.countMatches(sql, "?"));
 		assertThat(generatedSql.getBindVariables()).hasSize(6);
