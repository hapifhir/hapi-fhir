--- conflicted
+++ resolved
@@ -74,11 +74,7 @@
 	@Nested
 	class QuantityAndNormalizedQuantitySearch extends QuantitySearchParameterTestCases {
 		QuantityAndNormalizedQuantitySearch() {
-<<<<<<< HEAD
-			super(myDataBuilder, myTestDaoSearch, myDaoConfig, myModelConfig);
-=======
 			super(myDataBuilder, myTestDaoSearch, myStorageSettings);
->>>>>>> 418e93dc
 		}
 	}
 
