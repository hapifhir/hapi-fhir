--- conflicted
+++ resolved
@@ -33,9 +33,6 @@
 import ca.uhn.fhir.rest.api.SearchTotalModeEnum;
 import ca.uhn.fhir.rest.api.server.IBundleProvider;
 import ca.uhn.fhir.rest.api.server.storage.ResourcePersistentId;
-import ca.uhn.fhir.rest.param.CompositeParam;
-import ca.uhn.fhir.rest.param.ParamPrefixEnum;
-import ca.uhn.fhir.rest.param.QuantityParam;
 import ca.uhn.fhir.rest.param.ReferenceParam;
 import ca.uhn.fhir.rest.param.StringOrListParam;
 import ca.uhn.fhir.rest.param.StringParam;
@@ -51,9 +48,6 @@
 import ca.uhn.fhir.validation.FhirValidator;
 import ca.uhn.fhir.validation.ValidationResult;
 import org.hamcrest.Matchers;
-import org.hibernate.search.engine.search.query.SearchResult;
-import org.hibernate.search.mapper.orm.Search;
-import org.hibernate.search.mapper.orm.session.SearchSession;
 import org.hl7.fhir.instance.model.api.IBaseCoding;
 import org.hl7.fhir.instance.model.api.IBaseResource;
 import org.hl7.fhir.instance.model.api.IIdType;
@@ -91,7 +85,6 @@
 import org.springframework.test.context.junit.jupiter.SpringExtension;
 import org.springframework.test.context.support.DependencyInjectionTestExecutionListener;
 import org.springframework.test.context.support.DirtiesContextTestExecutionListener;
-import org.springframework.test.context.transaction.TransactionalTestExecutionListener;
 import org.springframework.transaction.PlatformTransactionManager;
 
 import javax.persistence.EntityManager;
@@ -131,7 +124,7 @@
 @TestExecutionListeners(listeners = {
 	DependencyInjectionTestExecutionListener.class
 	,FhirResourceDaoR4SearchWithElasticSearchIT.TestDirtiesContextTestExecutionListener.class
-})
+	})
 public class FhirResourceDaoR4SearchWithElasticSearchIT extends BaseJpaTest {
 	public static final String URL_MY_CODE_SYSTEM = "http://example.com/my_code_system";
 	public static final String URL_MY_VALUE_SET = "http://example.com/my_value_set";
@@ -1244,141 +1237,6 @@
 
 				}
 
-<<<<<<< HEAD
-				@Nested
-				public class MultipleComponentCases {
-
-					@Test
-					void andClauses() {
-						Observation obs1 = getObservation();
-						// obs1.component1
-						Observation.ObservationComponentComponent comp1_1 = getObservationComponent(obs1, "8480-6", 107);
-						obs1.getComponent().add(comp1_1);
-						// obs1.component2
-						Observation.ObservationComponentComponent comp1_2 = getObservationComponent(obs1, "8462-4", 60);
-						obs1.getComponent().add(comp1_2);
-
-						IIdType obs1Id = myObservationDao.create(obs1, mySrd).getId().toUnqualifiedVersionless();
-
-
-						Observation obs2 = getObservation();
-						// obs2.component1
-						Observation.ObservationComponentComponent comp2_1 = getObservationComponent(obs1, "8480-6",307);
-						obs2.getComponent().add(comp2_1);
-						// obs2.component2
-						Observation.ObservationComponentComponent comp2_2 = getObservationComponent(obs1, "8462-4",260);
-						obs2.getComponent().add(comp2_2);
-
-						myObservationDao.create(obs2, mySrd).getId().toUnqualifiedVersionless();
-
-						{
-							String theUrl = "/Observation?component-value-quantity=107&component-value-quantity=60";
-							List<String> resourceIds = myTestDaoSearch.searchForIds(theUrl);
-							assertThat("when same component with qtys 107 and 60", resourceIds, hasItem(equalTo(obs1Id.getIdPart())));
-						}
-						{
-							String theUrl = "/Observation?component-value-quantity=107&component-value-quantity=260";
-							List<String> resourceIds = myTestDaoSearch.searchForIds(theUrl);
-							assertThat("when same component with qtys 107 and 260", resourceIds, empty());
-						}
-					}
-
-
-					@Test
-					void andAndOrClauses() {
-						Observation obs1 = getObservation();
-						// obs1.component1
-						Observation.ObservationComponentComponent comp1_1 = getObservationComponent(obs1, "8480-6", 107);
-						obs1.getComponent().add(comp1_1);
-						// obs1.component2
-						Observation.ObservationComponentComponent comp1_2 = getObservationComponent(obs1, "8462-4", 60);
-						obs1.getComponent().add(comp1_2);
-
-						IIdType obs1Id = myObservationDao.create(obs1, mySrd).getId().toUnqualifiedVersionless();
-
-
-						Observation obs2 = getObservation();
-						// obs2.component1
-						Observation.ObservationComponentComponent comp2_1 = getObservationComponent(obs1, "8480-6", 307);
-						obs2.getComponent().add(comp2_1);
-						// obs2.component2
-						Observation.ObservationComponentComponent comp2_2 = getObservationComponent(obs1, "8462-4", 260);
-						obs2.getComponent().add(comp2_2);
-
-						myObservationDao.create(obs2, mySrd).getId().toUnqualifiedVersionless();
-
-						{
-							String theUrl = "/Observation?component-value-quantity=107&component-value-quantity=gt50,lt70";
-							List<String> resourceIds = myTestDaoSearch.searchForIds(theUrl);
-							assertThat("when same component with qtys 107 and lt70,gt80", resourceIds, hasItem(equalTo(obs1Id.getIdPart())));
-						}
-						{
-							String theUrl = "/Observation?component-value-quantity=50,70&component-value-quantity=260";
-							List<String> resourceIds = myTestDaoSearch.searchForIds(theUrl);
-							assertThat("when same component with qtys 50,70 and 260", resourceIds, empty());
-						}
-					}
-
-
-					@Test
-					void multipleAndsWithMultipleOrsEach() {
-						Observation obs1 = getObservation();
-						// obs1.component1
-						Observation.ObservationComponentComponent comp1_1 = getObservationComponent(obs1, "8480-6", 107);
-						obs1.getComponent().add(comp1_1);
-						// obs1.component2
-						Observation.ObservationComponentComponent comp1_2 = getObservationComponent(obs1, "8462-4", 60);
-						obs1.getComponent().add(comp1_2);
-
-						IIdType obs1Id = myObservationDao.create(obs1, mySrd).getId().toUnqualifiedVersionless();
-
-
-						Observation obs2 = getObservation();
-						// obs2.component1
-						Observation.ObservationComponentComponent comp2_1 = getObservationComponent(obs1, "8480-6", 307);
-						obs2.getComponent().add(comp2_1);
-						// obs2.component2
-						Observation.ObservationComponentComponent comp2_2 = getObservationComponent(obs1, "8462-4", 260);
-						obs2.getComponent().add(comp2_2);
-
-						myObservationDao.create(obs2, mySrd).getId().toUnqualifiedVersionless();
-
-						{
-							String theUrl = "/Observation?component-value-quantity=50,60&component-value-quantity=105,107";
-							List<String> resourceIds = myTestDaoSearch.searchForIds(theUrl);
-							assertThat("when same component with qtys 50,60 and 105,107", resourceIds, hasItem(equalTo(obs1Id.getIdPart())));
-						}
-						{
-							String theUrl = "/Observation?component-value-quantity=50,60&component-value-quantity=250,260";
-							List<String> resourceIds = myTestDaoSearch.searchForIds(theUrl);
-							assertThat("when same component with qtys 50,60 and 250,260", resourceIds, empty());
-						}
-					}
-
-
-					private Observation getObservation() {
-						Observation obs = new Observation();
-						obs.getCode().addCoding().setCode("85354-9").setSystem("http://loinc.org");
-						obs.setStatus(Observation.ObservationStatus.FINAL);
-						return obs;
-					}
-
-					private Quantity getQuantity(double theValue) {
-						return new Quantity().setValue(theValue).setUnit("mmHg").setSystem("http://unitsofmeasure.org").setCode("mm[Hg]");
-					}
-
-					private Observation.ObservationComponentComponent getObservationComponent(Observation theObservation, String theConceptCode, double theQuantityValue) {
-						Observation.ObservationComponentComponent comp = theObservation.addComponent();
-						CodeableConcept cc1_1 = new CodeableConcept();
-						cc1_1.addCoding().setCode(theConceptCode).setSystem("http://loinc.org");
-						comp.setCode(cc1_1);
-						comp.setValue(getQuantity(theQuantityValue));
-						return comp;
-					}
-
-
-				}
-=======
 				@Test
 				void testMultipleComponentsHandlesAndOr() {
 					Observation obs1 = getObservation();
@@ -1451,7 +1309,6 @@
 					return comp;
 				}
 
->>>>>>> 464a07e2
 
 			}
 
@@ -1921,192 +1778,6 @@
 
 
 	/**
-	 * Strategy is to test many common combined parameters use cases on the code-value-quantity
-	 * parameter and a simple equality use case with the rest of the composite parameters
-	 */
-	@Nested
-	public class CompositeParameters {
-
-		@Nested
-		public class ForComponent {
-
-			@Nested
-			public class ForComponentValueQuantity {
-
-				@Test
-				public void eqQuantityValueOnly() {
-					Observation o1 = new Observation();
-					o1.addComponent()
-						.setCode(new CodeableConcept().addCoding(new Coding().setSystem("http://loinc.org").setCode("8480-6")))
-						.setValue(new Quantity().setValue(60.0));
-					IIdType id1 = myObservationDao.create(o1, mySrd).getId().toUnqualifiedVersionless();
-
-					Observation o2 = new Observation();
-					o1.addComponent()
-						.setCode(new CodeableConcept().addCoding(new Coding().setSystem("http://loinc.org").setCode("3421-5")))
-						.setValue(new Quantity().setValue(100.0));
-					myObservationDao.create(o2, mySrd);
-
-					// search for Observations with component with token and quantity (in same component)
-					{
-						TokenParam v0 = new TokenParam("http://loinc.org", "8480-6");
-						QuantityParam v1 = new QuantityParam(ParamPrefixEnum.LESSTHAN, 90, null, null);
-						CompositeParam<TokenParam, QuantityParam> val = new CompositeParam<>(v0, v1);
-						SearchParameterMap map = new SearchParameterMap().setLoadSynchronous(true).add(Observation.SP_COMPONENT_CODE_VALUE_QUANTITY, val);
-						myCaptureQueriesListener.clear();
-						IBundleProvider result = myObservationDao.search(map);
-						myCaptureQueriesListener.logSelectQueriesForCurrentThread(0);
-						assertThat("Got: " + toUnqualifiedVersionlessIdValues(result), toUnqualifiedVersionlessIdValues(result), containsInAnyOrder(id1.getValue()));
-					}
-					{
-						// search for token of one component and quantity of the other
-						TokenParam v0 = new TokenParam("http://other.system.org", "3421-5");
-						QuantityParam v1 = new QuantityParam(ParamPrefixEnum.EQUAL, 60.0, null, null);
-						CompositeParam<TokenParam, QuantityParam> val = new CompositeParam<>(v0, v1);
-						SearchParameterMap map = new SearchParameterMap().setLoadSynchronous(true).add(Observation.SP_COMPONENT_CODE_VALUE_QUANTITY, val);
-						myCaptureQueriesListener.clear();
-						IBundleProvider result = myObservationDao.search(map);
-						myCaptureQueriesListener.logSelectQueriesForCurrentThread(0);
-						assertThat(toUnqualifiedVersionlessIdValues(result), empty());
-					}
-
-//			assertFind("/Observation?component-code-value-quantity=http://loinc.org|8480-6$lt60",
-//				"component-code-value-quantity=" + codeSystem + "|" + codeValue + "$" + qtyComparator + qtyValue);
-				}
-
-				//			fixme jm: enable
-				@Disabled
-				@Test
-				public void eqOnlyValueQuantityMultipleAndClauses() {
-
-				}
-
-				//			fixme jm: enable
-				@Disabled
-				@Test
-				public void eqCompleteQuantity() {
-
-				}
-
-
-				//			fixme jm: enable
-				@Disabled
-				@Test
-				public void ltCompleteQuantity() {
-
-				}
-
-
-				//			fixme jm: enable
-				@Disabled
-				@Test
-				public void eqOnlyValueQuantityMultipleComposites() {
-
-				}
-
-
-			}
-
-			@Nested
-			public class ForComponentValueConcept {
-
-				//			fixme jm: enable
-				@Disabled
-				@Test
-				public void eqOnlyValueQuantity() {
-				}
-
-			}
-
-		}
-
-		//			fixme jm: enable
-		@Disabled
-		@Test
-		public void invalidThrows() {
-//				String invalidQtyParam = "|http://another.org";
-//				DataFormatException thrown = assertThrows(DataFormatException.class,
-//					() -> myTestDaoSearch.searchForIds("/Observation?value-quantity=" + invalidQtyParam));
-//
-//				assertTrue(thrown.getMessage().startsWith("HAPI-1940: Invalid"));
-//				assertTrue(thrown.getMessage().contains(invalidQtyParam));
-		}
-
-		@Nested
-		public class CodeValueQuantity {
-
-//			fixme jm: complete. Must use Observation data (two fields) as end criteria of another resource
-			@Disabled
-			@Test
-			public void eq() {
-
-//			assertFind("/Observation?component-code-value-quantity=http://loinc.org|8480-6$lt60",
-//				"component-code-value-quantity=" + codeSystem + "|" + codeValue + "$" + qtyComparator + qtyValue);
-			}
-		}
-
-
-		//	fixme jm: complete.
-		@Disabled
-		@Test
-		public void codeValueString() {
-
-		}
-
-		//	fixme jm: complete.
-		@Disabled
-		@Test
-		public void codeValueDate() {
-
-		}
-
-		//	fixme jm: complete.
-		@Disabled
-		@Test
-		public void codeValueConcept() {
-
-		}
-
-
-		//	fixme jm: complete.
-		@Disabled
-		@Test
-		public void comboCodeValueConcept() {
-
-		}
-
-
-		//	fixme jm: complete.
-		@Disabled
-		@Test
-		public void comboCodeValueQuantity() {
-
-		}
-
-		@Nested
-		public class ContextTypeQuantity {
-
-		}
-
-		@Nested
-		public class ContextTypeValue {
-
-		}
-
-
-		/**
-		 * fixme jm: test remaining composite parameters:
-		 *
-		 * MolecularSequence-chromosome-variant-coordinate
-		 * MolecularSequence-chromosome-window-coordinate
-		 * MolecularSequence-referenceseqid-variant-coordinate
-		 * MolecularSequence-referenceseqid-window-coordinate
-		 */
-
-
-	}
-
-	/**
 	 * Disallow context dirtying for nested classes
 	 */
 	public static final class TestDirtiesContextTestExecutionListener extends DirtiesContextTestExecutionListener {
