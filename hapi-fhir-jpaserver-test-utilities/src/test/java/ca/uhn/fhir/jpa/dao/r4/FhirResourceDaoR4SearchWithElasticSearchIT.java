package ca.uhn.fhir.jpa.dao.r4;

import ca.uhn.fhir.context.FhirContext;
import ca.uhn.fhir.context.support.ValueSetExpansionOptions;
import ca.uhn.fhir.jpa.api.config.DaoConfig;
import ca.uhn.fhir.jpa.api.dao.DaoRegistry;
import ca.uhn.fhir.jpa.api.dao.IFhirResourceDao;
import ca.uhn.fhir.jpa.api.dao.IFhirResourceDaoValueSet;
import ca.uhn.fhir.jpa.api.dao.IFhirSystemDao;
import ca.uhn.fhir.jpa.api.model.DaoMethodOutcome;
import ca.uhn.fhir.jpa.api.svc.ISearchCoordinatorSvc;
import ca.uhn.fhir.jpa.bulk.export.api.IBulkDataExportJobSchedulingHelper;
import ca.uhn.fhir.jpa.dao.TestDaoSearch;
import ca.uhn.fhir.jpa.dao.data.IResourceTableDao;
import ca.uhn.fhir.jpa.entity.TermCodeSystemVersion;
import ca.uhn.fhir.jpa.entity.TermConcept;
import ca.uhn.fhir.jpa.entity.TermConceptParentChildLink;
import ca.uhn.fhir.jpa.model.entity.ModelConfig;
import ca.uhn.fhir.jpa.model.entity.NormalizedQuantitySearchLevel;
import ca.uhn.fhir.jpa.model.entity.ResourceTable;
import ca.uhn.fhir.jpa.partition.SystemRequestDetails;
import ca.uhn.fhir.jpa.search.reindex.IResourceReindexingSvc;
import ca.uhn.fhir.jpa.searchparam.SearchParameterMap;
import ca.uhn.fhir.jpa.sp.ISearchParamPresenceSvc;
import ca.uhn.fhir.jpa.term.api.ITermCodeSystemStorageSvc;
import ca.uhn.fhir.jpa.term.api.ITermReadSvcR4;
import ca.uhn.fhir.jpa.test.BaseJpaTest;
import ca.uhn.fhir.jpa.test.config.TestHSearchAddInConfig;
import ca.uhn.fhir.jpa.test.config.TestR4Config;
import ca.uhn.fhir.parser.DataFormatException;
import ca.uhn.fhir.parser.IParser;
import ca.uhn.fhir.rest.api.Constants;
import ca.uhn.fhir.rest.api.SearchTotalModeEnum;
import ca.uhn.fhir.rest.api.server.IBundleProvider;
import ca.uhn.fhir.rest.api.server.storage.ResourcePersistentId;
import ca.uhn.fhir.rest.param.ReferenceParam;
import ca.uhn.fhir.rest.param.StringOrListParam;
import ca.uhn.fhir.rest.param.StringParam;
import ca.uhn.fhir.rest.param.TokenParam;
import ca.uhn.fhir.rest.param.TokenParamModifier;
import ca.uhn.fhir.rest.server.servlet.ServletRequestDetails;
import ca.uhn.fhir.rest.server.util.ISearchParamRegistry;
import ca.uhn.fhir.storage.test.BaseDateSearchDaoTests;
import ca.uhn.fhir.storage.test.DaoTestDataBuilder;
import ca.uhn.fhir.test.utilities.ITestDataBuilder;
import ca.uhn.fhir.test.utilities.LogbackLevelOverrideExtension;
import ca.uhn.fhir.test.utilities.docker.RequiresDocker;
import ca.uhn.fhir.validation.FhirValidator;
import ca.uhn.fhir.validation.ValidationResult;
import org.hamcrest.Matchers;
import org.hl7.fhir.instance.model.api.IBaseCoding;
import org.hl7.fhir.instance.model.api.IBaseResource;
import org.hl7.fhir.instance.model.api.IIdType;
import org.hl7.fhir.r4.model.Bundle;
import org.hl7.fhir.r4.model.CodeSystem;
import org.hl7.fhir.r4.model.CodeableConcept;
import org.hl7.fhir.r4.model.Coding;
import org.hl7.fhir.r4.model.DateTimeType;
import org.hl7.fhir.r4.model.DecimalType;
import org.hl7.fhir.r4.model.Encounter;
import org.hl7.fhir.r4.model.Identifier;
import org.hl7.fhir.r4.model.Meta;
import org.hl7.fhir.r4.model.Narrative;
import org.hl7.fhir.r4.model.Observation;
import org.hl7.fhir.r4.model.Patient;
import org.hl7.fhir.r4.model.Quantity;
import org.hl7.fhir.r4.model.Questionnaire;
import org.hl7.fhir.r4.model.QuestionnaireResponse;
import org.hl7.fhir.r4.model.Reference;
import org.hl7.fhir.r4.model.RiskAssessment;
import org.hl7.fhir.r4.model.StringType;
import org.hl7.fhir.r4.model.ValueSet;
import org.junit.jupiter.api.AfterEach;
import org.junit.jupiter.api.BeforeEach;
import org.junit.jupiter.api.Disabled;
import org.junit.jupiter.api.Nested;
import org.junit.jupiter.api.Test;
import org.junit.jupiter.api.extension.ExtendWith;
import org.junit.jupiter.api.extension.RegisterExtension;
import org.junit.jupiter.params.ParameterizedTest;
import org.junit.jupiter.params.provider.EnumSource;
import org.springframework.beans.factory.annotation.Autowired;
import org.springframework.beans.factory.annotation.Qualifier;
import org.springframework.test.annotation.DirtiesContext;
import org.springframework.test.context.ContextConfiguration;
import org.springframework.test.context.TestContext;
import org.springframework.test.context.TestExecutionListeners;
import org.springframework.test.context.junit.jupiter.SpringExtension;
import org.springframework.test.context.support.DependencyInjectionTestExecutionListener;
import org.springframework.test.context.support.DirtiesContextTestExecutionListener;
import org.springframework.transaction.PlatformTransactionManager;

import javax.persistence.EntityManager;
import java.io.IOException;
import java.net.URLEncoder;
import java.util.ArrayList;
import java.util.Collection;
import java.util.Date;
import java.util.HashSet;
import java.util.List;
import java.util.Set;
import java.util.function.Consumer;
import java.util.stream.Collectors;

import static ca.uhn.fhir.jpa.model.util.UcumServiceUtil.UCUM_CODESYSTEM_URL;
import static ca.uhn.fhir.rest.api.Constants.CHARSET_UTF8;
import static org.hamcrest.MatcherAssert.assertThat;
import static org.hamcrest.Matchers.contains;
import static org.hamcrest.Matchers.containsInAnyOrder;
import static org.hamcrest.Matchers.empty;
import static org.hamcrest.Matchers.equalTo;
import static org.hamcrest.Matchers.hasItem;
import static org.hamcrest.Matchers.hasSize;
import static org.hamcrest.Matchers.not;
import static org.hamcrest.Matchers.notNullValue;
import static org.hamcrest.Matchers.stringContainsInOrder;
import static org.junit.jupiter.api.Assertions.assertEquals;
import static org.junit.jupiter.api.Assertions.assertNotNull;
import static org.junit.jupiter.api.Assertions.assertThrows;
import static org.junit.jupiter.api.Assertions.assertTrue;

@ExtendWith(SpringExtension.class)
@RequiresDocker
@ContextConfiguration(classes = {
	TestR4Config.class,
	TestHSearchAddInConfig.Elasticsearch.class,
	DaoTestDataBuilder.Config.class,
	TestDaoSearch.Config.class
})
@DirtiesContext(classMode = DirtiesContext.ClassMode.AFTER_CLASS)
@TestExecutionListeners(listeners = {
	DependencyInjectionTestExecutionListener.class
	,FhirResourceDaoR4SearchWithElasticSearchIT.TestDirtiesContextTestExecutionListener.class
	})
public class FhirResourceDaoR4SearchWithElasticSearchIT extends BaseJpaTest {
	public static final String URL_MY_CODE_SYSTEM = "http://example.com/my_code_system";
	public static final String URL_MY_VALUE_SET = "http://example.com/my_value_set";
	private static final org.slf4j.Logger ourLog = org.slf4j.LoggerFactory.getLogger(FhirResourceDaoR4SearchWithElasticSearchIT.class);
	@Autowired
	protected DaoConfig myDaoConfig;
	@Autowired
	protected PlatformTransactionManager myTxManager;
	@Autowired
	protected EntityManager myEntityManager;
	@Autowired
	protected ISearchParamPresenceSvc mySearchParamPresenceSvc;
	@Autowired
	protected ISearchCoordinatorSvc mySearchCoordinatorSvc;
	@Autowired
	protected ISearchParamRegistry mySearchParamRegistry;
	@Autowired
	@Qualifier("myValueSetDaoR4")
	protected IFhirResourceDaoValueSet<ValueSet, Coding, CodeableConcept> myValueSetDao;
	@Autowired
	protected ITermReadSvcR4 myTermSvc;
	@Autowired
	protected IResourceTableDao myResourceTableDao;
	@Autowired
	@Qualifier("myCodeSystemDaoR4")
	private IFhirResourceDao<CodeSystem> myCodeSystemDao;
	@Autowired
	private FhirContext myFhirCtx;
	@Autowired
	@Qualifier("myObservationDaoR4")
	private IFhirResourceDao<Observation> myObservationDao;
	@Autowired
	@Qualifier("myPatientDaoR4")
	private IFhirResourceDao<Patient> myPatientDao;
	@Autowired
	@Qualifier("myEncounterDaoR4")
	private IFhirResourceDao<Encounter> myEncounterDao;

	@Autowired
	@Qualifier("myRiskAssessmentDaoR4")
	protected IFhirResourceDao<RiskAssessment> myRiskAssessmentDao;

	@Autowired
	@Qualifier("mySystemDaoR4")
	private IFhirSystemDao<Bundle, Meta> mySystemDao;
	@Autowired
	private IResourceReindexingSvc myResourceReindexingSvc;
	@Autowired
	private IBulkDataExportJobSchedulingHelper myBulkDataScheduleHelper;
	@Autowired
	private ITermCodeSystemStorageSvc myTermCodeSystemStorageSvc;
	@Autowired
	private DaoRegistry myDaoRegistry;
	@Autowired
	ITestDataBuilder myTestDataBuilder;
	@Autowired
	TestDaoSearch myTestDaoSearch;
	@Autowired
	@Qualifier("myQuestionnaireDaoR4")
	private IFhirResourceDao<Questionnaire> myQuestionnaireDao;
	@Autowired
	@Qualifier("myQuestionnaireResponseDaoR4")
	private IFhirResourceDao<QuestionnaireResponse> myQuestionnaireResponseDao;
	@RegisterExtension
	LogbackLevelOverrideExtension myLogbackLevelOverrideExtension = new LogbackLevelOverrideExtension();


	@BeforeEach
	public void beforePurgeDatabase() {
		purgeDatabase(myDaoConfig, mySystemDao, myResourceReindexingSvc, mySearchCoordinatorSvc, mySearchParamRegistry, myBulkDataScheduleHelper);
	}

	@Override
	protected FhirContext getFhirContext() {
		return myFhirCtx;
	}

	@Override
	protected PlatformTransactionManager getTxManager() {
		return myTxManager;
	}

	@BeforeEach
	public void enableContainsAndLucene() {
		myDaoConfig.setAllowContainsSearches(true);
		myDaoConfig.setAdvancedHSearchIndexing(true);
	}

	@AfterEach
	public void restoreContains() {
		DaoConfig defaultConfig = new DaoConfig();
		myDaoConfig.setAllowContainsSearches(defaultConfig.isAllowContainsSearches());
		myDaoConfig.setAdvancedHSearchIndexing(defaultConfig.isAdvancedHSearchIndexing());
		myDaoConfig.setStoreResourceInHSearchIndex(defaultConfig.isStoreResourceInHSearchIndex());
	}

	@Test
	public void testResourceTextSearch() {
		Observation obs1 = new Observation();
		obs1.getCode().setText("Systolic Blood Pressure");
		obs1.setStatus(Observation.ObservationStatus.FINAL);
		obs1.setValue(new Quantity(123));
		obs1.getNoteFirstRep().setText("obs1");
		IIdType id1 = myObservationDao.create(obs1, mySrd).getId().toUnqualifiedVersionless();

		Observation obs2 = new Observation();
		obs2.getCode().setText("Diastolic Blood Pressure");
		obs2.setStatus(Observation.ObservationStatus.FINAL);
		obs2.setValue(new Quantity(81));
		IIdType id2 = myObservationDao.create(obs2, mySrd).getId().toUnqualifiedVersionless();

		SearchParameterMap map;

		map = new SearchParameterMap();
		map.add(ca.uhn.fhir.rest.api.Constants.PARAM_CONTENT, new StringParam("systolic"));
		assertThat(toUnqualifiedVersionlessIdValues(myObservationDao.search(map)), containsInAnyOrder(toValues(id1)));

		map = new SearchParameterMap();
		map.add(Constants.PARAM_CONTENT, new StringParam("blood"));
		assertThat(toUnqualifiedVersionlessIdValues(myObservationDao.search(map)), containsInAnyOrder(toValues(id1, id2)));
	}

	@Test
	public void testResourceReferenceSearch() {
		IIdType patId, encId, obsId;

		{
			Patient patient = new Patient();
			DaoMethodOutcome outcome = myPatientDao.create(patient, mySrd);
			patId = outcome.getId();
		}
		{
			Encounter encounter = new Encounter();
			encounter.addIdentifier().setSystem("foo").setValue("bar");
			DaoMethodOutcome outcome = myEncounterDao.create(encounter);
			encId = outcome.getId();
		}
		{
			Observation obs2 = new Observation();
			obs2.getCode().setText("Body Weight");
			obs2.getCode().addCoding().setCode("obs2").setSystem("Some System").setDisplay("Body weight as measured by me");
			obs2.setStatus(Observation.ObservationStatus.FINAL);
			obs2.setValue(new Quantity(81));
			obs2.setSubject(new Reference(patId.toString()));
			obs2.setEncounter(new Reference(encId.toString()));
			obsId = myObservationDao.create(obs2, mySrd).getId().toUnqualifiedVersionless();
			//ourLog.info("Observation {}", myFhirCtx.newJsonParser().encodeResourceToString(obs2));
		}
		{
			//Search by chain
			SearchParameterMap map = new SearchParameterMap();
			map.add("encounter", new ReferenceParam("foo|bar").setChain("identifier"));
			assertObservationSearchMatches("Search by encounter reference", map, obsId);

		}

		{
			// search by encounter
			SearchParameterMap map = new SearchParameterMap();
			map.add("encounter", new ReferenceParam(encId));
			assertObservationSearchMatches("Search by encounter reference", map, obsId);
		}
		{
			// search by subject
			SearchParameterMap map = new SearchParameterMap();
			map.add("subject", new ReferenceParam(patId));
			assertObservationSearchMatches("Search by subject reference", map, obsId);
		}
		{
			// search by patient
			SearchParameterMap map = new SearchParameterMap();
			map.add("patient", new ReferenceParam(patId));
			assertObservationSearchMatches("Search by patient reference", map, obsId);
		}
		{
			// search by patient and encounter
			SearchParameterMap map = new SearchParameterMap();
			map.add("subject", new ReferenceParam(patId));
			map.add("encounter", new ReferenceParam(encId));
			assertObservationSearchMatches("Search by encounter&&subject reference", map, obsId);
		}

	}

	@Test
	public void testResourceCodeTokenSearch() {
		IIdType id1, id2, id2b, id3;

		String system = "http://loinc.org";
		{
			Observation obs1 = new Observation();
			obs1.getCode().setText("Systolic Blood Pressure");
			obs1.getCode().addCoding().setCode("obs1").setSystem(system).setDisplay("Systolic Blood Pressure");
			obs1.setStatus(Observation.ObservationStatus.FINAL);
			obs1.setValue(new Quantity(123));
			obs1.getNoteFirstRep().setText("obs1");
			id1 = myObservationDao.create(obs1, mySrd).getId().toUnqualifiedVersionless();
		}
		{
			Observation obs2 = new Observation();
			obs2.getCode().setText("Body Weight");
			obs2.getCode().addCoding().setCode("obs2").setSystem(system).setDisplay("Body weight as measured by me");
			obs2.setStatus(Observation.ObservationStatus.FINAL);
			obs2.setValue(new Quantity(81));
			id2 = myObservationDao.create(obs2, mySrd).getId().toUnqualifiedVersionless();
			//ourLog.info("Observation {}", myFhirCtx.newJsonParser().encodeResourceToString(obs2));
		}
		{
			Observation obs2b = new Observation();
			obs2b.getCode().addCoding().setCode("obs2").setSystem("http://example.com").setDisplay("A trick system");
			obs2b.setStatus(Observation.ObservationStatus.FINAL);
			obs2b.setValue(new Quantity(81));
			id2b = myObservationDao.create(obs2b, mySrd).getId().toUnqualifiedVersionless();
			//ourLog.info("Observation {}", myFhirCtx.newJsonParser().encodeResourceToString(obs2));
		}
		{
			Observation obs3 = new Observation();
			obs3.getCode().addCoding().setCode("obs3").setSystem("http://example.com").setDisplay("A trick system");
			obs3.getCode().addCoding().setCode("obs3-multiple-code").setSystem("http://example.com").setDisplay("A trick system");
			obs3.setStatus(Observation.ObservationStatus.FINAL);
			obs3.setValue(new Quantity(81));
			id3 = myObservationDao.create(obs3, mySrd).getId().toUnqualifiedVersionless();
			//ourLog.info("Observation {}", myFhirCtx.newJsonParser().encodeResourceToString(obs2));
		}
		{
			// search just code
			SearchParameterMap map = new SearchParameterMap();
			map.add("code", new TokenParam(null, "obs2"));
			assertObservationSearchMatches("Search by code", map, id2, id2b);
		}
		{
			// search just system
			SearchParameterMap map = new SearchParameterMap();
			map.add("code", new TokenParam(system, null));
			assertObservationSearchMatches("Search by system", map, id1, id2);
		}
		{
			// search code and system
			SearchParameterMap map = new SearchParameterMap();
			map.add("code", new TokenParam(system, "obs2"));
			assertObservationSearchMatches("Search by system and code", map, id2);
		}
		{
			// Multiple codes indexed
			SearchParameterMap map = new SearchParameterMap();
			map.add("code", new TokenParam("http://example.com", "obs3-multiple-code"));
			assertObservationSearchMatches("Search for one code", map, id3);
		}
	}

	@Test
	public void testResourceCodeTextSearch() {
		IIdType id1, id2, id3, id4;

		{
			Observation obs1 = new Observation();
			obs1.getCode().setText("Weight unique");
			obs1.setStatus(Observation.ObservationStatus.FINAL);
			obs1.setValue(new Quantity(123));
			obs1.getNoteFirstRep().setText("obs1");
			id1 = myObservationDao.create(obs1, mySrd).getId().toUnqualifiedVersionless();
		}

		{
			Observation obs2 = new Observation();
			obs2.getCode().setText("Body Weight");
			obs2.getCode().addCoding().setCode("29463-7").setSystem("http://loinc.org").setDisplay("Body weight as measured by me");
			obs2.setStatus(Observation.ObservationStatus.FINAL);
			obs2.setValue(new Quantity(81));
			id2 = myObservationDao.create(obs2, mySrd).getId().toUnqualifiedVersionless();
			//ourLog.info("Observation {}", myFhirCtx.newJsonParser().encodeResourceToString(obs2));
		}
		{
			// don't look in the narrative when only searching code.
			Observation obs3 = new Observation();
			Narrative narrative = new Narrative();
			narrative.setDivAsString("<div>Body Weight</div>");
			obs3.setText(narrative);
			obs3.setStatus(Observation.ObservationStatus.FINAL);
			obs3.setValue(new Quantity(81));
			id3 = myObservationDao.create(obs3, mySrd).getId().toUnqualifiedVersionless();
			ourLog.trace("id3 is never found {}", id3);
		}

		//:text should work for identifier types
		{
			Observation obs4 = new Observation();
			Identifier identifier = obs4.addIdentifier();
			CodeableConcept codeableConcept = new CodeableConcept();
			codeableConcept.setText("Random Identifier Typetest");
			identifier.setType(codeableConcept);
			id4 = myObservationDao.create(obs4, mySrd).getId().toUnqualifiedVersionless();
		}

		{
			// first word
			SearchParameterMap map = new SearchParameterMap();
			map.add("code", new TokenParam("Body").setModifier(TokenParamModifier.TEXT));
			assertObservationSearchMatches("Search by first word", map, id2);
		}

		{
			// any word
			SearchParameterMap map = new SearchParameterMap();
			map.add("code", new TokenParam("weight").setModifier(TokenParamModifier.TEXT));
			assertObservationSearchMatches("Search by any word", map, id1, id2);
		}

		{
			// doesn't find internal fragment
			SearchParameterMap map = new SearchParameterMap();
			map.add("code", new TokenParam("ght").setModifier(TokenParamModifier.TEXT));
			assertThat("Search doesn't match middle of words", toUnqualifiedVersionlessIdValues(myObservationDao.search(map)), Matchers.empty());
		}

		{
			// prefix
			SearchParameterMap map = new SearchParameterMap();
			map.add("code", new TokenParam("Bod*").setModifier(TokenParamModifier.TEXT));
			assertObservationSearchMatches("Search matches start of word", map, id2);
		}

		{
			// prefix
			SearchParameterMap map = new SearchParameterMap();
			map.add("code", new TokenParam("Bod").setModifier(TokenParamModifier.TEXT));
			assertThat("Bare prefix does not match", toUnqualifiedVersionlessIdValues(myObservationDao.search(map)), Matchers.empty());
		}

		{
			// codeable.display
			SearchParameterMap map = new SearchParameterMap();
			map.add("code", new TokenParam("measured").setModifier(TokenParamModifier.TEXT));
			assertObservationSearchMatches(":text matches code.display", map, id2);
		}

		{
			// multiple values means or
			SearchParameterMap map = new SearchParameterMap();
			map.add("code", new TokenParam("unique").setModifier(TokenParamModifier.TEXT));
			map.get("code").get(0).add(new TokenParam("measured").setModifier(TokenParamModifier.TEXT));
			assertObservationSearchMatches("Multiple query values means or in :text", map, id1, id2);
		}

		{
			// space means AND
			SearchParameterMap map = new SearchParameterMap();
			map.add("code", new TokenParam("Body Weight").setModifier(TokenParamModifier.TEXT));
			assertObservationSearchMatches("Multiple terms in value means and for :text", map, id2);
		}

		{
			// don't apply the n-gram analyzer to the query, just the text.
			SearchParameterMap map = new SearchParameterMap();
			map.add("code", new TokenParam("Bodum").setModifier(TokenParamModifier.TEXT));
			assertObservationSearchMatchesNothing("search with shared prefix does not match", map);
		}

		{
			assertObservationSearchMatches("empty params finds everything", "Observation?", id1, id2, id3, id4);
		}
	}

	@Test
	public void testResourceReferenceSearchForCanonicalReferences() {
		String questionnaireCanonicalUrl = "https://test.fhir.org/R4/Questionnaire/xl-5000-q";

		Questionnaire questionnaire = new Questionnaire();
		questionnaire.setId("xl-5000-q");
		questionnaire.setUrl(questionnaireCanonicalUrl);
		IIdType questionnaireId = myQuestionnaireDao.update(questionnaire).getId();

		QuestionnaireResponse questionnaireResponse = new QuestionnaireResponse();
		questionnaireResponse.setId("xl-5000-qr");
		questionnaireResponse.setQuestionnaire(questionnaireCanonicalUrl);
		IIdType questionnaireResponseId = myQuestionnaireResponseDao.update(questionnaireResponse).getId();

		// Search Questionnaire Response using questionnaire canonical url
		SearchParameterMap map = new SearchParameterMap()
			.setLoadSynchronous(true)
			.add(QuestionnaireResponse.SP_QUESTIONNAIRE, new ReferenceParam(questionnaireCanonicalUrl));

		IBundleProvider bundle = myQuestionnaireResponseDao.search(map);
		List<IBaseResource> result = bundle.getResources(0, bundle.sizeOrThrowNpe());
		assertEquals(1, result.size());
		assertEquals(questionnaireResponseId, result.get(0).getIdElement());
	}

	@Test
	public void testStringSearch() {
		IIdType id1, id2, id3, id4, id5, id6;

		{
			Observation obs1 = new Observation();
			obs1.setStatus(Observation.ObservationStatus.FINAL);
			obs1.setValue(new StringType("blue"));
			id1 = myObservationDao.create(obs1, mySrd).getId().toUnqualifiedVersionless();
		}
		{
			Observation obs2 = new Observation();
			obs2.setStatus(Observation.ObservationStatus.FINAL);
			obs2.setValue(new StringType("green"));
			id2 = myObservationDao.create(obs2, mySrd).getId().toUnqualifiedVersionless();
		}
		{
			Observation obs3 = new Observation();
			obs3.setStatus(Observation.ObservationStatus.FINAL);
			obs3.setValue(new StringType("bluegreenish"));
			id3 = myObservationDao.create(obs3, mySrd).getId().toUnqualifiedVersionless();
		}
		{
			Observation obs4 = new Observation();
			obs4.setStatus(Observation.ObservationStatus.FINAL);
			obs4.setValue(new StringType("blüe"));
			id4 = myObservationDao.create(obs4, mySrd).getId().toUnqualifiedVersionless();
		}
		{
			// upper case
			Observation obs5 = new Observation();
			obs5.setStatus(Observation.ObservationStatus.FINAL);
			obs5.setValue(new StringType("Blue"));
			id5 = myObservationDao.create(obs5, mySrd).getId().toUnqualifiedVersionless();
		}
		{
			Observation obs6 = new Observation();
			obs6.setStatus(Observation.ObservationStatus.FINAL);
			obs6.setValue(new StringType("blue green"));
			id6 = myObservationDao.create(obs6, mySrd).getId().toUnqualifiedVersionless();
		}


		// run searches

		{
			// default search matches prefix, ascii-normalized, case-insensitive
			SearchParameterMap map = new SearchParameterMap();
			map.add("value-string", new StringParam("blu"));
			assertObservationSearchMatches("default search matches normalized prefix", map, id1, id3, id4, id5, id6);
		}
		{
			// normal search matches string with space
			SearchParameterMap map = new SearchParameterMap();
			map.add("value-string", new StringParam("blue gre"));
			assertObservationSearchMatches("normal search matches string with space", map, id6);
		}
		{
			// exact search
			SearchParameterMap map = new SearchParameterMap();
			map.add("value-string", new StringParam("blue").setExact(true));
			assertObservationSearchMatches("exact search only matches exact string", map, id1);
		}
		{
			// or matches both
			SearchParameterMap map = new SearchParameterMap();
			map.add("value-string",
				new StringOrListParam()
					.addOr(new StringParam("blue").setExact(true))
					.addOr(new StringParam("green").setExact(true)));

			assertObservationSearchMatches("contains search matches anywhere", map, id1, id2);
		}
		{
			// contains matches anywhere
			SearchParameterMap map = new SearchParameterMap();
			map.add("value-string", new StringParam("reen").setContains(true));
			assertObservationSearchMatches("contains search matches anywhere", map, id2, id3, id6);
		}
	}

	/**
	 * Verify unmodified, :contains, and :text searches are case-insensitive and normalized;
	 * :exact is still sensitive
	 * https://github.com/hapifhir/hapi-fhir/issues/3584
	 */
	@Test
	void testStringCaseFolding() {
		IIdType kelly = myTestDataBuilder.createPatient(asArray(myTestDataBuilder.withGiven("Kelly")));
		IIdType keely = myTestDataBuilder.createPatient(asArray(myTestDataBuilder.withGiven("Kélly")));

		// un-modified, :contains, and :text are all ascii normalized, and case-folded
		myTestDaoSearch.assertSearchFinds("lowercase matches capitalized", "/Patient?name=kelly", kelly, keely);
		myTestDaoSearch.assertSearchFinds("uppercase matches capitalized", "/Patient?name=KELLY", kelly, keely);
		myTestDaoSearch.assertSearchFinds("unmodified is accent insensitive", "/Patient?name=" + urlencode("Kélly"), kelly, keely);

		myTestDaoSearch.assertSearchFinds("contains case-insensitive", "/Patient?name:contains=elly", kelly, keely);
		myTestDaoSearch.assertSearchFinds("contains case-insensitive", "/Patient?name:contains=ELLY", kelly, keely);
		myTestDaoSearch.assertSearchFinds("contains accent-insensitive", "/Patient?name:contains=ELLY", kelly, keely);
		myTestDaoSearch.assertSearchFinds("contains accent-insensitive", "/Patient?name:contains=" + urlencode("éLLY"), kelly, keely);

		myTestDaoSearch.assertSearchFinds("text also accent and case-insensitive", "/Patient?name:text=kelly", kelly, keely);
		myTestDaoSearch.assertSearchFinds("text also accent and case-insensitive", "/Patient?name:text=KELLY", kelly, keely);
		myTestDaoSearch.assertSearchFinds("text also accent and case-insensitive", "/Patient?name:text=" + urlencode("KÉLLY"), kelly, keely);

		myTestDaoSearch.assertSearchFinds("exact case and accent sensitive", "/Patient?name:exact=Kelly", kelly);
		// ugh.  Our url parser won't handle raw utf8 urls.  It requires everything to be single-byte encoded.
		myTestDaoSearch.assertSearchFinds("exact case and accent sensitive", "/Patient?name:exact=" + urlencode("Kélly"), keely);
		myTestDaoSearch.assertSearchNotFound("exact case and accent sensitive", "/Patient?name:exact=KELLY,kelly", kelly);
		myTestDaoSearch.assertSearchNotFound("exact case and accent sensitive",
			"/Patient?name:exact=" + urlencode("KÉLLY,kélly"),
			keely);

		myTestDaoSearch.assertSearchFinds("exact accent sensitive", "/Patient?name:exact=Kelly", kelly);
		myTestDaoSearch.assertSearchFinds("exact accent sensitive", "/Patient?name:exact=" + urlencode("Kélly"), keely);
		myTestDaoSearch.assertSearchNotFound("exact accent sensitive", "/Patient?name:exact=Kelly", keely);
		myTestDaoSearch.assertSearchNotFound("exact accent sensitive", "/Patient?name:exact=" +
			urlencode("kélly"), kelly);

	}

	/** Our url parser requires all chars to be single-byte, and in utf8, that means ascii. */
	private String urlencode(String theParam) {
		return URLEncoder.encode(theParam, CHARSET_UTF8);
	}

	private void assertObservationSearchMatchesNothing(String message, SearchParameterMap map) {
		assertObservationSearchMatches(message, map);
	}

	private void assertObservationSearchMatches(String message, SearchParameterMap map, IIdType... iIdTypes) {
		assertThat(message, toUnqualifiedVersionlessIdValues(myObservationDao.search(map)), containsInAnyOrder(toValues(iIdTypes)));
	}

	private void assertObservationSearchMatches(String theMessage, String theSearch, IIdType... theIds) {
		SearchParameterMap map = myTestDaoSearch.toSearchParameters(theSearch);
		assertObservationSearchMatches(theMessage, map, theIds);
	}

	@Nested
	public class WithContainedIndexingIT {
		@BeforeEach
		public void enableContains() {
			// we don't support chained or contained yet, but turn it on to test we don't blow up.
			myDaoConfig.getModelConfig().setIndexOnContainedResources(true);
			myDaoConfig.getModelConfig().setIndexOnContainedResourcesRecursively(true);
		}

		@AfterEach
		public void restoreContains() {
			ModelConfig defaultModelConfig = new ModelConfig();
			myDaoConfig.getModelConfig().setIndexOnContainedResources(defaultModelConfig.isIndexOnContainedResources());
			myDaoConfig.getModelConfig().setIndexOnContainedResourcesRecursively(defaultModelConfig.isIndexOnContainedResourcesRecursively());
		}
		/**
		 * We were throwing when indexing contained.
		 * https://github.com/hapifhir/hapi-fhir/issues/3371
		 */
		@Test
		public void ignoreContainedResources_noError() {
			// given
			String json =
				"{" +
					"\"resourceType\": \"Observation\"," +
					"\"contained\": [{" +
					"\"resourceType\": \"Patient\"," +
					"\"id\": \"contained-patient\"," +
					"\"name\": [{ \"family\": \"Smith\"}]" +
					"}]," +
					"\"subject\": { \"reference\": \"#contained-patient\" }" +
					"}";
			Observation o = myFhirCtx.newJsonParser().parseResource(Observation.class, json);

			IIdType id = myObservationDao.create(o, mySrd).getId().toUnqualifiedVersionless();

			// no error.
			assertThat(id, notNullValue());
		}
	}

	@Test
	public void testExpandWithIsAInExternalValueSet() {
		createExternalCsAndLocalVs();

		ValueSet vs = new ValueSet();
		ValueSet.ConceptSetComponent include = vs.getCompose().addInclude();
		include.setSystem(URL_MY_CODE_SYSTEM);
		include.addFilter().setOp(ValueSet.FilterOperator.ISA).setValue("childAA").setProperty("concept");

		ValueSet result = myValueSetDao.expand(vs, null);
		logAndValidateValueSet(result);

		ArrayList<String> codes = toCodesContains(result.getExpansion().getContains());
		assertThat(codes, containsInAnyOrder("childAAA", "childAAB"));
	}

	@Test
	public void testExpandWithFilter() {
		createExternalCsAndLocalVs();

		ValueSet vs = new ValueSet();
		ValueSet.ConceptSetComponent include = vs.getCompose().addInclude();
		include.setSystem(URL_MY_CODE_SYSTEM);

		ValueSet result = myValueSetDao.expand(vs, new ValueSetExpansionOptions().setFilter("child"));

		logAndValidateValueSet(result);

		String resp = myFhirCtx.newXmlParser().setPrettyPrint(true).encodeResourceToString(result);
		ourLog.info(resp);

		assertThat(resp, stringContainsInOrder("<code value=\"childCA\"/>", "<display value=\"Child CA\"/>"));
	}

	@Test
	public void testExpandWithFilterContainsLeftMatchingValue() {
		createExternalCsAndLocalVs();

		ValueSet vs = new ValueSet();
		ValueSet.ConceptSetComponent include = vs.getCompose().addInclude();
		include.setSystem(URL_MY_CODE_SYSTEM);

		ValueSet result = myValueSetDao.expand(vs, new ValueSetExpansionOptions().setFilter("chi"));

		logAndValidateValueSet(result);

		String resp = myFhirCtx.newXmlParser().setPrettyPrint(true).encodeResourceToString(result);
		ourLog.info(resp);

		assertThat(resp, stringContainsInOrder("<code value=\"childCA\"/>", "<display value=\"Child CA\"/>"));
	}

	@Test
	public void testExpandWithFilterContainsNotLeftMatchingValue() {
		createExternalCsAndLocalVs();

		ValueSet vs = new ValueSet();
		ValueSet.ConceptSetComponent include = vs.getCompose().addInclude();
		include.setSystem(URL_MY_CODE_SYSTEM);

		ValueSet result = myValueSetDao.expand(vs, new ValueSetExpansionOptions().setFilter("hil"));

		logAndValidateValueSet(result);

		String resp = myFhirCtx.newXmlParser().setPrettyPrint(true).encodeResourceToString(result);
		ourLog.info(resp);

		assertThat(resp, not(stringContainsInOrder("<code value=\"childCA\"/>", "<display value=\"Child CA\"/>")));
	}

	@Test
	public void testExpandVsWithMultiInclude_All() throws IOException {
		CodeSystem cs = loadResource(myFhirCtx, CodeSystem.class, "/r4/expand-multi-cs.json");
		myCodeSystemDao.update(cs);

		ValueSet vs = loadResource(myFhirCtx, ValueSet.class, "/r4/expand-multi-vs-all.json");
		ValueSet expanded = myValueSetDao.expand(vs, null);

		ourLog.info(myFhirCtx.newJsonParser().setPrettyPrint(true).encodeResourceToString(expanded));

		// All codes
		List<String> codes = expanded
			.getExpansion()
			.getContains()
			.stream()
			.map(ValueSet.ValueSetExpansionContainsComponent::getCode)
			.sorted()
			.collect(Collectors.toList());
		assertThat(codes.toString(), codes, Matchers.contains("advice", "message", "note", "notification"));
	}


	@Test
	public void testExpandVsWithMultiInclude_Some() throws IOException {
		CodeSystem cs = loadResource(myFhirCtx, CodeSystem.class, "/r4/expand-multi-cs.json");
		myCodeSystemDao.update(cs);

		ValueSet vs = loadResource(myFhirCtx, ValueSet.class, "/r4/expand-multi-vs-all.json");
		vs.getCompose().getInclude().get(0).getConcept().remove(0);
		vs.getCompose().getInclude().get(0).getConcept().remove(0);

		ValueSet expanded = myValueSetDao.expand(vs, null);

		ourLog.info(myFhirCtx.newJsonParser().setPrettyPrint(true).encodeResourceToString(expanded));

		// All codes
		List<String> codes = expanded
			.getExpansion()
			.getContains()
			.stream()
			.map(ValueSet.ValueSetExpansionContainsComponent::getCode)
			.sorted()
			.collect(Collectors.toList());
		assertThat(codes.toString(), codes, Matchers.contains("advice", "note"));
	}

	private CodeSystem createExternalCs() {
		CodeSystem codeSystem = new CodeSystem();
		codeSystem.setUrl(URL_MY_CODE_SYSTEM);
		codeSystem.setVersion("SYSTEM VERSION");
		codeSystem.setContent(CodeSystem.CodeSystemContentMode.NOTPRESENT);
		IIdType id = myCodeSystemDao.create(codeSystem, mySrd).getId().toUnqualified();

		ResourceTable table = myResourceTableDao.findById(id.getIdPartAsLong()).orElseThrow(IllegalStateException::new);

		TermCodeSystemVersion cs = new TermCodeSystemVersion();
		cs.setResource(table);

		TermConcept parentA = new TermConcept(cs, "ParentA").setDisplay("Parent A");
		cs.getConcepts().add(parentA);

		TermConcept childAA = new TermConcept(cs, "childAA").setDisplay("Child AA");
		parentA.addChild(childAA, TermConceptParentChildLink.RelationshipTypeEnum.ISA);

		TermConcept childAAA = new TermConcept(cs, "childAAA").setDisplay("Child AAA");
		childAA.addChild(childAAA, TermConceptParentChildLink.RelationshipTypeEnum.ISA);

		TermConcept childAAB = new TermConcept(cs, "childAAB").setDisplay("Child AAB");
		childAA.addChild(childAAB, TermConceptParentChildLink.RelationshipTypeEnum.ISA);

		TermConcept childAB = new TermConcept(cs, "childAB").setDisplay("Child AB");
		parentA.addChild(childAB, TermConceptParentChildLink.RelationshipTypeEnum.ISA);

		TermConcept parentB = new TermConcept(cs, "ParentB").setDisplay("Parent B");
		cs.getConcepts().add(parentB);

		TermConcept childBA = new TermConcept(cs, "childBA").setDisplay("Child BA");
		childBA.addChild(childAAB, TermConceptParentChildLink.RelationshipTypeEnum.ISA);
		parentB.addChild(childBA, TermConceptParentChildLink.RelationshipTypeEnum.ISA);

		TermConcept parentC = new TermConcept(cs, "ParentC").setDisplay("Parent C");
		cs.getConcepts().add(parentC);

		TermConcept childCA = new TermConcept(cs, "childCA").setDisplay("Child CA");
		parentC.addChild(childCA, TermConceptParentChildLink.RelationshipTypeEnum.ISA);

		myTermCodeSystemStorageSvc.storeNewCodeSystemVersion(new ResourcePersistentId(table.getId()), URL_MY_CODE_SYSTEM, "SYSTEM NAME", "SYSTEM VERSION", cs, table);
		return codeSystem;
	}

	private void createExternalCsAndLocalVs() {
		CodeSystem codeSystem = createExternalCs();

		createLocalVs(codeSystem);
	}

	private void createLocalVs(CodeSystem codeSystem) {
		ValueSet valueSet = new ValueSet();
		valueSet.setUrl(URL_MY_VALUE_SET);
		valueSet.getCompose().addInclude().setSystem(codeSystem.getUrl());
		myValueSetDao.create(valueSet, mySrd);
	}

	private ArrayList<String> toCodesContains(List<ValueSet.ValueSetExpansionContainsComponent> theContains) {
		ArrayList<String> retVal = new ArrayList<>();
		for (ValueSet.ValueSetExpansionContainsComponent next : theContains) {
			retVal.add(next.getCode());
		}
		return retVal;
	}

	private void logAndValidateValueSet(ValueSet theResult) {
		IParser parser = myFhirCtx.newXmlParser().setPrettyPrint(true);
		String encoded = parser.encodeResourceToString(theResult);
		ourLog.info(encoded);

		FhirValidator validator = myFhirCtx.newValidator();
		validator.setValidateAgainstStandardSchema(true);
		validator.setValidateAgainstStandardSchematron(true);
		ValidationResult result = validator.validateWithResult(theResult);

		assertEquals(0, result.getMessages().size());

	}

	@Nested
	public class DateSearchIT extends BaseDateSearchDaoTests {

		@Override
		protected Fixture constructFixture() {
			DaoTestDataBuilder testDataBuilder = new DaoTestDataBuilder(myFhirCtx, myDaoRegistry, new SystemRequestDetails());
			return new TestDataBuilderFixture<>(testDataBuilder, myObservationDao);
		}
	}

	/**
	 * We have a fast path that skips the database entirely
	 * when we can satisfy the queries completely from Hibernate Search.
	 */
	@Nested
	public class FastPath {

		@BeforeEach
		public void enableResourceStorage() {
			myDaoConfig.setStoreResourceInHSearchIndex(true);
		}

		@AfterEach
		public void resetResourceStorage() {
			myDaoConfig.setStoreResourceInHSearchIndex(new DaoConfig().isStoreResourceInHSearchIndex());
		}


		@Test
		public void simpleTokenSkipsSql() {

			IIdType id = myTestDataBuilder.createObservation(List.of(myTestDataBuilder.withObservationCode("http://example.com/", "theCode")));
			myCaptureQueriesListener.clear();

			List<String> ids = myTestDaoSearch.searchForIds("Observation?code=theCode");
			myCaptureQueriesListener.logSelectQueriesForCurrentThread();

			assertThat(ids, hasSize(1));
			assertThat(ids, contains(id.getIdPart()));
			assertEquals(0, myCaptureQueriesListener.getSelectQueriesForCurrentThread().size(), "we build the bundle with no sql");
		}

		@Test
		public void sortDoesntRequireSqlAnymore() {

			IIdType id = myTestDataBuilder.createObservation(List.of(myTestDataBuilder.withObservationCode("http://example.com/", "theCode")));
			myCaptureQueriesListener.clear();

			List<String> ids = myTestDaoSearch.searchForIds("Observation?code=theCode&_sort=code");
			myCaptureQueriesListener.logSelectQueriesForCurrentThread();

			assertThat(ids, hasSize(1));
			assertThat(ids, contains(id.getIdPart()));

			assertEquals(0, myCaptureQueriesListener.getSelectQueriesForCurrentThread().size(), "the pids come from elastic, but we use sql to sort");
		}

		@Test
		public void deletedResourceNotFound() {

			IIdType id = myTestDataBuilder.createObservation(List.of(myTestDataBuilder.withObservationCode("http://example.com/", "theCode")));
			myObservationDao.delete(id);
			myCaptureQueriesListener.clear();

			List<String> ids = myTestDaoSearch.searchForIds("Observation?code=theCode&_sort=code");
			myCaptureQueriesListener.logSelectQueriesForCurrentThread();

			assertThat(ids, hasSize(0));

			assertEquals(0, myCaptureQueriesListener.getSelectQueriesForCurrentThread().size(), "the pids come from elastic, and nothing to fetch");
		}

		@Test
		public void forcedIdSurvivesWithNoSql() {
			IIdType id = myTestDataBuilder.createObservation(List.of(
				myTestDataBuilder.withObservationCode("http://example.com/", "theCode"),
				myTestDataBuilder.withId("forcedid")));
			assertThat(id.getIdPart(), equalTo("forcedid"));
			myCaptureQueriesListener.clear();

			List<String> ids = myTestDaoSearch.searchForIds("Observation?code=theCode");
			myCaptureQueriesListener.logSelectQueriesForCurrentThread();

			assertThat(ids, hasSize(1));
			assertThat(ids, contains(id.getIdPart()));

			assertEquals(0, myCaptureQueriesListener.getSelectQueriesForCurrentThread().size(), "no sql required");
		}

		/**
		 * A paranoid test to make sure tags stay with the resource.
		 *
		 * Tags live outside the resource, and can be modified by
		 * Since we lost the id, also check tags in case someone changes metadata processing during ingestion.
		 */
		@Test
		public void tagsSurvive() {
			IIdType id = myTestDataBuilder.createObservation(List.of(
				myTestDataBuilder.withObservationCode("http://example.com/", "theCode"),
				myTestDataBuilder.withTag("http://example.com", "aTag")));

			myCaptureQueriesListener.clear();
			List<IBaseResource> observations = myTestDaoSearch.searchForResources("Observation?code=theCode");

			assertThat(observations, hasSize(1));
			List<? extends IBaseCoding> tags = observations.get(0).getMeta().getTag();
			assertThat(tags, hasSize(1));
			assertThat(tags.get(0).getSystem(), equalTo("http://example.com"));
			assertThat(tags.get(0).getCode(), equalTo("aTag"));

			// TODO
			// we assume tags, etc. are inline,
			// but the meta operations don't update the Hibernate Search index yet, so this fails
//			Meta meta = new Meta();
//			meta.addTag().setSystem("tag_scheme1").setCode("tag_code1");
//			meta.addProfile("http://profile/1");
//			meta.addSecurity().setSystem("seclabel_sys1").setCode("seclabel_code1");
//			myObservationDao.metaAddOperation(id, meta, mySrd);
//
//			observations = myTestDaoSearch.searchForResources("Observation?code=theCode");
//
//			assertThat(observations, hasSize(1));
//			IBaseMetaType newMeta = observations.get(0).getMeta();
//			assertThat(newMeta.getProfile(), hasSize(1));
//			assertThat(newMeta.getSecurity(), hasSize(1));
//			assertThat(newMeta.getTag(), hasSize(2));
		}

	}


	@Nested
	public class QuantityAndNormalizedQuantitySearch {

		private IIdType myResourceId;


		@Nested
		public class QuantitySearch {

			@Nested
			public class SimpleQueries {

				@Test
				public void noQuantityThrows() {
					String invalidQtyParam = "|http://another.org";
					DataFormatException thrown = assertThrows(DataFormatException.class,
						() -> myTestDaoSearch.searchForIds("/Observation?value-quantity=" + invalidQtyParam));

					assertTrue(thrown.getMessage().startsWith("HAPI-1940: Invalid"));
					assertTrue(thrown.getMessage().contains(invalidQtyParam));
				}

				@Test
				public void invalidPrefixThrows() {
					DataFormatException thrown = assertThrows(DataFormatException.class,
						() -> myTestDaoSearch.searchForIds("/Observation?value-quantity=st5.35"));

					assertEquals("HAPI-1941: Invalid prefix: \"st\"", thrown.getMessage());
				}

				@Test
				public void eq() {
					withObservationWithValueQuantity(0.6);

					assertNotFind("when lt unitless", "/Observation?value-quantity=0.5");
					assertNotFind("when wrong system", "/Observation?value-quantity=0.6|http://another.org");
					assertNotFind("when wrong units", "/Observation?value-quantity=0.6||mmHg");
					assertNotFind("when gt unitless", "/Observation?value-quantity=0.7");
					assertNotFind("when gt", "/Observation?value-quantity=0.7||mmHg");

					assertFind("when a little gt - default is approx", "/Observation?value-quantity=0.599");
					assertFind("when a little lt - default is approx", "/Observation?value-quantity=0.601");

					assertFind("when eq unitless", "/Observation?value-quantity=0.6");
					assertFind("when eq with units", "/Observation?value-quantity=0.6||mm[Hg]");
				}

				@Test
				public void ne() {
					withObservationWithValueQuantity(0.6);

					assertFind("when gt", "/Observation?value-quantity=ne0.5");
					assertNotFind("when eq", "/Observation?value-quantity=ne0.6");
					assertFind("when lt", "/Observation?value-quantity=ne0.7");
				}

				@Test
				public void ap() {
					withObservationWithValueQuantity(0.6);

					assertNotFind("when gt", "/Observation?value-quantity=ap0.5");
					assertFind("when a little gt", "/Observation?value-quantity=ap0.58");
					assertFind("when eq", "/Observation?value-quantity=ap0.6");
					assertFind("when a little lt", "/Observation?value-quantity=ap0.62");
					assertNotFind("when lt", "/Observation?value-quantity=ap0.7");
				}

				@Test
				public void gt() {
					withObservationWithValueQuantity(0.6);

					assertFind("when gt", "/Observation?value-quantity=gt0.5");
					assertNotFind("when eq", "/Observation?value-quantity=gt0.6");
					assertNotFind("when lt", "/Observation?value-quantity=gt0.7");

				}

				@Test
				public void ge() {
					withObservationWithValueQuantity(0.6);

					assertFind("when gt", "/Observation?value-quantity=ge0.5");
					assertFind("when eq", "/Observation?value-quantity=ge0.6");
					assertNotFind("when lt", "/Observation?value-quantity=ge0.7");
				}

				@Test
				public void lt() {
					withObservationWithValueQuantity(0.6);

					assertNotFind("when gt", "/Observation?value-quantity=lt0.5");
					assertNotFind("when eq", "/Observation?value-quantity=lt0.6");
					assertFind("when lt", "/Observation?value-quantity=lt0.7");
				}

				@Test
				public void le() {
					withObservationWithValueQuantity(0.6);

					assertNotFind("when gt", "/Observation?value-quantity=le0.5");
					assertFind("when eq", "/Observation?value-quantity=le0.6");
					assertFind("when lt", "/Observation?value-quantity=le0.7");
				}
			}


			@Nested
			public class CombinedQueries {

				@Test
				void gtAndLt() {
					withObservationWithValueQuantity(0.6);

					assertFind("when gt0.5 and lt0.7", "/Observation?value-quantity=gt0.5&value-quantity=lt0.7");
					assertNotFind("when gt0.5 and lt0.6", "/Observation?value-quantity=gt0.5&value-quantity=lt0.6");
					assertNotFind("when gt6.5 and lt0.7", "/Observation?value-quantity=gt6.5&value-quantity=lt0.7");
					assertNotFind("impossible matching", "/Observation?value-quantity=gt0.7&value-quantity=lt0.5");
				}

				@Test
				void orClauses() {
					withObservationWithValueQuantity(0.6);

					assertFind("when gt0.5 and lt0.7", "/Observation?value-quantity=0.5,0.6");
					// make sure it doesn't find everything when using or clauses
					assertNotFind("when gt0.5 and lt0.7", "/Observation?value-quantity=0.5,0.7");
				}

				@Nested
				public class CombinedAndPlusOr {

					@Test
					void ltAndOrClauses() {
						withObservationWithValueQuantity(0.6);

						assertFind("when lt0.7 and eq (0.5 or 0.6)", "/Observation?value-quantity=lt0.7&value-quantity=0.5,0.6");
						// make sure it doesn't find everything when using or clauses
						assertNotFind("when lt0.4 and eq (0.5 or 0.6)", "/Observation?value-quantity=lt0.4&value-quantity=0.5,0.6");
						assertNotFind("when lt0.7 and eq (0.4 or 0.5)", "/Observation?value-quantity=lt0.7&value-quantity=0.4,0.5");
					}

					@Test
					void gtAndOrClauses() {
						withObservationWithValueQuantity(0.6);

						assertFind("when gt0.4 and eq (0.5 or 0.6)", "/Observation?value-quantity=gt0.4&value-quantity=0.5,0.6");
						assertNotFind("when gt0.7 and eq (0.5 or 0.7)", "/Observation?value-quantity=gt0.7&value-quantity=0.5,0.7");
						assertNotFind("when gt0.3 and eq (0.4 or 0.5)", "/Observation?value-quantity=gt0.3&value-quantity=0.4,0.5");
					}
				}


				@Nested
				public class QualifiedOrClauses {

					@Test
					void gtOrLt() {
						withObservationWithValueQuantity(0.6);

						assertFind("when gt0.5 or lt0.3", "/Observation?value-quantity=gt0.5,lt0.3");
						assertNotFind("when gt0.6 or lt0.55", "/Observation?value-quantity=gt0.6,lt0.55");
					}

					@Test
					void gtOrLe() {
						withObservationWithValueQuantity(0.6);

						assertFind("when gt0.5 or le0.3", "/Observation?value-quantity=gt0.5,le0.3");
						assertNotFind("when gt0.6 or le0.55", "/Observation?value-quantity=gt0.6,le0.55");
					}

					@Test
					void ltOrGt() {
						withObservationWithValueQuantity(0.6);

						assertFind("when lt0.7 or gt0.9", "/Observation?value-quantity=lt0.7,gt0.9");
						// make sure it doesn't find everything when using or clauses
						assertNotFind("when lt0.6 or gt0.6", "/Observation?value-quantity=lt0.6,gt0.6");
						assertNotFind("when lt0.3 or gt0.9", "/Observation?value-quantity=lt0.3,gt0.9");
					}

					@Test
					void ltOrGe() {
						withObservationWithValueQuantity(0.6);

						assertFind("when lt0.7 or ge0.2", "/Observation?value-quantity=lt0.7,ge0.2");
						assertNotFind("when lt0.6 or ge0.8", "/Observation?value-quantity=lt0.6,ge0.8");
					}

					@Test
					void gtOrGt() {
						withObservationWithValueQuantity(0.6);

						assertFind("when gt0.5 or gt0.8", "/Observation?value-quantity=gt0.5,gt0.8");
						assertNotFind("when gt0.6 or gt0.8", "/Observation?value-quantity=gt0.6,gt0.8");
					}

					@Test
					void geOrGe() {
						withObservationWithValueQuantity(0.6);

						assertFind("when ge0.5 or ge0.7", "/Observation?value-quantity=ge0.5,ge0.7");
						assertNotFind("when ge0.65 or ge0.7", "/Observation?value-quantity=ge0.65,ge0.7");
					}

					@Test
					void ltOrLt() {
						withObservationWithValueQuantity(0.6);

						assertFind("when lt0.5 or lt0.7", "/Observation?value-quantity=lt0.5,lt0.7");
						assertNotFind("when lt0.55 or lt0.3", "/Observation?value-quantity=lt0.55,lt0.3");
					}

					@Test
					void leOrLe() {
						withObservationWithValueQuantity(0.6);

						assertFind("when le0.5 or le0.6", "/Observation?value-quantity=le0.5,le0.6");
						assertNotFind("when le0.5 or le0.59", "/Observation?value-quantity=le0.5,le0.59");
					}

				}

				@Test
				void testMultipleComponentsHandlesAndOr() {
					Observation obs1 = getObservation();
					addComponentWithCodeAndQuantity(obs1, "8480-6", 107);
					addComponentWithCodeAndQuantity(obs1, "8462-4", 60);

					IIdType obs1Id = myObservationDao.create(obs1, mySrd).getId().toUnqualifiedVersionless();

					Observation obs2 = getObservation();
					addComponentWithCodeAndQuantity(obs2, "8480-6",307);
					addComponentWithCodeAndQuantity(obs2, "8462-4",260);

					myObservationDao.create(obs2, mySrd).getId().toUnqualifiedVersionless();

					// andClauses
					{
						String theUrl = "/Observation?component-value-quantity=107&component-value-quantity=60";
						List<String> resourceIds = myTestDaoSearch.searchForIds(theUrl);
						assertThat("when same component with qtys 107 and 60", resourceIds, hasItem(equalTo(obs1Id.getIdPart())));
					}
					{
						String theUrl = "/Observation?component-value-quantity=107&component-value-quantity=260";
						List<String> resourceIds = myTestDaoSearch.searchForIds(theUrl);
						assertThat("when same component with qtys 107 and 260", resourceIds, empty());
					}

					//andAndOrClauses
					{
						String theUrl = "/Observation?component-value-quantity=107&component-value-quantity=gt50,lt70";
						List<String> resourceIds = myTestDaoSearch.searchForIds(theUrl);
						assertThat("when same component with qtys 107 and lt70,gt80", resourceIds, hasItem(equalTo(obs1Id.getIdPart())));
					}
					{
						String theUrl = "/Observation?component-value-quantity=50,70&component-value-quantity=260";
						List<String> resourceIds = myTestDaoSearch.searchForIds(theUrl);
						assertThat("when same component with qtys 50,70 and 260", resourceIds, empty());
					}

					// multipleAndsWithMultipleOrsEach
					{
						String theUrl = "/Observation?component-value-quantity=50,60&component-value-quantity=105,107";
						List<String> resourceIds = myTestDaoSearch.searchForIds(theUrl);
						assertThat("when same component with qtys 50,60 and 105,107", resourceIds, hasItem(equalTo(obs1Id.getIdPart())));
					}
					{
						String theUrl = "/Observation?component-value-quantity=50,60&component-value-quantity=250,260";
						List<String> resourceIds = myTestDaoSearch.searchForIds(theUrl);
						assertThat("when same component with qtys 50,60 and 250,260", resourceIds, empty());
					}
				}


				private Observation getObservation() {
					Observation obs = new Observation();
					obs.getCode().addCoding().setCode("85354-9").setSystem("http://loinc.org");
					obs.setStatus(Observation.ObservationStatus.FINAL);
					return obs;
				}

				private Quantity getQuantity(double theValue) {
					return new Quantity().setValue(theValue).setUnit("mmHg").setSystem("http://unitsofmeasure.org").setCode("mm[Hg]");
				}

				private Observation.ObservationComponentComponent addComponentWithCodeAndQuantity(Observation theObservation, String theConceptCode, double theQuantityValue) {
					Observation.ObservationComponentComponent comp = theObservation.addComponent();
					CodeableConcept cc1_1 = new CodeableConcept();
					cc1_1.addCoding().setCode(theConceptCode).setSystem("http://loinc.org");
					comp.setCode(cc1_1);
					comp.setValue(getQuantity(theQuantityValue));
					return comp;
				}


			}

			@Nested
			public class Sorting {

				@Test
				public void sortByNumeric() {
					String idAlpha7 = withObservationWithValueQuantity(0.7).getIdPart();
					String idAlpha2 = withObservationWithValueQuantity(0.2).getIdPart();
					String idAlpha5 = withObservationWithValueQuantity(0.5).getIdPart();

					List<String> allIds = myTestDaoSearch.searchForIds("/Observation?_sort=value-quantity");
					assertThat(allIds, contains(idAlpha2, idAlpha5, idAlpha7));
				}
			}

		}


		@Nested
		public class QuantityNormalizedSearch {

			@BeforeEach
			void setUp() {
				myDaoConfig.getModelConfig().setNormalizedQuantitySearchLevel(
					NormalizedQuantitySearchLevel.NORMALIZED_QUANTITY_SEARCH_SUPPORTED);
			}

			@Nested
			public class SimpleQueries {

				@Test
				public void ne() {
					withObservationWithQuantity(0.06, UCUM_CODESYSTEM_URL, "10*6/L" );

					assertFind("when lt UCUM", "/Observation?value-quantity=ne70|" + UCUM_CODESYSTEM_URL + "|10*3/L");
					assertFind("when gt UCUM", "/Observation?value-quantity=ne50|" + UCUM_CODESYSTEM_URL + "|10*3/L");
					assertNotFind("when eq UCUM", "/Observation?value-quantity=ne60|" + UCUM_CODESYSTEM_URL + "|10*3/L");
				}

				@Test
				public void eq() {
					withObservationWithQuantity(0.06, UCUM_CODESYSTEM_URL, "10*6/L" );

					assertFind("when eq UCUM 10*3/L ", "/Observation?value-quantity=60|" + UCUM_CODESYSTEM_URL + "|10*3/L");
					assertFind("when eq UCUM 10*9/L", "/Observation?value-quantity=0.000060|" + UCUM_CODESYSTEM_URL + "|10*9/L");
					assertFind("when gt UCUM 10*3/L", "/Observation?value-quantity=eq58|" + UCUM_CODESYSTEM_URL + "|10*3/L");
					assertFind("when le UCUM 10*3/L", "/Observation?value-quantity=eq63|" + UCUM_CODESYSTEM_URL + "|10*3/L");

					assertNotFind("when ne UCUM 10*3/L", "/Observation?value-quantity=80|" + UCUM_CODESYSTEM_URL + "|10*3/L");
					assertNotFind("when gt UCUM 10*3/L", "/Observation?value-quantity=50|" + UCUM_CODESYSTEM_URL + "|10*3/L");
					assertNotFind("when lt UCUM 10*3/L", "/Observation?value-quantity=70|" + UCUM_CODESYSTEM_URL + "|10*3/L");

					assertFind("Units required to match and do", "/Observation?value-quantity=60000|" + UCUM_CODESYSTEM_URL + "|/L");
					// request generates a quantity which value matches the "value-norm", but not the "code-norm"
					assertNotFind("Units required to match and don't",  "/Observation?value-quantity=6000000000|" + UCUM_CODESYSTEM_URL + "|cm");
				}

				@Test
				public void ap() {
					withObservationWithQuantity(0.06, UCUM_CODESYSTEM_URL, "10*6/L" );

					assertNotFind("when gt UCUM", "/Observation?value-quantity=ap50|" + UCUM_CODESYSTEM_URL + "|10*3/L");
					assertFind("when little gt UCUM", "/Observation?value-quantity=ap58|" + UCUM_CODESYSTEM_URL + "|10*3/L");
					assertFind("when eq UCUM", "/Observation?value-quantity=ap60|" + UCUM_CODESYSTEM_URL + "|10*3/L");
					assertFind("when a little lt UCUM", "/Observation?value-quantity=ap63|" + UCUM_CODESYSTEM_URL + "|10*3/L");
					assertNotFind("when lt UCUM", "/Observation?value-quantity=ap71|" + UCUM_CODESYSTEM_URL + "|10*3/L");
				}

				@Test
				public void gt() {
					withObservationWithQuantity(0.06, UCUM_CODESYSTEM_URL, "10*6/L" );

					assertFind("when gt UCUM", "/Observation?value-quantity=gt50|" + UCUM_CODESYSTEM_URL + "|10*3/L");
					assertNotFind("when eq UCUM", "/Observation?value-quantity=gt60|" + UCUM_CODESYSTEM_URL + "|10*3/L");
					assertNotFind("when lt UCUM", "/Observation?value-quantity=gt71|" + UCUM_CODESYSTEM_URL + "|10*3/L");
				}

				@Test
				public void ge() {
					withObservationWithQuantity(0.06, UCUM_CODESYSTEM_URL, "10*6/L" );

					assertFind("when gt UCUM", "/Observation?value-quantity=ge50|" + UCUM_CODESYSTEM_URL + "|10*3/L");
					assertFind("when eq UCUM", "/Observation?value-quantity=ge60|" + UCUM_CODESYSTEM_URL + "|10*3/L");
					assertNotFind("when lt UCUM", "/Observation?value-quantity=ge62|" + UCUM_CODESYSTEM_URL + "|10*3/L");
				}

				@Test
				public void lt() {
					withObservationWithQuantity(0.06, UCUM_CODESYSTEM_URL, "10*6/L" );

					assertNotFind("when gt", "/Observation?value-quantity=lt50|" + UCUM_CODESYSTEM_URL + "|10*3/L");
					assertNotFind("when eq", "/Observation?value-quantity=lt60|" + UCUM_CODESYSTEM_URL + "|10*3/L");
					assertFind("when lt", "/Observation?value-quantity=lt70|" + UCUM_CODESYSTEM_URL + "|10*3/L");
				}

				@Test
				public void le() {
					withObservationWithQuantity(0.06, UCUM_CODESYSTEM_URL, "10*6/L" );

					assertNotFind("when gt", "/Observation?value-quantity=le50|" + UCUM_CODESYSTEM_URL + "|10*3/L");
					assertFind("when eq", "/Observation?value-quantity=le60|" + UCUM_CODESYSTEM_URL + "|10*3/L");
					assertFind("when lt", "/Observation?value-quantity=le70|" + UCUM_CODESYSTEM_URL + "|10*3/L");
				}


				/**
				 * "value-quantity" data is stored in a nested object, so if not queried  properly
				 * it could return false positives. For instance: two Observations for following
				 * combinations of code and value:
				 *  Obs 1   code AAA1  value: 123
				 *  Obs 2   code BBB2  value: 456
				 *  A search for code: AAA1 and value: 456 would bring both observations instead of the expected empty reply,
				 *  unless both predicates are enclosed in a "nested"
				 * */
				@Test
				void nestedMustCorrelate() {
					withObservationWithQuantity(0.06, UCUM_CODESYSTEM_URL, "10*6/L" );
					withObservationWithQuantity(0.02, UCUM_CODESYSTEM_URL, "10*3/L" );

					assertNotFind("when one predicate matches each object", "/Observation" +
						"?value-quantity=0.06|" + UCUM_CODESYSTEM_URL + "|10*3/L");
				}
			}


			@Nested
			public class CombinedQueries {

				@Test
				void gtAndLt() {
					withObservationWithQuantity(0.06, UCUM_CODESYSTEM_URL, "10*6/L" );

					assertFind("when gt 50 and lt 70", "/Observation" +
						"?value-quantity=gt50|" + UCUM_CODESYSTEM_URL + "|10*3/L" +
						"&value-quantity=lt70|" + UCUM_CODESYSTEM_URL + "|10*3/L");

					assertNotFind("when gt50 and lt60", "/Observation" +
						"?value-quantity=gt50|" + UCUM_CODESYSTEM_URL + "|10*3/L" +
						"&value-quantity=lt60|" + UCUM_CODESYSTEM_URL + "|10*3/L");

					assertNotFind("when gt65 and lt70", "/Observation" +
						"?value-quantity=gt65|" + UCUM_CODESYSTEM_URL + "|10*3/L" +
						"&value-quantity=lt70|" + UCUM_CODESYSTEM_URL + "|10*3/L");

					assertNotFind("when gt 70 and lt 50", "/Observation" +
						"?value-quantity=gt70|" + UCUM_CODESYSTEM_URL + "|10*3/L" +
						"&value-quantity=lt50|" + UCUM_CODESYSTEM_URL + "|10*3/L");
				}

				@Test
				void gtAndLtWithMixedUnits() {
					withObservationWithQuantity(0.06, UCUM_CODESYSTEM_URL, "10*6/L" );

					assertFind("when gt 50|10*3/L and lt 70|10*9/L", "/Observation" +
						"?value-quantity=gt50|" + UCUM_CODESYSTEM_URL + "|10*3/L" +
						"&value-quantity=lt0.000070|" + UCUM_CODESYSTEM_URL + "|10*9/L");
				}

				@Test
				public void multipleSearchParamsAreSeparate() {
					// for debugging
					//	myLogbackLevelOverrideExtension.setLogLevel(DaoTestDataBuilder.class, Level.DEBUG);

					// this configuration must generate a combo-value-quantity entry with both quantity objects
					myResourceId = myTestDataBuilder.createObservation(List.of(
						myTestDataBuilder.withQuantityAtPath("valueQuantity", 0.02, UCUM_CODESYSTEM_URL, "10*6/L"),
						myTestDataBuilder.withQuantityAtPath("component.valueQuantity", 0.06, UCUM_CODESYSTEM_URL, "10*6/L")
					));

					//	myLogbackLevelOverrideExtension.resetLevel(DaoTestDataBuilder.class);

					assertFind("by value", "Observation?value-quantity=0.02|" + UCUM_CODESYSTEM_URL + "|10*6/L");
					assertFind("by component value", "Observation?component-value-quantity=0.06|" + UCUM_CODESYSTEM_URL + "|10*6/L");

					assertNotFind("by value", "Observation?value-quantity=0.06|" + UCUM_CODESYSTEM_URL + "|10*6/L");
					assertNotFind("by component value", "Observation?component-value-quantity=0.02|" + UCUM_CODESYSTEM_URL + "|10*6/L");
				}
			}

			/**
			 * Sorting is now implemented for normalized quantities
			 */
			@Nested
			public class Sorting {

				@Test
				public void sortByNumeric() {
					String idAlpha1 = withObservationWithQuantity(0.06, UCUM_CODESYSTEM_URL, "10*6/L" ).getIdPart();   		// 60,000
					String idAlpha2 = withObservationWithQuantity(50, UCUM_CODESYSTEM_URL, "10*3/L" ).getIdPart();			// 50,000
					String idAlpha3 = withObservationWithQuantity(0.000070, UCUM_CODESYSTEM_URL, "10*9/L" ).getIdPart();	// 70_000

					// this search is not freetext because there is no freetext-known parameter name
					List<String> allIds = myTestDaoSearch.searchForIds("/Observation?_sort=value-quantity");
					assertThat(allIds, contains(idAlpha2, idAlpha1, idAlpha3));
				}
			}

		}



		private void assertFind(String theMessage, String theUrl) {
			List<String> resourceIds = myTestDaoSearch.searchForIds(theUrl);
			assertThat(theMessage, resourceIds, hasItem(equalTo(myResourceId.getIdPart())));
		}

		private void assertNotFind(String theMessage, String theUrl) {
			List<String> resourceIds = myTestDaoSearch.searchForIds(theUrl);
			assertThat(theMessage, resourceIds, not(hasItem(equalTo(myResourceId.getIdPart()))));
		}

		private IIdType withObservationWithQuantity(double theValue, String theSystem, String theCode) {
			myResourceId = myTestDataBuilder.createObservation(asArray(
				myTestDataBuilder.withQuantityAtPath("valueQuantity", theValue, theSystem, theCode)
			));
			return myResourceId;
		}

		private IIdType withObservationWithValueQuantity(double theValue) {
			myResourceId = myTestDataBuilder.createObservation(List.of(myTestDataBuilder.withElementAt("valueQuantity",
				myTestDataBuilder.withPrimitiveAttribute("value", theValue),
				myTestDataBuilder.withPrimitiveAttribute("system", UCUM_CODESYSTEM_URL),
				myTestDataBuilder.withPrimitiveAttribute("code", "mm[Hg]")
			)));
			return myResourceId;
		}

	}

	@Nested
	public class TagTypesSearch {

		@BeforeEach
		public void enableResourceStorage() {
			myDaoConfig.setStoreResourceInHSearchIndex(true);
		}

		@AfterEach
		public void resetResourceStorage() {
			myDaoConfig.setStoreResourceInHSearchIndex(new DaoConfig().isStoreResourceInHSearchIndex());
		}

		@Test
		public void tagTagSearch() {
			String id = myTestDataBuilder.createObservation(List.of(
				myTestDataBuilder.withObservationCode("http://example.com/", "theCode"),
				myTestDataBuilder.withTag("http://example.com", "aTag"))).getIdPart();

			myCaptureQueriesListener.clear();
			List<String> allIds = myTestDaoSearch.searchForIds("/Observation?_tag=http://example.com|aTag");

			assertEquals(0, myCaptureQueriesListener.getSelectQueriesForCurrentThread().size(), "we build the bundle with no sql");
			assertThat(allIds, contains(id));
		}

		@Test
		public void tagSecuritySearch() {
			String id = myTestDataBuilder.createObservation(List.of(
				myTestDataBuilder.withObservationCode("http://example.com/", "theCode"),
				myTestDataBuilder.withSecurity("http://example.com", "security-label"))).getIdPart();

			myCaptureQueriesListener.clear();
			List<String> allIds = myTestDaoSearch.searchForIds("/Observation?_security=http://example.com|security-label");

			assertEquals(0, myCaptureQueriesListener.getSelectQueriesForCurrentThread().size(), "we build the bundle with no sql");
			assertThat(allIds, contains(id));
		}

		@Test
		public void tokenAndOrCombinedSearch() {
			String id = myTestDataBuilder.createObservation(List.of(
				myTestDataBuilder.withObservationCode("http://example.com/", "theCode"),
				myTestDataBuilder.withSecurity("http://example.com", "security-label"),
				myTestDataBuilder.withSecurity("http://example.com", "other-security-label"))).getIdPart();

			myCaptureQueriesListener.clear();
			List<String> allIds = myTestDaoSearch.searchForIds("/Observation" +
				"?_security=http://example.com|non-existing-security-label,http://example.com|security-label" +
				"&_security=http://example.com|other-non-existing-security-label,http://example.com|other-security-label");

			assertEquals(0, myCaptureQueriesListener.getSelectQueriesForCurrentThread().size(), "we build the bundle with no sql");
			assertThat(allIds, contains(id));
		}

		@Test
		public void tokenAndOrCombinedSearch_failing_and_with_multiple_or() {
			myTestDataBuilder.createObservation(List.of(
				myTestDataBuilder.withObservationCode("http://example.com/", "theCode"),
				myTestDataBuilder.withTag("http://example.com", "aTag"),
				myTestDataBuilder.withTag("http://example.com", "anotherTag"))).getIdPart();

			myCaptureQueriesListener.clear();
			List<String> allIds = myTestDaoSearch.searchForIds("/Observation" +
				"?_tag=http://example.com|not-existing-tag,http://example.com|one-more-not-existing-tag" +
				"&_tag=http://example.com|other-not-existing-tag,http://example.com|anotherTag");

			assertEquals(0, myCaptureQueriesListener.getSelectQueriesForCurrentThread().size(), "we build the bundle with no sql");
			assertThat(allIds, empty());
		}

		@Test
		public void tokenAndOrCombinedSearch_failing_and_with_single_or() {
			myTestDataBuilder.createObservation(List.of(
				myTestDataBuilder.withObservationCode("http://example.com/", "theCode"),
				myTestDataBuilder.withTag("http://example.com", "aTag"),
				myTestDataBuilder.withTag("http://example.com", "anotherTag"))).getIdPart();

			myCaptureQueriesListener.clear();
			List<String> allIds = myTestDaoSearch.searchForIds("/Observation" +
				"?_tag=http://example.com|not-existing-tag" +
				"&_tag=http://example.com|other-not-existing-tag,http://example.com|anotherTag");

			assertEquals(0, myCaptureQueriesListener.getSelectQueriesForCurrentThread().size(), "we build the bundle with no sql");
			assertThat(allIds, empty());
		}

		@Test
		public void uriAndOrCombinedSearch() {
			String id = myTestDataBuilder.createObservation(List.of(
				myTestDataBuilder.withObservationCode("http://example.com/", "theCode"),
				myTestDataBuilder.withProfile("http://example.com/theProfile"),
				myTestDataBuilder.withProfile("http://example.com/anotherProfile"))).getIdPart();

			myCaptureQueriesListener.clear();
			List<String> allIds = myTestDaoSearch.searchForIds("/Observation" +
				"?_profile=http://example.com/non-existing-profile,http://example.com/theProfile" +
				"&_profile=http://example.com/other-non-existing-profile,http://example.com/anotherProfile");

			assertEquals(0, myCaptureQueriesListener.getSelectQueriesForCurrentThread().size(), "we build the bundle with no sql");
			assertThat(allIds, contains(id));
		}

		@Test
		public void tagProfileSearch() {
			String id = myTestDataBuilder.createObservation(List.of(
				myTestDataBuilder.withObservationCode("http://example.com/", "theCode"),
				myTestDataBuilder.withProfile("http://example.com/theProfile"))).getIdPart();

			myCaptureQueriesListener.clear();
			List<String> allIds = myTestDaoSearch.searchForIds("/Observation?_profile=http://example.com/theProfile");

			assertEquals(0, myCaptureQueriesListener.getSelectQueriesForCurrentThread().size(), "we build the bundle with no sql");
			assertThat(allIds, contains(id));
		}

		@Test
		public void tagSourceSearch() {
			String id = myTestDataBuilder.createObservation(List.of(
				myTestDataBuilder.withObservationCode("http://example.com/", "theCode"),
				myTestDataBuilder.withSource(myFhirContext, "http://example.com/theSource"))).getIdPart();

			myCaptureQueriesListener.clear();
			List<String> allIds = myTestDaoSearch.searchForIds("/Observation?_source=http://example.com/theSource");

			assertEquals(0, myCaptureQueriesListener.getSelectQueriesForCurrentThread().size(), "we build the bundle with no sql");
			assertThat(allIds, contains(id));
		}

	}




	@Nested
	public class LastUpdatedTests {

		private String myOldObsId, myNewObsId;
		private String myOldLastUpdatedDateTime = "2017-03-24T03:21:47";

		@BeforeEach
		public void enableResourceStorage() {
			myDaoConfig.setStoreResourceInHSearchIndex(true);

			myOldObsId = myTestDataBuilder.createObservation(List.of(
				myTestDataBuilder.withObservationCode("http://example.com/", "theCodeOld"),
				myTestDataBuilder.withLastUpdated(myOldLastUpdatedDateTime) )).getIdPart();

			myNewObsId = myTestDataBuilder.createObservation(List.of(
				myTestDataBuilder.withObservationCode("http://example.com/", "theCodeNew"),
				myTestDataBuilder.withLastUpdated(new Date()) )).getIdPart();
		}

		@AfterEach
		public void resetResourceStorage() {
			myDaoConfig.setStoreResourceInHSearchIndex(new DaoConfig().isStoreResourceInHSearchIndex());
		}

		@Test
		public void eq() {
			myCaptureQueriesListener.clear();
			List<String> allIds = myTestDaoSearch.searchForIds("/Observation?_lastUpdated=eq" + myOldLastUpdatedDateTime);

			assertEquals(0, myCaptureQueriesListener.getSelectQueriesForCurrentThread().size(), "we build the bundle with no sql");
			assertThat(allIds, contains(myOldObsId));
		}

		@Test
		public void eqLessPrecisionRequest() {
			myCaptureQueriesListener.clear();
			List<String> allIds = myTestDaoSearch.searchForIds("/Observation?_lastUpdated=eq2017-03-24");

			assertEquals(0, myCaptureQueriesListener.getSelectQueriesForCurrentThread().size(), "we build the bundle with no sql");
			assertThat(allIds, contains(myOldObsId));
		}

		@Test
		public void ne() {
			myCaptureQueriesListener.clear();
			List<String> allIds = myTestDaoSearch.searchForIds("/Observation?_lastUpdated=ne" + myOldLastUpdatedDateTime);

			assertEquals(0, myCaptureQueriesListener.getSelectQueriesForCurrentThread().size(), "we build the bundle with no sql");
			assertThat(allIds, contains(myNewObsId));
		}

		@Test
		void gt() {
			myCaptureQueriesListener.clear();
			List<String> allIds = myTestDaoSearch.searchForIds("/Observation?_lastUpdated=gt2018-01-01");

			assertEquals(0, myCaptureQueriesListener.getSelectQueriesForCurrentThread().size(), "we build the bundle with no sql");
			assertThat(allIds, contains(myNewObsId));
		}

		@Test
		public void ge() {
			myCaptureQueriesListener.clear();
			List<String> allIds = myTestDaoSearch.searchForIds("/Observation?_lastUpdated=ge" + myOldLastUpdatedDateTime);

			assertEquals(0, myCaptureQueriesListener.getSelectQueriesForCurrentThread().size(), "we build the bundle with no sql");
			assertThat(allIds, contains(myOldObsId, myNewObsId));
		}

		@Test
		void lt() {
			myCaptureQueriesListener.clear();
			List<String> allIds = myTestDaoSearch.searchForIds("/Observation?_lastUpdated=lt2018-01-01");

			assertEquals(0, myCaptureQueriesListener.getSelectQueriesForCurrentThread().size(), "we build the bundle with no sql");
			assertThat(allIds, contains(myOldObsId));
		}

		@Test
		public void le() {
			myCaptureQueriesListener.clear();
			List<String> allIds = myTestDaoSearch.searchForIds("/Observation?_lastUpdated=le" + myOldLastUpdatedDateTime);

			assertEquals(0, myCaptureQueriesListener.getSelectQueriesForCurrentThread().size(), "we build the bundle with no sql");
			assertThat(allIds, contains(myOldObsId));
		}


	}


	@Nested
	public class TotalParameter {

		@ParameterizedTest
		@EnumSource(SearchTotalModeEnum.class)
		public void totalParamSkipsSql(SearchTotalModeEnum theTotalModeEnum) {
			myTestDataBuilder.createObservation(asArray(myTestDataBuilder.withObservationCode("http://example.com/", "theCode")));

			myCaptureQueriesListener.clear();
			myTestDaoSearch.searchForIds("Observation?code=theCode&_total=" + theTotalModeEnum);
			myCaptureQueriesListener.logSelectQueriesForCurrentThread();
			assertEquals(1, myCaptureQueriesListener.getSelectQueriesForCurrentThread().size(), "bundle was built with no sql");
		}


		@Test
		public void totalIsCorrect() {
			myTestDataBuilder.createObservation(asArray(myTestDataBuilder.withObservationCode("http://example.com/", "code-1")));
			myTestDataBuilder.createObservation(asArray(myTestDataBuilder.withObservationCode("http://example.com/", "code-2")));
			myTestDataBuilder.createObservation(asArray(myTestDataBuilder.withObservationCode("http://example.com/", "code-3")));

			IBundleProvider resultBundle = myTestDaoSearch.searchForBundleProvider("Observation?_total=" + SearchTotalModeEnum.ACCURATE);
			assertEquals(3, resultBundle.size());
		}

	}


	@Nested
	public class OffsetParameter {

		@BeforeEach
		public void enableResourceStorage() {
			myDaoConfig.setStoreResourceInHSearchIndex(true);
		}


		@Test
		public void offsetNoCount() {
			myTestDataBuilder.createObservation(asArray(myTestDataBuilder.withObservationCode("http://example.com/", "code-1")));
			IIdType idCode2 = myTestDataBuilder.createObservation(asArray(myTestDataBuilder.withObservationCode("http://example.com/", "code-2")));
			IIdType idCode3 = myTestDataBuilder.createObservation(asArray(myTestDataBuilder.withObservationCode("http://example.com/", "code-3")));

			myCaptureQueriesListener.clear();
			List<String> resultIds = myTestDaoSearch.searchForIds("Observation?code=code-1,code-2,code-3&_offset=1");
			myCaptureQueriesListener.logSelectQueriesForCurrentThread();

			assertThat(resultIds, containsInAnyOrder(idCode2.getIdPart(), idCode3.getIdPart()));
			// make also sure no extra SQL queries were executed
			assertEquals(0, myCaptureQueriesListener.getSelectQueriesForCurrentThread().size(), "bundle was built with no sql");
		}


		@Test
		public void offsetAndCount() {
			myTestDataBuilder.createObservation(asArray(myTestDataBuilder.withObservationCode("http://example.com/", "code-1")));
			IIdType idCode2 = myTestDataBuilder.createObservation(asArray(myTestDataBuilder.withObservationCode("http://example.com/", "code-2")));
			myTestDataBuilder.createObservation(asArray(myTestDataBuilder.withObservationCode("http://example.com/", "code-3")));

			myCaptureQueriesListener.clear();
			List<String> resultIds = myTestDaoSearch.searchForIds("Observation?code=code-1,code-2,code-3&_offset=1&_count=1");
			myCaptureQueriesListener.logSelectQueriesForCurrentThread();

			assertThat(resultIds, containsInAnyOrder(idCode2.getIdPart()));
			// also validate no extra SQL queries were executed
			assertEquals(0, myCaptureQueriesListener.getSelectQueriesForCurrentThread().size(), "bundle was built with no sql");
		}
	}

	@Nested
	public class SortParameter {

		@BeforeEach
		void setUp() {
			myDaoConfig.getModelConfig().setNormalizedQuantitySearchLevel(
				NormalizedQuantitySearchLevel.NORMALIZED_QUANTITY_SEARCH_SUPPORTED);
		}

		@BeforeEach
		public void enableContainsAndLucene() {
			myDaoConfig.setAllowContainsSearches(true);
<<<<<<< HEAD
			myDaoConfig.setAdvancedLuceneIndexing(true);
			myDaoConfig.setStoreResourceInLuceneIndex(true);
=======
			myDaoConfig.setAdvancedHSearchIndexing(true);
			myDaoConfig.setStoreResourceInHSearchIndex(true);
>>>>>>> fb4dce7a
			myDaoConfig.getModelConfig().setNormalizedQuantitySearchLevel(
				NormalizedQuantitySearchLevel.NORMALIZED_QUANTITY_SEARCH_SUPPORTED);
		}

		@AfterEach
		public void restoreContains() {
			DaoConfig defaultConfig = new DaoConfig();
			myDaoConfig.setAllowContainsSearches(defaultConfig.isAllowContainsSearches());
<<<<<<< HEAD
			myDaoConfig.setAdvancedLuceneIndexing(defaultConfig.isAdvancedLuceneIndexing());
			myDaoConfig.setStoreResourceInLuceneIndex(defaultConfig.isStoreResourceInLuceneIndex());
=======
			myDaoConfig.setAdvancedHSearchIndexing(defaultConfig.isAdvancedHSearchIndexing());
			myDaoConfig.setStoreResourceInHSearchIndex(defaultConfig.isStoreResourceInHSearchIndex());
>>>>>>> fb4dce7a
			myDaoConfig.getModelConfig().setNormalizedQuantitySearchLevel(
				defaultConfig.getModelConfig().getNormalizedQuantitySearchLevel() );
		}

		@Nested
		public class OneProperty {

			@Nested
			public class NotIncludingNulls {

				@Test
				public void byTokenSystemFirst() {
					String id1 = myTestDataBuilder.createObservation(List.of(
						myTestDataBuilder.withTag("http://example.orgA", "aTagD")
					)).getIdPart();
					String id2 = myTestDataBuilder.createObservation(List.of(
						myTestDataBuilder.withTag("http://example.orgB", "aTagC")
					)).getIdPart();

					myCaptureQueriesListener.clear();
					IBundleProvider result = myTestDaoSearch.searchForBundleProvider("/Observation?_sort=-_tag");

					assertEquals(0, myCaptureQueriesListener.getSelectQueriesForCurrentThread().size(), "we build the bundle with no sql");
					// asked _tag (token) descending using system then code so order must be: id2, id1
					assertThat(getResultIds(result), contains(id2, id1));
				}

				@Test
				public void byTokenCode() {
					String id1 = myTestDataBuilder.createObservation(List.of(
						myTestDataBuilder.withTag("http://example.org", "aTagA")
					)).getIdPart();
					String id2 = myTestDataBuilder.createObservation(List.of(
						myTestDataBuilder.withTag("http://example.org", "aTagB")
					)).getIdPart();

					myCaptureQueriesListener.clear();
					IBundleProvider result = myTestDaoSearch.searchForBundleProvider("/Observation?_sort=-_tag");

					assertEquals(0, myCaptureQueriesListener.getSelectQueriesForCurrentThread().size(), "we build the bundle with no sql");
					// asked _tag (token) descending so order must be: id2, id1
					assertThat(getResultIds(result), contains(id2, id1));
				}

				@Test
				public void byDate() {
					String id1 = myTestDataBuilder.createObservation(List.of(
						myTestDataBuilder.withEffectiveDate("2017-01-20T03:21:47")
					)).getIdPart();
					String id2 = myTestDataBuilder.createObservation(List.of(
						myTestDataBuilder.withEffectiveDate("2017-01-24T03:21:47")
					)).getIdPart();

					myCaptureQueriesListener.clear();
					IBundleProvider result = myTestDaoSearch.searchForBundleProvider("/Observation?_sort=-date");

					assertEquals(0, myCaptureQueriesListener.getSelectQueriesForCurrentThread().size(), "we build the bundle with no sql");
					// requesteddate descending so order should be id2, id1
					assertThat(getResultIds(result), contains(id2, id1));
				}

				@Test
				public void byValueString() {
					String id1 = myTestDataBuilder.createObservation(List.of(
						myTestDataBuilder.withPrimitiveAttribute("valueString", "a-string-value-1")
					)).getIdPart();
					String id2 = myTestDataBuilder.createObservation(List.of(
						myTestDataBuilder.withPrimitiveAttribute("valueString", "a-string-value-2")
					)).getIdPart();

					myCaptureQueriesListener.clear();
					IBundleProvider result = myTestDaoSearch.searchForBundleProvider("/Observation?_sort=-value-string");

					assertEquals(0, myCaptureQueriesListener.getSelectQueriesForCurrentThread().size(), "we build the bundle with no sql");
					// requested value-string descending so order should be id2, id1
					assertThat(getResultIds(result), contains(id2, id1));
				}

				@Test
				public void byQuantity() {
					String id1 = myTestDataBuilder.createObservation(List.of(
						myTestDataBuilder.withQuantityAtPath("valueQuantity", 50, UCUM_CODESYSTEM_URL, "10*3/L")
					)).getIdPart();
					String id2 = myTestDataBuilder.createObservation(List.of(
						myTestDataBuilder.withQuantityAtPath("valueQuantity", 60, UCUM_CODESYSTEM_URL, "10*3/L")
					)).getIdPart();

					myCaptureQueriesListener.clear();
					IBundleProvider result = myTestDaoSearch.searchForBundleProvider("/Observation?_sort=-value-quantity");

					assertEquals(0, myCaptureQueriesListener.getSelectQueriesForCurrentThread().size(), "we build the bundle with no sql");
					// requested qty descending so order should be id2, id1
					assertThat(getResultIds(result), contains(id2, id1));
				}

				@Test
				public void byUri() {
					String id1 = myTestDataBuilder.createObservation(List.of(
						myTestDataBuilder.withTag("http://example.org", "aTag")
					)).getIdPart();
					String id2 = myTestDataBuilder.createObservation(List.of(
						myTestDataBuilder.withProfile("http://example.com/theProfile2")
					)).getIdPart();

					myCaptureQueriesListener.clear();
					IBundleProvider result = myTestDaoSearch.searchForBundleProvider("/Observation?_sort=-_profile");

					assertEquals(0, myCaptureQueriesListener.getSelectQueriesForCurrentThread().size(), "we build the bundle with no sql");
					// requested profile (uri) descending so order should be id2, id1
					assertThat(getResultIds(result), contains(id2, id1));
				}

				@Test
				public void byReference() {
					Patient patient1 = new Patient();
					IIdType patId1 = myPatientDao.create(patient1, mySrd).getId();

					Observation obs1 = new Observation();
					obs1.setSubject(new Reference(patId1.toString()));
					String obsId1 = myObservationDao.create(obs1, mySrd).getId().toUnqualifiedVersionless().getIdPart();

					Patient patient2 = new Patient();
					IIdType patId2 = myPatientDao.create(patient2, mySrd).getId();

					Observation obs2 = new Observation();
					obs2.setSubject(new Reference(patId2.toString()));
					String obsId2 = myObservationDao.create(obs2, mySrd).getId().toUnqualifiedVersionless().getIdPart();

					myCaptureQueriesListener.clear();
					IBundleProvider result = myTestDaoSearch.searchForBundleProvider("/Observation?_sort=-subject");

					assertEquals(0, myCaptureQueriesListener.getSelectQueriesForCurrentThread().size(), "we build the bundle with no sql");
					// requested reference descending so order should be id2, id1
					assertThat(getResultIds(result), contains(obsId2, obsId1));
				}

				@Test
				public void byNumber() {
					String raId1 = createRiskAssessmentWithPredictionProbability(0.23).getIdPart();
					String raId2 = createRiskAssessmentWithPredictionProbability(0.38).getIdPart();
					String raId3 = createRiskAssessmentWithPredictionProbability(0.76).getIdPart();

					myCaptureQueriesListener.clear();
					IBundleProvider result = myTestDaoSearch.searchForBundleProvider("/RiskAssessment?_sort=-probability");

					assertEquals(0, myCaptureQueriesListener.getSelectQueriesForCurrentThread().size(), "we build the bundle with no sql");
					// requested profile (uri) descending so order should be id2, id1
					assertThat(getResultIds(result), contains(raId3, raId2, raId1));
				}

			}

			@Nested
			public class IncludingNulls {

				@Test
				public void byToken() {
					String id1 = myTestDataBuilder.createObservation(List.of(
						myTestDataBuilder.withObservationCode("http://example.com/", "the-code-1")
					)).getIdPart();
					String id2 = myTestDataBuilder.createObservation(List.of(
						myTestDataBuilder.withTag("http://example.org", "aTag")
					)).getIdPart();

					myCaptureQueriesListener.clear();
					IBundleProvider result = myTestDaoSearch.searchForBundleProvider("/Observation?_sort=_tag");

					assertEquals(0, myCaptureQueriesListener.getSelectQueriesForCurrentThread().size(), "we build the bundle with no sql");
					// should use nulls last so order must be: id2, id1
					assertThat(getResultIds(result), contains(id2, id1));
				}

				@Test
				public void byDate() {
					String id1 = myTestDataBuilder.createObservation(List.of(
						myTestDataBuilder.withObservationCode("http://example.com/", "the-code-1")
					)).getIdPart();
					String id2 = myTestDataBuilder.createObservation(List.of(
						myTestDataBuilder.withEffectiveDate("2017-01-24T03:21:47")
					)).getIdPart();

					myCaptureQueriesListener.clear();
					IBundleProvider result = myTestDaoSearch.searchForBundleProvider("/Observation?_sort=-date");

					assertEquals(0, myCaptureQueriesListener.getSelectQueriesForCurrentThread().size(), "we build the bundle with no sql");
					// should use nulls last so order must be: id2, id1
					assertThat(getResultIds(result), contains(id2, id1));
				}

				@Test
				public void byValueString() {
					String id1 = myTestDataBuilder.createObservation(List.of(
						myTestDataBuilder.withObservationCode("http://example.com/", "the-code-1")
					)).getIdPart();
					String id2 = myTestDataBuilder.createObservation(List.of(
						myTestDataBuilder.withPrimitiveAttribute("valueString", "a-string-value-2")
					)).getIdPart();

					myCaptureQueriesListener.clear();
					IBundleProvider result = myTestDaoSearch.searchForBundleProvider("/Observation?_sort=-value-string");

					assertEquals(0, myCaptureQueriesListener.getSelectQueriesForCurrentThread().size(), "we build the bundle with no sql");
					// should use nulls last so order must be: id2, id1
					assertThat(getResultIds(result), contains(id2, id1));
				}

				@Test
				public void byQuantity() {
					String id1 = myTestDataBuilder.createObservation(List.of(
						myTestDataBuilder.withObservationCode("http://example.com/", "the-code-1")
					)).getIdPart();
					String id2 = myTestDataBuilder.createObservation(List.of(
						myTestDataBuilder.withQuantityAtPath("valueQuantity", 60, UCUM_CODESYSTEM_URL, "10*3/L")
					)).getIdPart();

					myCaptureQueriesListener.clear();
					IBundleProvider result = myTestDaoSearch.searchForBundleProvider("/Observation?_sort=-value-quantity");

					assertEquals(0, myCaptureQueriesListener.getSelectQueriesForCurrentThread().size(), "we build the bundle with no sql");
					// requested qty descending so order should be id2, id1
					assertThat(getResultIds(result), contains(id2, id1));
				}

				@Test
				public void byUri() {
					String id1 = myTestDataBuilder.createObservation(List.of(
						myTestDataBuilder.withObservationCode("http://example.com/", "the-code-1")
					)).getIdPart();
					String id2 = myTestDataBuilder.createObservation(List.of(
						myTestDataBuilder.withProfile("http://example.com/theProfile2")
					)).getIdPart();

					myCaptureQueriesListener.clear();
					IBundleProvider result = myTestDaoSearch.searchForBundleProvider("/Observation?_sort=-_profile");

					assertEquals(0, myCaptureQueriesListener.getSelectQueriesForCurrentThread().size(), "we build the bundle with no sql");
					// requested nulls last so order should be id2, id1
					assertThat(getResultIds(result), contains(id2, id1));
				}

				@Test
				public void byReference() {
					Observation obs1 = new Observation();
					String obsId1 = myObservationDao.create(obs1, mySrd).getId().toUnqualifiedVersionless().getIdPart();

					Patient patient2 = new Patient();
					IIdType patId2 = myPatientDao.create(patient2, mySrd).getId();

					Observation obs2 = new Observation();
					obs2.setSubject(new Reference(patId2.toString()));
					String obsId2 = myObservationDao.create(obs2, mySrd).getId().toUnqualifiedVersionless().getIdPart();

					myCaptureQueriesListener.clear();
					IBundleProvider result = myTestDaoSearch.searchForBundleProvider("/Observation?_sort=-subject");

					assertEquals(0, myCaptureQueriesListener.getSelectQueriesForCurrentThread().size(), "we build the bundle with no sql");
					// requested reference with nulls last so order should be: obsId2, obsId1
					assertThat(getResultIds(result), contains(obsId2, obsId1));
				}

				@Test
				public void byNumber() {
					String raId1 = createRiskAssessmentWithPredictionProbability(0.23).getIdPart();
					String raId2 = createRiskAssessment().getIdPart();

					myCaptureQueriesListener.clear();
					IBundleProvider result = myTestDaoSearch.searchForBundleProvider("/RiskAssessment?_sort=probability");

					assertEquals(0, myCaptureQueriesListener.getSelectQueriesForCurrentThread().size(), "we build the bundle with no sql");
					// requested profile (uri) descending so order should be id2, id1
					assertThat(getResultIds(result), contains(raId1, raId2));
				}

			}

		}

		@Nested
		public class CombinedProperties {

			@Test
			public void byTokenAndDate() {
				String id1 = myTestDataBuilder.createObservation(List.of(
					myTestDataBuilder.withObservationCode("http://example.com/", "the-code-1"),
					myTestDataBuilder.withEffectiveDate("2017-01-20T03:21:47"),
					myTestDataBuilder.withTag("http://example.org", "aTag")
				)).getIdPart();
				String id2 = myTestDataBuilder.createObservation(List.of(
					myTestDataBuilder.withObservationCode("http://example.com/", "the-code-2"),
					myTestDataBuilder.withEffectiveDate("2017-01-24T03:21:47"),
					myTestDataBuilder.withTag("http://example.org", "aTag")
				)).getIdPart();

				myCaptureQueriesListener.clear();
				IBundleProvider result = myTestDaoSearch.searchForBundleProvider("/Observation?_sort=_tag,-date");

				assertEquals(0, myCaptureQueriesListener.getSelectQueriesForCurrentThread().size(), "we build the bundle with no sql");
				assertEquals(2, result.getAllResources().size());
				DateTimeType effectiveFirst = (DateTimeType) ((Observation) result.getAllResources().get(0)).getEffective();
				DateTimeType effectiveSecond = (DateTimeType) ((Observation) result.getAllResources().get(1)).getEffective();
				// requested date descending so first result should be the one with the latest effective date: id2
				assertTrue(effectiveFirst.after(effectiveSecond));
			}

			@Test
			public void byTokenAndValueString() {
				String id1 = myTestDataBuilder.createObservation(List.of(
					myTestDataBuilder.withObservationCode("http://example.com/", "the-code-1"),
					myTestDataBuilder.withEffectiveDate("2017-01-20T03:21:47"),
					myTestDataBuilder.withTag("http://example.org", "aTag"),
					myTestDataBuilder.withPrimitiveAttribute("valueString", "a-string-value-1")
				)).getIdPart();
				String id2 = myTestDataBuilder.createObservation(List.of(
					myTestDataBuilder.withObservationCode("http://example.com/", "the-code-2"),
					myTestDataBuilder.withEffectiveDate("2017-01-24T03:21:47"),
					myTestDataBuilder.withTag("http://example.org", "aTag"),
					myTestDataBuilder.withPrimitiveAttribute("valueString", "a-string-value-2")
				)).getIdPart();

				myCaptureQueriesListener.clear();
				IBundleProvider result = myTestDaoSearch.searchForBundleProvider("/Observation?_sort=_tag,-value-string");

				assertEquals(0, myCaptureQueriesListener.getSelectQueriesForCurrentThread().size(), "we build the bundle with no sql");
				assertEquals(2, result.getAllResources().size());
				DateTimeType effectiveFirst = (DateTimeType) ((Observation) result.getAllResources().get(0)).getEffective();
				DateTimeType effectiveSecond = (DateTimeType) ((Observation) result.getAllResources().get(1)).getEffective();
				// requested date descending so first result should be the one with the latest effective date: id2
				assertTrue(effectiveFirst.after(effectiveSecond));
			}

			@Test
			public void byTokenAndQuantity() {
				String id1 = myTestDataBuilder.createObservation(List.of(
					myTestDataBuilder.withTag("http://example.org", "aTag"),
					myTestDataBuilder.withQuantityAtPath("valueQuantity", 50, UCUM_CODESYSTEM_URL, "10*3/L")
				)).getIdPart();
				String id2 = myTestDataBuilder.createObservation(List.of(
					myTestDataBuilder.withTag("http://example.org", "aTag"),
					myTestDataBuilder.withQuantityAtPath("valueQuantity", 60, UCUM_CODESYSTEM_URL, "10*3/L")
				)).getIdPart();

				myCaptureQueriesListener.clear();
				IBundleProvider result = myTestDaoSearch.searchForBundleProvider("/Observation?_sort=_tag,-value-quantity");

				assertEquals(0, myCaptureQueriesListener.getSelectQueriesForCurrentThread().size(), "we build the bundle with no sql");
				// requested qty descending so order should be id2, id1
				assertThat(getResultIds(result), contains(id2, id1));
			}

			@Test
			public void allTogetherNow() {
				String id1 = myTestDataBuilder.createObservation(List.of(
					myTestDataBuilder.withObservationCode("http://example.com/", "the-code-1"),
					myTestDataBuilder.withEffectiveDate("2017-01-20T03:21:47"),
					myTestDataBuilder.withTag("http://example.org", "aTag"),
					myTestDataBuilder.withQuantityAtPath("valueQuantity", 50, UCUM_CODESYSTEM_URL, "10*3/L")
				)).getIdPart();
				String id2 = myTestDataBuilder.createObservation(List.of(
					myTestDataBuilder.withObservationCode("http://example.com/", "the-code-1"),
					myTestDataBuilder.withEffectiveDate("2017-01-20T03:21:47"),
					myTestDataBuilder.withTag("http://example.org", "aTag"),
					myTestDataBuilder.withQuantityAtPath("valueQuantity", 60, UCUM_CODESYSTEM_URL, "10*3/L")
				)).getIdPart();

				myCaptureQueriesListener.clear();
				IBundleProvider result = myTestDaoSearch.searchForBundleProvider("/Observation?_sort=code,date,_tag,_tag,-value-quantity");

				assertEquals(0, myCaptureQueriesListener.getSelectQueriesForCurrentThread().size(), "we build the bundle with no sql");
				// all sorted values are the same except the last (value-quantity)  so order should be id2, id1
				assertThat(getResultIds(result), contains(id2, id1));
			}

		}


	}

	@Nested
	public class NumberParameter {

		@BeforeEach
		public void enableContainsAndLucene() {
			myDaoConfig.setAllowContainsSearches(true);
<<<<<<< HEAD
			myDaoConfig.setAdvancedLuceneIndexing(true);
			myDaoConfig.setStoreResourceInLuceneIndex(true);
=======
			myDaoConfig.setAdvancedHSearchIndexing(true);
			myDaoConfig.setStoreResourceInHSearchIndex(true);
>>>>>>> fb4dce7a
			myDaoConfig.getModelConfig().setNormalizedQuantitySearchLevel(
				NormalizedQuantitySearchLevel.NORMALIZED_QUANTITY_SEARCH_SUPPORTED);
		}

		@AfterEach
		public void restoreContains() {
			DaoConfig defaultConfig = new DaoConfig();
			myDaoConfig.setAllowContainsSearches(defaultConfig.isAllowContainsSearches());
<<<<<<< HEAD
			myDaoConfig.setAdvancedLuceneIndexing(defaultConfig.isAdvancedLuceneIndexing());
			myDaoConfig.setStoreResourceInLuceneIndex(defaultConfig.isStoreResourceInLuceneIndex());
=======
			myDaoConfig.setAdvancedHSearchIndexing(defaultConfig.isAdvancedHSearchIndexing());
			myDaoConfig.setStoreResourceInHSearchIndex(defaultConfig.isStoreResourceInHSearchIndex());
>>>>>>> fb4dce7a
			myDaoConfig.getModelConfig().setNormalizedQuantitySearchLevel(
				defaultConfig.getModelConfig().getNormalizedQuantitySearchLevel() );
		}

		@Test
		public void noExtraSql() {
			IIdType raId1 = createRiskAssessmentWithPredictionProbability(.25);

			myCaptureQueriesListener.clear();
			assertFindId("when exact", raId1, "/RiskAssessment?probability=0.25");
			assertEquals(0, myCaptureQueriesListener.getSelectQueriesForCurrentThread().size(), "we build the bundle with no sql");
		}

		/**
		 * The following tests are to validate the specification implementation, but they don't work because we save parameters as BigInteger
		 * which invalidates the possibility to differentiate requested significant figures, which are needed to define precision ranges
		 * Leaving them here in case some day we fix the implementations
		 * We copy the JPA implementation here, which ignores precision requests and treats all numbers using default ranges
		 * @see TestSpecCasesNotUsingSignificantFigures
		 */
		@Disabled
		@Nested
		public class TestSpecCasesUsingSignificantFigures {

			@Test
			void specCase1() {
				String raId1 = createRiskAssessmentWithPredictionProbability(99.4).getIdPart();
				String raId2 = createRiskAssessmentWithPredictionProbability(99.6).getIdPart();
				String raId3 = createRiskAssessmentWithPredictionProbability(100.4).getIdPart();
				String raId4 = createRiskAssessmentWithPredictionProbability(100.6).getIdPart();
				// [parameter]=100	Values that equal 100, to 3 significant figures precision, so this is actually searching for values in the range [99.5 ... 100.5)
				assertFindIds("when le", Set.of(raId2, raId3), "/RiskAssessment?probability=100");
			}

			@Test
			void specCase2() {
				String raId1 = createRiskAssessmentWithPredictionProbability(99.994).getIdPart();
				String raId2 = createRiskAssessmentWithPredictionProbability(99.996).getIdPart();
				String raId3 = createRiskAssessmentWithPredictionProbability(100.004).getIdPart();
				String raId4 = createRiskAssessmentWithPredictionProbability(100.006).getIdPart();
				//	[parameter]=100.00	Values that equal 100, to 5 significant figures precision, so this is actually searching for values in the range [99.995 ... 100.005)
				assertFindIds("when le", Set.of(raId2, raId3), "/RiskAssessment?probability=100.00");
			}

			@Test
			void specCase3() {
				String raId1 = createRiskAssessmentWithPredictionProbability(94).getIdPart();
				String raId2 = createRiskAssessmentWithPredictionProbability(96).getIdPart();
				String raId3 = createRiskAssessmentWithPredictionProbability(104).getIdPart();
				String raId4 = createRiskAssessmentWithPredictionProbability(106).getIdPart();
				// [parameter]=1e2	Values that equal 100, to 1 significant figures precision, so this is actually searching for values in the range [95 ... 105)
				assertFindIds("when le", Set.of(raId2, raId3), "/RiskAssessment?probability=1e2");
			}

		}

		@Nested
		public class TestSpecCasesNotUsingSignificantFigures {

			@Test
			void specCase4() {
				String raId1 = createRiskAssessmentWithPredictionProbability(99).getIdPart();
				String raId2 = createRiskAssessmentWithPredictionProbability(100).getIdPart();
				// [parameter]=lt100	Values that are less than exactly 100
				assertFindIds("when le", Set.of(raId1), "/RiskAssessment?probability=lt100");
			}

			@Test
			void specCase5() {
				String raId1 = createRiskAssessmentWithPredictionProbability(99).getIdPart();
				String raId2 = createRiskAssessmentWithPredictionProbability(100).getIdPart();
				String raId3 = createRiskAssessmentWithPredictionProbability(101).getIdPart();
				// [parameter]=le100	Values that are less or equal to exactly 100
				assertFindIds("when le", Set.of(raId1, raId2), "/RiskAssessment?probability=le100");
			}

			@Test
			void specCase6() {
				String raId1 = createRiskAssessmentWithPredictionProbability(100).getIdPart();
				String raId2 = createRiskAssessmentWithPredictionProbability(101).getIdPart();
				// [parameter]=gt100	Values that are greater than exactly 100
				assertFindIds("when le", Set.of(raId2), "/RiskAssessment?probability=gt100");
			}

			@Test
			void specCase7() {
				String raId1 = createRiskAssessmentWithPredictionProbability(99).getIdPart();
				String raId2 = createRiskAssessmentWithPredictionProbability(100).getIdPart();
				String raId3 = createRiskAssessmentWithPredictionProbability(101).getIdPart();
				// [parameter]=ge100	Values that are greater or equal to exactly 100
				assertFindIds("when le", Set.of(raId2, raId3), "/RiskAssessment?probability=ge100");
			}

			@Test
			void specCase8() {
<<<<<<< HEAD
//				fixme jm: was working like in spec before
//				String raId1 = createRiskAssessmentWithPredictionProbability(99.4).getIdPart();
//				String raId2 = createRiskAssessmentWithPredictionProbability(99.6).getIdPart();
//				String raId3 = createRiskAssessmentWithPredictionProbability(100.4).getIdPart();
//				String raId4 = createRiskAssessmentWithPredictionProbability(100.6).getIdPart();
//				String raId5 = createRiskAssessmentWithPredictionProbability(100).getIdPart();
//				// [parameter]=ne100	Values that are not equal to 100 (actually, in the range 99.5 to 100.5)
//				assertFindIds("when le", Set.of(raId1, raId2, raId3, raId4), "/RiskAssessment?probability=ne100");

				String raId1 = createRiskAssessmentWithPredictionProbability(91.4).getIdPart();
				String raId2 = createRiskAssessmentWithPredictionProbability(93.6).getIdPart();
				String raId3 = createRiskAssessmentWithPredictionProbability(96.2).getIdPart();
				String raId4 = createRiskAssessmentWithPredictionProbability(100).getIdPart();
				String raId5 = createRiskAssessmentWithPredictionProbability(101.4).getIdPart();
				String raId6 = createRiskAssessmentWithPredictionProbability(104.6).getIdPart();
				String raId7 = createRiskAssessmentWithPredictionProbability(105.7).getIdPart();
				String raId8 = createRiskAssessmentWithPredictionProbability(108.6).getIdPart();
				// [parameter]=ne100	Values that are not equal to 100 (actually, in the range 95 to 105)
				assertFindIds("when le", Set.of(raId1, raId2, raId7, raId8), "/RiskAssessment?probability=ne100");
=======
				String raId1 = createRiskAssessmentWithPredictionProbability(99.4).getIdPart();
				String raId2 = createRiskAssessmentWithPredictionProbability(99.6).getIdPart();
				String raId3 = createRiskAssessmentWithPredictionProbability(100.4).getIdPart();
				String raId4 = createRiskAssessmentWithPredictionProbability(100.6).getIdPart();
				String raId5 = createRiskAssessmentWithPredictionProbability(100).getIdPart();
				// [parameter]=ne100	Values that are not equal to 100 (actually, in the range 99.5 to 100.5)
				assertFindIds("when le", Set.of(raId1, raId2, raId3, raId4), "/RiskAssessment?probability=ne100");
>>>>>>> fb4dce7a
			}
		}

		@Test
		void andClauses() {
			String raId1 = createRiskAssessmentWithPredictionProbability(0.15).getIdPart();
			String raId2 = createRiskAssessmentWithPredictionProbability(0.20).getIdPart();
			String raId3 = createRiskAssessmentWithPredictionProbability(0.25).getIdPart();
			String raId4 = createRiskAssessmentWithPredictionProbability(0.35).getIdPart();
			String raId5 = createRiskAssessmentWithPredictionProbability(0.45).getIdPart();
			String raId6 = createRiskAssessmentWithPredictionProbability(0.55).getIdPart();
			assertFindIds("when le", Set.of(raId2, raId3, raId4), "/RiskAssessment?probability=ge0.2&probability=lt0.45");
		}

		@Test
		void orClauses() {
			String raId1 = createRiskAssessmentWithPredictionProbability(0.15).getIdPart();
			String raId2 = createRiskAssessmentWithPredictionProbability(0.20).getIdPart();
			String raId3 = createRiskAssessmentWithPredictionProbability(0.25).getIdPart();
			String raId4 = createRiskAssessmentWithPredictionProbability(0.35).getIdPart();
			String raId5 = createRiskAssessmentWithPredictionProbability(0.45).getIdPart();
			String raId6 = createRiskAssessmentWithPredictionProbability(0.55).getIdPart();
			assertFindIds("when le", Set.of(raId1, raId2, raId3, raId6), "/RiskAssessment?probability=le0.25,gt0.50");
		}
	}

	private IIdType createRiskAssessment() {
		return (createRiskAssessmentWithPredictionProbability(null));
	}

	private IIdType createRiskAssessmentWithPredictionProbability(Number theProbability) {
		RiskAssessment ra1 = new RiskAssessment();
		if (theProbability != null) {
			RiskAssessment.RiskAssessmentPredictionComponent component = ra1.addPrediction();
			component.setProbability(new DecimalType(theProbability.doubleValue()));
		}
		return myRiskAssessmentDao.create(ra1).getId().toUnqualifiedVersionless();
	}


	@Disabled("keeping to debug search scrolling")
	@Test
	public void withoutCount() {
		createObservations(600);

		SearchParameterMap map = new SearchParameterMap();
		map.add("code", new TokenParam().setSystem("http://example.com"));
		List<ResourcePersistentId> bp = myObservationDao.searchForIds(map, new ServletRequestDetails());
		assertNotNull(bp);
		assertEquals(600, bp.size());

	}


	private void createObservations(int theCount) {
		for (int i = 0; i < theCount; i++) {
			myTestDataBuilder.createObservation(asArray(
				myTestDataBuilder.withObservationCode("http://example.com", "code-" + i)));
		}
	}


	private Consumer<IBaseResource>[] asArray(Consumer<IBaseResource> theIBaseResourceConsumer) {
		@SuppressWarnings("unchecked")
		Consumer<IBaseResource>[] array = (Consumer<IBaseResource>[]) new Consumer[]{theIBaseResourceConsumer};
		return array;
	}





	/**
	 * Disallow context dirtying for nested classes
	 */
	public static final class TestDirtiesContextTestExecutionListener extends DirtiesContextTestExecutionListener {

		@Override
		protected void beforeOrAfterTestClass(TestContext testContext, DirtiesContext.ClassMode requiredClassMode) throws Exception {
			if ( ! testContext.getTestClass().getName().contains("$")) {
				super.beforeOrAfterTestClass(testContext, requiredClassMode);
			}
		}
	}

	private List<String> getResultIds(IBundleProvider theResult) {
		return theResult.getAllResources().stream().map(r -> r.getIdElement().getIdPart()).collect(Collectors.toList());
	}

	private void assertFindId(String theMessage, IIdType theResourceId, String theUrl) {
		List<String> resourceIds = myTestDaoSearch.searchForIds(theUrl);
		assertThat(theMessage, resourceIds, hasItem(equalTo(theResourceId.getIdPart())));
	}

	private void assertFindIds(String theMessage, Collection<String> theResourceIds, String theUrl) {
		List<String> resourceIds = myTestDaoSearch.searchForIds(theUrl);
		assertEquals(theResourceIds, new HashSet<>(resourceIds), theMessage);
	}

	private void assertNotFindId(String theMessage, IIdType theResourceId, String theUrl) {
		List<String> resourceIds = myTestDaoSearch.searchForIds(theUrl);
		assertThat(theMessage, resourceIds, not(hasItem(equalTo(theResourceId.getIdPart()))));
	}


}<|MERGE_RESOLUTION|>--- conflicted
+++ resolved
@@ -1858,13 +1858,8 @@
 		@BeforeEach
 		public void enableContainsAndLucene() {
 			myDaoConfig.setAllowContainsSearches(true);
-<<<<<<< HEAD
-			myDaoConfig.setAdvancedLuceneIndexing(true);
-			myDaoConfig.setStoreResourceInLuceneIndex(true);
-=======
 			myDaoConfig.setAdvancedHSearchIndexing(true);
 			myDaoConfig.setStoreResourceInHSearchIndex(true);
->>>>>>> fb4dce7a
 			myDaoConfig.getModelConfig().setNormalizedQuantitySearchLevel(
 				NormalizedQuantitySearchLevel.NORMALIZED_QUANTITY_SEARCH_SUPPORTED);
 		}
@@ -1873,13 +1868,8 @@
 		public void restoreContains() {
 			DaoConfig defaultConfig = new DaoConfig();
 			myDaoConfig.setAllowContainsSearches(defaultConfig.isAllowContainsSearches());
-<<<<<<< HEAD
-			myDaoConfig.setAdvancedLuceneIndexing(defaultConfig.isAdvancedLuceneIndexing());
-			myDaoConfig.setStoreResourceInLuceneIndex(defaultConfig.isStoreResourceInLuceneIndex());
-=======
 			myDaoConfig.setAdvancedHSearchIndexing(defaultConfig.isAdvancedHSearchIndexing());
 			myDaoConfig.setStoreResourceInHSearchIndex(defaultConfig.isStoreResourceInHSearchIndex());
->>>>>>> fb4dce7a
 			myDaoConfig.getModelConfig().setNormalizedQuantitySearchLevel(
 				defaultConfig.getModelConfig().getNormalizedQuantitySearchLevel() );
 		}
@@ -2263,13 +2253,8 @@
 		@BeforeEach
 		public void enableContainsAndLucene() {
 			myDaoConfig.setAllowContainsSearches(true);
-<<<<<<< HEAD
-			myDaoConfig.setAdvancedLuceneIndexing(true);
-			myDaoConfig.setStoreResourceInLuceneIndex(true);
-=======
 			myDaoConfig.setAdvancedHSearchIndexing(true);
 			myDaoConfig.setStoreResourceInHSearchIndex(true);
->>>>>>> fb4dce7a
 			myDaoConfig.getModelConfig().setNormalizedQuantitySearchLevel(
 				NormalizedQuantitySearchLevel.NORMALIZED_QUANTITY_SEARCH_SUPPORTED);
 		}
@@ -2278,13 +2263,8 @@
 		public void restoreContains() {
 			DaoConfig defaultConfig = new DaoConfig();
 			myDaoConfig.setAllowContainsSearches(defaultConfig.isAllowContainsSearches());
-<<<<<<< HEAD
-			myDaoConfig.setAdvancedLuceneIndexing(defaultConfig.isAdvancedLuceneIndexing());
-			myDaoConfig.setStoreResourceInLuceneIndex(defaultConfig.isStoreResourceInLuceneIndex());
-=======
 			myDaoConfig.setAdvancedHSearchIndexing(defaultConfig.isAdvancedHSearchIndexing());
 			myDaoConfig.setStoreResourceInHSearchIndex(defaultConfig.isStoreResourceInHSearchIndex());
->>>>>>> fb4dce7a
 			myDaoConfig.getModelConfig().setNormalizedQuantitySearchLevel(
 				defaultConfig.getModelConfig().getNormalizedQuantitySearchLevel() );
 		}
@@ -2380,8 +2360,7 @@
 
 			@Test
 			void specCase8() {
-<<<<<<< HEAD
-//				fixme jm: was working like in spec before
+//				fixme jm: why did this change?
 //				String raId1 = createRiskAssessmentWithPredictionProbability(99.4).getIdPart();
 //				String raId2 = createRiskAssessmentWithPredictionProbability(99.6).getIdPart();
 //				String raId3 = createRiskAssessmentWithPredictionProbability(100.4).getIdPart();
@@ -2400,15 +2379,7 @@
 				String raId8 = createRiskAssessmentWithPredictionProbability(108.6).getIdPart();
 				// [parameter]=ne100	Values that are not equal to 100 (actually, in the range 95 to 105)
 				assertFindIds("when le", Set.of(raId1, raId2, raId7, raId8), "/RiskAssessment?probability=ne100");
-=======
-				String raId1 = createRiskAssessmentWithPredictionProbability(99.4).getIdPart();
-				String raId2 = createRiskAssessmentWithPredictionProbability(99.6).getIdPart();
-				String raId3 = createRiskAssessmentWithPredictionProbability(100.4).getIdPart();
-				String raId4 = createRiskAssessmentWithPredictionProbability(100.6).getIdPart();
-				String raId5 = createRiskAssessmentWithPredictionProbability(100).getIdPart();
-				// [parameter]=ne100	Values that are not equal to 100 (actually, in the range 99.5 to 100.5)
-				assertFindIds("when le", Set.of(raId1, raId2, raId3, raId4), "/RiskAssessment?probability=ne100");
->>>>>>> fb4dce7a
+
 			}
 		}
 
