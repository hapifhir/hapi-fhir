--- conflicted
+++ resolved
@@ -60,25 +60,17 @@
 
 		// No range
 		generated = builder.generate(null, null);
-		assertEquals("SELECT t0.PARTITION_ID,t0.RES_ID FROM HFJ_RESOURCE t0 WHERE (((t0.RES_TYPE = ?) AND (t0.RES_DELETED_AT IS NULL)) AND (t0.RES_ID IN (?,?) ))", generated.getSql());
-		assertThat(generated.getBindVariables()).as(generated.getBindVariables().toString()).containsExactly("Patient", 500L, 501L);
-
-		// Max only
-		generated = builder.generate(null, 10);
-<<<<<<< HEAD
-		assertEquals("SELECT T0.PARTITION_ID,T0.RES_ID FROM HFJ_RESOURCE T0 WHERE (((T0.RES_TYPE = ?) AND (T0.RES_DELETED_AT IS NULL)) AND (T0.RES_ID IN (?,?) )) ORDER BY @@VERSION OFFSET 0 ROWS FETCH FIRST ? ROWS ONLY", generated.getSql().toUpperCase(Locale.ROOT));
-=======
+		assertEquals("SELECT t0.RES_ID FROM HFJ_RESOURCE t0 WHERE (((t0.RES_TYPE = ?) AND (t0.RES_DELETED_AT IS NULL)) AND (t0.RES_ID IN (?,?) ))", generated.getSql());
+		assertThat(generated.getBindVariables()).as(generated.getBindVariables().toString()).containsExactly("Patient", 500L, 501L);
+
+		// Max only
+		generated = builder.generate(null, 10);
 		assertEquals("SELECT T0.RES_ID FROM HFJ_RESOURCE T0 WHERE (((T0.RES_TYPE = ?) AND (T0.RES_DELETED_AT IS NULL)) AND (T0.RES_ID IN (?,?) )) ORDER BY RES_ID OFFSET 0 ROWS FETCH FIRST ? ROWS ONLY", generated.getSql().toUpperCase(Locale.ROOT));
->>>>>>> 7581920a
-		assertThat(generated.getBindVariables()).as(generated.getBindVariables().toString()).containsExactly("Patient", 500L, 501L, 10);
-
-		// Range
-		generated = builder.generate(10, 5);
-<<<<<<< HEAD
-		assertEquals("SELECT t0.PARTITION_ID,t0.RES_ID FROM HFJ_RESOURCE t0 WHERE (((t0.RES_TYPE = ?) AND (t0.RES_DELETED_AT IS NULL)) AND (t0.RES_ID IN (?,?) )) order by @@version offset ? rows fetch next ? rows only", generated.getSql());
-=======
+		assertThat(generated.getBindVariables()).as(generated.getBindVariables().toString()).containsExactly("Patient", 500L, 501L, 10);
+
+		// Range
+		generated = builder.generate(10, 5);
 		assertEquals("SELECT t0.RES_ID FROM HFJ_RESOURCE t0 WHERE (((t0.RES_TYPE = ?) AND (t0.RES_DELETED_AT IS NULL)) AND (t0.RES_ID IN (?,?) )) order by RES_ID offset ? rows fetch next ? rows only", generated.getSql());
->>>>>>> 7581920a
 		assertThat(generated.getBindVariables()).as(generated.getBindVariables().toString()).containsExactly("Patient", 500L, 501L, 10, 5);
 
 	}
@@ -95,17 +87,17 @@
 
 		// No range
 		generated = builder.generate(null, null);
-		assertEquals("SELECT t0.PARTITION_ID,t0.RES_ID FROM HFJ_RESOURCE t0 WHERE (((t0.RES_TYPE = ?) AND (t0.RES_DELETED_AT IS NULL)) AND (t0.RES_ID IN (?,?) )) ORDER BY t0.RES_UPDATED ASC", generated.getSql());
-		assertThat(generated.getBindVariables()).as(generated.getBindVariables().toString()).containsExactly("Patient", 500L, 501L);
-
-		// Max only
-		generated = builder.generate(null, 10);
-		assertEquals("SELECT T0.PARTITION_ID,T0.RES_ID FROM HFJ_RESOURCE T0 WHERE (((T0.RES_TYPE = ?) AND (T0.RES_DELETED_AT IS NULL)) AND (T0.RES_ID IN (?,?) )) ORDER BY T0.RES_UPDATED ASC OFFSET 0 ROWS FETCH FIRST ? ROWS ONLY", generated.getSql().toUpperCase(Locale.ROOT));
-		assertThat(generated.getBindVariables()).as(generated.getBindVariables().toString()).containsExactly("Patient", 500L, 501L, 10);
-
-		// Range
-		generated = builder.generate(10, 5);
-		assertEquals("SELECT t0.PARTITION_ID,t0.RES_ID FROM HFJ_RESOURCE t0 WHERE (((t0.RES_TYPE = ?) AND (t0.RES_DELETED_AT IS NULL)) AND (t0.RES_ID IN (?,?) )) ORDER BY t0.RES_UPDATED ASC offset ? rows fetch next ? rows only", generated.getSql());
+		assertEquals("SELECT t0.RES_ID FROM HFJ_RESOURCE t0 WHERE (((t0.RES_TYPE = ?) AND (t0.RES_DELETED_AT IS NULL)) AND (t0.RES_ID IN (?,?) )) ORDER BY t0.RES_UPDATED ASC", generated.getSql());
+		assertThat(generated.getBindVariables()).as(generated.getBindVariables().toString()).containsExactly("Patient", 500L, 501L);
+
+		// Max only
+		generated = builder.generate(null, 10);
+		assertEquals("SELECT T0.RES_ID FROM HFJ_RESOURCE T0 WHERE (((T0.RES_TYPE = ?) AND (T0.RES_DELETED_AT IS NULL)) AND (T0.RES_ID IN (?,?) )) ORDER BY T0.RES_UPDATED ASC OFFSET 0 ROWS FETCH FIRST ? ROWS ONLY", generated.getSql().toUpperCase(Locale.ROOT));
+		assertThat(generated.getBindVariables()).as(generated.getBindVariables().toString()).containsExactly("Patient", 500L, 501L, 10);
+
+		// Range
+		generated = builder.generate(10, 5);
+		assertEquals("SELECT t0.RES_ID FROM HFJ_RESOURCE t0 WHERE (((t0.RES_TYPE = ?) AND (t0.RES_DELETED_AT IS NULL)) AND (t0.RES_ID IN (?,?) )) ORDER BY t0.RES_UPDATED ASC offset ? rows fetch next ? rows only", generated.getSql());
 		assertThat(generated.getBindVariables()).as(generated.getBindVariables().toString()).containsExactly("Patient", 500L, 501L, 10, 5);
 
 	}
@@ -122,25 +114,17 @@
 
 		// No range
 		generated = builder.generate(null, null);
-		assertEquals("SELECT t0.PARTITION_ID,t0.RES_ID FROM HFJ_RESOURCE t0 WHERE (((t0.RES_TYPE = ?) AND (t0.RES_DELETED_AT IS NULL)) AND (t0.RES_ID IN (?,?) ))", generated.getSql());
-		assertThat(generated.getBindVariables()).as(generated.getBindVariables().toString()).containsExactly("Patient", 500L, 501L);
-
-		// Max only
-		generated = builder.generate(null, 10);
-<<<<<<< HEAD
-		assertEquals("SELECT T0.PARTITION_ID,T0.RES_ID FROM HFJ_RESOURCE T0 WHERE (((T0.RES_TYPE = ?) AND (T0.RES_DELETED_AT IS NULL)) AND (T0.RES_ID IN (?,?) )) ORDER BY @@VERSION OFFSET 0 ROWS FETCH FIRST ? ROWS ONLY", generated.getSql().toUpperCase(Locale.ROOT));
-=======
+		assertEquals("SELECT t0.RES_ID FROM HFJ_RESOURCE t0 WHERE (((t0.RES_TYPE = ?) AND (t0.RES_DELETED_AT IS NULL)) AND (t0.RES_ID IN (?,?) ))", generated.getSql());
+		assertThat(generated.getBindVariables()).as(generated.getBindVariables().toString()).containsExactly("Patient", 500L, 501L);
+
+		// Max only
+		generated = builder.generate(null, 10);
 		assertEquals("SELECT T0.RES_ID FROM HFJ_RESOURCE T0 WHERE (((T0.RES_TYPE = ?) AND (T0.RES_DELETED_AT IS NULL)) AND (T0.RES_ID IN (?,?) )) ORDER BY RES_ID OFFSET 0 ROWS FETCH FIRST ? ROWS ONLY", generated.getSql().toUpperCase(Locale.ROOT));
->>>>>>> 7581920a
-		assertThat(generated.getBindVariables()).as(generated.getBindVariables().toString()).containsExactly("Patient", 500L, 501L, 10);
-
-		// Range
-		generated = builder.generate(10, 5);
-<<<<<<< HEAD
-		assertEquals("SELECT t0.PARTITION_ID,t0.RES_ID FROM HFJ_RESOURCE t0 WHERE (((t0.RES_TYPE = ?) AND (t0.RES_DELETED_AT IS NULL)) AND (t0.RES_ID IN (?,?) )) order by @@version offset ? rows fetch next ? rows only", generated.getSql());
-=======
+		assertThat(generated.getBindVariables()).as(generated.getBindVariables().toString()).containsExactly("Patient", 500L, 501L, 10);
+
+		// Range
+		generated = builder.generate(10, 5);
 		assertEquals("SELECT t0.RES_ID FROM HFJ_RESOURCE t0 WHERE (((t0.RES_TYPE = ?) AND (t0.RES_DELETED_AT IS NULL)) AND (t0.RES_ID IN (?,?) )) order by RES_ID offset ? rows fetch next ? rows only", generated.getSql());
->>>>>>> 7581920a
 		assertThat(generated.getBindVariables()).as(generated.getBindVariables().toString()).containsExactly("Patient", 500L, 501L, 10, 5);
 
 	}
@@ -157,17 +141,17 @@
 
 		// No range
 		generated = builder.generate(null, null);
-		assertEquals("SELECT t0.PARTITION_ID,t0.RES_ID FROM HFJ_RESOURCE t0 WHERE (((t0.RES_TYPE = ?) AND (t0.RES_DELETED_AT IS NULL)) AND (t0.RES_ID IN (?,?) )) ORDER BY t0.RES_UPDATED ASC", generated.getSql());
-		assertThat(generated.getBindVariables()).as(generated.getBindVariables().toString()).containsExactly("Patient", 500L, 501L);
-
-		// Max only
-		generated = builder.generate(null, 10);
-		assertEquals("SELECT t0.PARTITION_ID,t0.RES_ID FROM HFJ_RESOURCE t0 WHERE (((t0.RES_TYPE = ?) AND (t0.RES_DELETED_AT IS NULL)) AND (t0.RES_ID IN (?,?) )) ORDER BY t0.RES_UPDATED ASC offset 0 rows fetch first ? rows only", generated.getSql());
-		assertThat(generated.getBindVariables()).as(generated.getBindVariables().toString()).containsExactly("Patient", 500L, 501L, 10);
-
-		// Range
-		generated = builder.generate(10, 5);
-		assertEquals("SELECT t0.PARTITION_ID,t0.RES_ID FROM HFJ_RESOURCE t0 WHERE (((t0.RES_TYPE = ?) AND (t0.RES_DELETED_AT IS NULL)) AND (t0.RES_ID IN (?,?) )) ORDER BY t0.RES_UPDATED ASC offset ? rows fetch next ? rows only", generated.getSql());
+		assertEquals("SELECT t0.RES_ID FROM HFJ_RESOURCE t0 WHERE (((t0.RES_TYPE = ?) AND (t0.RES_DELETED_AT IS NULL)) AND (t0.RES_ID IN (?,?) )) ORDER BY t0.RES_UPDATED ASC", generated.getSql());
+		assertThat(generated.getBindVariables()).as(generated.getBindVariables().toString()).containsExactly("Patient", 500L, 501L);
+
+		// Max only
+		generated = builder.generate(null, 10);
+		assertEquals("SELECT t0.RES_ID FROM HFJ_RESOURCE t0 WHERE (((t0.RES_TYPE = ?) AND (t0.RES_DELETED_AT IS NULL)) AND (t0.RES_ID IN (?,?) )) ORDER BY t0.RES_UPDATED ASC offset 0 rows fetch first ? rows only", generated.getSql());
+		assertThat(generated.getBindVariables()).as(generated.getBindVariables().toString()).containsExactly("Patient", 500L, 501L, 10);
+
+		// Range
+		generated = builder.generate(10, 5);
+		assertEquals("SELECT t0.RES_ID FROM HFJ_RESOURCE t0 WHERE (((t0.RES_TYPE = ?) AND (t0.RES_DELETED_AT IS NULL)) AND (t0.RES_ID IN (?,?) )) ORDER BY t0.RES_UPDATED ASC offset ? rows fetch next ? rows only", generated.getSql());
 		assertThat(generated.getBindVariables()).as(generated.getBindVariables().toString()).containsExactly("Patient", 500L, 501L, 10, 5);
 
 	}
@@ -183,17 +167,17 @@
 
 		// No range
 		generated = builder.generate(null, null);
-		assertEquals("SELECT t0.PARTITION_ID,t0.RES_ID FROM HFJ_RESOURCE t0 WHERE (((t0.RES_TYPE = ?) AND (t0.RES_DELETED_AT IS NULL)) AND (t0.RES_ID IN (?,?) ))", generated.getSql());
-		assertThat(generated.getBindVariables()).as(generated.getBindVariables().toString()).containsExactly("Patient", 500L, 501L);
-
-		// Max only
-		generated = builder.generate(null, 10);
-		assertEquals("SELECT t0.PARTITION_ID,t0.RES_ID FROM HFJ_RESOURCE t0 WHERE (((t0.RES_TYPE = ?) AND (t0.RES_DELETED_AT IS NULL)) AND (t0.RES_ID IN (?,?) )) fetch first ? rows only", generated.getSql());
-		assertThat(generated.getBindVariables()).as(generated.getBindVariables().toString()).containsExactly("Patient", 500L, 501L, 10);
-
-		// Range
-		generated = builder.generate(10, 5);
-		assertEquals("SELECT t0.PARTITION_ID,t0.RES_ID FROM HFJ_RESOURCE t0 WHERE (((t0.RES_TYPE = ?) AND (t0.RES_DELETED_AT IS NULL)) AND (t0.RES_ID IN (?,?) )) offset ? rows fetch next ? rows only", generated.getSql());
+		assertEquals("SELECT t0.RES_ID FROM HFJ_RESOURCE t0 WHERE (((t0.RES_TYPE = ?) AND (t0.RES_DELETED_AT IS NULL)) AND (t0.RES_ID IN (?,?) ))", generated.getSql());
+		assertThat(generated.getBindVariables()).as(generated.getBindVariables().toString()).containsExactly("Patient", 500L, 501L);
+
+		// Max only
+		generated = builder.generate(null, 10);
+		assertEquals("SELECT t0.RES_ID FROM HFJ_RESOURCE t0 WHERE (((t0.RES_TYPE = ?) AND (t0.RES_DELETED_AT IS NULL)) AND (t0.RES_ID IN (?,?) )) fetch first ? rows only", generated.getSql());
+		assertThat(generated.getBindVariables()).as(generated.getBindVariables().toString()).containsExactly("Patient", 500L, 501L, 10);
+
+		// Range
+		generated = builder.generate(10, 5);
+		assertEquals("SELECT t0.RES_ID FROM HFJ_RESOURCE t0 WHERE (((t0.RES_TYPE = ?) AND (t0.RES_DELETED_AT IS NULL)) AND (t0.RES_ID IN (?,?) )) offset ? rows fetch next ? rows only", generated.getSql());
 		assertThat(generated.getBindVariables()).as(generated.getBindVariables().toString()).containsExactly("Patient", 500L, 501L, 10, 5);
 
 	}
@@ -210,17 +194,17 @@
 
 		// No range
 		generated = builder.generate(null, null);
-		assertEquals("SELECT t0.PARTITION_ID,t0.RES_ID FROM HFJ_RESOURCE t0 WHERE (((t0.RES_TYPE = ?) AND (t0.RES_DELETED_AT IS NULL)) AND (t0.RES_ID IN (?,?) )) ORDER BY t0.RES_UPDATED ASC NULLS LAST", generated.getSql());
-		assertThat(generated.getBindVariables()).as(generated.getBindVariables().toString()).containsExactly("Patient", 500L, 501L);
-
-		// Max only
-		generated = builder.generate(null, 10);
-		assertEquals("SELECT t0.PARTITION_ID,t0.RES_ID FROM HFJ_RESOURCE t0 WHERE (((t0.RES_TYPE = ?) AND (t0.RES_DELETED_AT IS NULL)) AND (t0.RES_ID IN (?,?) )) ORDER BY t0.RES_UPDATED ASC NULLS LAST fetch first ? rows only", generated.getSql());
-		assertThat(generated.getBindVariables()).as(generated.getBindVariables().toString()).containsExactly("Patient", 500L, 501L, 10);
-
-		// Range
-		generated = builder.generate(10, 5);
-		assertEquals("SELECT t0.PARTITION_ID,t0.RES_ID FROM HFJ_RESOURCE t0 WHERE (((t0.RES_TYPE = ?) AND (t0.RES_DELETED_AT IS NULL)) AND (t0.RES_ID IN (?,?) )) ORDER BY t0.RES_UPDATED ASC NULLS LAST offset ? rows fetch next ? rows only", generated.getSql());
+		assertEquals("SELECT t0.RES_ID FROM HFJ_RESOURCE t0 WHERE (((t0.RES_TYPE = ?) AND (t0.RES_DELETED_AT IS NULL)) AND (t0.RES_ID IN (?,?) )) ORDER BY t0.RES_UPDATED ASC NULLS LAST", generated.getSql());
+		assertThat(generated.getBindVariables()).as(generated.getBindVariables().toString()).containsExactly("Patient", 500L, 501L);
+
+		// Max only
+		generated = builder.generate(null, 10);
+		assertEquals("SELECT t0.RES_ID FROM HFJ_RESOURCE t0 WHERE (((t0.RES_TYPE = ?) AND (t0.RES_DELETED_AT IS NULL)) AND (t0.RES_ID IN (?,?) )) ORDER BY t0.RES_UPDATED ASC NULLS LAST fetch first ? rows only", generated.getSql());
+		assertThat(generated.getBindVariables()).as(generated.getBindVariables().toString()).containsExactly("Patient", 500L, 501L, 10);
+
+		// Range
+		generated = builder.generate(10, 5);
+		assertEquals("SELECT t0.RES_ID FROM HFJ_RESOURCE t0 WHERE (((t0.RES_TYPE = ?) AND (t0.RES_DELETED_AT IS NULL)) AND (t0.RES_ID IN (?,?) )) ORDER BY t0.RES_UPDATED ASC NULLS LAST offset ? rows fetch next ? rows only", generated.getSql());
 		assertThat(generated.getBindVariables()).as(generated.getBindVariables().toString()).containsExactly("Patient", 500L, 501L, 10, 5);
 
 	}
@@ -236,17 +220,17 @@
 
 		// No range
 		generated = builder.generate(null, null);
-		assertEquals("SELECT t0.PARTITION_ID,t0.RES_ID FROM HFJ_RESOURCE t0 WHERE (((t0.RES_TYPE = ?) AND (t0.RES_DELETED_AT IS NULL)) AND (t0.RES_ID IN (?,?) ))", generated.getSql());
-		assertThat(generated.getBindVariables()).as(generated.getBindVariables().toString()).containsExactly("Patient", 500L, 501L);
-
-		// Max only
-		generated = builder.generate(null, 10);
-		assertEquals("SELECT t0.PARTITION_ID,t0.RES_ID FROM HFJ_RESOURCE t0 WHERE (((t0.RES_TYPE = ?) AND (t0.RES_DELETED_AT IS NULL)) AND (t0.RES_ID IN (?,?) )) fetch first ? rows only", generated.getSql());
-		assertThat(generated.getBindVariables()).as(generated.getBindVariables().toString()).containsExactly("Patient", 500L, 501L, 10);
-
-		// Range
-		generated = builder.generate(10, 5);
-		assertEquals("SELECT t0.PARTITION_ID,t0.RES_ID FROM HFJ_RESOURCE t0 WHERE (((t0.RES_TYPE = ?) AND (t0.RES_DELETED_AT IS NULL)) AND (t0.RES_ID IN (?,?) )) offset ? rows fetch next ? rows only", generated.getSql());
+		assertEquals("SELECT t0.RES_ID FROM HFJ_RESOURCE t0 WHERE (((t0.RES_TYPE = ?) AND (t0.RES_DELETED_AT IS NULL)) AND (t0.RES_ID IN (?,?) ))", generated.getSql());
+		assertThat(generated.getBindVariables()).as(generated.getBindVariables().toString()).containsExactly("Patient", 500L, 501L);
+
+		// Max only
+		generated = builder.generate(null, 10);
+		assertEquals("SELECT t0.RES_ID FROM HFJ_RESOURCE t0 WHERE (((t0.RES_TYPE = ?) AND (t0.RES_DELETED_AT IS NULL)) AND (t0.RES_ID IN (?,?) )) fetch first ? rows only", generated.getSql());
+		assertThat(generated.getBindVariables()).as(generated.getBindVariables().toString()).containsExactly("Patient", 500L, 501L, 10);
+
+		// Range
+		generated = builder.generate(10, 5);
+		assertEquals("SELECT t0.RES_ID FROM HFJ_RESOURCE t0 WHERE (((t0.RES_TYPE = ?) AND (t0.RES_DELETED_AT IS NULL)) AND (t0.RES_ID IN (?,?) )) offset ? rows fetch next ? rows only", generated.getSql());
 		assertThat(generated.getBindVariables()).as(generated.getBindVariables().toString()).containsExactly("Patient", 500L, 501L, 10, 5);
 
 	}
@@ -263,17 +247,17 @@
 
 		// No range
 		generated = builder.generate(null, null);
-		assertEquals("SELECT t0.PARTITION_ID,t0.RES_ID FROM HFJ_RESOURCE t0 WHERE (((t0.RES_TYPE = ?) AND (t0.RES_DELETED_AT IS NULL)) AND (t0.RES_ID IN (?,?) )) ORDER BY t0.RES_UPDATED ASC NULLS LAST", generated.getSql());
-		assertThat(generated.getBindVariables()).as(generated.getBindVariables().toString()).containsExactly("Patient", 500L, 501L);
-
-		// Max only
-		generated = builder.generate(null, 10);
-		assertEquals("SELECT t0.PARTITION_ID,t0.RES_ID FROM HFJ_RESOURCE t0 WHERE (((t0.RES_TYPE = ?) AND (t0.RES_DELETED_AT IS NULL)) AND (t0.RES_ID IN (?,?) )) ORDER BY t0.RES_UPDATED ASC NULLS LAST fetch first ? rows only", generated.getSql());
-		assertThat(generated.getBindVariables()).as(generated.getBindVariables().toString()).containsExactly("Patient", 500L, 501L, 10);
-
-		// Range
-		generated = builder.generate(10, 5);
-		assertEquals("SELECT t0.PARTITION_ID,t0.RES_ID FROM HFJ_RESOURCE t0 WHERE (((t0.RES_TYPE = ?) AND (t0.RES_DELETED_AT IS NULL)) AND (t0.RES_ID IN (?,?) )) ORDER BY t0.RES_UPDATED ASC NULLS LAST offset ? rows fetch next ? rows only", generated.getSql());
+		assertEquals("SELECT t0.RES_ID FROM HFJ_RESOURCE t0 WHERE (((t0.RES_TYPE = ?) AND (t0.RES_DELETED_AT IS NULL)) AND (t0.RES_ID IN (?,?) )) ORDER BY t0.RES_UPDATED ASC NULLS LAST", generated.getSql());
+		assertThat(generated.getBindVariables()).as(generated.getBindVariables().toString()).containsExactly("Patient", 500L, 501L);
+
+		// Max only
+		generated = builder.generate(null, 10);
+		assertEquals("SELECT t0.RES_ID FROM HFJ_RESOURCE t0 WHERE (((t0.RES_TYPE = ?) AND (t0.RES_DELETED_AT IS NULL)) AND (t0.RES_ID IN (?,?) )) ORDER BY t0.RES_UPDATED ASC NULLS LAST fetch first ? rows only", generated.getSql());
+		assertThat(generated.getBindVariables()).as(generated.getBindVariables().toString()).containsExactly("Patient", 500L, 501L, 10);
+
+		// Range
+		generated = builder.generate(10, 5);
+		assertEquals("SELECT t0.RES_ID FROM HFJ_RESOURCE t0 WHERE (((t0.RES_TYPE = ?) AND (t0.RES_DELETED_AT IS NULL)) AND (t0.RES_ID IN (?,?) )) ORDER BY t0.RES_UPDATED ASC NULLS LAST offset ? rows fetch next ? rows only", generated.getSql());
 		assertThat(generated.getBindVariables()).as(generated.getBindVariables().toString()).containsExactly("Patient", 500L, 501L, 10, 5);
 
 	}
@@ -289,17 +273,17 @@
 
 		// No range
 		generated = builder.generate(null, null);
-		assertEquals("SELECT t0.PARTITION_ID,t0.RES_ID FROM HFJ_RESOURCE t0 WHERE (((t0.RES_TYPE = ?) AND (t0.RES_DELETED_AT IS NULL)) AND (t0.RES_ID IN (?,?) ))", generated.getSql());
-		assertThat(generated.getBindVariables()).as(generated.getBindVariables().toString()).containsExactly("Patient", 500L, 501L);
-
-		// Max only
-		generated = builder.generate(null, 10);
-		assertEquals("SELECT t0.PARTITION_ID,t0.RES_ID FROM HFJ_RESOURCE t0 WHERE (((t0.RES_TYPE = ?) AND (t0.RES_DELETED_AT IS NULL)) AND (t0.RES_ID IN (?,?) )) limit ?", generated.getSql());
-		assertThat(generated.getBindVariables()).as(generated.getBindVariables().toString()).containsExactly("Patient", 500L, 501L, 10);
-
-		// Range
-		generated = builder.generate(10, 5);
-		assertEquals("SELECT t0.PARTITION_ID,t0.RES_ID FROM HFJ_RESOURCE t0 WHERE (((t0.RES_TYPE = ?) AND (t0.RES_DELETED_AT IS NULL)) AND (t0.RES_ID IN (?,?) )) limit ?,?", generated.getSql());
+		assertEquals("SELECT t0.RES_ID FROM HFJ_RESOURCE t0 WHERE (((t0.RES_TYPE = ?) AND (t0.RES_DELETED_AT IS NULL)) AND (t0.RES_ID IN (?,?) ))", generated.getSql());
+		assertThat(generated.getBindVariables()).as(generated.getBindVariables().toString()).containsExactly("Patient", 500L, 501L);
+
+		// Max only
+		generated = builder.generate(null, 10);
+		assertEquals("SELECT t0.RES_ID FROM HFJ_RESOURCE t0 WHERE (((t0.RES_TYPE = ?) AND (t0.RES_DELETED_AT IS NULL)) AND (t0.RES_ID IN (?,?) )) limit ?", generated.getSql());
+		assertThat(generated.getBindVariables()).as(generated.getBindVariables().toString()).containsExactly("Patient", 500L, 501L, 10);
+
+		// Range
+		generated = builder.generate(10, 5);
+		assertEquals("SELECT t0.RES_ID FROM HFJ_RESOURCE t0 WHERE (((t0.RES_TYPE = ?) AND (t0.RES_DELETED_AT IS NULL)) AND (t0.RES_ID IN (?,?) )) limit ?,?", generated.getSql());
 		assertThat(generated.getBindVariables()).as(generated.getBindVariables().toString()).containsExactly("Patient", 500L, 501L, 10, 5);
 
 	}
@@ -316,20 +300,20 @@
 
 		// No range
 		generated = builder.generate(null, null);
-//		assertEquals("SELECT t0.PARTITION_ID,t0.RES_ID FROM HFJ_RESOURCE t0 WHERE (((t0.RES_TYPE = ?) AND (t0.RES_DELETED_AT IS NULL)) AND (t0.RES_ID IN (?,?) )) ORDER BY CASE WHEN t0.RES_UPDATED IS NULL THEN 1 ELSE 0 END ASC, t0.RES_UPDATED ASC", generated.getSql());
-		assertEquals("SELECT t0.PARTITION_ID,t0.RES_ID FROM HFJ_RESOURCE t0 WHERE (((t0.RES_TYPE = ?) AND (t0.RES_DELETED_AT IS NULL)) AND (t0.RES_ID IN (?,?) )) ORDER BY t0.RES_UPDATED ASC", generated.getSql());
-		assertThat(generated.getBindVariables()).as(generated.getBindVariables().toString()).containsExactly("Patient", 500L, 501L);
-
-		// Max only
-		generated = builder.generate(null, 10);
-//		assertEquals("SELECT t0.PARTITION_ID,t0.RES_ID FROM HFJ_RESOURCE t0 WHERE (((t0.RES_TYPE = ?) AND (t0.RES_DELETED_AT IS NULL)) AND (t0.RES_ID IN (?,?) )) ORDER BY CASE WHEN t0.RES_UPDATED IS NULL THEN 1 ELSE 0 END ASC, t0.RES_UPDATED ASC limit ?", generated.getSql());
-		assertEquals("SELECT t0.PARTITION_ID,t0.RES_ID FROM HFJ_RESOURCE t0 WHERE (((t0.RES_TYPE = ?) AND (t0.RES_DELETED_AT IS NULL)) AND (t0.RES_ID IN (?,?) )) ORDER BY t0.RES_UPDATED ASC limit ?", generated.getSql());
-		assertThat(generated.getBindVariables()).as(generated.getBindVariables().toString()).containsExactly("Patient", 500L, 501L, 10);
-
-		// Range
-		generated = builder.generate(10, 5);
-//		assertEquals("SELECT t0.PARTITION_ID,t0.RES_ID FROM HFJ_RESOURCE t0 WHERE (((t0.RES_TYPE = ?) AND (t0.RES_DELETED_AT IS NULL)) AND (t0.RES_ID IN (?,?) )) ORDER BY CASE WHEN t0.RES_UPDATED IS NULL THEN 1 ELSE 0 END ASC, t0.RES_UPDATED ASC limit ?, ?", generated.getSql());
-		assertEquals("SELECT t0.PARTITION_ID,t0.RES_ID FROM HFJ_RESOURCE t0 WHERE (((t0.RES_TYPE = ?) AND (t0.RES_DELETED_AT IS NULL)) AND (t0.RES_ID IN (?,?) )) ORDER BY t0.RES_UPDATED ASC limit ?,?", generated.getSql());
+//		assertEquals("SELECT t0.RES_ID FROM HFJ_RESOURCE t0 WHERE (((t0.RES_TYPE = ?) AND (t0.RES_DELETED_AT IS NULL)) AND (t0.RES_ID IN (?,?) )) ORDER BY CASE WHEN t0.RES_UPDATED IS NULL THEN 1 ELSE 0 END ASC, t0.RES_UPDATED ASC", generated.getSql());
+		assertEquals("SELECT t0.RES_ID FROM HFJ_RESOURCE t0 WHERE (((t0.RES_TYPE = ?) AND (t0.RES_DELETED_AT IS NULL)) AND (t0.RES_ID IN (?,?) )) ORDER BY t0.RES_UPDATED ASC", generated.getSql());
+		assertThat(generated.getBindVariables()).as(generated.getBindVariables().toString()).containsExactly("Patient", 500L, 501L);
+
+		// Max only
+		generated = builder.generate(null, 10);
+//		assertEquals("SELECT t0.RES_ID FROM HFJ_RESOURCE t0 WHERE (((t0.RES_TYPE = ?) AND (t0.RES_DELETED_AT IS NULL)) AND (t0.RES_ID IN (?,?) )) ORDER BY CASE WHEN t0.RES_UPDATED IS NULL THEN 1 ELSE 0 END ASC, t0.RES_UPDATED ASC limit ?", generated.getSql());
+		assertEquals("SELECT t0.RES_ID FROM HFJ_RESOURCE t0 WHERE (((t0.RES_TYPE = ?) AND (t0.RES_DELETED_AT IS NULL)) AND (t0.RES_ID IN (?,?) )) ORDER BY t0.RES_UPDATED ASC limit ?", generated.getSql());
+		assertThat(generated.getBindVariables()).as(generated.getBindVariables().toString()).containsExactly("Patient", 500L, 501L, 10);
+
+		// Range
+		generated = builder.generate(10, 5);
+//		assertEquals("SELECT t0.RES_ID FROM HFJ_RESOURCE t0 WHERE (((t0.RES_TYPE = ?) AND (t0.RES_DELETED_AT IS NULL)) AND (t0.RES_ID IN (?,?) )) ORDER BY CASE WHEN t0.RES_UPDATED IS NULL THEN 1 ELSE 0 END ASC, t0.RES_UPDATED ASC limit ?, ?", generated.getSql());
+		assertEquals("SELECT t0.RES_ID FROM HFJ_RESOURCE t0 WHERE (((t0.RES_TYPE = ?) AND (t0.RES_DELETED_AT IS NULL)) AND (t0.RES_ID IN (?,?) )) ORDER BY t0.RES_UPDATED ASC limit ?,?", generated.getSql());
 		assertThat(generated.getBindVariables()).as(generated.getBindVariables().toString()).containsExactly("Patient", 500L, 501L, 10, 5);
 
 	}
@@ -346,17 +330,17 @@
 
 		// No range
 		generated = builder.generate(null, null);
-		assertEquals("SELECT t0.PARTITION_ID,t0.RES_ID FROM HFJ_RESOURCE t0 WHERE (((t0.RES_TYPE = ?) AND (t0.RES_DELETED_AT IS NULL)) AND (t0.RES_ID IN (?,?) ))", generated.getSql());
-		assertThat(generated.getBindVariables()).as(generated.getBindVariables().toString()).containsExactly("Patient", 500L, 501L);
-
-		// Max only
-		generated = builder.generate(null, 10);
-		assertEquals("SELECT t0.PARTITION_ID,t0.RES_ID FROM HFJ_RESOURCE t0 WHERE (((t0.RES_TYPE = ?) AND (t0.RES_DELETED_AT IS NULL)) AND (t0.RES_ID IN (?,?) )) limit ?", generated.getSql());
-		assertThat(generated.getBindVariables()).as(generated.getBindVariables().toString()).containsExactly("Patient", 500L, 501L, 10);
-
-		// Range
-		generated = builder.generate(10, 5);
-		assertEquals("SELECT t0.PARTITION_ID,t0.RES_ID FROM HFJ_RESOURCE t0 WHERE (((t0.RES_TYPE = ?) AND (t0.RES_DELETED_AT IS NULL)) AND (t0.RES_ID IN (?,?) )) limit ?,?", generated.getSql());
+		assertEquals("SELECT t0.RES_ID FROM HFJ_RESOURCE t0 WHERE (((t0.RES_TYPE = ?) AND (t0.RES_DELETED_AT IS NULL)) AND (t0.RES_ID IN (?,?) ))", generated.getSql());
+		assertThat(generated.getBindVariables()).as(generated.getBindVariables().toString()).containsExactly("Patient", 500L, 501L);
+
+		// Max only
+		generated = builder.generate(null, 10);
+		assertEquals("SELECT t0.RES_ID FROM HFJ_RESOURCE t0 WHERE (((t0.RES_TYPE = ?) AND (t0.RES_DELETED_AT IS NULL)) AND (t0.RES_ID IN (?,?) )) limit ?", generated.getSql());
+		assertThat(generated.getBindVariables()).as(generated.getBindVariables().toString()).containsExactly("Patient", 500L, 501L, 10);
+
+		// Range
+		generated = builder.generate(10, 5);
+		assertEquals("SELECT t0.RES_ID FROM HFJ_RESOURCE t0 WHERE (((t0.RES_TYPE = ?) AND (t0.RES_DELETED_AT IS NULL)) AND (t0.RES_ID IN (?,?) )) limit ?,?", generated.getSql());
 		assertThat(generated.getBindVariables()).as(generated.getBindVariables().toString()).containsExactly("Patient", 500L, 501L, 10, 5);
 
 	}
@@ -373,20 +357,20 @@
 
 		// No range
 		generated = builder.generate(null, null);
-//		assertEquals("SELECT t0.PARTITION_ID,t0.RES_ID FROM HFJ_RESOURCE t0 WHERE (((t0.RES_TYPE = ?) AND (t0.RES_DELETED_AT IS NULL)) AND (t0.RES_ID IN (?,?) )) ORDER BY CASE WHEN t0.RES_UPDATED IS NULL THEN 1 ELSE 0 END ASC, t0.RES_UPDATED ASC", generated.getSql());
-		assertEquals("SELECT t0.PARTITION_ID,t0.RES_ID FROM HFJ_RESOURCE t0 WHERE (((t0.RES_TYPE = ?) AND (t0.RES_DELETED_AT IS NULL)) AND (t0.RES_ID IN (?,?) )) ORDER BY t0.RES_UPDATED ASC", generated.getSql());
-		assertThat(generated.getBindVariables()).as(generated.getBindVariables().toString()).containsExactly("Patient", 500L, 501L);
-
-		// Max only
-		generated = builder.generate(null, 10);
-//		assertEquals("SELECT t0.PARTITION_ID,t0.RES_ID FROM HFJ_RESOURCE t0 WHERE (((t0.RES_TYPE = ?) AND (t0.RES_DELETED_AT IS NULL)) AND (t0.RES_ID IN (?,?) )) ORDER BY CASE WHEN t0.RES_UPDATED IS NULL THEN 1 ELSE 0 END ASC, t0.RES_UPDATED ASC limit ?", generated.getSql());
-		assertEquals("SELECT t0.PARTITION_ID,t0.RES_ID FROM HFJ_RESOURCE t0 WHERE (((t0.RES_TYPE = ?) AND (t0.RES_DELETED_AT IS NULL)) AND (t0.RES_ID IN (?,?) )) ORDER BY t0.RES_UPDATED ASC limit ?", generated.getSql());
-		assertThat(generated.getBindVariables()).as(generated.getBindVariables().toString()).containsExactly("Patient", 500L, 501L, 10);
-
-		// Range
-		generated = builder.generate(10, 5);
-//		assertEquals("SELECT t0.PARTITION_ID,t0.RES_ID FROM HFJ_RESOURCE t0 WHERE (((t0.RES_TYPE = ?) AND (t0.RES_DELETED_AT IS NULL)) AND (t0.RES_ID IN (?,?) )) ORDER BY CASE WHEN t0.RES_UPDATED IS NULL THEN 1 ELSE 0 END ASC, t0.RES_UPDATED ASC limit ?, ?", generated.getSql());
-		assertEquals("SELECT t0.PARTITION_ID,t0.RES_ID FROM HFJ_RESOURCE t0 WHERE (((t0.RES_TYPE = ?) AND (t0.RES_DELETED_AT IS NULL)) AND (t0.RES_ID IN (?,?) )) ORDER BY t0.RES_UPDATED ASC limit ?,?", generated.getSql());
+//		assertEquals("SELECT t0.RES_ID FROM HFJ_RESOURCE t0 WHERE (((t0.RES_TYPE = ?) AND (t0.RES_DELETED_AT IS NULL)) AND (t0.RES_ID IN (?,?) )) ORDER BY CASE WHEN t0.RES_UPDATED IS NULL THEN 1 ELSE 0 END ASC, t0.RES_UPDATED ASC", generated.getSql());
+		assertEquals("SELECT t0.RES_ID FROM HFJ_RESOURCE t0 WHERE (((t0.RES_TYPE = ?) AND (t0.RES_DELETED_AT IS NULL)) AND (t0.RES_ID IN (?,?) )) ORDER BY t0.RES_UPDATED ASC", generated.getSql());
+		assertThat(generated.getBindVariables()).as(generated.getBindVariables().toString()).containsExactly("Patient", 500L, 501L);
+
+		// Max only
+		generated = builder.generate(null, 10);
+//		assertEquals("SELECT t0.RES_ID FROM HFJ_RESOURCE t0 WHERE (((t0.RES_TYPE = ?) AND (t0.RES_DELETED_AT IS NULL)) AND (t0.RES_ID IN (?,?) )) ORDER BY CASE WHEN t0.RES_UPDATED IS NULL THEN 1 ELSE 0 END ASC, t0.RES_UPDATED ASC limit ?", generated.getSql());
+		assertEquals("SELECT t0.RES_ID FROM HFJ_RESOURCE t0 WHERE (((t0.RES_TYPE = ?) AND (t0.RES_DELETED_AT IS NULL)) AND (t0.RES_ID IN (?,?) )) ORDER BY t0.RES_UPDATED ASC limit ?", generated.getSql());
+		assertThat(generated.getBindVariables()).as(generated.getBindVariables().toString()).containsExactly("Patient", 500L, 501L, 10);
+
+		// Range
+		generated = builder.generate(10, 5);
+//		assertEquals("SELECT t0.RES_ID FROM HFJ_RESOURCE t0 WHERE (((t0.RES_TYPE = ?) AND (t0.RES_DELETED_AT IS NULL)) AND (t0.RES_ID IN (?,?) )) ORDER BY CASE WHEN t0.RES_UPDATED IS NULL THEN 1 ELSE 0 END ASC, t0.RES_UPDATED ASC limit ?, ?", generated.getSql());
+		assertEquals("SELECT t0.RES_ID FROM HFJ_RESOURCE t0 WHERE (((t0.RES_TYPE = ?) AND (t0.RES_DELETED_AT IS NULL)) AND (t0.RES_ID IN (?,?) )) ORDER BY t0.RES_UPDATED ASC limit ?,?", generated.getSql());
 		assertThat(generated.getBindVariables()).as(generated.getBindVariables().toString()).containsExactly("Patient", 500L, 501L, 10, 5);
 
 	}
@@ -403,17 +387,17 @@
 
 		// No range
 		generated = builder.generate(null, null);
-		assertEquals("SELECT t0.PARTITION_ID,t0.RES_ID FROM HFJ_RESOURCE t0 WHERE (((t0.RES_TYPE = ?) AND (t0.RES_DELETED_AT IS NULL)) AND (t0.RES_ID IN (?,?) ))", generated.getSql());
-		assertThat(generated.getBindVariables()).as(generated.getBindVariables().toString()).containsExactly("Patient", 500L, 501L);
-
-		// Max only
-		generated = builder.generate(null, 10);
-		assertEquals("SELECT t0.PARTITION_ID,t0.RES_ID FROM HFJ_RESOURCE t0 WHERE (((t0.RES_TYPE = ?) AND (t0.RES_DELETED_AT IS NULL)) AND (t0.RES_ID IN (?,?) )) fetch first ? rows only", generated.getSql());
-		assertThat(generated.getBindVariables()).as(generated.getBindVariables().toString()).containsExactly("Patient", 500L, 501L, 10);
-
-		// Range
-		generated = builder.generate(10, 5);
-		assertEquals("SELECT t0.PARTITION_ID,t0.RES_ID FROM HFJ_RESOURCE t0 WHERE (((t0.RES_TYPE = ?) AND (t0.RES_DELETED_AT IS NULL)) AND (t0.RES_ID IN (?,?) )) offset ? rows fetch next ? rows only", generated.getSql());
+		assertEquals("SELECT t0.RES_ID FROM HFJ_RESOURCE t0 WHERE (((t0.RES_TYPE = ?) AND (t0.RES_DELETED_AT IS NULL)) AND (t0.RES_ID IN (?,?) ))", generated.getSql());
+		assertThat(generated.getBindVariables()).as(generated.getBindVariables().toString()).containsExactly("Patient", 500L, 501L);
+
+		// Max only
+		generated = builder.generate(null, 10);
+		assertEquals("SELECT t0.RES_ID FROM HFJ_RESOURCE t0 WHERE (((t0.RES_TYPE = ?) AND (t0.RES_DELETED_AT IS NULL)) AND (t0.RES_ID IN (?,?) )) fetch first ? rows only", generated.getSql());
+		assertThat(generated.getBindVariables()).as(generated.getBindVariables().toString()).containsExactly("Patient", 500L, 501L, 10);
+
+		// Range
+		generated = builder.generate(10, 5);
+		assertEquals("SELECT t0.RES_ID FROM HFJ_RESOURCE t0 WHERE (((t0.RES_TYPE = ?) AND (t0.RES_DELETED_AT IS NULL)) AND (t0.RES_ID IN (?,?) )) offset ? rows fetch next ? rows only", generated.getSql());
 		assertThat(generated.getBindVariables()).as(generated.getBindVariables().toString()).containsExactly("Patient", 500L, 501L, 10, 5);
 
 	}
@@ -430,17 +414,17 @@
 
 		// No range
 		generated = builder.generate(null, null);
-		assertEquals("SELECT t0.PARTITION_ID,t0.RES_ID FROM HFJ_RESOURCE t0 WHERE (((t0.RES_TYPE = ?) AND (t0.RES_DELETED_AT IS NULL)) AND (t0.RES_ID IN (?,?) )) ORDER BY t0.RES_UPDATED ASC NULLS LAST", generated.getSql());
-		assertThat(generated.getBindVariables()).as(generated.getBindVariables().toString()).containsExactly("Patient", 500L, 501L);
-
-		// Max only
-		generated = builder.generate(null, 10);
-		assertEquals("SELECT t0.PARTITION_ID,t0.RES_ID FROM HFJ_RESOURCE t0 WHERE (((t0.RES_TYPE = ?) AND (t0.RES_DELETED_AT IS NULL)) AND (t0.RES_ID IN (?,?) )) ORDER BY t0.RES_UPDATED ASC NULLS LAST fetch first ? rows only", generated.getSql());
-		assertThat(generated.getBindVariables()).as(generated.getBindVariables().toString()).containsExactly("Patient", 500L, 501L, 10);
-
-		// Range
-		generated = builder.generate(10, 5);
-		assertEquals("SELECT t0.PARTITION_ID,t0.RES_ID FROM HFJ_RESOURCE t0 WHERE (((t0.RES_TYPE = ?) AND (t0.RES_DELETED_AT IS NULL)) AND (t0.RES_ID IN (?,?) )) ORDER BY t0.RES_UPDATED ASC NULLS LAST offset ? rows fetch next ? rows only", generated.getSql());
+		assertEquals("SELECT t0.RES_ID FROM HFJ_RESOURCE t0 WHERE (((t0.RES_TYPE = ?) AND (t0.RES_DELETED_AT IS NULL)) AND (t0.RES_ID IN (?,?) )) ORDER BY t0.RES_UPDATED ASC NULLS LAST", generated.getSql());
+		assertThat(generated.getBindVariables()).as(generated.getBindVariables().toString()).containsExactly("Patient", 500L, 501L);
+
+		// Max only
+		generated = builder.generate(null, 10);
+		assertEquals("SELECT t0.RES_ID FROM HFJ_RESOURCE t0 WHERE (((t0.RES_TYPE = ?) AND (t0.RES_DELETED_AT IS NULL)) AND (t0.RES_ID IN (?,?) )) ORDER BY t0.RES_UPDATED ASC NULLS LAST fetch first ? rows only", generated.getSql());
+		assertThat(generated.getBindVariables()).as(generated.getBindVariables().toString()).containsExactly("Patient", 500L, 501L, 10);
+
+		// Range
+		generated = builder.generate(10, 5);
+		assertEquals("SELECT t0.RES_ID FROM HFJ_RESOURCE t0 WHERE (((t0.RES_TYPE = ?) AND (t0.RES_DELETED_AT IS NULL)) AND (t0.RES_ID IN (?,?) )) ORDER BY t0.RES_UPDATED ASC NULLS LAST offset ? rows fetch next ? rows only", generated.getSql());
 		assertThat(generated.getBindVariables()).as(generated.getBindVariables().toString()).containsExactly("Patient", 500L, 501L, 10, 5);
 
 	}
