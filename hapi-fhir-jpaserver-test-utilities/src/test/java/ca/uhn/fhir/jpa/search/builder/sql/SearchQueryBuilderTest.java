--- conflicted
+++ resolved
@@ -61,25 +61,17 @@
 
 		// No range
 		generated = builder.generate(null, null);
-		assertEquals("SELECT t0.PARTITION_ID,t0.RES_ID FROM HFJ_RESOURCE t0 WHERE (((t0.RES_TYPE = ?) AND (t0.RES_DELETED_AT IS NULL)) AND (t0.RES_ID IN (?,?) ))", generated.getSql());
-		assertThat(generated.getBindVariables()).as(generated.getBindVariables().toString()).containsExactly("Patient", 500L, 501L);
-
-		// Max only
-		generated = builder.generate(null, 10);
-<<<<<<< HEAD
-		assertEquals("SELECT T0.PARTITION_ID,T0.RES_ID FROM HFJ_RESOURCE T0 WHERE (((T0.RES_TYPE = ?) AND (T0.RES_DELETED_AT IS NULL)) AND (T0.RES_ID IN (?,?) )) ORDER BY @@VERSION OFFSET 0 ROWS FETCH FIRST ? ROWS ONLY", generated.getSql().toUpperCase(Locale.ROOT));
-=======
+		assertEquals("SELECT t0.RES_ID FROM HFJ_RESOURCE t0 WHERE (((t0.RES_TYPE = ?) AND (t0.RES_DELETED_AT IS NULL)) AND (t0.RES_ID IN (?,?) ))", generated.getSql());
+		assertThat(generated.getBindVariables()).as(generated.getBindVariables().toString()).containsExactly("Patient", 500L, 501L);
+
+		// Max only
+		generated = builder.generate(null, 10);
 		assertEquals("SELECT T0.RES_ID FROM HFJ_RESOURCE T0 WHERE (((T0.RES_TYPE = ?) AND (T0.RES_DELETED_AT IS NULL)) AND (T0.RES_ID IN (?,?) )) ORDER BY RES_ID OFFSET 0 ROWS FETCH FIRST ? ROWS ONLY", generated.getSql().toUpperCase(Locale.ROOT));
->>>>>>> d4227baf
-		assertThat(generated.getBindVariables()).as(generated.getBindVariables().toString()).containsExactly("Patient", 500L, 501L, 10);
-
-		// Range
-		generated = builder.generate(10, 5);
-<<<<<<< HEAD
-		assertEquals("SELECT t0.PARTITION_ID,t0.RES_ID FROM HFJ_RESOURCE t0 WHERE (((t0.RES_TYPE = ?) AND (t0.RES_DELETED_AT IS NULL)) AND (t0.RES_ID IN (?,?) )) order by @@version offset ? rows fetch next ? rows only", generated.getSql());
-=======
+		assertThat(generated.getBindVariables()).as(generated.getBindVariables().toString()).containsExactly("Patient", 500L, 501L, 10);
+
+		// Range
+		generated = builder.generate(10, 5);
 		assertEquals("SELECT t0.RES_ID FROM HFJ_RESOURCE t0 WHERE (((t0.RES_TYPE = ?) AND (t0.RES_DELETED_AT IS NULL)) AND (t0.RES_ID IN (?,?) )) order by RES_ID offset ? rows fetch next ? rows only", generated.getSql());
->>>>>>> d4227baf
 		assertThat(generated.getBindVariables()).as(generated.getBindVariables().toString()).containsExactly("Patient", 500L, 501L, 10, 5);
 
 	}
@@ -96,17 +88,17 @@
 
 		// No range
 		generated = builder.generate(null, null);
-		assertEquals("SELECT t0.PARTITION_ID,t0.RES_ID FROM HFJ_RESOURCE t0 WHERE (((t0.RES_TYPE = ?) AND (t0.RES_DELETED_AT IS NULL)) AND (t0.RES_ID IN (?,?) )) ORDER BY t0.RES_UPDATED ASC", generated.getSql());
-		assertThat(generated.getBindVariables()).as(generated.getBindVariables().toString()).containsExactly("Patient", 500L, 501L);
-
-		// Max only
-		generated = builder.generate(null, 10);
-		assertEquals("SELECT T0.PARTITION_ID,T0.RES_ID FROM HFJ_RESOURCE T0 WHERE (((T0.RES_TYPE = ?) AND (T0.RES_DELETED_AT IS NULL)) AND (T0.RES_ID IN (?,?) )) ORDER BY T0.RES_UPDATED ASC OFFSET 0 ROWS FETCH FIRST ? ROWS ONLY", generated.getSql().toUpperCase(Locale.ROOT));
-		assertThat(generated.getBindVariables()).as(generated.getBindVariables().toString()).containsExactly("Patient", 500L, 501L, 10);
-
-		// Range
-		generated = builder.generate(10, 5);
-		assertEquals("SELECT t0.PARTITION_ID,t0.RES_ID FROM HFJ_RESOURCE t0 WHERE (((t0.RES_TYPE = ?) AND (t0.RES_DELETED_AT IS NULL)) AND (t0.RES_ID IN (?,?) )) ORDER BY t0.RES_UPDATED ASC offset ? rows fetch next ? rows only", generated.getSql());
+		assertEquals("SELECT t0.RES_ID FROM HFJ_RESOURCE t0 WHERE (((t0.RES_TYPE = ?) AND (t0.RES_DELETED_AT IS NULL)) AND (t0.RES_ID IN (?,?) )) ORDER BY t0.RES_UPDATED ASC", generated.getSql());
+		assertThat(generated.getBindVariables()).as(generated.getBindVariables().toString()).containsExactly("Patient", 500L, 501L);
+
+		// Max only
+		generated = builder.generate(null, 10);
+		assertEquals("SELECT T0.RES_ID FROM HFJ_RESOURCE T0 WHERE (((T0.RES_TYPE = ?) AND (T0.RES_DELETED_AT IS NULL)) AND (T0.RES_ID IN (?,?) )) ORDER BY T0.RES_UPDATED ASC OFFSET 0 ROWS FETCH FIRST ? ROWS ONLY", generated.getSql().toUpperCase(Locale.ROOT));
+		assertThat(generated.getBindVariables()).as(generated.getBindVariables().toString()).containsExactly("Patient", 500L, 501L, 10);
+
+		// Range
+		generated = builder.generate(10, 5);
+		assertEquals("SELECT t0.RES_ID FROM HFJ_RESOURCE t0 WHERE (((t0.RES_TYPE = ?) AND (t0.RES_DELETED_AT IS NULL)) AND (t0.RES_ID IN (?,?) )) ORDER BY t0.RES_UPDATED ASC offset ? rows fetch next ? rows only", generated.getSql());
 		assertThat(generated.getBindVariables()).as(generated.getBindVariables().toString()).containsExactly("Patient", 500L, 501L, 10, 5);
 
 	}
@@ -123,25 +115,17 @@
 
 		// No range
 		generated = builder.generate(null, null);
-		assertEquals("SELECT t0.PARTITION_ID,t0.RES_ID FROM HFJ_RESOURCE t0 WHERE (((t0.RES_TYPE = ?) AND (t0.RES_DELETED_AT IS NULL)) AND (t0.RES_ID IN (?,?) ))", generated.getSql());
-		assertThat(generated.getBindVariables()).as(generated.getBindVariables().toString()).containsExactly("Patient", 500L, 501L);
-
-		// Max only
-		generated = builder.generate(null, 10);
-<<<<<<< HEAD
-		assertEquals("SELECT T0.PARTITION_ID,T0.RES_ID FROM HFJ_RESOURCE T0 WHERE (((T0.RES_TYPE = ?) AND (T0.RES_DELETED_AT IS NULL)) AND (T0.RES_ID IN (?,?) )) ORDER BY @@VERSION OFFSET 0 ROWS FETCH FIRST ? ROWS ONLY", generated.getSql().toUpperCase(Locale.ROOT));
-=======
+		assertEquals("SELECT t0.RES_ID FROM HFJ_RESOURCE t0 WHERE (((t0.RES_TYPE = ?) AND (t0.RES_DELETED_AT IS NULL)) AND (t0.RES_ID IN (?,?) ))", generated.getSql());
+		assertThat(generated.getBindVariables()).as(generated.getBindVariables().toString()).containsExactly("Patient", 500L, 501L);
+
+		// Max only
+		generated = builder.generate(null, 10);
 		assertEquals("SELECT T0.RES_ID FROM HFJ_RESOURCE T0 WHERE (((T0.RES_TYPE = ?) AND (T0.RES_DELETED_AT IS NULL)) AND (T0.RES_ID IN (?,?) )) ORDER BY RES_ID OFFSET 0 ROWS FETCH FIRST ? ROWS ONLY", generated.getSql().toUpperCase(Locale.ROOT));
->>>>>>> d4227baf
-		assertThat(generated.getBindVariables()).as(generated.getBindVariables().toString()).containsExactly("Patient", 500L, 501L, 10);
-
-		// Range
-		generated = builder.generate(10, 5);
-<<<<<<< HEAD
-		assertEquals("SELECT t0.PARTITION_ID,t0.RES_ID FROM HFJ_RESOURCE t0 WHERE (((t0.RES_TYPE = ?) AND (t0.RES_DELETED_AT IS NULL)) AND (t0.RES_ID IN (?,?) )) order by @@version offset ? rows fetch next ? rows only", generated.getSql());
-=======
+		assertThat(generated.getBindVariables()).as(generated.getBindVariables().toString()).containsExactly("Patient", 500L, 501L, 10);
+
+		// Range
+		generated = builder.generate(10, 5);
 		assertEquals("SELECT t0.RES_ID FROM HFJ_RESOURCE t0 WHERE (((t0.RES_TYPE = ?) AND (t0.RES_DELETED_AT IS NULL)) AND (t0.RES_ID IN (?,?) )) order by RES_ID offset ? rows fetch next ? rows only", generated.getSql());
->>>>>>> d4227baf
 		assertThat(generated.getBindVariables()).as(generated.getBindVariables().toString()).containsExactly("Patient", 500L, 501L, 10, 5);
 
 	}
@@ -158,17 +142,17 @@
 
 		// No range
 		generated = builder.generate(null, null);
-		assertEquals("SELECT t0.PARTITION_ID,t0.RES_ID FROM HFJ_RESOURCE t0 WHERE (((t0.RES_TYPE = ?) AND (t0.RES_DELETED_AT IS NULL)) AND (t0.RES_ID IN (?,?) )) ORDER BY t0.RES_UPDATED ASC", generated.getSql());
-		assertThat(generated.getBindVariables()).as(generated.getBindVariables().toString()).containsExactly("Patient", 500L, 501L);
-
-		// Max only
-		generated = builder.generate(null, 10);
-		assertEquals("SELECT t0.PARTITION_ID,t0.RES_ID FROM HFJ_RESOURCE t0 WHERE (((t0.RES_TYPE = ?) AND (t0.RES_DELETED_AT IS NULL)) AND (t0.RES_ID IN (?,?) )) ORDER BY t0.RES_UPDATED ASC offset 0 rows fetch first ? rows only", generated.getSql());
-		assertThat(generated.getBindVariables()).as(generated.getBindVariables().toString()).containsExactly("Patient", 500L, 501L, 10);
-
-		// Range
-		generated = builder.generate(10, 5);
-		assertEquals("SELECT t0.PARTITION_ID,t0.RES_ID FROM HFJ_RESOURCE t0 WHERE (((t0.RES_TYPE = ?) AND (t0.RES_DELETED_AT IS NULL)) AND (t0.RES_ID IN (?,?) )) ORDER BY t0.RES_UPDATED ASC offset ? rows fetch next ? rows only", generated.getSql());
+		assertEquals("SELECT t0.RES_ID FROM HFJ_RESOURCE t0 WHERE (((t0.RES_TYPE = ?) AND (t0.RES_DELETED_AT IS NULL)) AND (t0.RES_ID IN (?,?) )) ORDER BY t0.RES_UPDATED ASC", generated.getSql());
+		assertThat(generated.getBindVariables()).as(generated.getBindVariables().toString()).containsExactly("Patient", 500L, 501L);
+
+		// Max only
+		generated = builder.generate(null, 10);
+		assertEquals("SELECT t0.RES_ID FROM HFJ_RESOURCE t0 WHERE (((t0.RES_TYPE = ?) AND (t0.RES_DELETED_AT IS NULL)) AND (t0.RES_ID IN (?,?) )) ORDER BY t0.RES_UPDATED ASC offset 0 rows fetch first ? rows only", generated.getSql());
+		assertThat(generated.getBindVariables()).as(generated.getBindVariables().toString()).containsExactly("Patient", 500L, 501L, 10);
+
+		// Range
+		generated = builder.generate(10, 5);
+		assertEquals("SELECT t0.RES_ID FROM HFJ_RESOURCE t0 WHERE (((t0.RES_TYPE = ?) AND (t0.RES_DELETED_AT IS NULL)) AND (t0.RES_ID IN (?,?) )) ORDER BY t0.RES_UPDATED ASC offset ? rows fetch next ? rows only", generated.getSql());
 		assertThat(generated.getBindVariables()).as(generated.getBindVariables().toString()).containsExactly("Patient", 500L, 501L, 10, 5);
 
 	}
@@ -184,17 +168,17 @@
 
 		// No range
 		generated = builder.generate(null, null);
-		assertEquals("SELECT t0.PARTITION_ID,t0.RES_ID FROM HFJ_RESOURCE t0 WHERE (((t0.RES_TYPE = ?) AND (t0.RES_DELETED_AT IS NULL)) AND (t0.RES_ID IN (?,?) ))", generated.getSql());
-		assertThat(generated.getBindVariables()).as(generated.getBindVariables().toString()).containsExactly("Patient", 500L, 501L);
-
-		// Max only
-		generated = builder.generate(null, 10);
-		assertEquals("SELECT t0.PARTITION_ID,t0.RES_ID FROM HFJ_RESOURCE t0 WHERE (((t0.RES_TYPE = ?) AND (t0.RES_DELETED_AT IS NULL)) AND (t0.RES_ID IN (?,?) )) fetch first ? rows only", generated.getSql());
-		assertThat(generated.getBindVariables()).as(generated.getBindVariables().toString()).containsExactly("Patient", 500L, 501L, 10);
-
-		// Range
-		generated = builder.generate(10, 5);
-		assertEquals("SELECT t0.PARTITION_ID,t0.RES_ID FROM HFJ_RESOURCE t0 WHERE (((t0.RES_TYPE = ?) AND (t0.RES_DELETED_AT IS NULL)) AND (t0.RES_ID IN (?,?) )) offset ? rows fetch next ? rows only", generated.getSql());
+		assertEquals("SELECT t0.RES_ID FROM HFJ_RESOURCE t0 WHERE (((t0.RES_TYPE = ?) AND (t0.RES_DELETED_AT IS NULL)) AND (t0.RES_ID IN (?,?) ))", generated.getSql());
+		assertThat(generated.getBindVariables()).as(generated.getBindVariables().toString()).containsExactly("Patient", 500L, 501L);
+
+		// Max only
+		generated = builder.generate(null, 10);
+		assertEquals("SELECT t0.RES_ID FROM HFJ_RESOURCE t0 WHERE (((t0.RES_TYPE = ?) AND (t0.RES_DELETED_AT IS NULL)) AND (t0.RES_ID IN (?,?) )) fetch first ? rows only", generated.getSql());
+		assertThat(generated.getBindVariables()).as(generated.getBindVariables().toString()).containsExactly("Patient", 500L, 501L, 10);
+
+		// Range
+		generated = builder.generate(10, 5);
+		assertEquals("SELECT t0.RES_ID FROM HFJ_RESOURCE t0 WHERE (((t0.RES_TYPE = ?) AND (t0.RES_DELETED_AT IS NULL)) AND (t0.RES_ID IN (?,?) )) offset ? rows fetch next ? rows only", generated.getSql());
 		assertThat(generated.getBindVariables()).as(generated.getBindVariables().toString()).containsExactly("Patient", 500L, 501L, 10, 5);
 
 	}
@@ -211,17 +195,17 @@
 
 		// No range
 		generated = builder.generate(null, null);
-		assertEquals("SELECT t0.PARTITION_ID,t0.RES_ID FROM HFJ_RESOURCE t0 WHERE (((t0.RES_TYPE = ?) AND (t0.RES_DELETED_AT IS NULL)) AND (t0.RES_ID IN (?,?) )) ORDER BY t0.RES_UPDATED ASC NULLS LAST", generated.getSql());
-		assertThat(generated.getBindVariables()).as(generated.getBindVariables().toString()).containsExactly("Patient", 500L, 501L);
-
-		// Max only
-		generated = builder.generate(null, 10);
-		assertEquals("SELECT t0.PARTITION_ID,t0.RES_ID FROM HFJ_RESOURCE t0 WHERE (((t0.RES_TYPE = ?) AND (t0.RES_DELETED_AT IS NULL)) AND (t0.RES_ID IN (?,?) )) ORDER BY t0.RES_UPDATED ASC NULLS LAST fetch first ? rows only", generated.getSql());
-		assertThat(generated.getBindVariables()).as(generated.getBindVariables().toString()).containsExactly("Patient", 500L, 501L, 10);
-
-		// Range
-		generated = builder.generate(10, 5);
-		assertEquals("SELECT t0.PARTITION_ID,t0.RES_ID FROM HFJ_RESOURCE t0 WHERE (((t0.RES_TYPE = ?) AND (t0.RES_DELETED_AT IS NULL)) AND (t0.RES_ID IN (?,?) )) ORDER BY t0.RES_UPDATED ASC NULLS LAST offset ? rows fetch next ? rows only", generated.getSql());
+		assertEquals("SELECT t0.RES_ID FROM HFJ_RESOURCE t0 WHERE (((t0.RES_TYPE = ?) AND (t0.RES_DELETED_AT IS NULL)) AND (t0.RES_ID IN (?,?) )) ORDER BY t0.RES_UPDATED ASC NULLS LAST", generated.getSql());
+		assertThat(generated.getBindVariables()).as(generated.getBindVariables().toString()).containsExactly("Patient", 500L, 501L);
+
+		// Max only
+		generated = builder.generate(null, 10);
+		assertEquals("SELECT t0.RES_ID FROM HFJ_RESOURCE t0 WHERE (((t0.RES_TYPE = ?) AND (t0.RES_DELETED_AT IS NULL)) AND (t0.RES_ID IN (?,?) )) ORDER BY t0.RES_UPDATED ASC NULLS LAST fetch first ? rows only", generated.getSql());
+		assertThat(generated.getBindVariables()).as(generated.getBindVariables().toString()).containsExactly("Patient", 500L, 501L, 10);
+
+		// Range
+		generated = builder.generate(10, 5);
+		assertEquals("SELECT t0.RES_ID FROM HFJ_RESOURCE t0 WHERE (((t0.RES_TYPE = ?) AND (t0.RES_DELETED_AT IS NULL)) AND (t0.RES_ID IN (?,?) )) ORDER BY t0.RES_UPDATED ASC NULLS LAST offset ? rows fetch next ? rows only", generated.getSql());
 		assertThat(generated.getBindVariables()).as(generated.getBindVariables().toString()).containsExactly("Patient", 500L, 501L, 10, 5);
 
 	}
@@ -237,17 +221,17 @@
 
 		// No range
 		generated = builder.generate(null, null);
-		assertEquals("SELECT t0.PARTITION_ID,t0.RES_ID FROM HFJ_RESOURCE t0 WHERE (((t0.RES_TYPE = ?) AND (t0.RES_DELETED_AT IS NULL)) AND (t0.RES_ID IN (?,?) ))", generated.getSql());
-		assertThat(generated.getBindVariables()).as(generated.getBindVariables().toString()).containsExactly("Patient", 500L, 501L);
-
-		// Max only
-		generated = builder.generate(null, 10);
-		assertEquals("SELECT t0.PARTITION_ID,t0.RES_ID FROM HFJ_RESOURCE t0 WHERE (((t0.RES_TYPE = ?) AND (t0.RES_DELETED_AT IS NULL)) AND (t0.RES_ID IN (?,?) )) fetch first ? rows only", generated.getSql());
-		assertThat(generated.getBindVariables()).as(generated.getBindVariables().toString()).containsExactly("Patient", 500L, 501L, 10);
-
-		// Range
-		generated = builder.generate(10, 5);
-		assertEquals("SELECT t0.PARTITION_ID,t0.RES_ID FROM HFJ_RESOURCE t0 WHERE (((t0.RES_TYPE = ?) AND (t0.RES_DELETED_AT IS NULL)) AND (t0.RES_ID IN (?,?) )) offset ? rows fetch next ? rows only", generated.getSql());
+		assertEquals("SELECT t0.RES_ID FROM HFJ_RESOURCE t0 WHERE (((t0.RES_TYPE = ?) AND (t0.RES_DELETED_AT IS NULL)) AND (t0.RES_ID IN (?,?) ))", generated.getSql());
+		assertThat(generated.getBindVariables()).as(generated.getBindVariables().toString()).containsExactly("Patient", 500L, 501L);
+
+		// Max only
+		generated = builder.generate(null, 10);
+		assertEquals("SELECT t0.RES_ID FROM HFJ_RESOURCE t0 WHERE (((t0.RES_TYPE = ?) AND (t0.RES_DELETED_AT IS NULL)) AND (t0.RES_ID IN (?,?) )) fetch first ? rows only", generated.getSql());
+		assertThat(generated.getBindVariables()).as(generated.getBindVariables().toString()).containsExactly("Patient", 500L, 501L, 10);
+
+		// Range
+		generated = builder.generate(10, 5);
+		assertEquals("SELECT t0.RES_ID FROM HFJ_RESOURCE t0 WHERE (((t0.RES_TYPE = ?) AND (t0.RES_DELETED_AT IS NULL)) AND (t0.RES_ID IN (?,?) )) offset ? rows fetch next ? rows only", generated.getSql());
 		assertThat(generated.getBindVariables()).as(generated.getBindVariables().toString()).containsExactly("Patient", 500L, 501L, 10, 5);
 
 	}
@@ -264,17 +248,17 @@
 
 		// No range
 		generated = builder.generate(null, null);
-		assertEquals("SELECT t0.PARTITION_ID,t0.RES_ID FROM HFJ_RESOURCE t0 WHERE (((t0.RES_TYPE = ?) AND (t0.RES_DELETED_AT IS NULL)) AND (t0.RES_ID IN (?,?) )) ORDER BY t0.RES_UPDATED ASC NULLS LAST", generated.getSql());
-		assertThat(generated.getBindVariables()).as(generated.getBindVariables().toString()).containsExactly("Patient", 500L, 501L);
-
-		// Max only
-		generated = builder.generate(null, 10);
-		assertEquals("SELECT t0.PARTITION_ID,t0.RES_ID FROM HFJ_RESOURCE t0 WHERE (((t0.RES_TYPE = ?) AND (t0.RES_DELETED_AT IS NULL)) AND (t0.RES_ID IN (?,?) )) ORDER BY t0.RES_UPDATED ASC NULLS LAST fetch first ? rows only", generated.getSql());
-		assertThat(generated.getBindVariables()).as(generated.getBindVariables().toString()).containsExactly("Patient", 500L, 501L, 10);
-
-		// Range
-		generated = builder.generate(10, 5);
-		assertEquals("SELECT t0.PARTITION_ID,t0.RES_ID FROM HFJ_RESOURCE t0 WHERE (((t0.RES_TYPE = ?) AND (t0.RES_DELETED_AT IS NULL)) AND (t0.RES_ID IN (?,?) )) ORDER BY t0.RES_UPDATED ASC NULLS LAST offset ? rows fetch next ? rows only", generated.getSql());
+		assertEquals("SELECT t0.RES_ID FROM HFJ_RESOURCE t0 WHERE (((t0.RES_TYPE = ?) AND (t0.RES_DELETED_AT IS NULL)) AND (t0.RES_ID IN (?,?) )) ORDER BY t0.RES_UPDATED ASC NULLS LAST", generated.getSql());
+		assertThat(generated.getBindVariables()).as(generated.getBindVariables().toString()).containsExactly("Patient", 500L, 501L);
+
+		// Max only
+		generated = builder.generate(null, 10);
+		assertEquals("SELECT t0.RES_ID FROM HFJ_RESOURCE t0 WHERE (((t0.RES_TYPE = ?) AND (t0.RES_DELETED_AT IS NULL)) AND (t0.RES_ID IN (?,?) )) ORDER BY t0.RES_UPDATED ASC NULLS LAST fetch first ? rows only", generated.getSql());
+		assertThat(generated.getBindVariables()).as(generated.getBindVariables().toString()).containsExactly("Patient", 500L, 501L, 10);
+
+		// Range
+		generated = builder.generate(10, 5);
+		assertEquals("SELECT t0.RES_ID FROM HFJ_RESOURCE t0 WHERE (((t0.RES_TYPE = ?) AND (t0.RES_DELETED_AT IS NULL)) AND (t0.RES_ID IN (?,?) )) ORDER BY t0.RES_UPDATED ASC NULLS LAST offset ? rows fetch next ? rows only", generated.getSql());
 		assertThat(generated.getBindVariables()).as(generated.getBindVariables().toString()).containsExactly("Patient", 500L, 501L, 10, 5);
 
 	}
@@ -290,17 +274,17 @@
 
 		// No range
 		generated = builder.generate(null, null);
-		assertEquals("SELECT t0.PARTITION_ID,t0.RES_ID FROM HFJ_RESOURCE t0 WHERE (((t0.RES_TYPE = ?) AND (t0.RES_DELETED_AT IS NULL)) AND (t0.RES_ID IN (?,?) ))", generated.getSql());
-		assertThat(generated.getBindVariables()).as(generated.getBindVariables().toString()).containsExactly("Patient", 500L, 501L);
-
-		// Max only
-		generated = builder.generate(null, 10);
-		assertEquals("SELECT t0.PARTITION_ID,t0.RES_ID FROM HFJ_RESOURCE t0 WHERE (((t0.RES_TYPE = ?) AND (t0.RES_DELETED_AT IS NULL)) AND (t0.RES_ID IN (?,?) )) limit ?", generated.getSql());
-		assertThat(generated.getBindVariables()).as(generated.getBindVariables().toString()).containsExactly("Patient", 500L, 501L, 10);
-
-		// Range
-		generated = builder.generate(10, 5);
-		assertEquals("SELECT t0.PARTITION_ID,t0.RES_ID FROM HFJ_RESOURCE t0 WHERE (((t0.RES_TYPE = ?) AND (t0.RES_DELETED_AT IS NULL)) AND (t0.RES_ID IN (?,?) )) limit ?,?", generated.getSql());
+		assertEquals("SELECT t0.RES_ID FROM HFJ_RESOURCE t0 WHERE (((t0.RES_TYPE = ?) AND (t0.RES_DELETED_AT IS NULL)) AND (t0.RES_ID IN (?,?) ))", generated.getSql());
+		assertThat(generated.getBindVariables()).as(generated.getBindVariables().toString()).containsExactly("Patient", 500L, 501L);
+
+		// Max only
+		generated = builder.generate(null, 10);
+		assertEquals("SELECT t0.RES_ID FROM HFJ_RESOURCE t0 WHERE (((t0.RES_TYPE = ?) AND (t0.RES_DELETED_AT IS NULL)) AND (t0.RES_ID IN (?,?) )) limit ?", generated.getSql());
+		assertThat(generated.getBindVariables()).as(generated.getBindVariables().toString()).containsExactly("Patient", 500L, 501L, 10);
+
+		// Range
+		generated = builder.generate(10, 5);
+		assertEquals("SELECT t0.RES_ID FROM HFJ_RESOURCE t0 WHERE (((t0.RES_TYPE = ?) AND (t0.RES_DELETED_AT IS NULL)) AND (t0.RES_ID IN (?,?) )) limit ?,?", generated.getSql());
 		assertThat(generated.getBindVariables()).as(generated.getBindVariables().toString()).containsExactly("Patient", 500L, 501L, 10, 5);
 
 	}
@@ -318,19 +302,19 @@
 		// No range
 		generated = builder.generate(null, null);
 //		assertEquals("SELECT t0.RES_ID FROM HFJ_RESOURCE t0 WHERE (((t0.RES_TYPE = ?) AND (t0.RES_DELETED_AT IS NULL)) AND (t0.RES_ID IN (?,?) )) ORDER BY CASE WHEN t0.RES_UPDATED IS NULL THEN 1 ELSE 0 END ASC, t0.RES_UPDATED ASC", generated.getSql());
-		assertEquals("SELECT t0.PARTITION_ID,t0.RES_ID FROM HFJ_RESOURCE t0 WHERE (((t0.RES_TYPE = ?) AND (t0.RES_DELETED_AT IS NULL)) AND (t0.RES_ID IN (?,?) )) ORDER BY t0.RES_UPDATED ASC", generated.getSql());
+		assertEquals("SELECT t0.RES_ID FROM HFJ_RESOURCE t0 WHERE (((t0.RES_TYPE = ?) AND (t0.RES_DELETED_AT IS NULL)) AND (t0.RES_ID IN (?,?) )) ORDER BY t0.RES_UPDATED ASC", generated.getSql());
 		assertThat(generated.getBindVariables()).as(generated.getBindVariables().toString()).containsExactly("Patient", 500L, 501L);
 
 		// Max only
 		generated = builder.generate(null, 10);
 //		assertEquals("SELECT t0.RES_ID FROM HFJ_RESOURCE t0 WHERE (((t0.RES_TYPE = ?) AND (t0.RES_DELETED_AT IS NULL)) AND (t0.RES_ID IN (?,?) )) ORDER BY CASE WHEN t0.RES_UPDATED IS NULL THEN 1 ELSE 0 END ASC, t0.RES_UPDATED ASC limit ?", generated.getSql());
-		assertEquals("SELECT t0.PARTITION_ID,t0.RES_ID FROM HFJ_RESOURCE t0 WHERE (((t0.RES_TYPE = ?) AND (t0.RES_DELETED_AT IS NULL)) AND (t0.RES_ID IN (?,?) )) ORDER BY t0.RES_UPDATED ASC limit ?", generated.getSql());
+		assertEquals("SELECT t0.RES_ID FROM HFJ_RESOURCE t0 WHERE (((t0.RES_TYPE = ?) AND (t0.RES_DELETED_AT IS NULL)) AND (t0.RES_ID IN (?,?) )) ORDER BY t0.RES_UPDATED ASC limit ?", generated.getSql());
 		assertThat(generated.getBindVariables()).as(generated.getBindVariables().toString()).containsExactly("Patient", 500L, 501L, 10);
 
 		// Range
 		generated = builder.generate(10, 5);
 //		assertEquals("SELECT t0.RES_ID FROM HFJ_RESOURCE t0 WHERE (((t0.RES_TYPE = ?) AND (t0.RES_DELETED_AT IS NULL)) AND (t0.RES_ID IN (?,?) )) ORDER BY CASE WHEN t0.RES_UPDATED IS NULL THEN 1 ELSE 0 END ASC, t0.RES_UPDATED ASC limit ?, ?", generated.getSql());
-		assertEquals("SELECT t0.PARTITION_ID,t0.RES_ID FROM HFJ_RESOURCE t0 WHERE (((t0.RES_TYPE = ?) AND (t0.RES_DELETED_AT IS NULL)) AND (t0.RES_ID IN (?,?) )) ORDER BY t0.RES_UPDATED ASC limit ?,?", generated.getSql());
+		assertEquals("SELECT t0.RES_ID FROM HFJ_RESOURCE t0 WHERE (((t0.RES_TYPE = ?) AND (t0.RES_DELETED_AT IS NULL)) AND (t0.RES_ID IN (?,?) )) ORDER BY t0.RES_UPDATED ASC limit ?,?", generated.getSql());
 		assertThat(generated.getBindVariables()).as(generated.getBindVariables().toString()).containsExactly("Patient", 500L, 501L, 10, 5);
 
 	}
@@ -347,17 +331,17 @@
 
 		// No range
 		generated = builder.generate(null, null);
-		assertEquals("SELECT t0.PARTITION_ID,t0.RES_ID FROM HFJ_RESOURCE t0 WHERE (((t0.RES_TYPE = ?) AND (t0.RES_DELETED_AT IS NULL)) AND (t0.RES_ID IN (?,?) ))", generated.getSql());
-		assertThat(generated.getBindVariables()).as(generated.getBindVariables().toString()).containsExactly("Patient", 500L, 501L);
-
-		// Max only
-		generated = builder.generate(null, 10);
-		assertEquals("SELECT t0.PARTITION_ID,t0.RES_ID FROM HFJ_RESOURCE t0 WHERE (((t0.RES_TYPE = ?) AND (t0.RES_DELETED_AT IS NULL)) AND (t0.RES_ID IN (?,?) )) limit ?", generated.getSql());
-		assertThat(generated.getBindVariables()).as(generated.getBindVariables().toString()).containsExactly("Patient", 500L, 501L, 10);
-
-		// Range
-		generated = builder.generate(10, 5);
-		assertEquals("SELECT t0.PARTITION_ID,t0.RES_ID FROM HFJ_RESOURCE t0 WHERE (((t0.RES_TYPE = ?) AND (t0.RES_DELETED_AT IS NULL)) AND (t0.RES_ID IN (?,?) )) limit ?,?", generated.getSql());
+		assertEquals("SELECT t0.RES_ID FROM HFJ_RESOURCE t0 WHERE (((t0.RES_TYPE = ?) AND (t0.RES_DELETED_AT IS NULL)) AND (t0.RES_ID IN (?,?) ))", generated.getSql());
+		assertThat(generated.getBindVariables()).as(generated.getBindVariables().toString()).containsExactly("Patient", 500L, 501L);
+
+		// Max only
+		generated = builder.generate(null, 10);
+		assertEquals("SELECT t0.RES_ID FROM HFJ_RESOURCE t0 WHERE (((t0.RES_TYPE = ?) AND (t0.RES_DELETED_AT IS NULL)) AND (t0.RES_ID IN (?,?) )) limit ?", generated.getSql());
+		assertThat(generated.getBindVariables()).as(generated.getBindVariables().toString()).containsExactly("Patient", 500L, 501L, 10);
+
+		// Range
+		generated = builder.generate(10, 5);
+		assertEquals("SELECT t0.RES_ID FROM HFJ_RESOURCE t0 WHERE (((t0.RES_TYPE = ?) AND (t0.RES_DELETED_AT IS NULL)) AND (t0.RES_ID IN (?,?) )) limit ?,?", generated.getSql());
 		assertThat(generated.getBindVariables()).as(generated.getBindVariables().toString()).containsExactly("Patient", 500L, 501L, 10, 5);
 
 	}
@@ -375,19 +359,19 @@
 		// No range
 		generated = builder.generate(null, null);
 //		assertEquals("SELECT t0.RES_ID FROM HFJ_RESOURCE t0 WHERE (((t0.RES_TYPE = ?) AND (t0.RES_DELETED_AT IS NULL)) AND (t0.RES_ID IN (?,?) )) ORDER BY CASE WHEN t0.RES_UPDATED IS NULL THEN 1 ELSE 0 END ASC, t0.RES_UPDATED ASC", generated.getSql());
-		assertEquals("SELECT t0.PARTITION_ID,t0.RES_ID FROM HFJ_RESOURCE t0 WHERE (((t0.RES_TYPE = ?) AND (t0.RES_DELETED_AT IS NULL)) AND (t0.RES_ID IN (?,?) )) ORDER BY t0.RES_UPDATED ASC", generated.getSql());
+		assertEquals("SELECT t0.RES_ID FROM HFJ_RESOURCE t0 WHERE (((t0.RES_TYPE = ?) AND (t0.RES_DELETED_AT IS NULL)) AND (t0.RES_ID IN (?,?) )) ORDER BY t0.RES_UPDATED ASC", generated.getSql());
 		assertThat(generated.getBindVariables()).as(generated.getBindVariables().toString()).containsExactly("Patient", 500L, 501L);
 
 		// Max only
 		generated = builder.generate(null, 10);
 //		assertEquals("SELECT t0.RES_ID FROM HFJ_RESOURCE t0 WHERE (((t0.RES_TYPE = ?) AND (t0.RES_DELETED_AT IS NULL)) AND (t0.RES_ID IN (?,?) )) ORDER BY CASE WHEN t0.RES_UPDATED IS NULL THEN 1 ELSE 0 END ASC, t0.RES_UPDATED ASC limit ?", generated.getSql());
-		assertEquals("SELECT t0.PARTITION_ID,t0.RES_ID FROM HFJ_RESOURCE t0 WHERE (((t0.RES_TYPE = ?) AND (t0.RES_DELETED_AT IS NULL)) AND (t0.RES_ID IN (?,?) )) ORDER BY t0.RES_UPDATED ASC limit ?", generated.getSql());
+		assertEquals("SELECT t0.RES_ID FROM HFJ_RESOURCE t0 WHERE (((t0.RES_TYPE = ?) AND (t0.RES_DELETED_AT IS NULL)) AND (t0.RES_ID IN (?,?) )) ORDER BY t0.RES_UPDATED ASC limit ?", generated.getSql());
 		assertThat(generated.getBindVariables()).as(generated.getBindVariables().toString()).containsExactly("Patient", 500L, 501L, 10);
 
 		// Range
 		generated = builder.generate(10, 5);
 //		assertEquals("SELECT t0.RES_ID FROM HFJ_RESOURCE t0 WHERE (((t0.RES_TYPE = ?) AND (t0.RES_DELETED_AT IS NULL)) AND (t0.RES_ID IN (?,?) )) ORDER BY CASE WHEN t0.RES_UPDATED IS NULL THEN 1 ELSE 0 END ASC, t0.RES_UPDATED ASC limit ?, ?", generated.getSql());
-		assertEquals("SELECT t0.PARTITION_ID,t0.RES_ID FROM HFJ_RESOURCE t0 WHERE (((t0.RES_TYPE = ?) AND (t0.RES_DELETED_AT IS NULL)) AND (t0.RES_ID IN (?,?) )) ORDER BY t0.RES_UPDATED ASC limit ?,?", generated.getSql());
+		assertEquals("SELECT t0.RES_ID FROM HFJ_RESOURCE t0 WHERE (((t0.RES_TYPE = ?) AND (t0.RES_DELETED_AT IS NULL)) AND (t0.RES_ID IN (?,?) )) ORDER BY t0.RES_UPDATED ASC limit ?,?", generated.getSql());
 		assertThat(generated.getBindVariables()).as(generated.getBindVariables().toString()).containsExactly("Patient", 500L, 501L, 10, 5);
 
 	}
@@ -404,17 +388,17 @@
 
 		// No range
 		generated = builder.generate(null, null);
-		assertEquals("SELECT t0.PARTITION_ID,t0.RES_ID FROM HFJ_RESOURCE t0 WHERE (((t0.RES_TYPE = ?) AND (t0.RES_DELETED_AT IS NULL)) AND (t0.RES_ID IN (?,?) ))", generated.getSql());
-		assertThat(generated.getBindVariables()).as(generated.getBindVariables().toString()).containsExactly("Patient", 500L, 501L);
-
-		// Max only
-		generated = builder.generate(null, 10);
-		assertEquals("SELECT t0.PARTITION_ID,t0.RES_ID FROM HFJ_RESOURCE t0 WHERE (((t0.RES_TYPE = ?) AND (t0.RES_DELETED_AT IS NULL)) AND (t0.RES_ID IN (?,?) )) fetch first ? rows only", generated.getSql());
-		assertThat(generated.getBindVariables()).as(generated.getBindVariables().toString()).containsExactly("Patient", 500L, 501L, 10);
-
-		// Range
-		generated = builder.generate(10, 5);
-		assertEquals("SELECT t0.PARTITION_ID,t0.RES_ID FROM HFJ_RESOURCE t0 WHERE (((t0.RES_TYPE = ?) AND (t0.RES_DELETED_AT IS NULL)) AND (t0.RES_ID IN (?,?) )) offset ? rows fetch next ? rows only", generated.getSql());
+		assertEquals("SELECT t0.RES_ID FROM HFJ_RESOURCE t0 WHERE (((t0.RES_TYPE = ?) AND (t0.RES_DELETED_AT IS NULL)) AND (t0.RES_ID IN (?,?) ))", generated.getSql());
+		assertThat(generated.getBindVariables()).as(generated.getBindVariables().toString()).containsExactly("Patient", 500L, 501L);
+
+		// Max only
+		generated = builder.generate(null, 10);
+		assertEquals("SELECT t0.RES_ID FROM HFJ_RESOURCE t0 WHERE (((t0.RES_TYPE = ?) AND (t0.RES_DELETED_AT IS NULL)) AND (t0.RES_ID IN (?,?) )) fetch first ? rows only", generated.getSql());
+		assertThat(generated.getBindVariables()).as(generated.getBindVariables().toString()).containsExactly("Patient", 500L, 501L, 10);
+
+		// Range
+		generated = builder.generate(10, 5);
+		assertEquals("SELECT t0.RES_ID FROM HFJ_RESOURCE t0 WHERE (((t0.RES_TYPE = ?) AND (t0.RES_DELETED_AT IS NULL)) AND (t0.RES_ID IN (?,?) )) offset ? rows fetch next ? rows only", generated.getSql());
 		assertThat(generated.getBindVariables()).as(generated.getBindVariables().toString()).containsExactly("Patient", 500L, 501L, 10, 5);
 
 	}
@@ -431,17 +415,17 @@
 
 		// No range
 		generated = builder.generate(null, null);
-		assertEquals("SELECT t0.PARTITION_ID,t0.RES_ID FROM HFJ_RESOURCE t0 WHERE (((t0.RES_TYPE = ?) AND (t0.RES_DELETED_AT IS NULL)) AND (t0.RES_ID IN (?,?) )) ORDER BY t0.RES_UPDATED ASC NULLS LAST", generated.getSql());
-		assertThat(generated.getBindVariables()).as(generated.getBindVariables().toString()).containsExactly("Patient", 500L, 501L);
-
-		// Max only
-		generated = builder.generate(null, 10);
-		assertEquals("SELECT t0.PARTITION_ID,t0.RES_ID FROM HFJ_RESOURCE t0 WHERE (((t0.RES_TYPE = ?) AND (t0.RES_DELETED_AT IS NULL)) AND (t0.RES_ID IN (?,?) )) ORDER BY t0.RES_UPDATED ASC NULLS LAST fetch first ? rows only", generated.getSql());
-		assertThat(generated.getBindVariables()).as(generated.getBindVariables().toString()).containsExactly("Patient", 500L, 501L, 10);
-
-		// Range
-		generated = builder.generate(10, 5);
-		assertEquals("SELECT t0.PARTITION_ID,t0.RES_ID FROM HFJ_RESOURCE t0 WHERE (((t0.RES_TYPE = ?) AND (t0.RES_DELETED_AT IS NULL)) AND (t0.RES_ID IN (?,?) )) ORDER BY t0.RES_UPDATED ASC NULLS LAST offset ? rows fetch next ? rows only", generated.getSql());
+		assertEquals("SELECT t0.RES_ID FROM HFJ_RESOURCE t0 WHERE (((t0.RES_TYPE = ?) AND (t0.RES_DELETED_AT IS NULL)) AND (t0.RES_ID IN (?,?) )) ORDER BY t0.RES_UPDATED ASC NULLS LAST", generated.getSql());
+		assertThat(generated.getBindVariables()).as(generated.getBindVariables().toString()).containsExactly("Patient", 500L, 501L);
+
+		// Max only
+		generated = builder.generate(null, 10);
+		assertEquals("SELECT t0.RES_ID FROM HFJ_RESOURCE t0 WHERE (((t0.RES_TYPE = ?) AND (t0.RES_DELETED_AT IS NULL)) AND (t0.RES_ID IN (?,?) )) ORDER BY t0.RES_UPDATED ASC NULLS LAST fetch first ? rows only", generated.getSql());
+		assertThat(generated.getBindVariables()).as(generated.getBindVariables().toString()).containsExactly("Patient", 500L, 501L, 10);
+
+		// Range
+		generated = builder.generate(10, 5);
+		assertEquals("SELECT t0.RES_ID FROM HFJ_RESOURCE t0 WHERE (((t0.RES_TYPE = ?) AND (t0.RES_DELETED_AT IS NULL)) AND (t0.RES_ID IN (?,?) )) ORDER BY t0.RES_UPDATED ASC NULLS LAST offset ? rows fetch next ? rows only", generated.getSql());
 		assertThat(generated.getBindVariables()).as(generated.getBindVariables().toString()).containsExactly("Patient", 500L, 501L, 10, 5);
 
 	}
