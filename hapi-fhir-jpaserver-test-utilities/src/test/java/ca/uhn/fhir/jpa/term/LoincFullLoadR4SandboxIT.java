--- conflicted
+++ resolved
@@ -264,14 +264,6 @@
 	}
 
 
-<<<<<<< HEAD
-	private void saveAllDeferredNoTimeout() {
-		while( ! myTerminologyDeferredStorageSvc.isStorageQueueEmpty(true) ) {
-			myTerminologyDeferredStorageSvc.saveDeferred();
-		}
-	}
-=======
->>>>>>> 5533afb9
 
 	/**
 	 * Calls validators for each TC for the code in each record in theConceptPropertyInputMap.
