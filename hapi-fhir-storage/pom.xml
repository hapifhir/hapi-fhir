<project xmlns:xsi="http://www.w3.org/2001/XMLSchema-instance" xmlns="http://maven.apache.org/POM/4.0.0"
			xsi:schemaLocation="http://maven.apache.org/POM/4.0.0 http://maven.apache.org/xsd/maven-4.0.0.xsd">
	<modelVersion>4.0.0</modelVersion>

	<parent>
		<groupId>ca.uhn.hapi.fhir</groupId>
		<artifactId>hapi-deployable-pom</artifactId>
<<<<<<< HEAD
		<version>6.2.0-PRE10-SNAPSHOT</version>
=======
		<version>6.2.0-PRE9-SNAPSHOT</version>
>>>>>>> b472c4bb
		<relativePath>../hapi-deployable-pom/pom.xml</relativePath>
	</parent>

	<artifactId>hapi-fhir-storage</artifactId>
	<packaging>jar</packaging>

	<name>HAPI FHIR Storage api</name>
	<description>This project provides services useful for fhir repository storage. Actual repository storage services
		are not in this project, just the api and helper libraries.
	</description>

	<dependencies>
		<dependency>
			<groupId>ca.uhn.hapi.fhir</groupId>
			<artifactId>hapi-fhir-base</artifactId>
			<version>${project.version}</version>
			<exclusions>
				<exclusion>
					<artifactId>commons-logging</artifactId>
					<groupId>commons-logging</groupId>
				</exclusion>
			</exclusions>
		</dependency>
		<dependency>
			<groupId>ca.uhn.hapi.fhir</groupId>
			<artifactId>hapi-fhir-server</artifactId>
			<version>${project.version}</version>
		</dependency>
		<dependency>
			<groupId>ca.uhn.hapi.fhir</groupId>
			<artifactId>hapi-fhir-structures-dstu2</artifactId>
			<version>${project.version}</version>
		</dependency>
		<dependency>
			<groupId>ca.uhn.hapi.fhir</groupId>
			<artifactId>hapi-fhir-structures-dstu3</artifactId>
			<version>${project.version}</version>
		</dependency>
		<dependency>
			<groupId>ca.uhn.hapi.fhir</groupId>
			<artifactId>hapi-fhir-structures-r4</artifactId>
			<version>${project.version}</version>
		</dependency>
		<dependency>
			<groupId>ca.uhn.hapi.fhir</groupId>
			<artifactId>hapi-fhir-structures-r5</artifactId>
			<version>${project.version}</version>
		</dependency>
		<dependency>
			<groupId>ca.uhn.hapi.fhir</groupId>
			<artifactId>hapi-fhir-structures-hl7org-dstu2</artifactId>
			<version>${project.version}</version>
		</dependency>
		<!-- TODO KHS remove jpa stuff from here -->
		<dependency>
			<groupId>ca.uhn.hapi.fhir</groupId>
			<artifactId>hapi-fhir-jpaserver-model</artifactId>
			<version>${project.version}</version>
		</dependency>
		<dependency>
			<groupId>ca.uhn.hapi.fhir</groupId>
			<artifactId>hapi-fhir-jpaserver-searchparam</artifactId>
			<version>${project.version}</version>
		</dependency>
		<dependency>
			<groupId>ca.uhn.hapi.fhir</groupId>
			<artifactId>hapi-fhir-test-utilities</artifactId>
			<version>${project.version}</version>
			<scope>test</scope>
		</dependency>

		<dependency>
			<groupId>org.hibernate.search</groupId>
			<artifactId>hibernate-search-mapper-orm</artifactId>
		</dependency>
		<dependency>
			<groupId>org.hibernate.search</groupId>
			<artifactId>hibernate-search-backend-elasticsearch</artifactId>
		</dependency>

		<!-- Spring -->
		<dependency>
			<groupId>org.springframework</groupId>
			<artifactId>spring-beans</artifactId>
		</dependency>
		<dependency>
			<groupId>org.springframework</groupId>
			<artifactId>spring-context</artifactId>
			<exclusions>
				<exclusion>
					<artifactId>xml-apis</artifactId>
					<groupId>xml-apis</groupId>
				</exclusion>
			</exclusions>
		</dependency>
		<dependency>
			<groupId>com.fasterxml.jackson.core</groupId>
			<artifactId>jackson-annotations</artifactId>
		</dependency>
		<dependency>
			<groupId>org.jscience</groupId>
			<artifactId>jscience</artifactId>
		</dependency>

		<dependency>
			<groupId>org.quartz-scheduler</groupId>
			<artifactId>quartz</artifactId>
		</dependency>

		<!-- Java -->
		<dependency>
			<groupId>javax.annotation</groupId>
			<artifactId>javax.annotation-api</artifactId>
		</dependency>

		<dependency>
			<groupId>javax.servlet</groupId>
			<artifactId>javax.servlet-api</artifactId>
			<scope>provided</scope>
		</dependency>

		<!-- test dependencies -->
		<dependency>
			<groupId>ch.qos.logback</groupId>
			<artifactId>logback-classic</artifactId>
			<scope>test</scope>
		</dependency>
		<dependency>
			<groupId>org.springframework</groupId>
			<artifactId>spring-test</artifactId>
			<scope>test</scope>
		</dependency>
        <dependency>
            <groupId>com.github.dnault</groupId>
            <artifactId>xml-patch</artifactId>
        </dependency>
        <dependency>
            <groupId>io.dogote</groupId>
            <artifactId>json-patch</artifactId>
        </dependency>
        <dependency>
            <groupId>org.springframework.data</groupId>
            <artifactId>spring-data-commons</artifactId>
        </dependency>

    </dependencies>
	<build>
		<pluginManagement>
			<plugins>
				<plugin>
					<groupId>org.apache.maven.plugins</groupId>
					<artifactId>maven-site-plugin</artifactId>
					<configuration>
						<skipDeploy>true</skipDeploy>
					</configuration>
				</plugin>
			</plugins>
		</pluginManagement>
	</build>
</project><|MERGE_RESOLUTION|>--- conflicted
+++ resolved
@@ -5,11 +5,7 @@
 	<parent>
 		<groupId>ca.uhn.hapi.fhir</groupId>
 		<artifactId>hapi-deployable-pom</artifactId>
-<<<<<<< HEAD
 		<version>6.2.0-PRE10-SNAPSHOT</version>
-=======
-		<version>6.2.0-PRE9-SNAPSHOT</version>
->>>>>>> b472c4bb
 		<relativePath>../hapi-deployable-pom/pom.xml</relativePath>
 	</parent>
 
@@ -36,6 +32,11 @@
 		<dependency>
 			<groupId>ca.uhn.hapi.fhir</groupId>
 			<artifactId>hapi-fhir-server</artifactId>
+			<version>${project.version}</version>
+		</dependency>
+		<dependency>
+			<groupId>ca.uhn.hapi.fhir</groupId>
+			<artifactId>hapi-fhir-batch</artifactId>
 			<version>${project.version}</version>
 		</dependency>
 		<dependency>
