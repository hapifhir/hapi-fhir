package ca.uhn.fhir.jpa.interceptor.validation;

import ca.uhn.fhir.context.FhirContext;
import ca.uhn.fhir.jpa.api.dao.DaoRegistry;
import ca.uhn.fhir.jpa.api.dao.IFhirResourceDao;
import ca.uhn.fhir.jpa.api.svc.IIdHelperService;
import ca.uhn.fhir.jpa.searchparam.registry.SearchParameterCanonicalizer;
import ca.uhn.fhir.jpa.searchparam.submit.interceptor.SearchParamValidatingInterceptor;
import ca.uhn.fhir.rest.api.server.RequestDetails;
import ca.uhn.fhir.rest.api.server.storage.ResourcePersistentId;
import ca.uhn.fhir.rest.server.SimpleBundleProvider;
import ca.uhn.fhir.rest.server.exceptions.UnprocessableEntityException;
import org.hl7.fhir.r4.model.CodeType;
import org.hl7.fhir.r4.model.Enumerations;
import org.hl7.fhir.r4.model.Extension;
import org.hl7.fhir.r4.model.Patient;
import org.hl7.fhir.r4.model.SearchParameter;
import org.junit.jupiter.api.BeforeEach;
import org.junit.jupiter.api.Test;
import org.junit.jupiter.api.extension.ExtendWith;
import org.mockito.Mock;
import org.mockito.junit.jupiter.MockitoExtension;

import javax.annotation.Nonnull;
import java.util.List;
import java.util.Set;
import java.util.stream.Collectors;

import static java.util.Arrays.asList;
import static java.util.Collections.emptyList;
import static org.hamcrest.MatcherAssert.assertThat;
import static org.hamcrest.Matchers.containsString;
import static org.junit.jupiter.api.Assertions.assertTrue;
import static org.junit.jupiter.api.Assertions.fail;
import static org.mockito.ArgumentMatchers.any;
import static org.mockito.ArgumentMatchers.eq;
import static org.mockito.Mockito.when;

@ExtendWith(MockitoExtension.class)
public class SearchParameterValidatingInterceptorTest {

	public static final String UPLIFT_URL = "https://some-url";
	static final FhirContext ourFhirContext = FhirContext.forR4();
	static String ID1 = "ID1";
	static String ID2 = "ID2";
	@Mock
	RequestDetails myRequestDetails;
	@Mock
	IFhirResourceDao myIFhirResourceDao;
	@Mock
	DaoRegistry myDaoRegistry;
	@Mock
	IIdHelperService myIdHelperService;
	SearchParamValidatingInterceptor mySearchParamValidatingInterceptor;
	SearchParameter myExistingSearchParameter;

	@BeforeEach
	public void beforeEach() {

		mySearchParamValidatingInterceptor = new SearchParamValidatingInterceptor();
		mySearchParamValidatingInterceptor.setFhirContext(ourFhirContext);
		mySearchParamValidatingInterceptor.setSearchParameterCanonicalizer(new SearchParameterCanonicalizer(ourFhirContext));
		mySearchParamValidatingInterceptor.setIIDHelperService(myIdHelperService);
		mySearchParamValidatingInterceptor.setDaoRegistry(myDaoRegistry);
		mySearchParamValidatingInterceptor.addUpliftExtension(UPLIFT_URL);

		myExistingSearchParameter = buildSearchParameterWithId(ID1);

	}

	@Test
	public void whenValidatingInterceptorCalledForNonSearchParamResoucre_thenIsAllowed() {
		Patient patient = new Patient();

		mySearchParamValidatingInterceptor.resourcePreCreate(patient, null);
		mySearchParamValidatingInterceptor.resourcePreUpdate(null, patient, null);
	}

	@Test
	public void whenCreatingNonOverlappingSearchParam_thenIsAllowed() {
		when(myDaoRegistry.getResourceDao(eq(SearchParamValidatingInterceptor.SEARCH_PARAM))).thenReturn(myIFhirResourceDao);

		setPersistedSearchParameterIds(emptyList());

		SearchParameter newSearchParam = buildSearchParameterWithId(ID1);

		mySearchParamValidatingInterceptor.resourcePreCreate(newSearchParam, myRequestDetails);

	}

	@Test
	public void whenCreatingOverlappingSearchParam_thenExceptionIsThrown() {
		when(myDaoRegistry.getResourceDao(eq(SearchParamValidatingInterceptor.SEARCH_PARAM))).thenReturn(myIFhirResourceDao);

		setPersistedSearchParameterIds(asList(myExistingSearchParameter));

		SearchParameter newSearchParam = buildSearchParameterWithId(ID2);

		try {
			mySearchParamValidatingInterceptor.resourcePreCreate(newSearchParam, myRequestDetails);
			fail();
		} catch (UnprocessableEntityException e) {
<<<<<<< HEAD
			assertTrue(e.getMessage().contains("2196"));
=======
			assertThat(e.getMessage(), containsString("2196"));
>>>>>>> 6c4283e9
		}

	}

	@Test
	public void whenUsingPutOperationToCreateNonOverlappingSearchParam_thenIsAllowed() {
		when(myDaoRegistry.getResourceDao(eq(SearchParamValidatingInterceptor.SEARCH_PARAM))).thenReturn(myIFhirResourceDao);

		setPersistedSearchParameterIds(emptyList());

		SearchParameter newSearchParam = buildSearchParameterWithId(ID1);

		mySearchParamValidatingInterceptor.resourcePreUpdate(null, newSearchParam, myRequestDetails);
	}

	@Test
	public void whenUsingPutOperationToCreateOverlappingSearchParam_thenExceptionIsThrown() {
		when(myDaoRegistry.getResourceDao(eq(SearchParamValidatingInterceptor.SEARCH_PARAM))).thenReturn(myIFhirResourceDao);

		setPersistedSearchParameterIds(asList(myExistingSearchParameter));

		SearchParameter newSearchParam = buildSearchParameterWithId(ID2);

		try {
			mySearchParamValidatingInterceptor.resourcePreUpdate(null, newSearchParam, myRequestDetails);
			fail();
		} catch (UnprocessableEntityException e) {
			assertTrue(e.getMessage().contains("2125"));
		}
	}

	@Test
	public void whenUpdateSearchParam_thenIsAllowed() {
		when(myDaoRegistry.getResourceDao(eq(SearchParamValidatingInterceptor.SEARCH_PARAM))).thenReturn(myIFhirResourceDao);

		setPersistedSearchParameterIds(asList(myExistingSearchParameter));
		when(myIdHelperService.translatePidsToFhirResourceIds(any())).thenReturn(Set.of(myExistingSearchParameter.getId()));


		SearchParameter newSearchParam = buildSearchParameterWithId(ID1);

		mySearchParamValidatingInterceptor.resourcePreUpdate(null, newSearchParam, myRequestDetails);

	}

	private void setPersistedSearchParameterIds(List<SearchParameter> theSearchParams) {
		List<ResourcePersistentId> resourcePersistentIds = theSearchParams
			.stream()
			.map(SearchParameter::getId)
			.map(theS -> new ResourcePersistentId(theS))
			.collect(Collectors.toList());
		when(myIFhirResourceDao.searchForIds(any(), any())).thenReturn(resourcePersistentIds);
	}


	private SearchParameter buildSearchParameterWithId(String id) {
		SearchParameter retVal = new SearchParameter();
		retVal.setId(id);
		retVal.setCode("patient");
		retVal.addBase("AllergyIntolerance");
		retVal.setStatus(Enumerations.PublicationStatus.DRAFT);
		retVal.setType(Enumerations.SearchParamType.REFERENCE);
		retVal.setExpression("AllergyIntolerance.patient.where(resolve() is Patient)");

		return retVal;
	}

}<|MERGE_RESOLUTION|>--- conflicted
+++ resolved
@@ -100,11 +100,7 @@
 			mySearchParamValidatingInterceptor.resourcePreCreate(newSearchParam, myRequestDetails);
 			fail();
 		} catch (UnprocessableEntityException e) {
-<<<<<<< HEAD
-			assertTrue(e.getMessage().contains("2196"));
-=======
 			assertThat(e.getMessage(), containsString("2196"));
->>>>>>> 6c4283e9
 		}
 
 	}
