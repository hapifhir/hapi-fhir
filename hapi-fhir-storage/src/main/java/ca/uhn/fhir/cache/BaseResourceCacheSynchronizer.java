--- conflicted
+++ resolved
@@ -68,24 +68,11 @@
 	private final Semaphore mySyncResourcesSemaphore = new Semaphore(1);
 	private final Object mySyncResourcesLock = new Object();
 
-<<<<<<< HEAD
-	BaseResourceCacheSynchronizer(String theResourceName) {
-=======
 	protected BaseResourceCacheSynchronizer(String theResourceName) {
 		myResourceName = theResourceName;
 	}
 
 	protected BaseResourceCacheSynchronizer(
-			String theResourceName,
-			IResourceChangeListenerRegistry theResourceChangeListenerRegistry,
-			DaoRegistry theDaoRegistry) {
->>>>>>> 6a370c60
-		myResourceName = theResourceName;
-		myDaoRegistry = theDaoRegistry;
-		myResourceChangeListenerRegistry = theResourceChangeListenerRegistry;
-	}
-
-	BaseResourceCacheSynchronizer(
 			String theResourceName,
 			IResourceChangeListenerRegistry theResourceChangeListenerRegistry,
 			DaoRegistry theDaoRegistry) {
