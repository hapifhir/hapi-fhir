--- conflicted
+++ resolved
@@ -139,8 +139,6 @@
 			retVal = search(paramMap, theResourceType, theRequest, theConditionalOperationTargetOrNull);
 		}
 
-<<<<<<< HEAD
-=======
 		/*
 		 * We don't invoke the STORAGE_PRE_SHOW_RESOURCES hooks if we're either in mass ingestion mode,
 		 * or the match URL cache is enabled. This is a performance optimization with the following
@@ -152,7 +150,6 @@
 		 * most people don't need to defend against things being revealed by conditional URL
 		 * evaluation.
 		 */
->>>>>>> eccedb53
 		if (!myStorageSettings.isMassIngestionMode() && !myStorageSettings.isMatchUrlCacheEnabled()) {
 			retVal = invokePreShowInterceptorForMatchUrlResults(theResourceType, theRequest, retVal, matchUrl);
 		}
