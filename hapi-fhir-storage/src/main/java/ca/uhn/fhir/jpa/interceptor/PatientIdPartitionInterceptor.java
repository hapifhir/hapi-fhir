--- conflicted
+++ resolved
@@ -161,12 +161,8 @@
 				break;
 			case EXTENDED_OPERATION_SERVER:
 				String extendedOp = theReadDetails.getExtendedOperationName();
-<<<<<<< HEAD
-				if (ProviderConstants.OPERATION_EXPORT.equals(extendedOp)) {
-=======
 				if (ProviderConstants.OPERATION_EXPORT.equals(extendedOp)
 						|| ProviderConstants.OPERATION_EXPORT_POLL_STATUS.equals(extendedOp)) {
->>>>>>> a6c2bef2
 					return provideNonPatientSpecificQueryResponse(theReadDetails);
 				}
 				break;
