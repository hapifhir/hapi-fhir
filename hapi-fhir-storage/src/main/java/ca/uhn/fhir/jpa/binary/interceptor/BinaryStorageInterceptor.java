--- conflicted
+++ resolved
@@ -173,16 +173,6 @@
 			for (IPrimitiveType<byte[]> nextBase64 : base64fields) {
 				if (nextBase64 instanceof IBaseHasExtensions) {
 					((IBaseHasExtensions) nextBase64)
-<<<<<<< HEAD
-						.getExtension()
-						.stream()
-						.filter(t -> t.getUserData(JpaConstants.EXTENSION_EXT_SYSTEMDEFINED) == null)
-						.filter(t -> EXT_EXTERNALIZED_BINARY_ID.equals(t.getUrl()))
-						.map(t -> (IPrimitiveType<?>) t.getValue())
-						.map(IPrimitiveType::getValueAsString)
-						.filter(StringUtils::isNotBlank)
-						.forEach(existingBinaryIds::add);
-=======
 							.getExtension().stream()
 									.filter(t -> t.getUserData(JpaConstants.EXTENSION_EXT_SYSTEMDEFINED) == null)
 									.filter(t -> EXT_EXTERNALIZED_BINARY_ID.equals(t.getUrl()))
@@ -190,7 +180,6 @@
 									.map(IPrimitiveType::getValueAsString)
 									.filter(StringUtils::isNotBlank)
 									.forEach(existingBinaryIds::add);
->>>>>>> 8b7c9f14
 				}
 			}
 		}
@@ -199,17 +188,6 @@
 		for (IPrimitiveType<byte[]> nextBase64 : base64fields) {
 			if (nextBase64 instanceof IBaseHasExtensions) {
 				Optional<String> hasExternalizedBinaryReference = ((IBaseHasExtensions) nextBase64)
-<<<<<<< HEAD
-					.getExtension()
-					.stream()
-					.filter(t -> t.getUserData(JpaConstants.EXTENSION_EXT_SYSTEMDEFINED) == null)
-					.filter(t -> t.getUrl().equals(EXT_EXTERNALIZED_BINARY_ID))
-					.map(t -> (IPrimitiveType<?>) t.getValue())
-					.map(IPrimitiveType::getValueAsString)
-					.filter(StringUtils::isNotBlank)
-					.filter(t -> !existingBinaryIds.contains(t))
-					.findFirst();
-=======
 						.getExtension().stream()
 								.filter(t -> t.getUserData(JpaConstants.EXTENSION_EXT_SYSTEMDEFINED) == null)
 								.filter(t -> t.getUrl().equals(EXT_EXTERNALIZED_BINARY_ID))
@@ -218,7 +196,6 @@
 								.filter(StringUtils::isNotBlank)
 								.filter(t -> !existingBinaryIds.contains(t))
 								.findFirst();
->>>>>>> 8b7c9f14
 
 				if (hasExternalizedBinaryReference.isPresent()) {
 					String msg = myCtx.getLocalizer()
@@ -260,12 +237,8 @@
 					String newBlobId;
 					if (resourceId.hasIdPart()) {
 						ByteArrayInputStream inputStream = new ByteArrayInputStream(data);
-<<<<<<< HEAD
-						StoredDetails storedDetails = myBinaryStorageSvc.storeBlob(resourceId, null, nextContentType, inputStream, theRequestDetails);
-=======
 						StoredDetails storedDetails = myBinaryStorageSvc.storeBlob(
 								resourceId, null, nextContentType, inputStream, theRequestDetails);
->>>>>>> 8b7c9f14
 						newBlobId = storedDetails.getBlobId();
 					} else {
 						assert thePointcut == Pointcut.STORAGE_PRESTORAGE_RESOURCE_CREATED : thePointcut.name();
@@ -300,19 +273,6 @@
 	 * @return A string, which will be used to prefix the blob ID. May be null.
 	 */
 	private String invokeAssignBlobPrefix(RequestDetails theRequest, IBaseResource theResource) {
-<<<<<<< HEAD
-		if ( ! CompositeInterceptorBroadcaster.hasHooks(Pointcut.STORAGE_BINARY_ASSIGN_BLOB_ID_PREFIX, myInterceptorBroadcaster, theRequest)) {
-			return null;
-		}
-
-		HookParams params = new HookParams()
-			.add(RequestDetails.class, theRequest)
-			.add(IBaseResource.class, theResource);
-
-		BaseBinaryStorageSvcImpl.setBlobIdPrefixApplied(theRequest);
-
-		return (String) CompositeInterceptorBroadcaster.doCallHooksAndReturnObject(myInterceptorBroadcaster, theRequest, Pointcut.STORAGE_BINARY_ASSIGN_BLOB_ID_PREFIX, params);
-=======
 		if (!CompositeInterceptorBroadcaster.hasHooks(
 				Pointcut.STORAGE_BINARY_ASSIGN_BLOB_ID_PREFIX, myInterceptorBroadcaster, theRequest)) {
 			return null;
@@ -325,7 +285,6 @@
 
 		return (String) CompositeInterceptorBroadcaster.doCallHooksAndReturnObject(
 				myInterceptorBroadcaster, theRequest, Pointcut.STORAGE_BINARY_ASSIGN_BLOB_ID_PREFIX, params);
->>>>>>> 8b7c9f14
 	}
 
 	@Nonnull
@@ -457,10 +416,6 @@
 		private final IBinaryTarget myBinaryTarget;
 		private final InputStream myDataStream;
 		private boolean myBlobIdPrefixHookApplied;
-<<<<<<< HEAD
-
-=======
->>>>>>> 8b7c9f14
 
 		private DeferredBinaryTarget(String theBlobId, IBinaryTarget theBinaryTarget, byte[] theData) {
 			myBlobId = theBlobId;
@@ -479,23 +434,13 @@
 		InputStream getDataStream() {
 			return myDataStream;
 		}
-<<<<<<< HEAD
-
-		boolean isBlobIdPrefixHookApplied() { return myBlobIdPrefixHookApplied; }
+
+		boolean isBlobIdPrefixHookApplied() {
+			return myBlobIdPrefixHookApplied;
+		}
 
 		void setBlobIdPrefixHookApplied(boolean theBlobIdPrefixHookApplied) {
 			myBlobIdPrefixHookApplied = theBlobIdPrefixHookApplied;
 		}
 	}
-=======
->>>>>>> 8b7c9f14
-
-		boolean isBlobIdPrefixHookApplied() {
-			return myBlobIdPrefixHookApplied;
-		}
-
-		void setBlobIdPrefixHookApplied(boolean theBlobIdPrefixHookApplied) {
-			myBlobIdPrefixHookApplied = theBlobIdPrefixHookApplied;
-		}
-	}
 }