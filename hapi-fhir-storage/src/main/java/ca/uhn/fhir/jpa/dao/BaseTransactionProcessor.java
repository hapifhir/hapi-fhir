/*-
 * #%L
 * HAPI FHIR Storage api
 * %%
 * Copyright (C) 2014 - 2024 Smile CDR, Inc.
 * %%
 * Licensed under the Apache License, Version 2.0 (the "License");
 * you may not use this file except in compliance with the License.
 * You may obtain a copy of the License at
 *
 *      http://www.apache.org/licenses/LICENSE-2.0
 *
 * Unless required by applicable law or agreed to in writing, software
 * distributed under the License is distributed on an "AS IS" BASIS,
 * WITHOUT WARRANTIES OR CONDITIONS OF ANY KIND, either express or implied.
 * See the License for the specific language governing permissions and
 * limitations under the License.
 * #L%
 */
package ca.uhn.fhir.jpa.dao;

import ca.uhn.fhir.context.FhirContext;
import ca.uhn.fhir.context.FhirVersionEnum;
import ca.uhn.fhir.context.RuntimeResourceDefinition;
import ca.uhn.fhir.i18n.Msg;
import ca.uhn.fhir.interceptor.api.HookParams;
import ca.uhn.fhir.interceptor.api.IInterceptorBroadcaster;
import ca.uhn.fhir.interceptor.api.Pointcut;
import ca.uhn.fhir.interceptor.model.ReadPartitionIdRequestDetails;
import ca.uhn.fhir.interceptor.model.RequestPartitionId;
import ca.uhn.fhir.interceptor.model.TransactionWriteOperationsDetails;
import ca.uhn.fhir.jpa.api.dao.DaoRegistry;
import ca.uhn.fhir.jpa.api.dao.IFhirResourceDao;
import ca.uhn.fhir.jpa.api.dao.IJpaDao;
import ca.uhn.fhir.jpa.api.model.DaoMethodOutcome;
import ca.uhn.fhir.jpa.api.model.DeleteConflict;
import ca.uhn.fhir.jpa.api.model.DeleteConflictList;
import ca.uhn.fhir.jpa.api.model.DeleteMethodOutcome;
import ca.uhn.fhir.jpa.api.model.LazyDaoMethodOutcome;
import ca.uhn.fhir.jpa.cache.IResourceVersionSvc;
import ca.uhn.fhir.jpa.cache.ResourcePersistentIdMap;
import ca.uhn.fhir.jpa.dao.tx.HapiTransactionService;
import ca.uhn.fhir.jpa.dao.tx.IHapiTransactionService;
import ca.uhn.fhir.jpa.delete.DeleteConflictUtil;
import ca.uhn.fhir.jpa.model.config.PartitionSettings;
import ca.uhn.fhir.jpa.model.cross.IBasePersistedResource;
import ca.uhn.fhir.jpa.model.entity.ResourceTable;
import ca.uhn.fhir.jpa.model.entity.StorageSettings;
import ca.uhn.fhir.jpa.model.search.StorageProcessingMessage;
import ca.uhn.fhir.jpa.partition.IRequestPartitionHelperSvc;
import ca.uhn.fhir.jpa.searchparam.extractor.ResourceIndexedSearchParams;
import ca.uhn.fhir.jpa.searchparam.matcher.InMemoryMatchResult;
import ca.uhn.fhir.jpa.searchparam.matcher.InMemoryResourceMatcher;
import ca.uhn.fhir.jpa.searchparam.matcher.SearchParamMatcher;
import ca.uhn.fhir.model.api.ResourceMetadataKeyEnum;
import ca.uhn.fhir.model.valueset.BundleEntryTransactionMethodEnum;
import ca.uhn.fhir.parser.DataFormatException;
import ca.uhn.fhir.parser.IParser;
import ca.uhn.fhir.rest.api.Constants;
import ca.uhn.fhir.rest.api.PatchTypeEnum;
import ca.uhn.fhir.rest.api.PreferReturnEnum;
import ca.uhn.fhir.rest.api.RestOperationTypeEnum;
import ca.uhn.fhir.rest.api.server.RequestDetails;
import ca.uhn.fhir.rest.api.server.storage.DeferredInterceptorBroadcasts;
import ca.uhn.fhir.rest.api.server.storage.IResourcePersistentId;
import ca.uhn.fhir.rest.api.server.storage.TransactionDetails;
import ca.uhn.fhir.rest.param.ParameterUtil;
import ca.uhn.fhir.rest.server.RestfulServerUtils;
import ca.uhn.fhir.rest.server.exceptions.BaseServerResponseException;
import ca.uhn.fhir.rest.server.exceptions.InternalErrorException;
import ca.uhn.fhir.rest.server.exceptions.InvalidRequestException;
import ca.uhn.fhir.rest.server.exceptions.MethodNotAllowedException;
import ca.uhn.fhir.rest.server.exceptions.NotModifiedException;
import ca.uhn.fhir.rest.server.exceptions.PayloadTooLargeException;
import ca.uhn.fhir.rest.server.exceptions.PreconditionFailedException;
import ca.uhn.fhir.rest.server.method.BaseMethodBinding;
import ca.uhn.fhir.rest.server.method.BaseResourceReturningMethodBinding;
import ca.uhn.fhir.rest.server.method.UpdateMethodBinding;
import ca.uhn.fhir.rest.server.servlet.ServletRequestDetails;
import ca.uhn.fhir.rest.server.servlet.ServletSubRequestDetails;
import ca.uhn.fhir.rest.server.util.CompositeInterceptorBroadcaster;
import ca.uhn.fhir.rest.server.util.ServletRequestUtil;
import ca.uhn.fhir.util.AsyncUtil;
import ca.uhn.fhir.util.ElementUtil;
import ca.uhn.fhir.util.FhirTerser;
import ca.uhn.fhir.util.ResourceReferenceInfo;
import ca.uhn.fhir.util.StopWatch;
import ca.uhn.fhir.util.UrlUtil;
import com.google.common.annotations.VisibleForTesting;
import com.google.common.collect.ArrayListMultimap;
import com.google.common.collect.ListMultimap;
import jakarta.annotation.Nonnull;
import jakarta.annotation.Nullable;
import org.apache.commons.lang3.StringUtils;
import org.apache.commons.lang3.Validate;
import org.hl7.fhir.dstu3.model.Bundle;
import org.hl7.fhir.exceptions.FHIRException;
import org.hl7.fhir.instance.model.api.IBase;
import org.hl7.fhir.instance.model.api.IBaseBinary;
import org.hl7.fhir.instance.model.api.IBaseBundle;
import org.hl7.fhir.instance.model.api.IBaseParameters;
import org.hl7.fhir.instance.model.api.IBaseReference;
import org.hl7.fhir.instance.model.api.IBaseResource;
import org.hl7.fhir.instance.model.api.IIdType;
import org.hl7.fhir.instance.model.api.IPrimitiveType;
import org.hl7.fhir.r4.model.IdType;
import org.slf4j.Logger;
import org.slf4j.LoggerFactory;
import org.springframework.beans.factory.annotation.Autowired;
import org.springframework.core.task.TaskExecutor;
import org.springframework.transaction.PlatformTransactionManager;
import org.springframework.transaction.TransactionDefinition;
import org.springframework.transaction.support.TransactionCallback;
import org.springframework.transaction.support.TransactionTemplate;

import java.util.ArrayList;
import java.util.Collection;
import java.util.Comparator;
import java.util.Date;
import java.util.HashMap;
import java.util.HashSet;
import java.util.IdentityHashMap;
import java.util.Iterator;
import java.util.LinkedHashSet;
import java.util.List;
import java.util.Map;
import java.util.Optional;
import java.util.Set;
import java.util.TreeSet;
import java.util.concurrent.ConcurrentHashMap;
import java.util.concurrent.CountDownLatch;
import java.util.concurrent.TimeUnit;
import java.util.regex.Pattern;
import java.util.stream.Collectors;

import static ca.uhn.fhir.util.StringUtil.toUtf8String;
import static java.util.Objects.isNull;
import static org.apache.commons.lang3.StringUtils.defaultString;
import static org.apache.commons.lang3.StringUtils.isBlank;
import static org.apache.commons.lang3.StringUtils.isNotBlank;

public abstract class BaseTransactionProcessor {

	public static final String URN_PREFIX = "urn:";
	public static final String URN_PREFIX_ESCAPED = UrlUtil.escapeUrlParam(URN_PREFIX);
	public static final Pattern UNQUALIFIED_MATCH_URL_START = Pattern.compile("^[a-zA-Z0-9_-]+=");
	public static final Pattern INVALID_PLACEHOLDER_PATTERN = Pattern.compile("[a-zA-Z]+:.*");
	private static final Logger ourLog = LoggerFactory.getLogger(BaseTransactionProcessor.class);

	@Autowired
	private IRequestPartitionHelperSvc myRequestPartitionHelperService;

	@Autowired
	private PlatformTransactionManager myTxManager;

	@Autowired
	private FhirContext myContext;

	@Autowired
	@SuppressWarnings("rawtypes")
	private ITransactionProcessorVersionAdapter myVersionAdapter;

	@Autowired
	private DaoRegistry myDaoRegistry;

	@Autowired
	private IInterceptorBroadcaster myInterceptorBroadcaster;

	@Autowired
	private IHapiTransactionService myHapiTransactionService;

	@Autowired
	private StorageSettings myStorageSettings;

	@Autowired
	PartitionSettings myPartitionSettings;

	@Autowired
	private InMemoryResourceMatcher myInMemoryResourceMatcher;

	@Autowired
	private SearchParamMatcher mySearchParamMatcher;

	@Autowired
	private ThreadPoolFactory myThreadPoolFactory;

	private TaskExecutor myExecutor;

	@Autowired
	private IResourceVersionSvc myResourceVersionSvc;

	@VisibleForTesting
	public void setStorageSettings(StorageSettings theStorageSettings) {
		myStorageSettings = theStorageSettings;
	}

	public ITransactionProcessorVersionAdapter getVersionAdapter() {
		return myVersionAdapter;
	}

	@VisibleForTesting
	public void setVersionAdapter(ITransactionProcessorVersionAdapter theVersionAdapter) {
		myVersionAdapter = theVersionAdapter;
	}

	private TaskExecutor getTaskExecutor() {
		if (myExecutor == null) {
			myExecutor = myThreadPoolFactory.newThreadPool(
					myStorageSettings.getBundleBatchPoolSize(),
					myStorageSettings.getBundleBatchMaxPoolSize(),
					"bundle-batch-");
		}
		return myExecutor;
	}

	public <BUNDLE extends IBaseBundle> BUNDLE transaction(
			RequestDetails theRequestDetails, BUNDLE theRequest, boolean theNestedMode) {
		String actionName = "Transaction";
		IBaseBundle response = processTransactionAsSubRequest(theRequestDetails, theRequest, actionName, theNestedMode);

		List<IBase> entries = myVersionAdapter.getEntries(response);
		for (int i = 0; i < entries.size(); i++) {
			if (ElementUtil.isEmpty(entries.get(i))) {
				entries.remove(i);
				i--;
			}
		}

		return (BUNDLE) response;
	}

	public IBaseBundle collection(final RequestDetails theRequestDetails, IBaseBundle theRequest) {
		String transactionType = myVersionAdapter.getBundleType(theRequest);

		if (!org.hl7.fhir.r4.model.Bundle.BundleType.COLLECTION.toCode().equals(transactionType)) {
			throw new InvalidRequestException(
					Msg.code(526) + "Can not process collection Bundle of type: " + transactionType);
		}

		ourLog.info(
				"Beginning storing collection with {} resources",
				myVersionAdapter.getEntries(theRequest).size());

		TransactionTemplate txTemplate = new TransactionTemplate(myTxManager);
		txTemplate.setPropagationBehavior(TransactionDefinition.PROPAGATION_REQUIRES_NEW);

		IBaseBundle resp =
				myVersionAdapter.createBundle(org.hl7.fhir.r4.model.Bundle.BundleType.BATCHRESPONSE.toCode());

		List<IBaseResource> resources = new ArrayList<>();
		for (final Object nextRequestEntry : myVersionAdapter.getEntries(theRequest)) {
			IBaseResource resource = myVersionAdapter.getResource((IBase) nextRequestEntry);
			resources.add(resource);
		}

		IBaseBundle transactionBundle = myVersionAdapter.createBundle("transaction");
		for (IBaseResource next : resources) {
			IBase entry = myVersionAdapter.addEntry(transactionBundle);
			myVersionAdapter.setResource(entry, next);
			myVersionAdapter.setRequestVerb(entry, "PUT");
			myVersionAdapter.setRequestUrl(
					entry, next.getIdElement().toUnqualifiedVersionless().getValue());
		}

		transaction(theRequestDetails, transactionBundle, false);

		return resp;
	}

	@SuppressWarnings("unchecked")
	private void populateEntryWithOperationOutcome(BaseServerResponseException caughtEx, IBase nextEntry) {
		myVersionAdapter.populateEntryWithOperationOutcome(caughtEx, nextEntry);
	}

	@SuppressWarnings("unchecked")
	private void handleTransactionCreateOrUpdateOutcome(
			IdSubstitutionMap idSubstitutions,
			Map<IIdType, DaoMethodOutcome> idToPersistedOutcome,
			IIdType nextResourceId,
			DaoMethodOutcome outcome,
			IBase newEntry,
			String theResourceType,
			IBaseResource theRes,
			RequestDetails theRequestDetails) {
		IIdType newId = outcome.getId().toUnqualified();
		IIdType resourceId = isPlaceholder(nextResourceId) ? nextResourceId : nextResourceId.toUnqualifiedVersionless();
		if (newId.equals(resourceId) == false) {
			if (!nextResourceId.isEmpty()) {
				idSubstitutions.put(resourceId, newId);
			}
			if (isPlaceholder(resourceId)) {
				/*
				 * The correct way for substitution IDs to be is to be with no resource type, but we'll accept the qualified kind too just to be lenient.
				 */
				IIdType id = myContext.getVersion().newIdType();
				id.setValue(theResourceType + '/' + resourceId.getValue());
				idSubstitutions.put(id, newId);
			}
		}

		populateIdToPersistedOutcomeMap(idToPersistedOutcome, newId, outcome);

		if (shouldSwapBinaryToActualResource(theRes, theResourceType, nextResourceId)) {
			theRes = idToPersistedOutcome.get(newId).getResource();
		}

		if (outcome.getCreated()) {
			myVersionAdapter.setResponseStatus(newEntry, toStatusString(Constants.STATUS_HTTP_201_CREATED));
		} else {
			myVersionAdapter.setResponseStatus(newEntry, toStatusString(Constants.STATUS_HTTP_200_OK));
		}

		Date lastModified = getLastModified(theRes);
		myVersionAdapter.setResponseLastModified(newEntry, lastModified);

		if (outcome.getOperationOutcome() != null) {
			myVersionAdapter.setResponseOutcome(newEntry, outcome.getOperationOutcome());
		}

		if (theRequestDetails != null) {
			String prefer = theRequestDetails.getHeader(Constants.HEADER_PREFER);
			PreferReturnEnum preferReturn =
					RestfulServerUtils.parsePreferHeader(null, prefer).getReturn();
			if (preferReturn != null) {
				if (preferReturn == PreferReturnEnum.REPRESENTATION) {
					if (outcome.getResource() != null) {
						outcome.fireResourceViewCallbacks();
						myVersionAdapter.setResource(newEntry, outcome.getResource());
					}
				}
			}
		}
	}

	/**
	 * Method which populates entry in idToPersistedOutcome.
	 * Will store whatever outcome is sent, unless the key already exists, then we only replace an instance if we find that the instance
	 * we are replacing with is non-lazy. This allows us to evaluate later more easily, as we _know_ we need access to these.
	 */
	private void populateIdToPersistedOutcomeMap(
			Map<IIdType, DaoMethodOutcome> idToPersistedOutcome, IIdType newId, DaoMethodOutcome outcome) {
		// Prefer real method outcomes over lazy ones.
		if (idToPersistedOutcome.containsKey(newId)) {
			if (!(outcome instanceof LazyDaoMethodOutcome)) {
				idToPersistedOutcome.put(newId, outcome);
			}
		} else {
			idToPersistedOutcome.put(newId, outcome);
		}
	}

	private Date getLastModified(IBaseResource theRes) {
		return theRes.getMeta().getLastUpdated();
	}

	private IBaseBundle processTransactionAsSubRequest(
			RequestDetails theRequestDetails, IBaseBundle theRequest, String theActionName, boolean theNestedMode) {
		BaseStorageDao.markRequestAsProcessingSubRequest(theRequestDetails);
		try {

			// Interceptor call: STORAGE_TRANSACTION_PROCESSING
			if (CompositeInterceptorBroadcaster.hasHooks(
					Pointcut.STORAGE_TRANSACTION_PROCESSING, myInterceptorBroadcaster, theRequestDetails)) {
				HookParams params = new HookParams()
						.add(RequestDetails.class, theRequestDetails)
						.addIfMatchesType(ServletRequestDetails.class, theRequest)
						.add(IBaseBundle.class, theRequest);
				CompositeInterceptorBroadcaster.doCallHooks(
						myInterceptorBroadcaster, theRequestDetails, Pointcut.STORAGE_TRANSACTION_PROCESSING, params);
			}

			return processTransaction(theRequestDetails, theRequest, theActionName, theNestedMode);
		} finally {
			BaseStorageDao.clearRequestAsProcessingSubRequest(theRequestDetails);
		}
	}

	@VisibleForTesting
	public void setTxManager(PlatformTransactionManager theTxManager) {
		myTxManager = theTxManager;
	}

	private IBaseBundle batch(final RequestDetails theRequestDetails, IBaseBundle theRequest, boolean theNestedMode) {
		ourLog.info(
				"Beginning batch with {} resources",
				myVersionAdapter.getEntries(theRequest).size());

		long start = System.currentTimeMillis();

		IBaseBundle response =
				myVersionAdapter.createBundle(org.hl7.fhir.r4.model.Bundle.BundleType.BATCHRESPONSE.toCode());
		Map<Integer, Object> responseMap = new ConcurrentHashMap<>();

		List<IBase> requestEntries = myVersionAdapter.getEntries(theRequest);
		int requestEntriesSize = requestEntries.size();

		// Now, run all non-gets sequentially, and all gets are submitted to the executor to run (potentially) in
		// parallel
		// The result is kept in the map to save the original position
		List<RetriableBundleTask> getCalls = new ArrayList<>();
		List<RetriableBundleTask> nonGetCalls = new ArrayList<>();

		CountDownLatch completionLatch = new CountDownLatch(requestEntriesSize);
		for (int i = 0; i < requestEntriesSize; i++) {
			IBase nextRequestEntry = requestEntries.get(i);
			RetriableBundleTask retriableBundleTask = new RetriableBundleTask(
					completionLatch, theRequestDetails, responseMap, i, nextRequestEntry, theNestedMode);
			if (myVersionAdapter
					.getEntryRequestVerb(myContext, nextRequestEntry)
					.equalsIgnoreCase("GET")) {
				getCalls.add(retriableBundleTask);
			} else {
				nonGetCalls.add(retriableBundleTask);
			}
		}
		// Execute all non-gets on calling thread.
		nonGetCalls.forEach(RetriableBundleTask::run);
		// Execute all gets (potentially in a pool)
		if (myStorageSettings.getBundleBatchPoolSize() == 1) {
			getCalls.forEach(RetriableBundleTask::run);
		} else {
			getCalls.forEach(getCall -> getTaskExecutor().execute(getCall));
		}

		// waiting for all async tasks to be completed
		AsyncUtil.awaitLatchAndIgnoreInterrupt(completionLatch, 300L, TimeUnit.SECONDS);

		// Now, create the bundle response in original order
		Object nextResponseEntry;
		for (int i = 0; i < requestEntriesSize; i++) {

			nextResponseEntry = responseMap.get(i);
			if (nextResponseEntry instanceof ServerResponseExceptionHolder) {
				ServerResponseExceptionHolder caughtEx = (ServerResponseExceptionHolder) nextResponseEntry;
				if (caughtEx.getException() != null) {
					IBase nextEntry = myVersionAdapter.addEntry(response);
					populateEntryWithOperationOutcome(caughtEx.getException(), nextEntry);
					myVersionAdapter.setResponseStatus(
							nextEntry, toStatusString(caughtEx.getException().getStatusCode()));
				}
			} else {
				myVersionAdapter.addEntry(response, (IBase) nextResponseEntry);
			}
		}

		long delay = System.currentTimeMillis() - start;
		ourLog.info("Batch completed in {}ms", delay);

		return response;
	}

	@VisibleForTesting
	public void setHapiTransactionService(HapiTransactionService theHapiTransactionService) {
		myHapiTransactionService = theHapiTransactionService;
	}

	private IBaseBundle processTransaction(
			final RequestDetails theRequestDetails,
			final IBaseBundle theRequest,
			final String theActionName,
			boolean theNestedMode) {
		validateDependencies();

		String transactionType = myVersionAdapter.getBundleType(theRequest);

		if (org.hl7.fhir.r4.model.Bundle.BundleType.BATCH.toCode().equals(transactionType)) {
			return batch(theRequestDetails, theRequest, theNestedMode);
		}

		if (transactionType == null) {
			String message = "Transaction Bundle did not specify valid Bundle.type, assuming "
					+ Bundle.BundleType.TRANSACTION.toCode();
			ourLog.warn(message);
			transactionType = org.hl7.fhir.r4.model.Bundle.BundleType.TRANSACTION.toCode();
		}
		if (!org.hl7.fhir.r4.model.Bundle.BundleType.TRANSACTION.toCode().equals(transactionType)) {
			throw new InvalidRequestException(
					Msg.code(527) + "Unable to process transaction where incoming Bundle.type = " + transactionType);
		}

		List<IBase> requestEntries = myVersionAdapter.getEntries(theRequest);
		int numberOfEntries = requestEntries.size();

		if (myStorageSettings.getMaximumTransactionBundleSize() != null
				&& numberOfEntries > myStorageSettings.getMaximumTransactionBundleSize()) {
			throw new PayloadTooLargeException(
					Msg.code(528) + "Transaction Bundle Too large.  Transaction bundle contains " + numberOfEntries
							+ " which exceedes the maximum permitted transaction bundle size of "
							+ myStorageSettings.getMaximumTransactionBundleSize());
		}

		ourLog.debug("Beginning {} with {} resources", theActionName, numberOfEntries);

		final TransactionDetails transactionDetails = new TransactionDetails();
		transactionDetails.setFhirTransaction(true);
		final StopWatch transactionStopWatch = new StopWatch();

		// Do all entries have a verb?
		for (int i = 0; i < numberOfEntries; i++) {
			IBase nextReqEntry = requestEntries.get(i);
			String verb = myVersionAdapter.getEntryRequestVerb(myContext, nextReqEntry);
			if (verb == null || !isValidVerb(verb)) {
				throw new InvalidRequestException(Msg.code(529)
						+ myContext
								.getLocalizer()
								.getMessage(BaseStorageDao.class, "transactionEntryHasInvalidVerb", verb, i));
			}
		}

		/*
		 * We want to execute the transaction request bundle elements in the order
		 * specified by the FHIR specification (see TransactionSorter) so we save the
		 * original order in the request, then sort it.
		 *
		 * Entries with a type of GET are removed from the bundle so that they
		 * can be processed at the very end. We do this because the incoming resources
		 * are saved in a two-phase way in order to deal with interdependencies, and
		 * we want the GET processing to use the final indexing state
		 */
		final IBaseBundle response =
				myVersionAdapter.createBundle(org.hl7.fhir.r4.model.Bundle.BundleType.TRANSACTIONRESPONSE.toCode());
		List<IBase> getEntries = new ArrayList<>();
		final IdentityHashMap<IBase, Integer> originalRequestOrder = new IdentityHashMap<>();
		for (int i = 0; i < requestEntries.size(); i++) {
			IBase requestEntry = requestEntries.get(i);
			originalRequestOrder.put(requestEntry, i);
			myVersionAdapter.addEntry(response);
			if (myVersionAdapter.getEntryRequestVerb(myContext, requestEntry).equals("GET")) {
				getEntries.add(requestEntry);
			}
		}

		/*
		 * See FhirSystemDaoDstu3Test#testTransactionWithPlaceholderIdInMatchUrl
		 * Basically if the resource has a match URL that references a placeholder,
		 * we try to handle the resource with the placeholder first.
		 */
		Set<String> placeholderIds = new HashSet<>();
		for (IBase nextEntry : requestEntries) {
			String fullUrl = myVersionAdapter.getFullUrl(nextEntry);
			if (isNotBlank(fullUrl) && fullUrl.startsWith(URN_PREFIX)) {
				placeholderIds.add(fullUrl);
			}
		}
		requestEntries.sort(new TransactionSorter(placeholderIds));

		// perform all writes
		prepareThenExecuteTransactionWriteOperations(
				theRequestDetails,
				theActionName,
				transactionDetails,
				transactionStopWatch,
				response,
				originalRequestOrder,
				requestEntries);

		// perform all gets
		// (we do these last so that the gets happen on the final state of the DB;
		// see above note)
		doTransactionReadOperations(
				theRequestDetails, response, getEntries, originalRequestOrder, transactionStopWatch, theNestedMode);

		// Interceptor broadcast: JPA_PERFTRACE_INFO
		if (CompositeInterceptorBroadcaster.hasHooks(
				Pointcut.JPA_PERFTRACE_INFO, myInterceptorBroadcaster, theRequestDetails)) {
			String taskDurations = transactionStopWatch.formatTaskDurations();
			StorageProcessingMessage message = new StorageProcessingMessage();
			message.setMessage("Transaction timing:\n" + taskDurations);
			HookParams params = new HookParams()
					.add(RequestDetails.class, theRequestDetails)
					.addIfMatchesType(ServletRequestDetails.class, theRequestDetails)
					.add(StorageProcessingMessage.class, message);
			CompositeInterceptorBroadcaster.doCallHooks(
					myInterceptorBroadcaster, theRequestDetails, Pointcut.JPA_PERFTRACE_INFO, params);
		}

		return response;
	}

	@SuppressWarnings("unchecked")
	private void doTransactionReadOperations(
			final RequestDetails theRequestDetails,
			IBaseBundle theResponse,
			List<IBase> theGetEntries,
			IdentityHashMap<IBase, Integer> theOriginalRequestOrder,
			StopWatch theTransactionStopWatch,
			boolean theNestedMode) {
		if (theGetEntries.size() > 0) {
			theTransactionStopWatch.startTask("Process " + theGetEntries.size() + " GET entries");

			/*
			 * Loop through the request and process any entries of type GET
			 */
			for (IBase nextReqEntry : theGetEntries) {
				if (theNestedMode) {
					throw new InvalidRequestException(
							Msg.code(530) + "Can not invoke read operation on nested transaction");
				}

				if (!(theRequestDetails instanceof ServletRequestDetails)) {
					throw new MethodNotAllowedException(
							Msg.code(531) + "Can not call transaction GET methods from this context");
				}

				ServletRequestDetails srd = (ServletRequestDetails) theRequestDetails;
				Integer originalOrder = theOriginalRequestOrder.get(nextReqEntry);
				IBase nextRespEntry =
						(IBase) myVersionAdapter.getEntries(theResponse).get(originalOrder);

				ArrayListMultimap<String, String> paramValues = ArrayListMultimap.create();

				String transactionUrl = extractTransactionUrlOrThrowException(nextReqEntry, "GET");

				ServletSubRequestDetails requestDetails =
						ServletRequestUtil.getServletSubRequestDetails(srd, transactionUrl, paramValues);

				String url = requestDetails.getRequestPath();

				BaseMethodBinding method = srd.getServer().determineResourceMethod(requestDetails, url);
				if (method == null) {
					throw new IllegalArgumentException(Msg.code(532) + "Unable to handle GET " + url);
				}

				if (isNotBlank(myVersionAdapter.getEntryRequestIfMatch(nextReqEntry))) {
					requestDetails.addHeader(
							Constants.HEADER_IF_MATCH, myVersionAdapter.getEntryRequestIfMatch(nextReqEntry));
				}
				if (isNotBlank(myVersionAdapter.getEntryRequestIfNoneExist(nextReqEntry))) {
					requestDetails.addHeader(
							Constants.HEADER_IF_NONE_EXIST, myVersionAdapter.getEntryRequestIfNoneExist(nextReqEntry));
				}
				if (isNotBlank(myVersionAdapter.getEntryRequestIfNoneMatch(nextReqEntry))) {
					requestDetails.addHeader(
							Constants.HEADER_IF_NONE_MATCH, myVersionAdapter.getEntryRequestIfNoneMatch(nextReqEntry));
				}

				Validate.isTrue(method instanceof BaseResourceReturningMethodBinding, "Unable to handle GET {}", url);
				try {
					BaseResourceReturningMethodBinding methodBinding = (BaseResourceReturningMethodBinding) method;
					requestDetails.setRestOperationType(methodBinding.getRestOperationType());

					IBaseResource resource = methodBinding.doInvokeServer(srd.getServer(), requestDetails);
					if (paramValues.containsKey(Constants.PARAM_SUMMARY)
							|| paramValues.containsKey(Constants.PARAM_CONTENT)) {
						resource = filterNestedBundle(requestDetails, resource);
					}
					myVersionAdapter.setResource(nextRespEntry, resource);
					myVersionAdapter.setResponseStatus(nextRespEntry, toStatusString(Constants.STATUS_HTTP_200_OK));
				} catch (NotModifiedException e) {
					myVersionAdapter.setResponseStatus(
							nextRespEntry, toStatusString(Constants.STATUS_HTTP_304_NOT_MODIFIED));
				} catch (BaseServerResponseException e) {
					ourLog.info("Failure processing transaction GET {}: {}", url, e.toString());
					myVersionAdapter.setResponseStatus(nextRespEntry, toStatusString(e.getStatusCode()));
					populateEntryWithOperationOutcome(e, nextRespEntry);
				}
			}
			theTransactionStopWatch.endCurrentTask();
		}
	}

	/**
	 * All of the write operations in the transaction (PUT, POST, etc.. basically anything
	 * except GET) are performed in their own database transaction before we do the reads.
	 * We do this because the reads (specifically the searches) often spawn their own
	 * secondary database transaction and if we allow that within the primary
	 * database transaction we can end up with deadlocks if the server is under
	 * heavy load with lots of concurrent transactions using all available
	 * database connections.
	 */
	@SuppressWarnings("unchecked")
	private void prepareThenExecuteTransactionWriteOperations(
			RequestDetails theRequestDetails,
			String theActionName,
			TransactionDetails theTransactionDetails,
			StopWatch theTransactionStopWatch,
			IBaseBundle theResponse,
			IdentityHashMap<IBase, Integer> theOriginalRequestOrder,
			List<IBase> theEntries) {

		TransactionWriteOperationsDetails writeOperationsDetails = null;
		if (haveWriteOperationsHooks(theRequestDetails)) {
			writeOperationsDetails = buildWriteOperationsDetails(theEntries);
			callWriteOperationsHook(
					Pointcut.STORAGE_TRANSACTION_WRITE_OPERATIONS_PRE,
					theRequestDetails,
					theTransactionDetails,
					writeOperationsDetails);
		}

		TransactionCallback<EntriesToProcessMap> txCallback = status -> {
			final Set<IIdType> allIds = new LinkedHashSet<>();
			final IdSubstitutionMap idSubstitutions = new IdSubstitutionMap();
			final Map<IIdType, DaoMethodOutcome> idToPersistedOutcome = new HashMap<>();

			EntriesToProcessMap retVal = doTransactionWriteOperations(
					theRequestDetails,
					theActionName,
					theTransactionDetails,
					allIds,
					idSubstitutions,
					idToPersistedOutcome,
					theResponse,
					theOriginalRequestOrder,
					theEntries,
					theTransactionStopWatch);

			theTransactionStopWatch.startTask("Commit writes to database");
			return retVal;
		};
		EntriesToProcessMap entriesToProcess;

		RequestPartitionId requestPartitionId =
				determineRequestPartitionIdForWriteEntries(theRequestDetails, theEntries);

		try {
			entriesToProcess = myHapiTransactionService
					.withRequest(theRequestDetails)
					.withRequestPartitionId(requestPartitionId)
					.withTransactionDetails(theTransactionDetails)
					.execute(txCallback);
		} finally {
			if (haveWriteOperationsHooks(theRequestDetails)) {
				callWriteOperationsHook(
						Pointcut.STORAGE_TRANSACTION_WRITE_OPERATIONS_POST,
						theRequestDetails,
						theTransactionDetails,
						writeOperationsDetails);
			}
		}

		theTransactionStopWatch.endCurrentTask();

		for (Map.Entry<IBase, IIdType> nextEntry : entriesToProcess.entrySet()) {
			String responseLocation = nextEntry.getValue().toUnqualified().getValue();
			String responseEtag = nextEntry.getValue().getVersionIdPart();
			myVersionAdapter.setResponseLocation(nextEntry.getKey(), responseLocation);
			myVersionAdapter.setResponseETag(nextEntry.getKey(), responseEtag);
		}
	}

	/**
	 * This method looks at the FHIR actions being performed in a List of bundle entries,
	 * and determines the associated request partitions.
	 */
	@Nullable
	protected RequestPartitionId determineRequestPartitionIdForWriteEntries(
			RequestDetails theRequestDetails, List<IBase> theEntries) {
		if (!myPartitionSettings.isPartitioningEnabled()) {
			return RequestPartitionId.allPartitions();
		}

<<<<<<< HEAD
		return theEntries.stream()
				.map(e -> getEntryRequestPartitionId(theRequestDetails, e))
				.reduce(null, (accumulator, nextPartition) -> {
					if (accumulator == null) {
						return nextPartition;
					} else if (nextPartition == null) {
						return accumulator;
					} else if (myHapiTransactionService.isCompatiblePartition(accumulator, nextPartition)) {
						return accumulator.mergeIds(nextPartition);
					} else {
						String msg = myContext
								.getLocalizer()
								.getMessage(
										BaseTransactionProcessor.class, "multiplePartitionAccesses", theEntries.size());
						throw new InvalidRequestException(Msg.code(2541) + msg);
					}
				});
	}

	@Nullable
	private RequestPartitionId getEntryRequestPartitionId(RequestDetails theRequestDetails, IBase nextEntry) {
		RequestPartitionId nextWriteEntryRequestPartitionId = null;
		String verb = myVersionAdapter.getEntryRequestVerb(myContext, nextEntry);
		if (isNotBlank(verb)) {
			BundleEntryTransactionMethodEnum verbEnum = BundleEntryTransactionMethodEnum.valueOf(verb);
			switch (verbEnum) {
				case GET:
					nextWriteEntryRequestPartitionId = null;
					break;
				case DELETE: {
					String requestUrl = myVersionAdapter.getEntryRequestUrl(nextEntry);
					if (isNotBlank(requestUrl)) {
						IdType id = new IdType(requestUrl);
						String resourceType = id.getResourceType();
						ReadPartitionIdRequestDetails details =
								ReadPartitionIdRequestDetails.forDelete(resourceType, id);
						nextWriteEntryRequestPartitionId =
								myRequestPartitionHelperService.determineReadPartitionForRequest(
										theRequestDetails, details);
					}
					break;
				}
				case PATCH: {
					String requestUrl = myVersionAdapter.getEntryRequestUrl(nextEntry);
					if (isNotBlank(requestUrl)) {
						IdType id = new IdType(requestUrl);
						String resourceType = id.getResourceType();
						ReadPartitionIdRequestDetails details =
								ReadPartitionIdRequestDetails.forPatch(resourceType, id);
						nextWriteEntryRequestPartitionId =
								myRequestPartitionHelperService.determineReadPartitionForRequest(
										theRequestDetails, details);
					}
					break;
				}
				case POST:
				case PUT: {
					IBaseResource resource = myVersionAdapter.getResource(nextEntry);
					if (resource != null) {
						String resourceType = myContext.getResourceType(resource);
						nextWriteEntryRequestPartitionId =
								myRequestPartitionHelperService.determineCreatePartitionForRequest(
										theRequestDetails, resource, resourceType);
					}
				}
			}
		}
		return nextWriteEntryRequestPartitionId;
=======
		RequestPartitionId retVal = null;

		for (var nextEntry : theEntries) {
			RequestPartitionId nextRequestPartitionId = null;
			String verb = myVersionAdapter.getEntryRequestVerb(myContext, nextEntry);
			if (isNotBlank(verb)) {
				BundleEntryTransactionMethodEnum verbEnum = BundleEntryTransactionMethodEnum.valueOf(verb);
				switch (verbEnum) {
					case GET:
						continue;
					case DELETE: {
						String requestUrl = myVersionAdapter.getEntryRequestUrl(nextEntry);
						if (isNotBlank(requestUrl)) {
							IdType id = new IdType(requestUrl);
							String resourceType = id.getResourceType();
							ReadPartitionIdRequestDetails details =
									ReadPartitionIdRequestDetails.forDelete(resourceType, id);
							nextRequestPartitionId = myRequestPartitionHelperService.determineReadPartitionForRequest(
									theRequestDetails, details);
						}
						break;
					}
					case PATCH: {
						String requestUrl = myVersionAdapter.getEntryRequestUrl(nextEntry);
						if (isNotBlank(requestUrl)) {
							IdType id = new IdType(requestUrl);
							String resourceType = id.getResourceType();
							ReadPartitionIdRequestDetails details =
									ReadPartitionIdRequestDetails.forPatch(resourceType, id);
							nextRequestPartitionId = myRequestPartitionHelperService.determineReadPartitionForRequest(
									theRequestDetails, details);
						}
						break;
					}
					case POST:
					case PUT: {
						IBaseResource resource = myVersionAdapter.getResource(nextEntry);
						if (resource != null) {
							String resourceType = myContext.getResourceType(resource);
							nextRequestPartitionId = myRequestPartitionHelperService.determineCreatePartitionForRequest(
									theRequestDetails, resource, resourceType);
						}
					}
				}
			}

			if (nextRequestPartitionId == null) {
				// continue
			} else if (retVal == null) {
				retVal = nextRequestPartitionId;
			} else if (!retVal.equals(nextRequestPartitionId)) {
				if (myHapiTransactionService.isRequiresNewTransactionWhenChangingPartitions()) {
					String msg = myContext
							.getLocalizer()
							.getMessage(BaseTransactionProcessor.class, "multiplePartitionAccesses", theEntries.size());
					throw new InvalidRequestException(Msg.code(2541) + msg);
				} else {
					retVal = retVal.mergeIds(nextRequestPartitionId);
				}
			}
		}

		return retVal;
>>>>>>> 402fa9d8
	}

	private boolean haveWriteOperationsHooks(RequestDetails theRequestDetails) {
		return CompositeInterceptorBroadcaster.hasHooks(
						Pointcut.STORAGE_TRANSACTION_WRITE_OPERATIONS_PRE, myInterceptorBroadcaster, theRequestDetails)
				|| CompositeInterceptorBroadcaster.hasHooks(
						Pointcut.STORAGE_TRANSACTION_WRITE_OPERATIONS_POST,
						myInterceptorBroadcaster,
						theRequestDetails);
	}

	private void callWriteOperationsHook(
			Pointcut thePointcut,
			RequestDetails theRequestDetails,
			TransactionDetails theTransactionDetails,
			TransactionWriteOperationsDetails theWriteOperationsDetails) {
		HookParams params = new HookParams()
				.add(TransactionDetails.class, theTransactionDetails)
				.add(TransactionWriteOperationsDetails.class, theWriteOperationsDetails);
		CompositeInterceptorBroadcaster.doCallHooks(myInterceptorBroadcaster, theRequestDetails, thePointcut, params);
	}

	@SuppressWarnings("unchecked")
	private TransactionWriteOperationsDetails buildWriteOperationsDetails(List<IBase> theEntries) {
		TransactionWriteOperationsDetails writeOperationsDetails;
		List<String> updateRequestUrls = new ArrayList<>();
		List<String> conditionalCreateRequestUrls = new ArrayList<>();
		// Extract
		for (IBase nextEntry : theEntries) {
			String method = myVersionAdapter.getEntryRequestVerb(myContext, nextEntry);
			if ("PUT".equals(method)) {
				String requestUrl = myVersionAdapter.getEntryRequestUrl(nextEntry);
				if (isNotBlank(requestUrl)) {
					updateRequestUrls.add(requestUrl);
				}
			} else if ("POST".equals(method)) {
				String requestUrl = myVersionAdapter.getEntryRequestIfNoneExist(nextEntry);
				if (isNotBlank(requestUrl) && requestUrl.contains("?")) {
					conditionalCreateRequestUrls.add(requestUrl);
				}
			}
		}

		writeOperationsDetails = new TransactionWriteOperationsDetails();
		writeOperationsDetails.setUpdateRequestUrls(updateRequestUrls);
		writeOperationsDetails.setConditionalCreateRequestUrls(conditionalCreateRequestUrls);
		return writeOperationsDetails;
	}

	private boolean isValidVerb(String theVerb) {
		try {
			return org.hl7.fhir.r4.model.Bundle.HTTPVerb.fromCode(theVerb) != null;
		} catch (FHIRException theE) {
			return false;
		}
	}

	/**
	 * This method is called for nested bundles (e.g. if we received a transaction with an entry that
	 * was a GET search, this method is called on the bundle for the search result, that will be placed in the
	 * outer bundle). This method applies the _summary and _content parameters to the output of
	 * that bundle.
	 * <p>
	 * TODO: This isn't the most efficient way of doing this.. hopefully we can come up with something better in the future.
	 */
	private IBaseResource filterNestedBundle(RequestDetails theRequestDetails, IBaseResource theResource) {
		IParser p = myContext.newJsonParser();
		RestfulServerUtils.configureResponseParser(theRequestDetails, p);
		return p.parseResource(theResource.getClass(), p.encodeResourceToString(theResource));
	}

	protected void validateDependencies() {
		Validate.notNull(myContext);
		Validate.notNull(myTxManager);
	}

	private IIdType newIdType(String theValue) {
		return myContext.getVersion().newIdType().setValue(theValue);
	}

	/**
	 * Searches for duplicate conditional creates and consolidates them.
	 */
	@SuppressWarnings("unchecked")
	private void consolidateDuplicateConditionals(
			RequestDetails theRequestDetails, String theActionName, List<IBase> theEntries) {
		final Set<String> keysWithNoFullUrl = new HashSet<>();
		final HashMap<String, String> keyToUuid = new HashMap<>();

		for (int index = 0, originalIndex = 0; index < theEntries.size(); index++, originalIndex++) {
			IBase nextReqEntry = theEntries.get(index);
			IBaseResource resource = myVersionAdapter.getResource(nextReqEntry);
			if (resource != null) {
				String verb = myVersionAdapter.getEntryRequestVerb(myContext, nextReqEntry);
				String entryFullUrl = myVersionAdapter.getFullUrl(nextReqEntry);
				String requestUrl = myVersionAdapter.getEntryRequestUrl(nextReqEntry);
				String ifNoneExist = myVersionAdapter.getEntryRequestIfNoneExist(nextReqEntry);

				// Conditional UPDATE
				boolean consolidateEntryCandidate = false;
				String conditionalUrl;
				switch (verb) {
					case "PUT":
						conditionalUrl = requestUrl;
						if (isNotBlank(requestUrl)) {
							int questionMarkIndex = requestUrl.indexOf('?');
							if (questionMarkIndex >= 0 && requestUrl.length() > (questionMarkIndex + 1)) {
								consolidateEntryCandidate = true;
							}
						}
						break;

						// Conditional CREATE
					case "POST":
						conditionalUrl = ifNoneExist;
						if (isNotBlank(ifNoneExist)) {
							if (isBlank(entryFullUrl) || !entryFullUrl.equals(requestUrl)) {
								consolidateEntryCandidate = true;
							}
						}
						break;

					default:
						continue;
				}

				if (isNotBlank(conditionalUrl) && !conditionalUrl.contains("?")) {
					conditionalUrl = myContext.getResourceType(resource) + "?" + conditionalUrl;
				}

				String key = verb + "|" + conditionalUrl;
				if (consolidateEntryCandidate) {
					if (isBlank(entryFullUrl)) {
						if (isNotBlank(conditionalUrl)) {
							if (!keysWithNoFullUrl.add(key)) {
								throw new InvalidRequestException(Msg.code(2008) + "Unable to process " + theActionName
										+ " - Request contains multiple anonymous entries (Bundle.entry.fullUrl not populated) with conditional URL: \""
										+ UrlUtil.sanitizeUrlPart(conditionalUrl)
										+ "\". Does transaction request contain duplicates?");
							}
						}
					} else {
						if (!keyToUuid.containsKey(key)) {
							keyToUuid.put(key, entryFullUrl);
						} else {
							String msg = "Discarding transaction bundle entry " + originalIndex
									+ " as it contained a duplicate conditional " + verb;
							ourLog.info(msg);
							// Interceptor broadcast: JPA_PERFTRACE_INFO
							if (CompositeInterceptorBroadcaster.hasHooks(
									Pointcut.JPA_PERFTRACE_WARNING, myInterceptorBroadcaster, theRequestDetails)) {
								StorageProcessingMessage message = new StorageProcessingMessage().setMessage(msg);
								HookParams params = new HookParams()
										.add(RequestDetails.class, theRequestDetails)
										.addIfMatchesType(ServletRequestDetails.class, theRequestDetails)
										.add(StorageProcessingMessage.class, message);
								CompositeInterceptorBroadcaster.doCallHooks(
										myInterceptorBroadcaster,
										theRequestDetails,
										Pointcut.JPA_PERFTRACE_INFO,
										params);
							}

							theEntries.remove(index);
							index--;
							String existingUuid = keyToUuid.get(key);
							replaceReferencesInEntriesWithConsolidatedUUID(theEntries, entryFullUrl, existingUuid);
						}
					}
				}
			}
		}
	}

	/**
	 * Iterates over all entries, and if it finds any which have references which match the fullUrl of the entry that was consolidated out
	 * replace them with our new consolidated UUID
	 */
	private void replaceReferencesInEntriesWithConsolidatedUUID(
			List<IBase> theEntries, String theEntryFullUrl, String existingUuid) {
		for (IBase nextEntry : theEntries) {
			@SuppressWarnings("unchecked")
			IBaseResource nextResource = myVersionAdapter.getResource(nextEntry);
			if (nextResource != null) {
				for (IBaseReference nextReference :
						myContext.newTerser().getAllPopulatedChildElementsOfType(nextResource, IBaseReference.class)) {
					// We're interested in any references directly to the placeholder ID, but also
					// references that have a resource target that has the placeholder ID.
					String nextReferenceId = nextReference.getReferenceElement().getValue();
					if (isBlank(nextReferenceId) && nextReference.getResource() != null) {
						nextReferenceId =
								nextReference.getResource().getIdElement().getValue();
					}
					if (theEntryFullUrl.equals(nextReferenceId)) {
						nextReference.setReference(existingUuid);
						nextReference.setResource(null);
					}
				}
			}
		}
	}

	/**
	 * Retrieves the next resource id (IIdType) from the base resource and next request entry.
	 *
	 * @param theBaseResource - base resource
	 * @param theNextReqEntry - next request entry
	 * @param theAllIds       - set of all IIdType values
	 * @return
	 */
	private IIdType getNextResourceIdFromBaseResource(
			IBaseResource theBaseResource, IBase theNextReqEntry, Set<IIdType> theAllIds) {
		IIdType nextResourceId = null;
		if (theBaseResource != null) {
			nextResourceId = theBaseResource.getIdElement();

			@SuppressWarnings("unchecked")
			String fullUrl = myVersionAdapter.getFullUrl(theNextReqEntry);
			if (isNotBlank(fullUrl)) {
				IIdType fullUrlIdType = newIdType(fullUrl);
				if (isPlaceholder(fullUrlIdType)) {
					nextResourceId = fullUrlIdType;
				} else if (!nextResourceId.hasIdPart()) {
					nextResourceId = fullUrlIdType;
				}
			}

			if (nextResourceId.hasIdPart() && !isPlaceholder(nextResourceId)) {
				int colonIndex = nextResourceId.getIdPart().indexOf(':');
				if (colonIndex != -1) {
					if (INVALID_PLACEHOLDER_PATTERN
							.matcher(nextResourceId.getIdPart())
							.matches()) {
						throw new InvalidRequestException(
								Msg.code(533) + "Invalid placeholder ID found: " + nextResourceId.getIdPart()
										+ " - Must be of the form 'urn:uuid:[uuid]' or 'urn:oid:[oid]'");
					}
				}
			}

			if (nextResourceId.hasIdPart() && !nextResourceId.hasResourceType() && !isPlaceholder(nextResourceId)) {
				nextResourceId = newIdType(toResourceName(theBaseResource.getClass()), nextResourceId.getIdPart());
				theBaseResource.setId(nextResourceId);
			}

			/*
			 * Ensure that the bundle doesn't have any duplicates, since this causes all kinds of weirdness
			 */
			if (isPlaceholder(nextResourceId)) {
				if (!theAllIds.add(nextResourceId)) {
					throw new InvalidRequestException(Msg.code(534)
							+ myContext
									.getLocalizer()
									.getMessage(
											BaseStorageDao.class,
											"transactionContainsMultipleWithDuplicateId",
											nextResourceId));
				}
			} else if (nextResourceId.hasResourceType() && nextResourceId.hasIdPart()) {
				IIdType nextId = nextResourceId.toUnqualifiedVersionless();
				if (!theAllIds.add(nextId)) {
					throw new InvalidRequestException(Msg.code(535)
							+ myContext
									.getLocalizer()
									.getMessage(
											BaseStorageDao.class,
											"transactionContainsMultipleWithDuplicateId",
											nextId));
				}
			}
		}

		return nextResourceId;
	}

	/**
	 * After pre-hooks have been called
	 */
	@SuppressWarnings({"unchecked", "rawtypes"})
	protected EntriesToProcessMap doTransactionWriteOperations(
			final RequestDetails theRequest,
			String theActionName,
			TransactionDetails theTransactionDetails,
			Set<IIdType> theAllIds,
			IdSubstitutionMap theIdSubstitutions,
			Map<IIdType, DaoMethodOutcome> theIdToPersistedOutcome,
			IBaseBundle theResponse,
			IdentityHashMap<IBase, Integer> theOriginalRequestOrder,
			List<IBase> theEntries,
			StopWatch theTransactionStopWatch) {

		// During a transaction, we don't execute hooks, instead, we execute them all post-transaction.
		theTransactionDetails.beginAcceptingDeferredInterceptorBroadcasts(
				Pointcut.STORAGE_PRECOMMIT_RESOURCE_CREATED,
				Pointcut.STORAGE_PRECOMMIT_RESOURCE_UPDATED,
				Pointcut.STORAGE_PRECOMMIT_RESOURCE_DELETED);
		try {
			Set<String> deletedResources = new HashSet<>();
			DeleteConflictList deleteConflicts = new DeleteConflictList();
			EntriesToProcessMap entriesToProcess = new EntriesToProcessMap();
			Set<IIdType> nonUpdatedEntities = new HashSet<>();
			Set<IBasePersistedResource> updatedEntities = new HashSet<>();
			Map<String, IIdType> conditionalUrlToIdMap = new HashMap<>();
			List<IBaseResource> updatedResources = new ArrayList<>();
			Map<String, Class<? extends IBaseResource>> conditionalRequestUrls = new HashMap<>();

			/*
			 * Look for duplicate conditional creates and consolidate them
			 */
			consolidateDuplicateConditionals(theRequest, theActionName, theEntries);

			/*
			 * Loop through the request and process any entries of type
			 * PUT, POST or DELETE
			 */
			for (int i = 0; i < theEntries.size(); i++) {
				if (i % 250 == 0) {
					ourLog.debug("Processed {} non-GET entries out of {} in transaction", i, theEntries.size());
				}

				IBase nextReqEntry = theEntries.get(i);
				IBaseResource res = myVersionAdapter.getResource(nextReqEntry);

				IIdType nextResourceId = getNextResourceIdFromBaseResource(res, nextReqEntry, theAllIds);

				String verb = myVersionAdapter.getEntryRequestVerb(myContext, nextReqEntry);
				String resourceType = res != null ? myContext.getResourceType(res) : null;
				Integer order = theOriginalRequestOrder.get(nextReqEntry);
				IBase nextRespEntry =
						(IBase) myVersionAdapter.getEntries(theResponse).get(order);

				theTransactionStopWatch.startTask(
						"Bundle.entry[" + i + "]: " + verb + " " + defaultString(resourceType));

				if (res != null) {
					String previousResourceId = res.getIdElement().getValue();
					theTransactionDetails.addRollbackUndoAction(() -> res.setId(previousResourceId));
				}

				switch (verb) {
					case "POST": {
						// CREATE
						/*
						 * To preserve existing functionality,
						 * we will only verify that the request url is
						 * valid if it's provided at all.
						 * Otherwise, we'll ignore it
						 */
						String url = myVersionAdapter.getEntryRequestUrl(nextReqEntry);
						if (isNotBlank(url)) {
							extractAndVerifyTransactionUrlForEntry(nextReqEntry, verb);
						}
						validateResourcePresent(res, order, verb);

						IFhirResourceDao resourceDao = getDaoOrThrowException(res.getClass());
						res.setId((String) null);

						DaoMethodOutcome outcome;
						String matchUrl = myVersionAdapter.getEntryRequestIfNoneExist(nextReqEntry);
						matchUrl = performIdSubstitutionsInMatchUrl(theIdSubstitutions, matchUrl);
						// create individual resource
						outcome = resourceDao.create(res, matchUrl, false, theRequest, theTransactionDetails);
						setConditionalUrlToBeValidatedLater(conditionalUrlToIdMap, matchUrl, outcome.getId());
						res.setId(outcome.getId());

						if (nextResourceId != null) {
							handleTransactionCreateOrUpdateOutcome(
									theIdSubstitutions,
									theIdToPersistedOutcome,
									nextResourceId,
									outcome,
									nextRespEntry,
									resourceType,
									res,
									theRequest);
						}
						entriesToProcess.put(nextRespEntry, outcome.getId(), nextRespEntry);
						theTransactionDetails.addResolvedResource(outcome.getId(), outcome::getResource);
						if (outcome.getCreated() == false) {
							nonUpdatedEntities.add(outcome.getId());
						} else {
							if (isNotBlank(matchUrl)) {
								conditionalRequestUrls.put(matchUrl, res.getClass());
							}
						}

						break;
					}
					case "DELETE": {
						// DELETE
						String url = extractAndVerifyTransactionUrlForEntry(nextReqEntry, verb);
						UrlUtil.UrlParts parts = UrlUtil.parseUrl(url);
						IFhirResourceDao<? extends IBaseResource> dao = toDao(parts, verb, url);
						int status = Constants.STATUS_HTTP_204_NO_CONTENT;
						if (parts.getResourceId() != null) {
							IIdType deleteId = newIdType(parts.getResourceType(), parts.getResourceId());
							if (!deletedResources.contains(deleteId.getValueAsString())) {
								DaoMethodOutcome outcome =
										dao.delete(deleteId, deleteConflicts, theRequest, theTransactionDetails);
								if (outcome.getEntity() != null) {
									deletedResources.add(deleteId.getValueAsString());
									entriesToProcess.put(nextRespEntry, outcome.getId(), nextRespEntry);
								}
								myVersionAdapter.setResponseOutcome(nextRespEntry, outcome.getOperationOutcome());
							}
						} else {
							String matchUrl = parts.getResourceType() + '?' + parts.getParams();
							matchUrl = performIdSubstitutionsInMatchUrl(theIdSubstitutions, matchUrl);
							DeleteMethodOutcome deleteOutcome =
									dao.deleteByUrl(matchUrl, deleteConflicts, theRequest, theTransactionDetails);
							setConditionalUrlToBeValidatedLater(conditionalUrlToIdMap, matchUrl, deleteOutcome.getId());
							List<? extends IBasePersistedResource> allDeleted = deleteOutcome.getDeletedEntities();
							for (IBasePersistedResource deleted : allDeleted) {
								deletedResources.add(deleted.getIdDt()
										.toUnqualifiedVersionless()
										.getValueAsString());
							}
							if (allDeleted.isEmpty()) {
								status = Constants.STATUS_HTTP_204_NO_CONTENT;
							}

							myVersionAdapter.setResponseOutcome(nextRespEntry, deleteOutcome.getOperationOutcome());
						}

						myVersionAdapter.setResponseStatus(nextRespEntry, toStatusString(status));

						break;
					}
					case "PUT": {
						// UPDATE
						validateResourcePresent(res, order, verb);
						@SuppressWarnings("rawtypes")
						IFhirResourceDao resourceDao = getDaoOrThrowException(res.getClass());

						String url = extractAndVerifyTransactionUrlForEntry(nextReqEntry, verb);

						DaoMethodOutcome outcome;
						UrlUtil.UrlParts parts = UrlUtil.parseUrl(url);
						if (isNotBlank(parts.getResourceId())) {
							String version = null;
							if (isNotBlank(myVersionAdapter.getEntryRequestIfMatch(nextReqEntry))) {
								version = ParameterUtil.parseETagValue(
										myVersionAdapter.getEntryRequestIfMatch(nextReqEntry));
							}
							res.setId(newIdType(parts.getResourceType(), parts.getResourceId(), version));
							outcome = resourceDao.update(res, null, false, false, theRequest, theTransactionDetails);
						} else {
							if (!shouldConditionalUpdateMatchId(theTransactionDetails, res.getIdElement())) {
								res.setId((String) null);
							}
							String matchUrl;
							if (isNotBlank(parts.getParams())) {
								matchUrl = parts.getResourceType() + '?' + parts.getParams();
							} else {
								matchUrl = parts.getResourceType();
							}
							matchUrl = performIdSubstitutionsInMatchUrl(theIdSubstitutions, matchUrl);
							outcome =
									resourceDao.update(res, matchUrl, false, false, theRequest, theTransactionDetails);
							setConditionalUrlToBeValidatedLater(conditionalUrlToIdMap, matchUrl, outcome.getId());
							if (Boolean.TRUE.equals(outcome.getCreated())) {
								conditionalRequestUrls.put(matchUrl, res.getClass());
							}
						}

						if (outcome.getCreated() == Boolean.FALSE
								|| (outcome.getCreated() == Boolean.TRUE
										&& outcome.getId().getVersionIdPartAsLong() > 1)) {
							updatedEntities.add(outcome.getEntity());
							if (outcome.getResource() != null) {
								updatedResources.add(outcome.getResource());
							}
						}

						theTransactionDetails.addResolvedResource(outcome.getId(), outcome::getResource);
						handleTransactionCreateOrUpdateOutcome(
								theIdSubstitutions,
								theIdToPersistedOutcome,
								nextResourceId,
								outcome,
								nextRespEntry,
								resourceType,
								res,
								theRequest);
						entriesToProcess.put(nextRespEntry, outcome.getId(), nextRespEntry);
						break;
					}
					case "PATCH": {
						// PATCH
						validateResourcePresent(res, order, verb);

						String url = extractAndVerifyTransactionUrlForEntry(nextReqEntry, verb);
						UrlUtil.UrlParts parts = UrlUtil.parseUrl(url);

						String matchUrl = toMatchUrl(nextReqEntry);
						matchUrl = performIdSubstitutionsInMatchUrl(theIdSubstitutions, matchUrl);
						String patchBody = null;
						String contentType;
						IBaseParameters patchBodyParameters = null;
						PatchTypeEnum patchType = null;

						if (res instanceof IBaseBinary) {
							IBaseBinary binary = (IBaseBinary) res;
							if (binary.getContent() != null && binary.getContent().length > 0) {
								patchBody = toUtf8String(binary.getContent());
							}
							contentType = binary.getContentType();
							patchType =
									PatchTypeEnum.forContentTypeOrThrowInvalidRequestException(myContext, contentType);
							if (patchType == PatchTypeEnum.FHIR_PATCH_JSON
									|| patchType == PatchTypeEnum.FHIR_PATCH_XML) {
								String msg = myContext
										.getLocalizer()
										.getMessage(
												BaseTransactionProcessor.class, "fhirPatchShouldNotUseBinaryResource");
								throw new InvalidRequestException(Msg.code(536) + msg);
							}
						} else if (res instanceof IBaseParameters) {
							patchBodyParameters = (IBaseParameters) res;
							patchType = PatchTypeEnum.FHIR_PATCH_JSON;
						}

						if (patchBodyParameters == null) {
							if (isBlank(patchBody)) {
								String msg = myContext
										.getLocalizer()
										.getMessage(BaseTransactionProcessor.class, "missingPatchBody");
								throw new InvalidRequestException(Msg.code(537) + msg);
							}
						}

						IFhirResourceDao<? extends IBaseResource> dao = toDao(parts, verb, url);
						IIdType patchId = myContext.getVersion().newIdType().setValue(parts.getResourceId());

						String conditionalUrl;
						if (isNull(patchId.getIdPart())) {
							conditionalUrl = url;
						} else {
							conditionalUrl = matchUrl;
							String ifMatch = myVersionAdapter.getEntryRequestIfMatch(nextReqEntry);
							if (isNotBlank(ifMatch)) {
								patchId = UpdateMethodBinding.applyETagAsVersion(ifMatch, patchId);
							}
						}

						DaoMethodOutcome outcome = dao.patchInTransaction(
								patchId,
								conditionalUrl,
								false,
								patchType,
								patchBody,
								patchBodyParameters,
								theRequest,
								theTransactionDetails);
						setConditionalUrlToBeValidatedLater(conditionalUrlToIdMap, matchUrl, outcome.getId());
						updatedEntities.add(outcome.getEntity());
						if (outcome.getResource() != null) {
							updatedResources.add(outcome.getResource());
						}
						if (nextResourceId != null) {
							handleTransactionCreateOrUpdateOutcome(
									theIdSubstitutions,
									theIdToPersistedOutcome,
									nextResourceId,
									outcome,
									nextRespEntry,
									resourceType,
									res,
									theRequest);
						}
						entriesToProcess.put(nextRespEntry, outcome.getId(), nextRespEntry);

						break;
					}
					case "GET":
						break;
					default:
						throw new InvalidRequestException(
								Msg.code(538) + "Unable to handle verb in transaction: " + verb);
				}

				theTransactionStopWatch.endCurrentTask();
			}

			/*
			 * Make sure that there are no conflicts from deletions. E.g. we can't delete something
			 * if something else has a reference to it.. Unless the thing that has a reference to it
			 * was also deleted as a part of this transaction, which is why we check this now at the
			 * end.
			 */
			checkForDeleteConflicts(deleteConflicts, deletedResources, updatedResources);

			theIdToPersistedOutcome.entrySet().forEach(idAndOutcome -> {
				theTransactionDetails.addResolvedResourceId(
						idAndOutcome.getKey(), idAndOutcome.getValue().getPersistentId());
			});

			/*
			 * Perform ID substitutions and then index each resource we have saved
			 */

			resolveReferencesThenSaveAndIndexResources(
					theRequest,
					theTransactionDetails,
					theIdSubstitutions,
					theIdToPersistedOutcome,
					theTransactionStopWatch,
					entriesToProcess,
					nonUpdatedEntities,
					updatedEntities);

			theTransactionStopWatch.endCurrentTask();

			// flush writes to db
			theTransactionStopWatch.startTask("Flush writes to database");

			// flush the changes
			flushSession(theIdToPersistedOutcome);

			theTransactionStopWatch.endCurrentTask();

			/*
			 * Double check we didn't allow any duplicates we shouldn't have
			 */
			if (conditionalRequestUrls.size() > 0) {
				theTransactionStopWatch.startTask("Check for conflicts in conditional resources");
			}
			if (!myStorageSettings.isMassIngestionMode()) {
				validateNoDuplicates(
						theRequest, theActionName, conditionalRequestUrls, theIdToPersistedOutcome.values());
			}

			theTransactionStopWatch.endCurrentTask();
			if (conditionalUrlToIdMap.size() > 0) {
				theTransactionStopWatch.startTask(
						"Check that all conditionally created/updated entities actually match their conditionals.");
			}

			if (!myStorageSettings.isMassIngestionMode()) {
				validateAllInsertsMatchTheirConditionalUrls(theIdToPersistedOutcome, conditionalUrlToIdMap, theRequest);
			}
			theTransactionStopWatch.endCurrentTask();

			for (IIdType next : theAllIds) {
				IIdType replacement = theIdSubstitutions.getForSource(next);
				if (replacement != null && !replacement.equals(next)) {
					ourLog.debug(
							"Placeholder resource ID \"{}\" was replaced with permanent ID \"{}\"", next, replacement);
				}
			}

			ListMultimap<Pointcut, HookParams> deferredBroadcastEvents =
					theTransactionDetails.endAcceptingDeferredInterceptorBroadcasts();
			for (Map.Entry<Pointcut, HookParams> nextEntry : deferredBroadcastEvents.entries()) {
				Pointcut nextPointcut = nextEntry.getKey();
				HookParams nextParams = nextEntry.getValue();
				CompositeInterceptorBroadcaster.doCallHooks(
						myInterceptorBroadcaster, theRequest, nextPointcut, nextParams);
			}

			DeferredInterceptorBroadcasts deferredInterceptorBroadcasts =
					new DeferredInterceptorBroadcasts(deferredBroadcastEvents);
			HookParams params = new HookParams()
					.add(RequestDetails.class, theRequest)
					.addIfMatchesType(ServletRequestDetails.class, theRequest)
					.add(DeferredInterceptorBroadcasts.class, deferredInterceptorBroadcasts)
					.add(TransactionDetails.class, theTransactionDetails)
					.add(IBaseBundle.class, theResponse);
			CompositeInterceptorBroadcaster.doCallHooks(
					myInterceptorBroadcaster, theRequest, Pointcut.STORAGE_TRANSACTION_PROCESSED, params);

			theTransactionDetails.deferredBroadcastProcessingFinished();

			// finishedCallingDeferredInterceptorBroadcasts

			return entriesToProcess;

		} finally {
			if (theTransactionDetails.isAcceptingDeferredInterceptorBroadcasts()) {
				theTransactionDetails.endAcceptingDeferredInterceptorBroadcasts();
			}
		}
	}

	/**
	 * Check for if a resource id should be matched in a conditional update
	 * If the FHIR version is older than R4, it follows the old specifications and does not match
	 * If the resource id has been resolved, then it is an existing resource and does not need to be matched
	 * If the resource id is local or a placeholder, the id is temporary and should not be matched
	 */
	private boolean shouldConditionalUpdateMatchId(TransactionDetails theTransactionDetails, IIdType theId) {
		if (myContext.getVersion().getVersion().isOlderThan(FhirVersionEnum.R4)) {
			return false;
		}
		if (theTransactionDetails.hasResolvedResourceId(theId)
				&& !theTransactionDetails.isResolvedResourceIdEmpty(theId)) {
			return false;
		}
		if (theId != null && theId.getValue() != null) {
			return !(theId.getValue().startsWith("urn:") || theId.getValue().startsWith("#"));
		}
		return true;
	}

	private boolean shouldSwapBinaryToActualResource(
			IBaseResource theResource, String theResourceType, IIdType theNextResourceId) {
		if ("Binary".equalsIgnoreCase(theResourceType)
				&& theNextResourceId.getResourceType() != null
				&& !theNextResourceId.getResourceType().equalsIgnoreCase("Binary")) {
			return true;
		} else {
			return false;
		}
	}

	private void setConditionalUrlToBeValidatedLater(
			Map<String, IIdType> theConditionalUrlToIdMap, String theMatchUrl, IIdType theId) {
		if (!StringUtils.isBlank(theMatchUrl)) {
			theConditionalUrlToIdMap.put(theMatchUrl, theId);
		}
	}

	/**
	 * After transaction processing and resolution of indexes and references, we want to validate that the resources that were stored _actually_
	 * match the conditional URLs that they were brought in on.
	 */
	private void validateAllInsertsMatchTheirConditionalUrls(
			Map<IIdType, DaoMethodOutcome> theIdToPersistedOutcome,
			Map<String, IIdType> conditionalUrlToIdMap,
			RequestDetails theRequest) {
		conditionalUrlToIdMap.entrySet().stream()
				.filter(entry -> entry.getKey() != null)
				.forEach(entry -> {
					String matchUrl = entry.getKey();
					IIdType value = entry.getValue();
					DaoMethodOutcome daoMethodOutcome = theIdToPersistedOutcome.get(value);
					if (daoMethodOutcome != null
							&& !daoMethodOutcome.isNop()
							&& daoMethodOutcome.getResource() != null) {
						InMemoryMatchResult match =
								mySearchParamMatcher.match(matchUrl, daoMethodOutcome.getResource(), theRequest);
						if (ourLog.isDebugEnabled()) {
							ourLog.debug(
									"Checking conditional URL [{}] against resource with ID [{}]: Supported?:[{}], Matched?:[{}]",
									matchUrl,
									value,
									match.supported(),
									match.matched());
						}
						if (match.supported()) {
							if (!match.matched()) {
								throw new PreconditionFailedException(Msg.code(539) + "Invalid conditional URL \""
										+ matchUrl + "\". The given resource is not matched by this URL.");
							}
						}
					}
				});
	}

	/**
	 * Checks for any delete conflicts.
	 *
	 * @param theDeleteConflicts  - set of delete conflicts
	 * @param theDeletedResources - set of deleted resources
	 * @param theUpdatedResources - list of updated resources
	 */
	private void checkForDeleteConflicts(
			DeleteConflictList theDeleteConflicts,
			Set<String> theDeletedResources,
			List<IBaseResource> theUpdatedResources) {
		for (Iterator<DeleteConflict> iter = theDeleteConflicts.iterator(); iter.hasNext(); ) {
			DeleteConflict nextDeleteConflict = iter.next();

			/*
			 * If we have a conflict, it means we can't delete Resource/A because
			 * Resource/B has a reference to it. We'll ignore that conflict though
			 * if it turns out we're also deleting Resource/B in this transaction.
			 */
			if (theDeletedResources.contains(
					nextDeleteConflict.getSourceId().toUnqualifiedVersionless().getValue())) {
				iter.remove();
				continue;
			}

			/*
			 * And then, this is kind of a last ditch check. It's also ok to delete
			 * Resource/A if Resource/B isn't being deleted, but it is being UPDATED
			 * in this transaction, and the updated version of it has no references
			 * to Resource/A any more.
			 */
			String sourceId =
					nextDeleteConflict.getSourceId().toUnqualifiedVersionless().getValue();
			String targetId =
					nextDeleteConflict.getTargetId().toUnqualifiedVersionless().getValue();
			Optional<IBaseResource> updatedSource = theUpdatedResources.stream()
					.filter(t -> sourceId.equals(
							t.getIdElement().toUnqualifiedVersionless().getValue()))
					.findFirst();
			if (updatedSource.isPresent()) {
				List<ResourceReferenceInfo> referencesInSource =
						myContext.newTerser().getAllResourceReferences(updatedSource.get());
				boolean sourceStillReferencesTarget = referencesInSource.stream()
						.anyMatch(t -> targetId.equals(t.getResourceReference()
								.getReferenceElement()
								.toUnqualifiedVersionless()
								.getValue()));
				if (!sourceStillReferencesTarget) {
					iter.remove();
				}
			}
		}
		DeleteConflictUtil.validateDeleteConflictsEmptyOrThrowException(myContext, theDeleteConflicts);
	}

	/**
	 * This method replaces any placeholder references in the
	 * source transaction Bundle with their actual targets, then stores the resource contents and indexes
	 * in the database. This is trickier than you'd think because of a couple of possibilities during the
	 * save:
	 * * There may be resources that have not changed (e.g. an update/PUT with a resource body identical
	 * to what is already in the database)
	 * * There may be resources with auto-versioned references, meaning we're replacing certain references
	 * in the resource with a versioned references, referencing the current version at the time of the
	 * transaction processing
	 * * There may by auto-versioned references pointing to these unchanged targets
	 * <p>
	 * If we're not doing any auto-versioned references, we'll just iterate through all resources in the
	 * transaction and save them one at a time.
	 * <p>
	 * However, if we have any auto-versioned references we do this in 2 passes: First the resources from the
	 * transaction that don't have any auto-versioned references are stored. We do them first since there's
	 * a chance they may be a NOP and we'll need to account for their version number not actually changing.
	 * Then we do a second pass for any resources that have auto-versioned references. These happen in a separate
	 * pass because it's too complex to try and insert the auto-versioned references and still
	 * account for NOPs, so we block NOPs in that pass.
	 */
	private void resolveReferencesThenSaveAndIndexResources(
			RequestDetails theRequest,
			TransactionDetails theTransactionDetails,
			IdSubstitutionMap theIdSubstitutions,
			Map<IIdType, DaoMethodOutcome> theIdToPersistedOutcome,
			StopWatch theTransactionStopWatch,
			EntriesToProcessMap entriesToProcess,
			Set<IIdType> nonUpdatedEntities,
			Set<IBasePersistedResource> updatedEntities) {
		FhirTerser terser = myContext.newTerser();
		theTransactionStopWatch.startTask("Index " + theIdToPersistedOutcome.size() + " resources");
		IdentityHashMap<DaoMethodOutcome, Set<IBaseReference>> deferredIndexesForAutoVersioning = null;
		int i = 0;
		for (DaoMethodOutcome nextOutcome : theIdToPersistedOutcome.values()) {

			if (i++ % 250 == 0) {
				ourLog.debug(
						"Have indexed {} entities out of {} in transaction",
						i,
						theIdToPersistedOutcome.values().size());
			}

			if (nextOutcome.isNop()) {
				continue;
			}

			IBaseResource nextResource = nextOutcome.getResource();
			if (nextResource == null) {
				continue;
			}

			Set<IBaseReference> referencesToAutoVersion =
					BaseStorageDao.extractReferencesToAutoVersion(myContext, myStorageSettings, nextResource);
			if (referencesToAutoVersion.isEmpty()) {
				// no references to autoversion - we can do the resolve and save now
				resolveReferencesThenSaveAndIndexResource(
						theRequest,
						theTransactionDetails,
						theIdSubstitutions,
						theIdToPersistedOutcome,
						entriesToProcess,
						nonUpdatedEntities,
						updatedEntities,
						terser,
						nextOutcome,
						nextResource,
						referencesToAutoVersion); // this is empty
			} else {
				// we have autoversioned things to defer until later
				if (deferredIndexesForAutoVersioning == null) {
					deferredIndexesForAutoVersioning = new IdentityHashMap<>();
				}
				deferredIndexesForAutoVersioning.put(nextOutcome, referencesToAutoVersion);
			}
		}

		// If we have any resources we'll be auto-versioning, index these next
		if (deferredIndexesForAutoVersioning != null) {
			for (Map.Entry<DaoMethodOutcome, Set<IBaseReference>> nextEntry :
					deferredIndexesForAutoVersioning.entrySet()) {
				DaoMethodOutcome nextOutcome = nextEntry.getKey();
				Set<IBaseReference> referencesToAutoVersion = nextEntry.getValue();
				IBaseResource nextResource = nextOutcome.getResource();

				resolveReferencesThenSaveAndIndexResource(
						theRequest,
						theTransactionDetails,
						theIdSubstitutions,
						theIdToPersistedOutcome,
						entriesToProcess,
						nonUpdatedEntities,
						updatedEntities,
						terser,
						nextOutcome,
						nextResource,
						referencesToAutoVersion);
			}
		}
	}

	private void resolveReferencesThenSaveAndIndexResource(
			RequestDetails theRequest,
			TransactionDetails theTransactionDetails,
			IdSubstitutionMap theIdSubstitutions,
			Map<IIdType, DaoMethodOutcome> theIdToPersistedOutcome,
			EntriesToProcessMap entriesToProcess,
			Set<IIdType> nonUpdatedEntities,
			Set<IBasePersistedResource> updatedEntities,
			FhirTerser terser,
			DaoMethodOutcome theDaoMethodOutcome,
			IBaseResource theResource,
			Set<IBaseReference> theReferencesToAutoVersion) {
		// References
		List<ResourceReferenceInfo> allRefs = terser.getAllResourceReferences(theResource);
		for (ResourceReferenceInfo nextRef : allRefs) {
			IBaseReference resourceReference = nextRef.getResourceReference();
			IIdType nextId = resourceReference.getReferenceElement();
			IIdType newId = null;
			if (!nextId.hasIdPart()) {
				if (resourceReference.getResource() != null) {
					IIdType targetId = resourceReference.getResource().getIdElement();
					if (targetId.getValue() == null || targetId.getValue().startsWith("#")) {
						// This means it's a contained resource
						continue;
					} else if (theIdSubstitutions.containsTarget(targetId)) {
						newId = targetId;
					} else {
						throw new InternalErrorException(Msg.code(540)
								+ "References by resource with no reference ID are not supported in DAO layer");
					}
				} else {
					continue;
				}
			}
			if (newId != null || theIdSubstitutions.containsSource(nextId)) {
				if (newId == null) {
					newId = theIdSubstitutions.getForSource(nextId);
				}
				if (newId != null) {
					ourLog.debug(" * Replacing resource ref {} with {}", nextId, newId);

					if (theReferencesToAutoVersion.contains(resourceReference)) {
						replaceResourceReference(newId, resourceReference, theTransactionDetails);
					} else {
						replaceResourceReference(newId.toVersionless(), resourceReference, theTransactionDetails);
					}
				}
			} else if (nextId.getValue().startsWith("urn:")) {
				throw new InvalidRequestException(
						Msg.code(541) + "Unable to satisfy placeholder ID " + nextId.getValue()
								+ " found in element named '" + nextRef.getName() + "' within resource of type: "
								+ theResource.getIdElement().getResourceType());
			} else {
				// get a map of
				// existing ids -> PID (for resources that exist in the DB)
				// should this be allPartitions?
				ResourcePersistentIdMap resourceVersionMap = myResourceVersionSvc.getLatestVersionIdsForResourceIds(
						RequestPartitionId.allPartitions(),
						theReferencesToAutoVersion.stream()
								.map(IBaseReference::getReferenceElement)
								.collect(Collectors.toList()));

				for (IBaseReference baseRef : theReferencesToAutoVersion) {
					IIdType id = baseRef.getReferenceElement();
					if (!resourceVersionMap.containsKey(id)
							&& myStorageSettings.isAutoCreatePlaceholderReferenceTargets()) {
						// not in the db, but autocreateplaceholders is true
						// so the version we'll set is "1" (since it will be
						// created later)
						String newRef = id.withVersion("1").getValue();
						id.setValue(newRef);
					} else {
						// we will add the looked up info to the transaction
						// for later
						theTransactionDetails.addResolvedResourceId(id, resourceVersionMap.getResourcePersistentId(id));
					}
				}

				if (theReferencesToAutoVersion.contains(resourceReference)) {
					DaoMethodOutcome outcome = theIdToPersistedOutcome.get(nextId);

					if (outcome != null && !outcome.isNop() && !Boolean.TRUE.equals(outcome.getCreated())) {
						replaceResourceReference(nextId, resourceReference, theTransactionDetails);
					}

					// if referenced resource is not in transaction but exists in the DB, resolving its version
					IResourcePersistentId persistedReferenceId = resourceVersionMap.getResourcePersistentId(nextId);
					if (outcome == null && persistedReferenceId != null && persistedReferenceId.getVersion() != null) {
						IIdType newReferenceId = nextId.withVersion(
								persistedReferenceId.getVersion().toString());
						replaceResourceReference(newReferenceId, resourceReference, theTransactionDetails);
					}
				}
			}
		}

		// URIs
		Class<? extends IPrimitiveType<?>> uriType = (Class<? extends IPrimitiveType<?>>)
				myContext.getElementDefinition("uri").getImplementingClass();
		List<? extends IPrimitiveType<?>> allUris = terser.getAllPopulatedChildElementsOfType(theResource, uriType);
		for (IPrimitiveType<?> nextRef : allUris) {
			if (nextRef instanceof IIdType) {
				continue; // No substitution on the resource ID itself!
			}
			String nextUriString = nextRef.getValueAsString();
			if (isNotBlank(nextUriString)) {
				if (theIdSubstitutions.containsSource(nextUriString)) {
					IIdType newId = theIdSubstitutions.getForSource(nextUriString);
					ourLog.debug(" * Replacing resource ref {} with {}", nextUriString, newId);

					String existingValue = nextRef.getValueAsString();
					theTransactionDetails.addRollbackUndoAction(() -> nextRef.setValueAsString(existingValue));

					nextRef.setValueAsString(newId.toVersionless().getValue());
				} else {
					ourLog.debug(" * Reference [{}] does not exist in bundle", nextUriString);
				}
			}
		}

		IPrimitiveType<Date> deletedInstantOrNull = ResourceMetadataKeyEnum.DELETED_AT.get(theResource);
		Date deletedTimestampOrNull = deletedInstantOrNull != null ? deletedInstantOrNull.getValue() : null;

		IFhirResourceDao<? extends IBaseResource> dao = myDaoRegistry.getResourceDao(theResource.getClass());
		IJpaDao jpaDao = (IJpaDao) dao;

		IBasePersistedResource updateOutcome = null;
		if (updatedEntities.contains(theDaoMethodOutcome.getEntity())) {
			boolean forceUpdateVersion = !theReferencesToAutoVersion.isEmpty();
			String matchUrl = theDaoMethodOutcome.getMatchUrl();
			RestOperationTypeEnum operationType = theDaoMethodOutcome.getOperationType();
			DaoMethodOutcome daoMethodOutcome = jpaDao.updateInternal(
					theRequest,
					theResource,
					matchUrl,
					true,
					forceUpdateVersion,
					theDaoMethodOutcome.getEntity(),
					theResource.getIdElement(),
					theDaoMethodOutcome.getPreviousResource(),
					operationType,
					theTransactionDetails);
			updateOutcome = daoMethodOutcome.getEntity();
			theDaoMethodOutcome = daoMethodOutcome;
		} else if (!nonUpdatedEntities.contains(theDaoMethodOutcome.getId())) {
			updateOutcome = jpaDao.updateEntity(
					theRequest,
					theResource,
					theDaoMethodOutcome.getEntity(),
					deletedTimestampOrNull,
					true,
					false,
					theTransactionDetails,
					false,
					true);
		}

		// Make sure we reflect the actual final version for the resource.
		if (updateOutcome != null) {
			IIdType newId = updateOutcome.getIdDt();

			IIdType entryId = entriesToProcess.getIdWithVersionlessComparison(newId);
			if (entryId != null && !StringUtils.equals(entryId.getValue(), newId.getValue())) {
				entryId.setValue(newId.getValue());
			}

			theDaoMethodOutcome.setId(newId);

			theIdSubstitutions.updateTargets(newId);

			if (theDaoMethodOutcome.getOperationOutcome() != null) {
				IBase responseEntry = entriesToProcess.getResponseBundleEntryWithVersionlessComparison(newId);
				myVersionAdapter.setResponseOutcome(responseEntry, theDaoMethodOutcome.getOperationOutcome());
			}
		}
	}

	private void replaceResourceReference(
			IIdType theReferenceId, IBaseReference theResourceReference, TransactionDetails theTransactionDetails) {
		addRollbackReferenceRestore(theTransactionDetails, theResourceReference);
		theResourceReference.setReference(theReferenceId.getValue());
		theResourceReference.setResource(null);
	}

	private void addRollbackReferenceRestore(
			TransactionDetails theTransactionDetails, IBaseReference resourceReference) {
		String existingValue = resourceReference.getReferenceElement().getValue();
		theTransactionDetails.addRollbackUndoAction(() -> resourceReference.setReference(existingValue));
	}

	private void validateNoDuplicates(
			RequestDetails theRequest,
			String theActionName,
			Map<String, Class<? extends IBaseResource>> conditionalRequestUrls,
			Collection<DaoMethodOutcome> thePersistedOutcomes) {

		IdentityHashMap<IBaseResource, ResourceIndexedSearchParams> resourceToIndexedParams =
				new IdentityHashMap<>(thePersistedOutcomes.size());
		thePersistedOutcomes.stream()
				.filter(t -> !t.isNop())
				.filter(t -> t.getEntity()
						instanceof ResourceTable) // N.B. GGG: This validation never occurs for mongo, as nothing is a
				// ResourceTable.
				.filter(t -> t.getEntity().getDeleted() == null)
				.filter(t -> t.getResource() != null)
				.forEach(t -> resourceToIndexedParams.put(
						t.getResource(), ResourceIndexedSearchParams.withLists((ResourceTable) t.getEntity())));

		for (Map.Entry<String, Class<? extends IBaseResource>> nextEntry : conditionalRequestUrls.entrySet()) {
			String matchUrl = nextEntry.getKey();
			if (isNotBlank(matchUrl)) {
				if (matchUrl.startsWith("?")
						|| (!matchUrl.contains("?")
								&& UNQUALIFIED_MATCH_URL_START.matcher(matchUrl).find())) {
					StringBuilder b = new StringBuilder();
					b.append(myContext.getResourceType(nextEntry.getValue()));
					if (!matchUrl.startsWith("?")) {
						b.append("?");
					}
					b.append(matchUrl);
					matchUrl = b.toString();
				}

				if (!myInMemoryResourceMatcher.canBeEvaluatedInMemory(matchUrl).supported()) {
					continue;
				}

				int counter = 0;
				for (Map.Entry<IBaseResource, ResourceIndexedSearchParams> entries :
						resourceToIndexedParams.entrySet()) {
					ResourceIndexedSearchParams indexedParams = entries.getValue();
					IBaseResource resource = entries.getKey();

					String resourceType = myContext.getResourceType(resource);
					if (!matchUrl.startsWith(resourceType + "?")) {
						continue;
					}

					if (myInMemoryResourceMatcher
							.match(matchUrl, resource, indexedParams, theRequest)
							.matched()) {
						counter++;
						if (counter > 1) {
							throw new InvalidRequestException(Msg.code(542) + "Unable to process " + theActionName
									+ " - Request would cause multiple resources to match URL: \"" + matchUrl
									+ "\". Does transaction request contain duplicates?");
						}
					}
				}
			}
		}
	}

	protected abstract void flushSession(Map<IIdType, DaoMethodOutcome> theIdToPersistedOutcome);

	private void validateResourcePresent(IBaseResource theResource, Integer theOrder, String theVerb) {
		if (theResource == null) {
			String msg = myContext
					.getLocalizer()
					.getMessage(BaseTransactionProcessor.class, "missingMandatoryResource", theVerb, theOrder);
			throw new InvalidRequestException(Msg.code(543) + msg);
		}
	}

	private IIdType newIdType(String theResourceType, String theResourceId, String theVersion) {
		org.hl7.fhir.r4.model.IdType id = new org.hl7.fhir.r4.model.IdType(theResourceType, theResourceId, theVersion);
		return myContext.getVersion().newIdType().setValue(id.getValue());
	}

	private IIdType newIdType(String theToResourceName, String theIdPart) {
		return newIdType(theToResourceName, theIdPart, null);
	}

	@VisibleForTesting
	public void setDaoRegistry(DaoRegistry theDaoRegistry) {
		myDaoRegistry = theDaoRegistry;
	}

	private IFhirResourceDao getDaoOrThrowException(Class<? extends IBaseResource> theClass) {
		IFhirResourceDao<? extends IBaseResource> dao = myDaoRegistry.getResourceDaoOrNull(theClass);
		if (dao == null) {
			Set<String> types = new TreeSet<>(myDaoRegistry.getRegisteredDaoTypes());
			String type = myContext.getResourceType(theClass);
			String msg = myContext
					.getLocalizer()
					.getMessage(BaseTransactionProcessor.class, "unsupportedResourceType", type, types.toString());
			throw new InvalidRequestException(Msg.code(544) + msg);
		}
		return dao;
	}

	private String toResourceName(Class<? extends IBaseResource> theResourceType) {
		return myContext.getResourceType(theResourceType);
	}

	public void setContext(FhirContext theContext) {
		myContext = theContext;
	}

	/**
	 * Extracts the transaction url from the entry and verifies it's:
	 * * not null or blank
	 * * is a relative url matching the resourceType it is about
	 * <p>
	 * Returns the transaction url (or throws an InvalidRequestException if url is not valid)
	 */
	private String extractAndVerifyTransactionUrlForEntry(IBase theEntry, String theVerb) {
		String url = extractTransactionUrlOrThrowException(theEntry, theVerb);

		if (!isValidResourceTypeUrl(url)) {
			ourLog.debug("Invalid url. Should begin with a resource type: {}", url);
			String msg =
					myContext.getLocalizer().getMessage(BaseStorageDao.class, "transactionInvalidUrl", theVerb, url);
			throw new InvalidRequestException(Msg.code(2006) + msg);
		}
		return url;
	}

	/**
	 * Returns true if the provided url is a valid entry request.url.
	 * <p>
	 * This means:
	 * a) not an absolute url (does not start with http/https)
	 * b) starts with either a ResourceType or /ResourceType
	 */
	private boolean isValidResourceTypeUrl(@Nonnull String theUrl) {
		if (UrlUtil.isAbsolute(theUrl)) {
			return false;
		} else {
			int queryStringIndex = theUrl.indexOf("?");
			String url;
			if (queryStringIndex > 0) {
				url = theUrl.substring(0, theUrl.indexOf("?"));
			} else {
				url = theUrl;
			}
			String[] parts;
			if (url.startsWith("/")) {
				parts = url.substring(1).split("/");
			} else {
				parts = url.split("/");
			}
			Set<String> allResourceTypes = myContext.getResourceTypes();

			return allResourceTypes.contains(parts[0]);
		}
	}

	/**
	 * Extracts the transaction url from the entry and verifies that it is not null/blank
	 * and returns it
	 */
	private String extractTransactionUrlOrThrowException(IBase nextEntry, String verb) {
		String url = myVersionAdapter.getEntryRequestUrl(nextEntry);
		if (isBlank(url)) {
			throw new InvalidRequestException(Msg.code(545)
					+ myContext.getLocalizer().getMessage(BaseStorageDao.class, "transactionMissingUrl", verb));
		}
		return url;
	}

	private IFhirResourceDao<? extends IBaseResource> toDao(UrlUtil.UrlParts theParts, String theVerb, String theUrl) {
		RuntimeResourceDefinition resType;
		try {
			resType = myContext.getResourceDefinition(theParts.getResourceType());
		} catch (DataFormatException e) {
			String msg =
					myContext.getLocalizer().getMessage(BaseStorageDao.class, "transactionInvalidUrl", theVerb, theUrl);
			throw new InvalidRequestException(Msg.code(546) + msg);
		}
		IFhirResourceDao<? extends IBaseResource> dao = null;
		if (resType != null) {
			dao = myDaoRegistry.getResourceDao(resType.getImplementingClass());
		}
		if (dao == null) {
			String msg =
					myContext.getLocalizer().getMessage(BaseStorageDao.class, "transactionInvalidUrl", theVerb, theUrl);
			throw new InvalidRequestException(Msg.code(547) + msg);
		}

		return dao;
	}

	private String toMatchUrl(IBase theEntry) {
		String verb = myVersionAdapter.getEntryRequestVerb(myContext, theEntry);
		switch (defaultString(verb)) {
			case "POST":
				return myVersionAdapter.getEntryIfNoneExist(theEntry);
			case "PUT":
			case "DELETE":
			case "PATCH":
				String url = extractTransactionUrlOrThrowException(theEntry, verb);
				UrlUtil.UrlParts parts = UrlUtil.parseUrl(url);
				if (isBlank(parts.getResourceId())) {
					return parts.getResourceType() + '?' + parts.getParams();
				}
				return null;
			default:
				return null;
		}
	}

	@VisibleForTesting
	public void setPartitionSettingsForUnitTest(PartitionSettings thePartitionSettings) {
		myPartitionSettings = thePartitionSettings;
	}

	/**
	 * Transaction Order, per the spec:
	 * <p>
	 * Process any DELETE interactions
	 * Process any POST interactions
	 * Process any PUT interactions
	 * Process any PATCH interactions
	 * Process any GET interactions
	 */
	// @formatter:off
	public class TransactionSorter implements Comparator<IBase> {

		private final Set<String> myPlaceholderIds;

		public TransactionSorter(Set<String> thePlaceholderIds) {
			myPlaceholderIds = thePlaceholderIds;
		}

		@Override
		public int compare(IBase theO1, IBase theO2) {
			int o1 = toOrder(theO1);
			int o2 = toOrder(theO2);

			if (o1 == o2) {
				String matchUrl1 = toMatchUrl(theO1);
				String matchUrl2 = toMatchUrl(theO2);
				if (isBlank(matchUrl1) && isBlank(matchUrl2)) {
					return 0;
				}
				if (isBlank(matchUrl1)) {
					return -1;
				}
				if (isBlank(matchUrl2)) {
					return 1;
				}

				boolean match1containsSubstitutions = false;
				boolean match2containsSubstitutions = false;
				for (String nextPlaceholder : myPlaceholderIds) {
					if (matchUrl1.contains(nextPlaceholder)) {
						match1containsSubstitutions = true;
					}
					if (matchUrl2.contains(nextPlaceholder)) {
						match2containsSubstitutions = true;
					}
				}

				if (match1containsSubstitutions && match2containsSubstitutions) {
					return 0;
				}
				if (!match1containsSubstitutions && !match2containsSubstitutions) {
					return 0;
				}
				if (match1containsSubstitutions) {
					return 1;
				} else {
					return -1;
				}
			}

			return o1 - o2;
		}

		private int toOrder(IBase theO1) {
			int o1 = 0;
			if (myVersionAdapter.getEntryRequestVerb(myContext, theO1) != null) {
				switch (myVersionAdapter.getEntryRequestVerb(myContext, theO1)) {
					case "DELETE":
						o1 = 1;
						break;
					case "POST":
						o1 = 2;
						break;
					case "PUT":
						o1 = 3;
						break;
					case "PATCH":
						o1 = 4;
						break;
					case "GET":
						o1 = 5;
						break;
					default:
						o1 = 0;
						break;
				}
			}
			return o1;
		}
	}

	public class RetriableBundleTask implements Runnable {

		private final CountDownLatch myCompletedLatch;
		private final RequestDetails myRequestDetails;
		private final IBase myNextReqEntry;
		private final Map<Integer, Object> myResponseMap;
		private final int myResponseOrder;
		private final boolean myNestedMode;
		private BaseServerResponseException myLastSeenException;

		protected RetriableBundleTask(
				CountDownLatch theCompletedLatch,
				RequestDetails theRequestDetails,
				Map<Integer, Object> theResponseMap,
				int theResponseOrder,
				IBase theNextReqEntry,
				boolean theNestedMode) {
			this.myCompletedLatch = theCompletedLatch;
			this.myRequestDetails = theRequestDetails;
			this.myNextReqEntry = theNextReqEntry;
			this.myResponseMap = theResponseMap;
			this.myResponseOrder = theResponseOrder;
			this.myNestedMode = theNestedMode;
			this.myLastSeenException = null;
		}

		private void processBatchEntry() {
			IBaseBundle subRequestBundle =
					myVersionAdapter.createBundle(org.hl7.fhir.r4.model.Bundle.BundleType.TRANSACTION.toCode());
			myVersionAdapter.addEntry(subRequestBundle, myNextReqEntry);

			IBaseBundle nextResponseBundle = processTransactionAsSubRequest(
					myRequestDetails, subRequestBundle, "Batch sub-request", myNestedMode);

			IBase subResponseEntry =
					(IBase) myVersionAdapter.getEntries(nextResponseBundle).get(0);
			myResponseMap.put(myResponseOrder, subResponseEntry);

			/*
			 * If the individual entry didn't have a resource in its response, bring the sub-transaction's OperationOutcome across so the client can see it
			 */
			if (myVersionAdapter.getResource(subResponseEntry) == null) {
				IBase nextResponseBundleFirstEntry =
						(IBase) myVersionAdapter.getEntries(nextResponseBundle).get(0);
				myResponseMap.put(myResponseOrder, nextResponseBundleFirstEntry);
			}
		}

		private boolean processBatchEntryWithRetry() {
			int maxAttempts = 3;
			for (int attempt = 1; ; attempt++) {
				try {
					processBatchEntry();
					return true;
				} catch (BaseServerResponseException e) {
					// If we catch a known and structured exception from HAPI, just fail.
					myLastSeenException = e;
					return false;
				} catch (Throwable t) {
					myLastSeenException = new InternalErrorException(t);
					// If we have caught a non-tag-storage failure we are unfamiliar with, or we have exceeded max
					// attempts, exit.
					if (!DaoFailureUtil.isTagStorageFailure(t) || attempt >= maxAttempts) {
						ourLog.error("Failure during BATCH sub transaction processing", t);
						return false;
					}
				}
			}
		}

		@Override
		public void run() {
			boolean success = processBatchEntryWithRetry();
			if (!success) {
				populateResponseMapWithLastSeenException();
			}

			// checking for the parallelism
			ourLog.debug("processing batch for {} is completed", myVersionAdapter.getEntryRequestUrl(myNextReqEntry));
			myCompletedLatch.countDown();
		}

		private void populateResponseMapWithLastSeenException() {
			ServerResponseExceptionHolder caughtEx = new ServerResponseExceptionHolder();
			caughtEx.setException(myLastSeenException);
			myResponseMap.put(myResponseOrder, caughtEx);
		}
	}

	private static class ServerResponseExceptionHolder {
		private BaseServerResponseException myException;

		public BaseServerResponseException getException() {
			return myException;
		}

		public void setException(BaseServerResponseException myException) {
			this.myException = myException;
		}
	}

	public static boolean isPlaceholder(IIdType theId) {
		if (theId != null && theId.getValue() != null) {
			return theId.getValue().startsWith("urn:oid:") || theId.getValue().startsWith("urn:uuid:");
		}
		return false;
	}

	private static String toStatusString(int theStatusCode) {
		return theStatusCode + " " + defaultString(Constants.HTTP_STATUS_NAMES.get(theStatusCode));
	}

	/**
	 * Given a match URL containing
	 *
	 * @param theIdSubstitutions
	 * @param theMatchUrl
	 * @return
	 */
	public static String performIdSubstitutionsInMatchUrl(IdSubstitutionMap theIdSubstitutions, String theMatchUrl) {
		String matchUrl = theMatchUrl;
		if (isNotBlank(matchUrl) && !theIdSubstitutions.isEmpty()) {
			int startIdx = 0;
			while (startIdx != -1) {

				int endIdx = matchUrl.indexOf('&', startIdx + 1);
				if (endIdx == -1) {
					endIdx = matchUrl.length();
				}

				int equalsIdx = matchUrl.indexOf('=', startIdx + 1);

				int searchFrom;
				if (equalsIdx == -1) {
					searchFrom = matchUrl.length();
				} else if (equalsIdx >= endIdx) {
					// First equals we found is from a subsequent parameter
					searchFrom = matchUrl.length();
				} else {
					String paramValue = matchUrl.substring(equalsIdx + 1, endIdx);
					boolean isUrn = isUrn(paramValue);
					boolean isUrnEscaped = !isUrn && isUrnEscaped(paramValue);
					if (isUrn || isUrnEscaped) {
						if (isUrnEscaped) {
							paramValue = UrlUtil.unescape(paramValue);
						}
						IIdType replacement = theIdSubstitutions.getForSource(paramValue);
						if (replacement != null) {
							String replacementValue;
							if (replacement.hasVersionIdPart()) {
								replacementValue = replacement.toVersionless().getValue();
							} else {
								replacementValue = replacement.getValue();
							}
							matchUrl = matchUrl.substring(0, equalsIdx + 1)
									+ replacementValue
									+ matchUrl.substring(endIdx);
							searchFrom = equalsIdx + 1 + replacementValue.length();
						} else {
							searchFrom = endIdx;
						}
					} else {
						searchFrom = endIdx;
					}
				}

				if (searchFrom >= matchUrl.length()) {
					break;
				}

				startIdx = matchUrl.indexOf('&', searchFrom);
			}
		}
		return matchUrl;
	}

	private static boolean isUrn(@Nonnull String theId) {
		return theId.startsWith(URN_PREFIX);
	}

	private static boolean isUrnEscaped(@Nonnull String theId) {
		return theId.startsWith(URN_PREFIX_ESCAPED);
	}
}<|MERGE_RESOLUTION|>--- conflicted
+++ resolved
@@ -750,7 +750,82 @@
 			return RequestPartitionId.allPartitions();
 		}
 
-<<<<<<< HEAD
+		RequestPartitionId retVal = null;
+
+		for (var nextEntry : theEntries) {
+			RequestPartitionId nextRequestPartitionId = null;
+			String verb = myVersionAdapter.getEntryRequestVerb(myContext, nextEntry);
+			if (isNotBlank(verb)) {
+				BundleEntryTransactionMethodEnum verbEnum = BundleEntryTransactionMethodEnum.valueOf(verb);
+				switch (verbEnum) {
+					case GET:
+						continue;
+					case DELETE: {
+						String requestUrl = myVersionAdapter.getEntryRequestUrl(nextEntry);
+						if (isNotBlank(requestUrl)) {
+							IdType id = new IdType(requestUrl);
+							String resourceType = id.getResourceType();
+							ReadPartitionIdRequestDetails details =
+									ReadPartitionIdRequestDetails.forDelete(resourceType, id);
+							nextRequestPartitionId = myRequestPartitionHelperService.determineReadPartitionForRequest(
+									theRequestDetails, details);
+						}
+						break;
+					}
+					case PATCH: {
+						String requestUrl = myVersionAdapter.getEntryRequestUrl(nextEntry);
+						if (isNotBlank(requestUrl)) {
+							IdType id = new IdType(requestUrl);
+							String resourceType = id.getResourceType();
+							ReadPartitionIdRequestDetails details =
+									ReadPartitionIdRequestDetails.forPatch(resourceType, id);
+							nextRequestPartitionId = myRequestPartitionHelperService.determineReadPartitionForRequest(
+									theRequestDetails, details);
+						}
+						break;
+					}
+					case POST:
+					case PUT: {
+						IBaseResource resource = myVersionAdapter.getResource(nextEntry);
+						if (resource != null) {
+							String resourceType = myContext.getResourceType(resource);
+							nextRequestPartitionId = myRequestPartitionHelperService.determineCreatePartitionForRequest(
+									theRequestDetails, resource, resourceType);
+						}
+					}
+				}
+			}
+
+			if (nextRequestPartitionId == null) {
+				// continue
+			} else if (retVal == null) {
+				retVal = nextRequestPartitionId;
+			} else if (!retVal.equals(nextRequestPartitionId)) {
+				if (myHapiTransactionService.isRequiresNewTransactionWhenChangingPartitions()) {
+					String msg = myContext
+							.getLocalizer()
+							.getMessage(BaseTransactionProcessor.class, "multiplePartitionAccesses", theEntries.size());
+					throw new InvalidRequestException(Msg.code(2541) + msg);
+				} else {
+					retVal = retVal.mergeIds(nextRequestPartitionId);
+				}
+			}
+		}
+
+		return retVal;
+	}
+
+	/**
+	 * This method looks at the FHIR actions being performed in a List of bundle entries,
+	 * and determines the associated request partitions.
+	 */
+	@Nullable
+	protected RequestPartitionId determineRequestPartitionIdForWriteEntries(
+			RequestDetails theRequestDetails, List<IBase> theEntries) {
+		if (!myPartitionSettings.isPartitioningEnabled()) {
+			return RequestPartitionId.allPartitions();
+		}
+
 		return theEntries.stream()
 				.map(e -> getEntryRequestPartitionId(theRequestDetails, e))
 				.reduce(null, (accumulator, nextPartition) -> {
@@ -819,71 +894,6 @@
 			}
 		}
 		return nextWriteEntryRequestPartitionId;
-=======
-		RequestPartitionId retVal = null;
-
-		for (var nextEntry : theEntries) {
-			RequestPartitionId nextRequestPartitionId = null;
-			String verb = myVersionAdapter.getEntryRequestVerb(myContext, nextEntry);
-			if (isNotBlank(verb)) {
-				BundleEntryTransactionMethodEnum verbEnum = BundleEntryTransactionMethodEnum.valueOf(verb);
-				switch (verbEnum) {
-					case GET:
-						continue;
-					case DELETE: {
-						String requestUrl = myVersionAdapter.getEntryRequestUrl(nextEntry);
-						if (isNotBlank(requestUrl)) {
-							IdType id = new IdType(requestUrl);
-							String resourceType = id.getResourceType();
-							ReadPartitionIdRequestDetails details =
-									ReadPartitionIdRequestDetails.forDelete(resourceType, id);
-							nextRequestPartitionId = myRequestPartitionHelperService.determineReadPartitionForRequest(
-									theRequestDetails, details);
-						}
-						break;
-					}
-					case PATCH: {
-						String requestUrl = myVersionAdapter.getEntryRequestUrl(nextEntry);
-						if (isNotBlank(requestUrl)) {
-							IdType id = new IdType(requestUrl);
-							String resourceType = id.getResourceType();
-							ReadPartitionIdRequestDetails details =
-									ReadPartitionIdRequestDetails.forPatch(resourceType, id);
-							nextRequestPartitionId = myRequestPartitionHelperService.determineReadPartitionForRequest(
-									theRequestDetails, details);
-						}
-						break;
-					}
-					case POST:
-					case PUT: {
-						IBaseResource resource = myVersionAdapter.getResource(nextEntry);
-						if (resource != null) {
-							String resourceType = myContext.getResourceType(resource);
-							nextRequestPartitionId = myRequestPartitionHelperService.determineCreatePartitionForRequest(
-									theRequestDetails, resource, resourceType);
-						}
-					}
-				}
-			}
-
-			if (nextRequestPartitionId == null) {
-				// continue
-			} else if (retVal == null) {
-				retVal = nextRequestPartitionId;
-			} else if (!retVal.equals(nextRequestPartitionId)) {
-				if (myHapiTransactionService.isRequiresNewTransactionWhenChangingPartitions()) {
-					String msg = myContext
-							.getLocalizer()
-							.getMessage(BaseTransactionProcessor.class, "multiplePartitionAccesses", theEntries.size());
-					throw new InvalidRequestException(Msg.code(2541) + msg);
-				} else {
-					retVal = retVal.mergeIds(nextRequestPartitionId);
-				}
-			}
-		}
-
-		return retVal;
->>>>>>> 402fa9d8
 	}
 
 	private boolean haveWriteOperationsHooks(RequestDetails theRequestDetails) {
