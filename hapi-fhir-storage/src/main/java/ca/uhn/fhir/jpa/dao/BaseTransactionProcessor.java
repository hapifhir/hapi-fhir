--- conflicted
+++ resolved
@@ -1826,10 +1826,6 @@
 						}
 						IIdType replacement = theIdSubstitutions.getForSource(paramValue);
 						if (replacement != null) {
-<<<<<<< HEAD
-							matchUrl = matchUrl.substring(0, equalsIdx + 1) + replacement.getValue() + matchUrl.substring(endIdx);
-							searchFrom = equalsIdx + 1 + replacement.getValue().length();
-=======
 							String replacementValue;
 							if (replacement.hasVersionIdPart()) {
 								replacementValue = replacement.toVersionless().getValue();
@@ -1838,7 +1834,6 @@
 							}
 							matchUrl = matchUrl.substring(0, equalsIdx + 1) + replacementValue + matchUrl.substring(endIdx);
 							searchFrom = equalsIdx + 1 + replacementValue.length();
->>>>>>> 3e7eec4e
 						} else {
 							searchFrom = endIdx;
 						}
