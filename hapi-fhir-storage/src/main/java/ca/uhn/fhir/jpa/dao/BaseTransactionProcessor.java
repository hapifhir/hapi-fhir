/*-
 * #%L
 * HAPI FHIR Storage api
 * %%
 * Copyright (C) 2014 - 2025 Smile CDR, Inc.
 * %%
 * Licensed under the Apache License, Version 2.0 (the "License");
 * you may not use this file except in compliance with the License.
 * You may obtain a copy of the License at
 *
 *      http://www.apache.org/licenses/LICENSE-2.0
 *
 * Unless required by applicable law or agreed to in writing, software
 * distributed under the License is distributed on an "AS IS" BASIS,
 * WITHOUT WARRANTIES OR CONDITIONS OF ANY KIND, either express or implied.
 * See the License for the specific language governing permissions and
 * limitations under the License.
 * #L%
 */
package ca.uhn.fhir.jpa.dao;

import ca.uhn.fhir.context.FhirContext;
import ca.uhn.fhir.context.FhirVersionEnum;
import ca.uhn.fhir.context.RuntimeResourceDefinition;
import ca.uhn.fhir.i18n.Msg;
import ca.uhn.fhir.interceptor.api.HookParams;
import ca.uhn.fhir.interceptor.api.IInterceptorBroadcaster;
import ca.uhn.fhir.interceptor.api.Pointcut;
import ca.uhn.fhir.interceptor.model.ReadPartitionIdRequestDetails;
import ca.uhn.fhir.interceptor.model.RequestPartitionId;
import ca.uhn.fhir.interceptor.model.TransactionWriteOperationsDetails;
import ca.uhn.fhir.jpa.api.dao.DaoRegistry;
import ca.uhn.fhir.jpa.api.dao.IFhirResourceDao;
import ca.uhn.fhir.jpa.api.dao.IJpaDao;
import ca.uhn.fhir.jpa.api.model.DaoMethodOutcome;
import ca.uhn.fhir.jpa.api.model.DeleteConflict;
import ca.uhn.fhir.jpa.api.model.DeleteConflictList;
import ca.uhn.fhir.jpa.api.model.DeleteMethodOutcome;
import ca.uhn.fhir.jpa.api.model.LazyDaoMethodOutcome;
import ca.uhn.fhir.jpa.cache.IResourceVersionSvc;
import ca.uhn.fhir.jpa.cache.ResourcePersistentIdMap;
import ca.uhn.fhir.jpa.dao.tx.HapiTransactionService;
import ca.uhn.fhir.jpa.dao.tx.IHapiTransactionService;
import ca.uhn.fhir.jpa.delete.DeleteConflictUtil;
import ca.uhn.fhir.jpa.model.config.PartitionSettings;
import ca.uhn.fhir.jpa.model.cross.IBasePersistedResource;
import ca.uhn.fhir.jpa.model.entity.ResourceTable;
import ca.uhn.fhir.jpa.model.entity.StorageSettings;
import ca.uhn.fhir.jpa.model.search.StorageProcessingMessage;
import ca.uhn.fhir.jpa.partition.IRequestPartitionHelperSvc;
import ca.uhn.fhir.jpa.searchparam.MatchUrlService;
import ca.uhn.fhir.jpa.searchparam.SearchParameterMap;
import ca.uhn.fhir.jpa.searchparam.extractor.ResourceIndexedSearchParams;
import ca.uhn.fhir.jpa.searchparam.matcher.InMemoryMatchResult;
import ca.uhn.fhir.jpa.searchparam.matcher.InMemoryResourceMatcher;
import ca.uhn.fhir.jpa.searchparam.matcher.SearchParamMatcher;
import ca.uhn.fhir.jpa.util.TransactionSemanticsHeader;
import ca.uhn.fhir.model.api.ResourceMetadataKeyEnum;
import ca.uhn.fhir.model.valueset.BundleEntryTransactionMethodEnum;
import ca.uhn.fhir.parser.DataFormatException;
import ca.uhn.fhir.parser.IParser;
import ca.uhn.fhir.rest.api.Constants;
import ca.uhn.fhir.rest.api.PatchTypeEnum;
import ca.uhn.fhir.rest.api.PreferReturnEnum;
import ca.uhn.fhir.rest.api.RestOperationTypeEnum;
import ca.uhn.fhir.rest.api.server.RequestDetails;
import ca.uhn.fhir.rest.api.server.SystemRequestDetails;
import ca.uhn.fhir.rest.api.server.storage.DeferredInterceptorBroadcasts;
import ca.uhn.fhir.rest.api.server.storage.IResourcePersistentId;
import ca.uhn.fhir.rest.api.server.storage.TransactionDetails;
import ca.uhn.fhir.rest.param.ParameterUtil;
import ca.uhn.fhir.rest.server.RestfulServerUtils;
import ca.uhn.fhir.rest.server.exceptions.BaseServerResponseException;
import ca.uhn.fhir.rest.server.exceptions.InternalErrorException;
import ca.uhn.fhir.rest.server.exceptions.InvalidRequestException;
import ca.uhn.fhir.rest.server.exceptions.MethodNotAllowedException;
import ca.uhn.fhir.rest.server.exceptions.NotModifiedException;
import ca.uhn.fhir.rest.server.exceptions.PayloadTooLargeException;
import ca.uhn.fhir.rest.server.exceptions.PreconditionFailedException;
import ca.uhn.fhir.rest.server.method.BaseMethodBinding;
import ca.uhn.fhir.rest.server.method.BaseResourceReturningMethodBinding;
import ca.uhn.fhir.rest.server.method.UpdateMethodBinding;
import ca.uhn.fhir.rest.server.servlet.ServletRequestDetails;
import ca.uhn.fhir.rest.server.servlet.ServletSubRequestDetails;
import ca.uhn.fhir.rest.server.util.CompositeInterceptorBroadcaster;
import ca.uhn.fhir.rest.server.util.ServletRequestUtil;
import ca.uhn.fhir.util.AsyncUtil;
import ca.uhn.fhir.util.BundleUtil;
import ca.uhn.fhir.util.ElementUtil;
import ca.uhn.fhir.util.FhirTerser;
import ca.uhn.fhir.util.ResourceReferenceInfo;
import ca.uhn.fhir.util.StopWatch;
import ca.uhn.fhir.util.UrlUtil;
import com.google.common.annotations.VisibleForTesting;
import com.google.common.collect.ArrayListMultimap;
import com.google.common.collect.ListMultimap;
import jakarta.annotation.Nonnull;
import jakarta.annotation.Nullable;
import org.apache.commons.lang3.RandomUtils;
import org.apache.commons.lang3.StringUtils;
import org.apache.commons.lang3.ThreadUtils;
import org.apache.commons.lang3.Validate;
import org.hl7.fhir.dstu3.model.Bundle;
import org.hl7.fhir.exceptions.FHIRException;
import org.hl7.fhir.instance.model.api.IBase;
import org.hl7.fhir.instance.model.api.IBaseBinary;
import org.hl7.fhir.instance.model.api.IBaseBundle;
import org.hl7.fhir.instance.model.api.IBaseExtension;
import org.hl7.fhir.instance.model.api.IBaseOperationOutcome;
import org.hl7.fhir.instance.model.api.IBaseParameters;
import org.hl7.fhir.instance.model.api.IBaseReference;
import org.hl7.fhir.instance.model.api.IBaseResource;
import org.hl7.fhir.instance.model.api.IIdType;
import org.hl7.fhir.instance.model.api.IPrimitiveType;
import org.hl7.fhir.r4.model.IdType;
import org.slf4j.Logger;
import org.slf4j.LoggerFactory;
import org.springframework.beans.factory.annotation.Autowired;
import org.springframework.core.task.TaskExecutor;
import org.springframework.transaction.PlatformTransactionManager;
import org.springframework.transaction.TransactionDefinition;
import org.springframework.transaction.support.TransactionCallback;
import org.springframework.transaction.support.TransactionTemplate;

import java.time.Duration;
import java.util.ArrayList;
import java.util.Collection;
import java.util.Collections;
import java.util.Comparator;
import java.util.Date;
import java.util.HashMap;
import java.util.HashSet;
import java.util.IdentityHashMap;
import java.util.Iterator;
import java.util.LinkedHashMap;
import java.util.LinkedHashSet;
import java.util.List;
import java.util.Map;
import java.util.Optional;
import java.util.Set;
import java.util.TreeSet;
import java.util.concurrent.ConcurrentHashMap;
import java.util.concurrent.CountDownLatch;
import java.util.concurrent.TimeUnit;
import java.util.regex.Pattern;
import java.util.stream.Collectors;

import static ca.uhn.fhir.util.HapiExtensions.EXTENSION_TRANSACTION_ENTRY_PARTITION_IDS;
import static ca.uhn.fhir.util.StringUtil.toUtf8String;
import static java.util.Objects.isNull;
import static org.apache.commons.lang3.ObjectUtils.defaultIfNull;
import static org.apache.commons.lang3.ObjectUtils.getIfNull;
import static org.apache.commons.lang3.StringUtils.defaultString;
import static org.apache.commons.lang3.StringUtils.isBlank;
import static org.apache.commons.lang3.StringUtils.isNotBlank;

public abstract class BaseTransactionProcessor {

	public static final String URN_PREFIX = "urn:";
	public static final String URN_PREFIX_ESCAPED = UrlUtil.escapeUrlParam(URN_PREFIX);
	public static final Pattern UNQUALIFIED_MATCH_URL_START = Pattern.compile("^[a-zA-Z0-9_-]+=");
	public static final Pattern INVALID_PLACEHOLDER_PATTERN = Pattern.compile("[a-zA-Z]+:.*");

	private static final Logger ourLog = LoggerFactory.getLogger(BaseTransactionProcessor.class);
	private static final String POST = "POST";
	private static final String PUT = "PUT";
	private static final String DELETE = "DELETE";
	private static final String PATCH = "PATCH";

	@Autowired
	private IRequestPartitionHelperSvc myRequestPartitionHelperService;

	@Autowired
	private PlatformTransactionManager myTxManager;

	@Autowired
	private FhirContext myContext;

	@Autowired
	@SuppressWarnings("rawtypes")
	private ITransactionProcessorVersionAdapter myVersionAdapter;

	@Autowired
	private DaoRegistry myDaoRegistry;

	@Autowired
	private IInterceptorBroadcaster myInterceptorBroadcaster;

	@Autowired
	protected IHapiTransactionService myHapiTransactionService;

	@Autowired
	private StorageSettings myStorageSettings;

	@Autowired
	PartitionSettings myPartitionSettings;

	@Autowired
	private InMemoryResourceMatcher myInMemoryResourceMatcher;

	@Autowired
	private SearchParamMatcher mySearchParamMatcher;

	@Autowired
	private MatchUrlService myMatchUrlService;

	@Autowired
	private ThreadPoolFactory myThreadPoolFactory;

	private TaskExecutor myExecutor;

	@Autowired
	private IResourceVersionSvc myResourceVersionSvc;

	@VisibleForTesting
	public void setStorageSettings(StorageSettings theStorageSettings) {
		myStorageSettings = theStorageSettings;
	}

	public ITransactionProcessorVersionAdapter getVersionAdapter() {
		return myVersionAdapter;
	}

	@VisibleForTesting
	public void setVersionAdapter(ITransactionProcessorVersionAdapter theVersionAdapter) {
		myVersionAdapter = theVersionAdapter;
	}

	private TaskExecutor getTaskExecutor() {
		if (myExecutor == null) {
			myExecutor = myThreadPoolFactory.newThreadPool(
					myStorageSettings.getBundleBatchPoolSize(),
					myStorageSettings.getBundleBatchMaxPoolSize(),
					"bundle-batch-");
		}
		return myExecutor;
	}

	public <BUNDLE extends IBaseBundle> BUNDLE transaction(
			RequestDetails theRequestDetails, BUNDLE theRequest, boolean theNestedMode) {
		String actionName = "Transaction";

		TransactionDetails transactionDetails = new TransactionDetails();

		IInterceptorBroadcaster compositeBroadcaster =
				CompositeInterceptorBroadcaster.newCompositeBroadcaster(myInterceptorBroadcaster, theRequestDetails);

		// Interceptor call: STORAGE_TRANSACTION_PROCESSING
		if (compositeBroadcaster.hasHooks(Pointcut.STORAGE_TRANSACTION_PROCESSING)) {
			HookParams params = new HookParams()
					.add(RequestDetails.class, theRequestDetails)
<<<<<<< HEAD
					.addIfMatchesType(ServletRequestDetails.class, theRequest)
					.add(IBaseBundle.class, theRequest)
					.add(TransactionDetails.class, transactionDetails);
=======
					.addIfMatchesType(ServletRequestDetails.class, theRequestDetails)
					.add(IBaseBundle.class, theRequest);
>>>>>>> 1766c608
			compositeBroadcaster.callHooks(Pointcut.STORAGE_TRANSACTION_PROCESSING, params);
		}

		IBaseBundle response;
		// Interceptor call: STORAGE_TRANSACTION_PRE_PARTITION
		if (compositeBroadcaster.hasHooks(Pointcut.STORAGE_TRANSACTION_PRE_PARTITION)) {
			response = new TransactionPartitionProcessor<BUNDLE>(
							this,
							myContext,
							theRequestDetails,
							theNestedMode,
							compositeBroadcaster,
							actionName,
							transactionDetails)
					.execute(theRequest);
		} else {
			response = processTransactionAsSubRequest(
					theRequestDetails, transactionDetails, theRequest, actionName, theNestedMode);
		}

		List<IBase> entries = myVersionAdapter.getEntries(response);
		for (int i = 0; i < entries.size(); i++) {
			if (ElementUtil.isEmpty(entries.get(i))) {
				entries.remove(i);
				i--;
			}
		}

		return (BUNDLE) response;
	}

	public IBaseBundle collection(final RequestDetails theRequestDetails, IBaseBundle theRequest) {
		String transactionType = myVersionAdapter.getBundleType(theRequest);

		if (!org.hl7.fhir.r4.model.Bundle.BundleType.COLLECTION.toCode().equals(transactionType)) {
			throw new InvalidRequestException(
					Msg.code(526) + "Can not process collection Bundle of type: " + transactionType);
		}

		ourLog.info(
				"Beginning storing collection with {} resources",
				myVersionAdapter.getEntries(theRequest).size());

		TransactionTemplate txTemplate = new TransactionTemplate(myTxManager);
		txTemplate.setPropagationBehavior(TransactionDefinition.PROPAGATION_REQUIRES_NEW);

		IBaseBundle resp =
				myVersionAdapter.createBundle(org.hl7.fhir.r4.model.Bundle.BundleType.BATCHRESPONSE.toCode());

		List<IBaseResource> resources = new ArrayList<>();
		for (final Object nextRequestEntry : myVersionAdapter.getEntries(theRequest)) {
			IBaseResource resource = myVersionAdapter.getResource((IBase) nextRequestEntry);
			resources.add(resource);
		}

		IBaseBundle transactionBundle = myVersionAdapter.createBundle("transaction");
		for (IBaseResource next : resources) {
			IBase entry = myVersionAdapter.addEntry(transactionBundle);
			myVersionAdapter.setResource(entry, next);
			myVersionAdapter.setRequestVerb(entry, "PUT");
			myVersionAdapter.setRequestUrl(
					entry, next.getIdElement().toUnqualifiedVersionless().getValue());
		}

		transaction(theRequestDetails, transactionBundle, false);

		return resp;
	}

	@SuppressWarnings("unchecked")
	private void populateEntryWithOperationOutcome(BaseServerResponseException caughtEx, IBase nextEntry) {
		myVersionAdapter.populateEntryWithOperationOutcome(caughtEx, nextEntry);
	}

	@SuppressWarnings("unchecked")
	private void handleTransactionCreateOrUpdateOutcome(
			IdSubstitutionMap theIdSubstitutions,
			Map<IIdType, DaoMethodOutcome> theIdToPersistedOutcome,
			IIdType theNextResourceId,
			DaoMethodOutcome theOutcome,
			IBase theNewEntry,
			String theResourceType,
			IBaseResource theRes,
			RequestDetails theRequestDetails) {
		IIdType newId = theOutcome.getId().toUnqualified();
		IIdType resourceId =
				isPlaceholder(theNextResourceId) ? theNextResourceId : theNextResourceId.toUnqualifiedVersionless();
		if (!newId.equals(resourceId)) {
			if (!theNextResourceId.isEmpty()) {
				theIdSubstitutions.put(resourceId, newId);
			}
			if (isPlaceholder(resourceId)) {
				/*
				 * The correct way for substitution IDs to be is to be with no resource type, but we'll accept the qualified kind too just to be lenient.
				 */
				IIdType id = myContext.getVersion().newIdType();
				id.setValue(theResourceType + '/' + resourceId.getValue());
				theIdSubstitutions.put(id, newId);
			}
		}

		populateIdToPersistedOutcomeMap(theIdToPersistedOutcome, newId, theOutcome);

		if (shouldSwapBinaryToActualResource(theRes, theResourceType, theNextResourceId)) {
			theRes = theIdToPersistedOutcome.get(newId).getResource();
		}

		if (theOutcome.getCreated()) {
			myVersionAdapter.setResponseStatus(theNewEntry, toStatusString(Constants.STATUS_HTTP_201_CREATED));
		} else {
			myVersionAdapter.setResponseStatus(theNewEntry, toStatusString(Constants.STATUS_HTTP_200_OK));
		}

		Date lastModified = getLastModified(theRes);
		myVersionAdapter.setResponseLastModified(theNewEntry, lastModified);

		if (theOutcome.getOperationOutcome() != null) {
			myVersionAdapter.setResponseOutcome(theNewEntry, theOutcome.getOperationOutcome());
		}

		if (theRequestDetails != null) {
			String prefer = theRequestDetails.getHeader(Constants.HEADER_PREFER);
			PreferReturnEnum preferReturn =
					RestfulServerUtils.parsePreferHeader(null, prefer).getReturn();
			if (preferReturn != null) {
				if (preferReturn == PreferReturnEnum.REPRESENTATION) {
					if (theOutcome.getResource() != null) {
						theOutcome.fireResourceViewCallbacks();
						myVersionAdapter.setResource(theNewEntry, theOutcome.getResource());
					}
				}
			}
		}
	}

	/**
	 * Method which populates entry in idToPersistedOutcome.
	 * Will store whatever outcome is sent, unless the key already exists, then we only replace an instance if we find that the instance
	 * we are replacing with is non-lazy. This allows us to evaluate later more easily, as we _know_ we need access to these.
	 */
	private void populateIdToPersistedOutcomeMap(
			Map<IIdType, DaoMethodOutcome> idToPersistedOutcome, IIdType newId, DaoMethodOutcome outcome) {
		// Prefer real method outcomes over lazy ones.
		if (idToPersistedOutcome.containsKey(newId)) {
			if (!(outcome instanceof LazyDaoMethodOutcome)) {
				idToPersistedOutcome.put(newId, outcome);
			}
		} else {
			idToPersistedOutcome.put(newId, outcome);
		}
	}

	private Date getLastModified(IBaseResource theRes) {
		return theRes.getMeta().getLastUpdated();
	}

	IBaseBundle processTransactionAsSubRequest(
			RequestDetails theRequestDetails,
			TransactionDetails theTransactionDetails,
			IBaseBundle theRequest,
			String theActionName,
			boolean theNestedMode) {
		BaseStorageDao.markRequestAsProcessingSubRequest(theRequestDetails);
		try {
			return processTransaction(
					theRequestDetails, theTransactionDetails, theRequest, theActionName, theNestedMode);
		} finally {
			BaseStorageDao.clearRequestAsProcessingSubRequest(theRequestDetails);
		}
	}

	@VisibleForTesting
	public void setTxManager(PlatformTransactionManager theTxManager) {
		myTxManager = theTxManager;
	}

	private IBaseBundle batch(final RequestDetails theRequestDetails, IBaseBundle theRequest, boolean theNestedMode) {
		TransactionSemanticsHeader transactionSemantics = TransactionSemanticsHeader.DEFAULT;
		if (theRequestDetails != null) {
			String transactionSemanticsString = theRequestDetails.getHeader("X-Transaction-Semantics");
			if (transactionSemanticsString != null) {
				transactionSemantics = TransactionSemanticsHeader.parse(transactionSemanticsString);
			}
		}

		int totalAttempts = defaultIfNull(transactionSemantics.getRetryCount(), 0) + 1;
		boolean switchedToBatch = false;

		int minRetryDelay = getIfNull(transactionSemantics.getMinRetryDelay(), 0);
		int maxRetryDelay = getIfNull(transactionSemantics.getMaxRetryDelay(), 0);

		// Don't let the user request a crazy delay, this could be used
		// as a DOS attack
		maxRetryDelay = Math.max(maxRetryDelay, minRetryDelay);
		maxRetryDelay = Math.min(maxRetryDelay, 10000);
		totalAttempts = Math.min(totalAttempts, 5);

		IBaseBundle response;
		for (int i = 1; ; i++) {
			try {
				if (i < totalAttempts && transactionSemantics.isTryBatchAsTransactionFirst()) {
					BundleUtil.setBundleType(myContext, theRequest, "transaction");
					response = processTransaction(
							theRequestDetails, new TransactionDetails(), theRequest, "Transaction", theNestedMode);
				} else {
					BundleUtil.setBundleType(myContext, theRequest, "batch");
					response = processBatch(theRequestDetails, theRequest, theNestedMode);
				}
				break;
			} catch (BaseServerResponseException e) {
				if (i >= totalAttempts || theNestedMode) {
					throw e;
				}

				long delay = RandomUtils.insecure().randomLong(minRetryDelay, maxRetryDelay);
				String sleepMessage = "";
				if (delay > 0) {
					sleepMessage = "Sleeping for " + delay + " ms. ";
				}

				String switchedToBatchMessage = "";
				if (switchedToBatch) {
					switchedToBatchMessage = " (as batch)";
				}

				String switchingToBatchMessage = "";
				if (i + 1 == totalAttempts && transactionSemantics.isTryBatchAsTransactionFirst()) {
					switchingToBatchMessage = "Performing final retry using batch semantics. ";
					switchedToBatch = true;
					BundleUtil.setBundleType(myContext, theRequest, "batch");
				}

				ourLog.warn(
						"Transaction processing attempt{} {}/{} failed. {}{}",
						switchedToBatchMessage,
						i,
						totalAttempts,
						sleepMessage,
						switchingToBatchMessage);

				if (delay > 0) {
					ThreadUtils.sleepQuietly(Duration.ofMillis(delay));
				}
			}
		}

		return response;
	}

	private IBaseBundle processBatch(RequestDetails theRequestDetails, IBaseBundle theRequest, boolean theNestedMode) {
		ourLog.info(
				"Beginning batch with {} resources",
				myVersionAdapter.getEntries(theRequest).size());

		long start = System.currentTimeMillis();

		IBaseBundle response =
				myVersionAdapter.createBundle(org.hl7.fhir.r4.model.Bundle.BundleType.BATCHRESPONSE.toCode());
		Map<Integer, Object> responseMap = new ConcurrentHashMap<>();

		List<IBase> requestEntries = myVersionAdapter.getEntries(theRequest);
		int requestEntriesSize = requestEntries.size();

		// Now, run all non-gets sequentially, and all gets are submitted to the executor to run (potentially) in
		// parallel
		// The result is kept in the map to save the original position
		List<RetriableBundleTask> getCalls = new ArrayList<>();
		List<RetriableBundleTask> nonGetCalls = new ArrayList<>();

		CountDownLatch completionLatch = new CountDownLatch(requestEntriesSize);
		for (int i = 0; i < requestEntriesSize; i++) {
			IBase nextRequestEntry = requestEntries.get(i);
			RetriableBundleTask retriableBundleTask = new RetriableBundleTask(
					completionLatch, theRequestDetails, responseMap, i, nextRequestEntry, theNestedMode);
			if (myVersionAdapter
					.getEntryRequestVerb(myContext, nextRequestEntry)
					.equalsIgnoreCase("GET")) {
				getCalls.add(retriableBundleTask);
			} else {
				nonGetCalls.add(retriableBundleTask);
			}
		}
		// Execute all non-gets on calling thread.
		nonGetCalls.forEach(RetriableBundleTask::run);
		// Execute all gets (potentially in a pool)
		if (myStorageSettings.getBundleBatchPoolSize() == 1) {
			getCalls.forEach(RetriableBundleTask::run);
		} else {
			getCalls.forEach(getCall -> getTaskExecutor().execute(getCall));
		}

		// waiting for all async tasks to be completed
		AsyncUtil.awaitLatchAndIgnoreInterrupt(completionLatch, 300L, TimeUnit.SECONDS);

		// Now, create the bundle response in original order
		Object nextResponseEntry;
		for (int i = 0; i < requestEntriesSize; i++) {

			nextResponseEntry = responseMap.get(i);
			if (nextResponseEntry instanceof ServerResponseExceptionHolder) {
				ServerResponseExceptionHolder caughtEx = (ServerResponseExceptionHolder) nextResponseEntry;
				if (caughtEx.getException() != null) {
					IBase nextEntry = myVersionAdapter.addEntry(response);
					populateEntryWithOperationOutcome(caughtEx.getException(), nextEntry);
					myVersionAdapter.setResponseStatus(
							nextEntry, toStatusString(caughtEx.getException().getStatusCode()));
				}
			} else {
				myVersionAdapter.addEntry(response, (IBase) nextResponseEntry);
			}
		}

		long delay = System.currentTimeMillis() - start;
		ourLog.info("Batch completed in {}ms", delay);

		return response;
	}

	@VisibleForTesting
	public void setHapiTransactionService(HapiTransactionService theHapiTransactionService) {
		myHapiTransactionService = theHapiTransactionService;
	}

	private IBaseBundle processTransaction(
			final RequestDetails theRequestDetails,
			final TransactionDetails theTransactionDetails,
			final IBaseBundle theRequest,
			final String theActionName,
			boolean theNestedMode) {
		validateDependencies();

		String transactionType = myVersionAdapter.getBundleType(theRequest);

		if (org.hl7.fhir.r4.model.Bundle.BundleType.BATCH.toCode().equals(transactionType)) {
			return batch(theRequestDetails, theRequest, theNestedMode);
		}

		if (transactionType == null) {
			String message = "Transaction Bundle did not specify valid Bundle.type, assuming "
					+ Bundle.BundleType.TRANSACTION.toCode();
			ourLog.warn(message);
			transactionType = org.hl7.fhir.r4.model.Bundle.BundleType.TRANSACTION.toCode();
		}
		if (!org.hl7.fhir.r4.model.Bundle.BundleType.TRANSACTION.toCode().equals(transactionType)) {
			throw new InvalidRequestException(
					Msg.code(527) + "Unable to process transaction where incoming Bundle.type = " + transactionType);
		}

		// Make a copy of the list because it gets sorted below, and we don't want to
		// modify the original Bundle
		List<IBase> requestEntries = new ArrayList<>(myVersionAdapter.getEntries(theRequest));
		int numberOfEntries = requestEntries.size();

		if (myStorageSettings.getMaximumTransactionBundleSize() != null
				&& numberOfEntries > myStorageSettings.getMaximumTransactionBundleSize()) {
			throw new PayloadTooLargeException(
					Msg.code(528) + "Transaction Bundle Too large.  Transaction bundle contains " + numberOfEntries
							+ " which exceedes the maximum permitted transaction bundle size of "
							+ myStorageSettings.getMaximumTransactionBundleSize());
		}

		ourLog.debug("Beginning {} with {} resources", theActionName, numberOfEntries);

		theTransactionDetails.setFhirTransaction(true);
		final StopWatch transactionStopWatch = new StopWatch();

		// Do all entries have a verb?
		for (int i = 0; i < numberOfEntries; i++) {
			IBase nextReqEntry = requestEntries.get(i);
			String verb = myVersionAdapter.getEntryRequestVerb(myContext, nextReqEntry);
			if (verb == null || !isValidVerb(verb)) {
				throw new InvalidRequestException(Msg.code(529)
						+ myContext
								.getLocalizer()
								.getMessage(BaseStorageDao.class, "transactionEntryHasInvalidVerb", verb, i));
			}
		}

		/*
		 * We want to execute the transaction request bundle elements in the order
		 * specified by the FHIR specification (see TransactionSorter) so we save the
		 * original order in the request, then sort it.
		 *
		 * Entries with a type of GET are removed from the bundle so that they
		 * can be processed at the very end. We do this because the incoming resources
		 * are saved in a two-phase way in order to deal with interdependencies, and
		 * we want the GET processing to use the final indexing state
		 */
		final IBaseBundle response =
				myVersionAdapter.createBundle(org.hl7.fhir.r4.model.Bundle.BundleType.TRANSACTIONRESPONSE.toCode());
		List<IBase> getEntries = new ArrayList<>();
		final IdentityHashMap<IBase, Integer> originalRequestOrder = new IdentityHashMap<>();
		for (int i = 0; i < requestEntries.size(); i++) {
			IBase requestEntry = requestEntries.get(i);

			originalRequestOrder.put(requestEntry, i);
			myVersionAdapter.addEntry(response);
			if (myVersionAdapter.getEntryRequestVerb(myContext, requestEntry).equals("GET")) {
				getEntries.add(requestEntry);
			}
		}

		/*
		 * See FhirSystemDaoDstu3Test#testTransactionWithPlaceholderIdInMatchUrl
		 * Basically if the resource has a match URL that references a placeholder,
		 * we try to handle the resource with the placeholder first.
		 */
		Set<String> placeholderIds = new HashSet<>();
		for (IBase nextEntry : requestEntries) {
			String fullUrl = myVersionAdapter.getFullUrl(nextEntry);
			if (isNotBlank(fullUrl) && fullUrl.startsWith(URN_PREFIX)) {
				placeholderIds.add(fullUrl);
			}
		}
		requestEntries.sort(new TransactionSorter(placeholderIds));

		// perform all writes
		prepareThenExecuteTransactionWriteOperations(
				theRequestDetails,
				theActionName,
				theTransactionDetails,
				transactionStopWatch,
				response,
				originalRequestOrder,
				requestEntries);

		// perform all gets
		// (we do these last so that the gets happen on the final state of the DB;
		// see above note)
		doTransactionReadOperations(
				theRequestDetails, response, getEntries, originalRequestOrder, transactionStopWatch, theNestedMode);

		// Interceptor broadcast: JPA_PERFTRACE_INFO
		IInterceptorBroadcaster compositeBroadcaster =
				CompositeInterceptorBroadcaster.newCompositeBroadcaster(myInterceptorBroadcaster, theRequestDetails);
		if (compositeBroadcaster.hasHooks(Pointcut.JPA_PERFTRACE_INFO)) {
			String taskDurations = transactionStopWatch.formatTaskDurations();
			StorageProcessingMessage message = new StorageProcessingMessage();
			message.setMessage("Transaction timing:\n" + taskDurations);
			HookParams params = new HookParams()
					.add(RequestDetails.class, theRequestDetails)
					.addIfMatchesType(ServletRequestDetails.class, theRequestDetails)
					.add(StorageProcessingMessage.class, message);
			compositeBroadcaster.callHooks(Pointcut.JPA_PERFTRACE_INFO, params);
		}

		return response;
	}

	@SuppressWarnings("unchecked")
	private void doTransactionReadOperations(
			final RequestDetails theRequestDetails,
			IBaseBundle theResponse,
			List<IBase> theGetEntries,
			IdentityHashMap<IBase, Integer> theOriginalRequestOrder,
			StopWatch theTransactionStopWatch,
			boolean theNestedMode) {
		if (theGetEntries.size() > 0) {
			theTransactionStopWatch.startTask("Process " + theGetEntries.size() + " GET entries");

			/*
			 * Loop through the request and process any entries of type GET
			 */
			for (IBase nextReqEntry : theGetEntries) {
				if (theNestedMode) {
					throw new InvalidRequestException(
							Msg.code(530) + "Can not invoke read operation on nested transaction");
				}

				if (!(theRequestDetails instanceof ServletRequestDetails)) {
					throw new MethodNotAllowedException(
							Msg.code(531) + "Can not call transaction GET methods from this context");
				}

				ServletRequestDetails srd = (ServletRequestDetails) theRequestDetails;
				Integer originalOrder = theOriginalRequestOrder.get(nextReqEntry);
				IBase nextRespEntry =
						(IBase) myVersionAdapter.getEntries(theResponse).get(originalOrder);

				ArrayListMultimap<String, String> paramValues = ArrayListMultimap.create();
				ServletSubRequestDetails requestDetailsForEntry =
						createRequestDetailsForReadEntry(srd, nextReqEntry, paramValues);

				String url = requestDetailsForEntry.getRequestPath();

				BaseMethodBinding method = srd.getServer().determineResourceMethod(requestDetailsForEntry, url);
				if (method == null) {
					throw new IllegalArgumentException(Msg.code(532) + "Unable to handle GET " + url);
				}

				Validate.isTrue(method instanceof BaseResourceReturningMethodBinding, "Unable to handle GET {}", url);
				try {
					BaseResourceReturningMethodBinding methodBinding = (BaseResourceReturningMethodBinding) method;
					requestDetailsForEntry.setRestOperationType(methodBinding.getRestOperationType());

					IBaseResource resource = methodBinding.doInvokeServer(srd.getServer(), requestDetailsForEntry);
					if (paramValues.containsKey(Constants.PARAM_SUMMARY)
							|| paramValues.containsKey(Constants.PARAM_CONTENT)) {
						resource = filterNestedBundle(requestDetailsForEntry, resource);
					}
					myVersionAdapter.setResource(nextRespEntry, resource);
					myVersionAdapter.setResponseStatus(nextRespEntry, toStatusString(Constants.STATUS_HTTP_200_OK));
				} catch (NotModifiedException e) {
					myVersionAdapter.setResponseStatus(
							nextRespEntry, toStatusString(Constants.STATUS_HTTP_304_NOT_MODIFIED));
				} catch (BaseServerResponseException e) {
					ourLog.info("Failure processing transaction GET {}: {}", url, e.toString());
					myVersionAdapter.setResponseStatus(nextRespEntry, toStatusString(e.getStatusCode()));
					populateEntryWithOperationOutcome(e, nextRespEntry);
				}
			}
			theTransactionStopWatch.endCurrentTask();
		}
	}

	/**
	 * Checks if the given request entry has the extension specified to override the partition ids to use when processing that entry.
	 * If the extension is present, this method will set the partition ids header in the given request details.
	 */
	private void setRequestPartitionHeaderIfEntryHasTheExtension(IBase theReqEntry, RequestDetails theRequestDetails) {
		Optional<IBaseExtension<?, ?>> partitionIdsExtensionOptional =
				myVersionAdapter.getEntryRequestExtensionByUrl(theReqEntry, EXTENSION_TRANSACTION_ENTRY_PARTITION_IDS);
		if (partitionIdsExtensionOptional.isPresent()
				&& partitionIdsExtensionOptional.get().getValue() instanceof IPrimitiveType<?>) {
			IPrimitiveType<?> valueAsPrimitiveType =
					(IPrimitiveType<?>) partitionIdsExtensionOptional.get().getValue();
			String value = valueAsPrimitiveType.getValueAsString();
			theRequestDetails.setHeaders(Constants.HEADER_X_REQUEST_PARTITION_IDS, List.of(value));
		}
	}

	/**
	 * Creates a new RequestDetails object based on the given RequestDetails. The new RequestDetails is to be used
	 * when processing a write entry.
	 * If the entry.request has the extension to override the partition ids, this method
	 * sets the partition ids header in the newly created request details with the values from extension.
	 * This allows using different partitions for different entries in the same transaction.
	 *
	 * @return the newly created request details
	 */
	private RequestDetails createRequestDetailsForWriteEntry(
			RequestDetails theRequestDetails, IBase theEntry, String theUrl, String theVerb) {

		if (theRequestDetails == null) {
			ourLog.warn(
					"The RequestDetails passed in to the transaction is null. Cannot create a new RequestDetails for transaction entry.");
			return null;
		}

		RequestDetails newRequestDetails;
		if (theRequestDetails instanceof ServletRequestDetails) {
			newRequestDetails = ServletRequestUtil.getServletSubRequestDetails(
					(ServletRequestDetails) theRequestDetails, theUrl, theVerb, ArrayListMultimap.create());
		} else if (theRequestDetails instanceof SystemRequestDetails) {
			newRequestDetails = new SystemRequestDetails((SystemRequestDetails) theRequestDetails);
		} else {
			// RequestDetails is not a ServletRequestDetails or SystemRequestDetails, and I don't know how to properly
			// clone such a RequestDetails. Use the original RequestDetails without making any entry specific
			// modifications
			ourLog.warn(
					"Cannot create a new RequestDetails for transaction entry out of the existing RequestDetails which is of type '{}'"
							+ "Using the original RequestDetails for transaction entries without any entry specific modifications.",
					theRequestDetails.getClass().getSimpleName());
			return theRequestDetails;
		}
		setRequestPartitionHeaderIfEntryHasTheExtension(theEntry, newRequestDetails);
		return newRequestDetails;
	}

	/**
	 * Creates a new RequestDetails based on the given one. The returned RequestDetails is to be used when processing
	 * a GET entry of transaction.
	 * It sets the headers in the newly request details according to the information from entry.request if needed.
	 * Currently, GET entries only support ServletRequestDetails so it handles only that type.
	 */
	private ServletSubRequestDetails createRequestDetailsForReadEntry(
			ServletRequestDetails theRequestDetails, IBase theEntry, ArrayListMultimap<String, String> theParamValues) {

		final String verb = "GET";
		String transactionUrl = extractTransactionUrlOrThrowException(theEntry, verb);

		ServletSubRequestDetails subRequestDetails =
				ServletRequestUtil.getServletSubRequestDetails(theRequestDetails, transactionUrl, verb, theParamValues);

		if (isNotBlank(myVersionAdapter.getEntryRequestIfMatch(theEntry))) {
			subRequestDetails.addHeader(Constants.HEADER_IF_MATCH, myVersionAdapter.getEntryRequestIfMatch(theEntry));
		}
		if (isNotBlank(myVersionAdapter.getEntryRequestIfNoneExist(theEntry))) {
			subRequestDetails.addHeader(
					Constants.HEADER_IF_NONE_EXIST, myVersionAdapter.getEntryRequestIfNoneExist(theEntry));
		}
		if (isNotBlank(myVersionAdapter.getEntryRequestIfNoneMatch(theEntry))) {
			subRequestDetails.addHeader(
					Constants.HEADER_IF_NONE_MATCH, myVersionAdapter.getEntryRequestIfNoneMatch(theEntry));
		}

		setRequestPartitionHeaderIfEntryHasTheExtension(theEntry, subRequestDetails);

		return subRequestDetails;
	}

	/**
	 * All of the write operations in the transaction (PUT, POST, etc.. basically anything
	 * except GET) are performed in their own database transaction before we do the reads.
	 * We do this because the reads (specifically the searches) often spawn their own
	 * secondary database transaction and if we allow that within the primary
	 * database transaction we can end up with deadlocks if the server is under
	 * heavy load with lots of concurrent transactions using all available
	 * database connections.
	 */
	@SuppressWarnings("unchecked")
	private void prepareThenExecuteTransactionWriteOperations(
			RequestDetails theRequestDetails,
			String theActionName,
			TransactionDetails theTransactionDetails,
			StopWatch theTransactionStopWatch,
			IBaseBundle theResponse,
			IdentityHashMap<IBase, Integer> theOriginalRequestOrder,
			List<IBase> theEntries) {

		TransactionWriteOperationsDetails writeOperationsDetails = null;
		if (haveWriteOperationsHooks(theRequestDetails)) {
			writeOperationsDetails = buildWriteOperationsDetails(theEntries);
			callWriteOperationsHook(
					Pointcut.STORAGE_TRANSACTION_WRITE_OPERATIONS_PRE,
					theRequestDetails,
					theTransactionDetails,
					writeOperationsDetails);
		}

		RequestPartitionId requestPartitionId =
				determineRequestPartitionIdForWriteEntries(theRequestDetails, theTransactionDetails, theEntries);

		TransactionCallback<EntriesToProcessMap> txCallback = status -> {
			final Set<IIdType> allIds = new LinkedHashSet<>();
			final IdSubstitutionMap idSubstitutions = new IdSubstitutionMap();
			final Map<IIdType, DaoMethodOutcome> idToPersistedOutcome = new LinkedHashMap<>();

			EntriesToProcessMap retVal = doTransactionWriteOperations(
					theRequestDetails,
					requestPartitionId,
					theActionName,
					theTransactionDetails,
					allIds,
					idSubstitutions,
					idToPersistedOutcome,
					theResponse,
					theOriginalRequestOrder,
					theEntries,
					theTransactionStopWatch);

			theTransactionStopWatch.startTask("Commit writes to database");
			return retVal;
		};
		EntriesToProcessMap entriesToProcess;

		try {
			entriesToProcess = myHapiTransactionService
					.withRequest(theRequestDetails)
					.withRequestPartitionId(requestPartitionId)
					.withTransactionDetails(theTransactionDetails)
					.execute(txCallback);
		} finally {
			if (haveWriteOperationsHooks(theRequestDetails)) {
				callWriteOperationsHook(
						Pointcut.STORAGE_TRANSACTION_WRITE_OPERATIONS_POST,
						theRequestDetails,
						theTransactionDetails,
						writeOperationsDetails);
			}
		}

		theTransactionStopWatch.endCurrentTask();

		for (Map.Entry<IBase, IIdType> nextEntry : entriesToProcess.entrySet()) {
			String responseLocation = nextEntry.getValue().toUnqualified().getValue();
			String responseEtag = nextEntry.getValue().getVersionIdPart();
			myVersionAdapter.setResponseLocation(nextEntry.getKey(), responseLocation);
			myVersionAdapter.setResponseETag(nextEntry.getKey(), responseEtag);
		}
	}

	/**
	 * This method looks at the FHIR actions being performed in a List of bundle entries,
	 * and determines the associated request partitions.
	 */
	@Nullable
	protected RequestPartitionId determineRequestPartitionIdForWriteEntries(
			RequestDetails theRequestDetails, TransactionDetails theTransactionDetails, List<IBase> theEntries) {
		if (!myPartitionSettings.isPartitioningEnabled()) {
			return RequestPartitionId.allPartitions();
		}

		return theEntries.stream()
				.map(e -> getEntryRequestPartitionId(theRequestDetails, theTransactionDetails, e))
				.reduce(null, (accumulator, nextPartition) -> {
					if (accumulator == null) {
						return nextPartition;
					} else if (nextPartition == null) {
						return accumulator;
					} else if (myHapiTransactionService.isCompatiblePartition(accumulator, nextPartition)) {
						return accumulator.mergeIds(nextPartition);
					} else if (!nextPartition.isAllPartitions()) {
						String msg = myContext
								.getLocalizer()
								.getMessage(
										BaseTransactionProcessor.class, "multiplePartitionAccesses", theEntries.size());
						throw new InvalidRequestException(Msg.code(2541) + msg);
					} else {
						return accumulator;
					}
				});
	}

	@Nullable
	private RequestPartitionId getEntryRequestPartitionId(
			RequestDetails theRequestDetails, TransactionDetails theTransactionDetails, IBase theEntry) {

		RequestPartitionId nextWriteEntryRequestPartitionId = null;
		String verb = myVersionAdapter.getEntryRequestVerb(myContext, theEntry);
		String url = extractTransactionUrlOrThrowException(theEntry, verb);
		RequestDetails requestDetailsForEntry =
				createRequestDetailsForWriteEntry(theRequestDetails, theEntry, url, verb);
		if (isNotBlank(verb)) {
			BundleEntryTransactionMethodEnum verbEnum = BundleEntryTransactionMethodEnum.valueOf(verb);
			switch (verbEnum) {
				case GET:
					nextWriteEntryRequestPartitionId = null;
					break;
				case DELETE: {
					String requestUrl = myVersionAdapter.getEntryRequestUrl(theEntry);
					if (isNotBlank(requestUrl)) {
						if (requestUrl.indexOf('?') != -1) {
							MatchUrlService.ResourceTypeAndSearchParameterMap typeAndParams =
									myMatchUrlService.parseAndTranslateMatchUrl(requestUrl);
							SearchParameterMap params = typeAndParams.searchParameterMap();
							String resourceType =
									typeAndParams.resourceDefinition().getName();
							ReadPartitionIdRequestDetails details =
									ReadPartitionIdRequestDetails.forDelete(resourceType, params);
							nextWriteEntryRequestPartitionId =
									myRequestPartitionHelperService.determineReadPartitionForRequest(
											requestDetailsForEntry, details);
						} else {
							IdType id = new IdType(requestUrl);
							String resourceType = id.getResourceType();
							ReadPartitionIdRequestDetails details =
									ReadPartitionIdRequestDetails.forDelete(resourceType, id);
							nextWriteEntryRequestPartitionId =
									myRequestPartitionHelperService.determineReadPartitionForRequest(
											requestDetailsForEntry, details);
						}
					}
					break;
				}
				case PATCH: {
					String requestUrl = myVersionAdapter.getEntryRequestUrl(theEntry);
					if (isNotBlank(requestUrl)) {
						if (requestUrl.indexOf('?') != -1) {
							MatchUrlService.ResourceTypeAndSearchParameterMap typeAndParams =
									myMatchUrlService.parseAndTranslateMatchUrl(requestUrl);
							SearchParameterMap params = typeAndParams.searchParameterMap();
							String resourceType =
									typeAndParams.resourceDefinition().getName();
							ReadPartitionIdRequestDetails details =
									ReadPartitionIdRequestDetails.forPatch(resourceType, params);
							nextWriteEntryRequestPartitionId =
									myRequestPartitionHelperService.determineReadPartitionForRequest(
											requestDetailsForEntry, details);
						} else {
							IdType id = new IdType(requestUrl);
							String resourceType = id.getResourceType();
							ReadPartitionIdRequestDetails details =
									ReadPartitionIdRequestDetails.forPatch(resourceType, id);
							nextWriteEntryRequestPartitionId =
									myRequestPartitionHelperService.determineReadPartitionForRequest(
											requestDetailsForEntry, details);
						}
					}
					break;
				}
				case POST: {
					IBaseResource resource = myVersionAdapter.getResource(theEntry);
					String resourceType = myContext.getResourceType(resource);
					nextWriteEntryRequestPartitionId =
							myRequestPartitionHelperService.determineCreatePartitionForRequest(
									requestDetailsForEntry, resource, resourceType);
					break;
				}
				case PUT: {
					IBaseResource resource = myVersionAdapter.getResource(theEntry);
					if (resource != null) {
						String resourceType = myContext.getResourceType(resource);
						String resourceId = null;
						if (resource.getIdElement().hasIdPart()) {
							resourceId =
									resourceType + "/" + resource.getIdElement().getIdPart();
						}
						if (resourceId != null) {
							nextWriteEntryRequestPartitionId = theTransactionDetails.getResolvedPartition(resourceId);
						}
						if (nextWriteEntryRequestPartitionId == null) {
							nextWriteEntryRequestPartitionId =
									myRequestPartitionHelperService.determineCreatePartitionForRequest(
											requestDetailsForEntry, resource, resourceType);
							if (resourceId != null) {
								theTransactionDetails.addResolvedPartition(
										resourceId, nextWriteEntryRequestPartitionId);
							}
						}
					}
					break;
				}
			}
		}
		return nextWriteEntryRequestPartitionId;
	}

	private boolean haveWriteOperationsHooks(RequestDetails theRequestDetails) {
		IInterceptorBroadcaster compositeBroadcaster =
				CompositeInterceptorBroadcaster.newCompositeBroadcaster(myInterceptorBroadcaster, theRequestDetails);
		return compositeBroadcaster.hasHooks(Pointcut.STORAGE_TRANSACTION_WRITE_OPERATIONS_PRE)
				|| compositeBroadcaster.hasHooks(Pointcut.STORAGE_TRANSACTION_WRITE_OPERATIONS_POST);
	}

	private void callWriteOperationsHook(
			Pointcut thePointcut,
			RequestDetails theRequestDetails,
			TransactionDetails theTransactionDetails,
			TransactionWriteOperationsDetails theWriteOperationsDetails) {
		IInterceptorBroadcaster compositeBroadcaster =
				CompositeInterceptorBroadcaster.newCompositeBroadcaster(myInterceptorBroadcaster, theRequestDetails);
		if (compositeBroadcaster.hasHooks(thePointcut)) {
			HookParams params = new HookParams()
					.add(TransactionDetails.class, theTransactionDetails)
					.add(TransactionWriteOperationsDetails.class, theWriteOperationsDetails);
			compositeBroadcaster.callHooks(thePointcut, params);
		}
	}

	@SuppressWarnings("unchecked")
	private TransactionWriteOperationsDetails buildWriteOperationsDetails(List<IBase> theEntries) {
		TransactionWriteOperationsDetails writeOperationsDetails;
		List<String> updateRequestUrls = new ArrayList<>();
		List<String> conditionalCreateRequestUrls = new ArrayList<>();
		// Extract
		for (IBase nextEntry : theEntries) {
			String method = myVersionAdapter.getEntryRequestVerb(myContext, nextEntry);
			if ("PUT".equals(method)) {
				String requestUrl = myVersionAdapter.getEntryRequestUrl(nextEntry);
				if (isNotBlank(requestUrl)) {
					updateRequestUrls.add(requestUrl);
				}
			} else if ("POST".equals(method)) {
				String requestUrl = myVersionAdapter.getEntryRequestIfNoneExist(nextEntry);
				if (isNotBlank(requestUrl) && requestUrl.contains("?")) {
					conditionalCreateRequestUrls.add(requestUrl);
				}
			}
		}

		writeOperationsDetails = new TransactionWriteOperationsDetails();
		writeOperationsDetails.setUpdateRequestUrls(updateRequestUrls);
		writeOperationsDetails.setConditionalCreateRequestUrls(conditionalCreateRequestUrls);
		return writeOperationsDetails;
	}

	private boolean isValidVerb(String theVerb) {
		try {
			return org.hl7.fhir.r4.model.Bundle.HTTPVerb.fromCode(theVerb) != null;
		} catch (FHIRException theE) {
			return false;
		}
	}

	/**
	 * This method is called for nested bundles (e.g. if we received a transaction with an entry that
	 * was a GET search, this method is called on the bundle for the search result, that will be placed in the
	 * outer bundle). This method applies the _summary and _content parameters to the output of
	 * that bundle.
	 * <p>
	 * TODO: This isn't the most efficient way of doing this.. hopefully we can come up with something better in the future.
	 */
	private IBaseResource filterNestedBundle(RequestDetails theRequestDetails, IBaseResource theResource) {
		IParser p = myContext.newJsonParser();
		RestfulServerUtils.configureResponseParser(theRequestDetails, p);
		return p.parseResource(theResource.getClass(), p.encodeResourceToString(theResource));
	}

	protected void validateDependencies() {
		Validate.notNull(myContext);
		Validate.notNull(myTxManager);
	}

	private IIdType newIdType(String theValue) {
		return myContext.getVersion().newIdType().setValue(theValue);
	}

	/**
	 * Searches for duplicate conditional creates and consolidates them.
	 */
	@SuppressWarnings("unchecked")
	private void consolidateDuplicateConditionals(
			RequestDetails theRequestDetails, String theActionName, List<IBase> theEntries) {
		final Set<String> keysWithNoFullUrl = new HashSet<>();
		final HashMap<String, String> keyToUuid = new HashMap<>();

		for (int index = 0, originalIndex = 0; index < theEntries.size(); index++, originalIndex++) {
			IBase nextReqEntry = theEntries.get(index);
			IBaseResource resource = myVersionAdapter.getResource(nextReqEntry);
			if (resource != null) {
				String verb = myVersionAdapter.getEntryRequestVerb(myContext, nextReqEntry);
				String entryFullUrl = myVersionAdapter.getFullUrl(nextReqEntry);
				String requestUrl = myVersionAdapter.getEntryRequestUrl(nextReqEntry);
				String ifNoneExist = myVersionAdapter.getEntryRequestIfNoneExist(nextReqEntry);

				// Conditional UPDATE
				boolean consolidateEntryCandidate = false;
				String conditionalUrl;
				switch (verb) {
					case "PUT":
						conditionalUrl = requestUrl;
						if (isNotBlank(requestUrl)) {
							int questionMarkIndex = requestUrl.indexOf('?');
							if (questionMarkIndex >= 0 && requestUrl.length() > (questionMarkIndex + 1)) {
								consolidateEntryCandidate = true;
							}
						}
						break;

						// Conditional CREATE
					case "POST":
						conditionalUrl = ifNoneExist;
						if (isNotBlank(ifNoneExist)) {
							if (isBlank(entryFullUrl) || !entryFullUrl.equals(requestUrl)) {
								consolidateEntryCandidate = true;
							}
						}
						break;

					default:
						continue;
				}

				if (isNotBlank(conditionalUrl) && !conditionalUrl.contains("?")) {
					conditionalUrl = myContext.getResourceType(resource) + "?" + conditionalUrl;
				}

				String key = verb + "|" + conditionalUrl;
				if (consolidateEntryCandidate) {
					if (isBlank(entryFullUrl)) {
						if (isNotBlank(conditionalUrl)) {
							if (!keysWithNoFullUrl.add(key)) {
								throw new InvalidRequestException(Msg.code(2008) + "Unable to process " + theActionName
										+ " - Request contains multiple anonymous entries (Bundle.entry.fullUrl not populated) with conditional URL: \""
										+ UrlUtil.sanitizeUrlPart(conditionalUrl)
										+ "\". Does transaction request contain duplicates?");
							}
						}
					} else {
						if (!keyToUuid.containsKey(key)) {
							keyToUuid.put(key, entryFullUrl);
						} else {
							String msg = "Discarding transaction bundle entry " + originalIndex
									+ " as it contained a duplicate conditional " + verb;
							ourLog.info(msg);
							// Interceptor broadcast: JPA_PERFTRACE_INFO
							IInterceptorBroadcaster compositeBroadcaster =
									CompositeInterceptorBroadcaster.newCompositeBroadcaster(
											myInterceptorBroadcaster, theRequestDetails);
							if (compositeBroadcaster.hasHooks(Pointcut.JPA_PERFTRACE_WARNING)) {
								StorageProcessingMessage message = new StorageProcessingMessage().setMessage(msg);
								HookParams params = new HookParams()
										.add(RequestDetails.class, theRequestDetails)
										.addIfMatchesType(ServletRequestDetails.class, theRequestDetails)
										.add(StorageProcessingMessage.class, message);
								compositeBroadcaster.callHooks(Pointcut.JPA_PERFTRACE_INFO, params);
							}

							theEntries.remove(index);
							index--;
							String existingUuid = keyToUuid.get(key);
							replaceReferencesInEntriesWithConsolidatedUUID(theEntries, entryFullUrl, existingUuid);
						}
					}
				}
			}
		}
	}

	/**
	 * Iterates over all entries, and if it finds any which have references which match the fullUrl of the entry that was consolidated out
	 * replace them with our new consolidated UUID
	 */
	private void replaceReferencesInEntriesWithConsolidatedUUID(
			List<IBase> theEntries, String theEntryFullUrl, String existingUuid) {
		for (IBase nextEntry : theEntries) {
			@SuppressWarnings("unchecked")
			IBaseResource nextResource = myVersionAdapter.getResource(nextEntry);
			if (nextResource != null) {
				for (IBaseReference nextReference :
						myContext.newTerser().getAllPopulatedChildElementsOfType(nextResource, IBaseReference.class)) {
					// We're interested in any references directly to the placeholder ID, but also
					// references that have a resource target that has the placeholder ID.
					String nextReferenceId = nextReference.getReferenceElement().getValue();
					if (isBlank(nextReferenceId) && nextReference.getResource() != null) {
						nextReferenceId =
								nextReference.getResource().getIdElement().getValue();
					}
					if (theEntryFullUrl.equals(nextReferenceId)) {
						nextReference.setReference(existingUuid);
						nextReference.setResource(null);
					}
				}
			}
		}
	}

	/**
	 * Retrieves the next resource id (IIdType) from the base resource and next request entry.
	 *
	 * @param theBaseResource - base resource
	 * @param theNextReqEntry - next request entry
	 * @param theAllIds       - set of all IIdType values
	 * @param theVerb
	 * @return
	 */
	private IIdType getNextResourceIdFromBaseResource(
			IBaseResource theBaseResource, IBase theNextReqEntry, Set<IIdType> theAllIds, String theVerb) {
		IIdType nextResourceId = null;
		if (theBaseResource != null) {
			nextResourceId = theBaseResource.getIdElement();

			@SuppressWarnings("unchecked")
			String fullUrl = myVersionAdapter.getFullUrl(theNextReqEntry);
			if (isNotBlank(fullUrl)) {
				IIdType fullUrlIdType = newIdType(fullUrl);
				if (isPlaceholder(fullUrlIdType)) {
					nextResourceId = fullUrlIdType;
				} else if (!nextResourceId.hasIdPart()) {
					nextResourceId = fullUrlIdType;
				}
			}

			if (nextResourceId.hasIdPart() && !isPlaceholder(nextResourceId)) {
				int colonIndex = nextResourceId.getIdPart().indexOf(':');
				if (colonIndex != -1) {
					if (INVALID_PLACEHOLDER_PATTERN
							.matcher(nextResourceId.getIdPart())
							.matches()) {
						throw new InvalidRequestException(
								Msg.code(533) + "Invalid placeholder ID found: " + nextResourceId.getIdPart()
										+ " - Must be of the form 'urn:uuid:[uuid]' or 'urn:oid:[oid]'");
					}
				}
			}

			if (nextResourceId.hasIdPart() && !nextResourceId.hasResourceType() && !isPlaceholder(nextResourceId)) {
				nextResourceId = newIdType(toResourceName(theBaseResource.getClass()), nextResourceId.getIdPart());
				theBaseResource.setId(nextResourceId);
			}

			/*
			 * Ensure that the bundle doesn't have any duplicates, since this causes all kinds of weirdness
			 */
			if (isPlaceholder(nextResourceId)) {
				if (!theAllIds.add(nextResourceId)) {
					throw new InvalidRequestException(Msg.code(534)
							+ myContext
									.getLocalizer()
									.getMessage(
											BaseStorageDao.class,
											"transactionContainsMultipleWithDuplicateId",
											nextResourceId));
				}
			} else if (nextResourceId.hasResourceType() && nextResourceId.hasIdPart() && !"POST".equals(theVerb)) {
				IIdType nextId = nextResourceId.toUnqualifiedVersionless();
				if (!theAllIds.add(nextId)) {
					throw new InvalidRequestException(Msg.code(535)
							+ myContext
									.getLocalizer()
									.getMessage(
											BaseStorageDao.class,
											"transactionContainsMultipleWithDuplicateId",
											nextId));
				}
			}
		}

		return nextResourceId;
	}

	/**
	 * After pre-hooks have been called
	 */
	@SuppressWarnings({"unchecked", "rawtypes"})
	protected EntriesToProcessMap doTransactionWriteOperations(
			final RequestDetails theRequest,
			RequestPartitionId theRequestPartitionId,
			String theActionName,
			TransactionDetails theTransactionDetails,
			Set<IIdType> theAllIds,
			IdSubstitutionMap theIdSubstitutions,
			Map<IIdType, DaoMethodOutcome> theIdToPersistedOutcome,
			IBaseBundle theResponse,
			IdentityHashMap<IBase, Integer> theOriginalRequestOrder,
			List<IBase> theEntries,
			StopWatch theTransactionStopWatch) {

		// During a transaction, we don't execute hooks, instead, we execute them all post-transaction.
		theTransactionDetails.beginAcceptingDeferredInterceptorBroadcasts(
				Pointcut.STORAGE_PRECOMMIT_RESOURCE_CREATED,
				Pointcut.STORAGE_PRECOMMIT_RESOURCE_UPDATED,
				Pointcut.STORAGE_PRECOMMIT_RESOURCE_DELETED);
		try {
			Set<String> deletedResources = new HashSet<>();
			DeleteConflictList deleteConflicts = new DeleteConflictList();
			EntriesToProcessMap entriesToProcess = new EntriesToProcessMap();
			Set<IIdType> nonUpdatedEntities = new HashSet<>();
			Set<IBasePersistedResource> updatedEntities = new HashSet<>();
			Map<String, IIdType> conditionalUrlToIdMap = new HashMap<>();
			List<IBaseResource> updatedResources = new ArrayList<>();
			Map<String, Class<? extends IBaseResource>> conditionalRequestUrls = new HashMap<>();

			/*
			 * Look for duplicate conditional creates and consolidate them
			 */
			consolidateDuplicateConditionals(theRequest, theActionName, theEntries);

			/*
			 * Loop through the request and process any entries of type
			 * PUT, POST or DELETE
			 */
			String previousVerb = null;
			for (int i = 0; i < theEntries.size(); i++) {
				if (i % 250 == 0) {
					ourLog.debug("Processed {} non-GET entries out of {} in transaction", i, theEntries.size());
				}

				IBase nextReqEntry = theEntries.get(i);

				String verb = myVersionAdapter.getEntryRequestVerb(myContext, nextReqEntry);

				if (previousVerb != null && !previousVerb.equals(verb)) {
					handleVerbChangeInTransactionWriteOperations();
				}
				previousVerb = verb;
				if ("GET".equals(verb)) {
					continue;
				}

				String url = extractAndVerifyTransactionUrlForEntry(nextReqEntry, verb);
				RequestDetails requestDetailsForEntry =
						createRequestDetailsForWriteEntry(theRequest, nextReqEntry, url, verb);

				IBaseResource res = myVersionAdapter.getResource(nextReqEntry);
				IIdType nextResourceId = getNextResourceIdFromBaseResource(res, nextReqEntry, theAllIds, verb);

				String resourceType = res != null ? myContext.getResourceType(res) : null;
				Integer order = theOriginalRequestOrder.get(nextReqEntry);
				IBase nextRespEntry =
						(IBase) myVersionAdapter.getEntries(theResponse).get(order);

				theTransactionStopWatch.startTask(
						"Bundle.entry[" + i + "]: " + verb + " " + defaultString(resourceType));

				if (res != null) {
					String previousResourceId = res.getIdElement().getValue();
					theTransactionDetails.addRollbackUndoAction(() -> res.setId(previousResourceId));
				}

				switch (verb) {
					case "POST": {
						// CREATE
						validateResourcePresent(res, order, verb);

						IFhirResourceDao resourceDao = getDaoOrThrowException(res.getClass());
						res.setId((String) null);

						DaoMethodOutcome outcome;
						String matchUrl = myVersionAdapter.getEntryRequestIfNoneExist(nextReqEntry);
						matchUrl = performIdSubstitutionsInMatchUrl(theIdSubstitutions, matchUrl);
						// create individual resource
						outcome =
								resourceDao.create(res, matchUrl, false, requestDetailsForEntry, theTransactionDetails);
						setConditionalUrlToBeValidatedLater(conditionalUrlToIdMap, matchUrl, outcome.getId());
						res.setId(outcome.getId());

						if (nextResourceId != null) {
							handleTransactionCreateOrUpdateOutcome(
									theIdSubstitutions,
									theIdToPersistedOutcome,
									nextResourceId,
									outcome,
									nextRespEntry,
									resourceType,
									res,
									requestDetailsForEntry);
						}
						entriesToProcess.put(nextRespEntry, outcome.getId(), nextRespEntry);
						theTransactionDetails.addResolvedResource(outcome.getId(), outcome::getResource);
						if (outcome.getCreated() == false) {
							nonUpdatedEntities.add(outcome.getId());
						} else {
							if (isNotBlank(matchUrl)) {
								conditionalRequestUrls.put(matchUrl, res.getClass());
							}
						}

						break;
					}
					case "DELETE": {
						// DELETE
						UrlUtil.UrlParts parts = UrlUtil.parseUrl(url);
						IFhirResourceDao<? extends IBaseResource> dao = toDao(parts, verb, url);
						int status = Constants.STATUS_HTTP_204_NO_CONTENT;
						if (parts.getResourceId() != null) {
							IIdType deleteId = newIdType(parts.getResourceType(), parts.getResourceId());
							if (!deletedResources.contains(deleteId.getValueAsString())) {
								DaoMethodOutcome outcome = dao.delete(
										deleteId, deleteConflicts, requestDetailsForEntry, theTransactionDetails);
								if (outcome.getEntity() != null) {
									deletedResources.add(deleteId.getValueAsString());
									entriesToProcess.put(nextRespEntry, outcome.getId(), nextRespEntry);
								}
								myVersionAdapter.setResponseOutcome(nextRespEntry, outcome.getOperationOutcome());
							}
						} else {
							String matchUrl = parts.getResourceType() + '?' + parts.getParams();
							matchUrl = performIdSubstitutionsInMatchUrl(theIdSubstitutions, matchUrl);
							DeleteMethodOutcome deleteOutcome = dao.deleteByUrl(
									matchUrl, deleteConflicts, requestDetailsForEntry, theTransactionDetails);
							setConditionalUrlToBeValidatedLater(conditionalUrlToIdMap, matchUrl, deleteOutcome.getId());
							List<? extends IBasePersistedResource> allDeleted = deleteOutcome.getDeletedEntities();
							for (IBasePersistedResource deleted : allDeleted) {
								deletedResources.add(deleted.getIdDt()
										.toUnqualifiedVersionless()
										.getValueAsString());
							}
							if (allDeleted.isEmpty()) {
								status = Constants.STATUS_HTTP_204_NO_CONTENT;
							}

							myVersionAdapter.setResponseOutcome(nextRespEntry, deleteOutcome.getOperationOutcome());
						}

						myVersionAdapter.setResponseStatus(nextRespEntry, toStatusString(status));

						break;
					}
					case "PUT": {
						// UPDATE
						validateResourcePresent(res, order, verb);
						@SuppressWarnings("rawtypes")
						IFhirResourceDao resourceDao = getDaoOrThrowException(res.getClass());

						DaoMethodOutcome outcome;
						UrlUtil.UrlParts parts = UrlUtil.parseUrl(url);
						if (isNotBlank(parts.getResourceId())) {
							String version = null;
							if (isNotBlank(myVersionAdapter.getEntryRequestIfMatch(nextReqEntry))) {
								version = ParameterUtil.parseETagValue(
										myVersionAdapter.getEntryRequestIfMatch(nextReqEntry));
							}
							res.setId(newIdType(parts.getResourceType(), parts.getResourceId(), version));
							outcome = resourceDao.update(
									res, null, false, false, requestDetailsForEntry, theTransactionDetails);
						} else {
							if (!shouldConditionalUpdateMatchId(theTransactionDetails, res.getIdElement())) {
								res.setId((String) null);
							}
							String matchUrl;
							if (isNotBlank(parts.getParams())) {
								matchUrl = parts.getResourceType() + '?' + parts.getParams();
							} else {
								matchUrl = parts.getResourceType();
							}
							matchUrl = performIdSubstitutionsInMatchUrl(theIdSubstitutions, matchUrl);
							outcome = resourceDao.update(
									res, matchUrl, false, false, requestDetailsForEntry, theTransactionDetails);
							setConditionalUrlToBeValidatedLater(conditionalUrlToIdMap, matchUrl, outcome.getId());
							if (Boolean.TRUE.equals(outcome.getCreated())) {
								conditionalRequestUrls.put(matchUrl, res.getClass());
							}
						}

						if (outcome.getCreated() == Boolean.FALSE
								|| (outcome.getCreated() == Boolean.TRUE
										&& outcome.getId().getVersionIdPartAsLong() > 1)) {
							updatedEntities.add(outcome.getEntity());
							if (outcome.getResource() != null) {
								updatedResources.add(outcome.getResource());
							}
						}

						theTransactionDetails.addResolvedResource(outcome.getId(), outcome::getResource);
						handleTransactionCreateOrUpdateOutcome(
								theIdSubstitutions,
								theIdToPersistedOutcome,
								nextResourceId,
								outcome,
								nextRespEntry,
								resourceType,
								res,
								requestDetailsForEntry);
						entriesToProcess.put(nextRespEntry, outcome.getId(), nextRespEntry);
						break;
					}
					case "PATCH": {
						// PATCH
						validateResourcePresent(res, order, verb);

						UrlUtil.UrlParts parts = UrlUtil.parseUrl(url);

						String matchUrl = toMatchUrl(nextReqEntry);
						matchUrl = performIdSubstitutionsInMatchUrl(theIdSubstitutions, matchUrl);
						String patchBody = null;
						String contentType;
						IBaseParameters patchBodyParameters = null;
						PatchTypeEnum patchType = null;

						if (res instanceof IBaseBinary) {
							IBaseBinary binary = (IBaseBinary) res;
							if (binary.getContent() != null && binary.getContent().length > 0) {
								patchBody = toUtf8String(binary.getContent());
							}
							contentType = binary.getContentType();
							patchType =
									PatchTypeEnum.forContentTypeOrThrowInvalidRequestException(myContext, contentType);
							if (patchType == PatchTypeEnum.FHIR_PATCH_JSON
									|| patchType == PatchTypeEnum.FHIR_PATCH_XML) {
								String msg = myContext
										.getLocalizer()
										.getMessage(
												BaseTransactionProcessor.class, "fhirPatchShouldNotUseBinaryResource");
								throw new InvalidRequestException(Msg.code(536) + msg);
							}
						} else if (res instanceof IBaseParameters) {
							patchBodyParameters = (IBaseParameters) res;
							patchType = PatchTypeEnum.FHIR_PATCH_JSON;
						}

						if (patchBodyParameters == null) {
							if (isBlank(patchBody)) {
								String msg = myContext
										.getLocalizer()
										.getMessage(BaseTransactionProcessor.class, "missingPatchBody");
								throw new InvalidRequestException(Msg.code(537) + msg);
							}
						}

						IFhirResourceDao<? extends IBaseResource> dao = toDao(parts, verb, url);
						IIdType patchId =
								myContext.getVersion().newIdType(parts.getResourceType(), parts.getResourceId());

						String conditionalUrl;
						if (isNull(patchId.getIdPart())) {
							conditionalUrl = url;
						} else {
							conditionalUrl = matchUrl;
							String ifMatch = myVersionAdapter.getEntryRequestIfMatch(nextReqEntry);
							if (isNotBlank(ifMatch)) {
								patchId = UpdateMethodBinding.applyETagAsVersion(ifMatch, patchId);
							}
						}

						DaoMethodOutcome outcome = dao.patchInTransaction(
								patchId,
								conditionalUrl,
								false,
								patchType,
								patchBody,
								patchBodyParameters,
								requestDetailsForEntry,
								theTransactionDetails,
								theRequestPartitionId);
						setConditionalUrlToBeValidatedLater(conditionalUrlToIdMap, matchUrl, outcome.getId());
						updatedEntities.add(outcome.getEntity());
						if (outcome.getResource() != null) {
							updatedResources.add(outcome.getResource());
						}
						if (nextResourceId != null) {
							handleTransactionCreateOrUpdateOutcome(
									theIdSubstitutions,
									theIdToPersistedOutcome,
									nextResourceId,
									outcome,
									nextRespEntry,
									resourceType,
									res,
									requestDetailsForEntry);
						}
						entriesToProcess.put(nextRespEntry, outcome.getId(), nextRespEntry);

						break;
					}
					case "GET":
						break;
					default:
						throw new InvalidRequestException(
								Msg.code(538) + "Unable to handle verb in transaction: " + verb);
				}

				theTransactionStopWatch.endCurrentTask();
			}

			postTransactionProcess(theTransactionDetails);

			/*
			 * Make sure that there are no conflicts from deletions. E.g. we can't delete something
			 * if something else has a reference to it.. Unless the thing that has a reference to it
			 * was also deleted as a part of this transaction, which is why we check this now at the
			 * end.
			 */
			checkForDeleteConflicts(deleteConflicts, deletedResources, updatedResources);

			theIdToPersistedOutcome.entrySet().forEach(idAndOutcome -> {
				theTransactionDetails.addResolvedResourceId(
						idAndOutcome.getKey(), idAndOutcome.getValue().getPersistentId());
			});

			/*
			 * Perform ID substitutions and then index each resource we have saved
			 */

			resolveReferencesThenSaveAndIndexResources(
					theRequest,
					theTransactionDetails,
					theIdSubstitutions,
					theIdToPersistedOutcome,
					theTransactionStopWatch,
					entriesToProcess,
					nonUpdatedEntities,
					updatedEntities);

			theTransactionStopWatch.endCurrentTask();

			// flush writes to db
			theTransactionStopWatch.startTask("Flush writes to database");

			// flush the changes
			flushSession(theIdToPersistedOutcome);

			theTransactionStopWatch.endCurrentTask();

			/*
			 * Double check we didn't allow any duplicates we shouldn't have
			 */
			if (conditionalRequestUrls.size() > 0) {
				theTransactionStopWatch.startTask("Check for conflicts in conditional resources");
			}
			if (!myStorageSettings.isMassIngestionMode()) {
				validateNoDuplicates(
						theRequest,
						theTransactionDetails,
						theActionName,
						conditionalRequestUrls,
						theIdToPersistedOutcome.values());
			}

			theTransactionStopWatch.endCurrentTask();
			if (conditionalUrlToIdMap.size() > 0) {
				theTransactionStopWatch.startTask(
						"Check that all conditionally created/updated entities actually match their conditionals.");
			}

			if (!myStorageSettings.isMassIngestionMode()) {
				validateAllInsertsMatchTheirConditionalUrls(theIdToPersistedOutcome, conditionalUrlToIdMap, theRequest);
			}
			theTransactionStopWatch.endCurrentTask();

			for (IIdType next : theAllIds) {
				IIdType replacement = theIdSubstitutions.getForSource(next);
				if (replacement != null && !replacement.equals(next)) {
					ourLog.debug(
							"Placeholder resource ID \"{}\" was replaced with permanent ID \"{}\"", next, replacement);
				}
			}

			IInterceptorBroadcaster compositeBroadcaster =
					CompositeInterceptorBroadcaster.newCompositeBroadcaster(myInterceptorBroadcaster, theRequest);
			ListMultimap<Pointcut, HookParams> deferredBroadcastEvents =
					theTransactionDetails.endAcceptingDeferredInterceptorBroadcasts();
			for (Map.Entry<Pointcut, HookParams> nextEntry : deferredBroadcastEvents.entries()) {
				Pointcut nextPointcut = nextEntry.getKey();
				HookParams nextParams = nextEntry.getValue();
				compositeBroadcaster.callHooks(nextPointcut, nextParams);
			}

			DeferredInterceptorBroadcasts deferredInterceptorBroadcasts =
					new DeferredInterceptorBroadcasts(deferredBroadcastEvents);
			HookParams params = new HookParams()
					.add(RequestDetails.class, theRequest)
					.addIfMatchesType(ServletRequestDetails.class, theRequest)
					.add(DeferredInterceptorBroadcasts.class, deferredInterceptorBroadcasts)
					.add(TransactionDetails.class, theTransactionDetails)
					.add(IBaseBundle.class, theResponse);
			compositeBroadcaster.callHooks(Pointcut.STORAGE_TRANSACTION_PROCESSED, params);

			theTransactionDetails.deferredBroadcastProcessingFinished();

			// finishedCallingDeferredInterceptorBroadcasts

			return entriesToProcess;

		} finally {
			if (theTransactionDetails.isAcceptingDeferredInterceptorBroadcasts()) {
				theTransactionDetails.endAcceptingDeferredInterceptorBroadcasts();
			}
		}
	}

	/**
	 * Subclasses may override this in order to invoke specific operations when
	 * we're finished handling all the write entries in the transaction bundle
	 * with a given verb.
	 */
	protected void handleVerbChangeInTransactionWriteOperations() {
		// nothing
	}

	/**
	 * Implement to handle post transaction processing
	 */
	protected void postTransactionProcess(TransactionDetails theTransactionDetails) {
		// nothing
	}

	/**
	 * Check for if a resource id should be matched in a conditional update
	 * If the FHIR version is older than R4, it follows the old specifications and does not match
	 * If the resource id has been resolved, then it is an existing resource and does not need to be matched
	 * If the resource id is local or a placeholder, the id is temporary and should not be matched
	 */
	private boolean shouldConditionalUpdateMatchId(TransactionDetails theTransactionDetails, IIdType theId) {
		if (myContext.getVersion().getVersion().isOlderThan(FhirVersionEnum.R4)) {
			return false;
		}
		if (theTransactionDetails.hasResolvedResourceId(theId)
				&& !theTransactionDetails.isResolvedResourceIdEmpty(theId)) {
			return false;
		}
		if (theId != null && theId.getValue() != null) {
			return !(theId.getValue().startsWith("urn:") || theId.getValue().startsWith("#"));
		}
		return true;
	}

	private boolean shouldSwapBinaryToActualResource(
			IBaseResource theResource, String theResourceType, IIdType theNextResourceId) {
		if ("Binary".equalsIgnoreCase(theResourceType)
				&& theNextResourceId.getResourceType() != null
				&& !theNextResourceId.getResourceType().equalsIgnoreCase("Binary")) {
			return true;
		} else {
			return false;
		}
	}

	private void setConditionalUrlToBeValidatedLater(
			Map<String, IIdType> theConditionalUrlToIdMap, String theMatchUrl, IIdType theId) {
		if (!isBlank(theMatchUrl)) {
			theConditionalUrlToIdMap.put(theMatchUrl, theId);
		}
	}

	/**
	 * After transaction processing and resolution of indexes and references, we want to validate that the resources that were stored _actually_
	 * match the conditional URLs that they were brought in on.
	 */
	private void validateAllInsertsMatchTheirConditionalUrls(
			Map<IIdType, DaoMethodOutcome> theIdToPersistedOutcome,
			Map<String, IIdType> conditionalUrlToIdMap,
			RequestDetails theRequest) {
		conditionalUrlToIdMap.entrySet().stream()
				.filter(entry -> entry.getKey() != null)
				.forEach(entry -> {
					String matchUrl = entry.getKey();
					IIdType value = entry.getValue();
					DaoMethodOutcome daoMethodOutcome = theIdToPersistedOutcome.get(value);
					if (daoMethodOutcome != null
							&& !daoMethodOutcome.isNop()
							&& daoMethodOutcome.getResource() != null) {
						InMemoryMatchResult match =
								mySearchParamMatcher.match(matchUrl, daoMethodOutcome.getResource(), theRequest);
						if (ourLog.isDebugEnabled()) {
							ourLog.debug(
									"Checking conditional URL [{}] against resource with ID [{}]: Supported?:[{}], Matched?:[{}]",
									matchUrl,
									value,
									match.supported(),
									match.matched());
						}
						if (match.supported()) {
							if (!match.matched()) {
								String msg = myContext
										.getLocalizer()
										.getMessage(
												BaseTransactionProcessor.class,
												"invalidConditionalUrlResourceDoesntMatch",
												matchUrl);
								throw new PreconditionFailedException(Msg.code(539) + msg);
							}
						}
					}
				});
	}

	/**
	 * Checks for any delete conflicts.
	 *
	 * @param theDeleteConflicts  - set of delete conflicts
	 * @param theDeletedResources - set of deleted resources
	 * @param theUpdatedResources - list of updated resources
	 */
	private void checkForDeleteConflicts(
			DeleteConflictList theDeleteConflicts,
			Set<String> theDeletedResources,
			List<IBaseResource> theUpdatedResources) {
		for (Iterator<DeleteConflict> iter = theDeleteConflicts.iterator(); iter.hasNext(); ) {
			DeleteConflict nextDeleteConflict = iter.next();

			/*
			 * If we have a conflict, it means we can't delete Resource/A because
			 * Resource/B has a reference to it. We'll ignore that conflict though
			 * if it turns out we're also deleting Resource/B in this transaction.
			 */
			if (theDeletedResources.contains(
					nextDeleteConflict.getSourceId().toUnqualifiedVersionless().getValue())) {
				iter.remove();
				continue;
			}

			/*
			 * And then, this is kind of a last ditch check. It's also ok to delete
			 * Resource/A if Resource/B isn't being deleted, but it is being UPDATED
			 * in this transaction, and the updated version of it has no references
			 * to Resource/A any more.
			 */
			String sourceId =
					nextDeleteConflict.getSourceId().toUnqualifiedVersionless().getValue();
			String targetId =
					nextDeleteConflict.getTargetId().toUnqualifiedVersionless().getValue();
			Optional<IBaseResource> updatedSource = theUpdatedResources.stream()
					.filter(t -> sourceId.equals(
							t.getIdElement().toUnqualifiedVersionless().getValue()))
					.findFirst();
			if (updatedSource.isPresent()) {
				List<ResourceReferenceInfo> referencesInSource =
						myContext.newTerser().getAllResourceReferences(updatedSource.get());
				boolean sourceStillReferencesTarget = referencesInSource.stream()
						.anyMatch(t -> targetId.equals(t.getResourceReference()
								.getReferenceElement()
								.toUnqualifiedVersionless()
								.getValue()));
				if (!sourceStillReferencesTarget) {
					iter.remove();
				}
			}
		}
		DeleteConflictUtil.validateDeleteConflictsEmptyOrThrowException(myContext, theDeleteConflicts);
	}

	/**
	 * This method replaces any placeholder references in the
	 * source transaction Bundle with their actual targets, then stores the resource contents and indexes
	 * in the database. This is trickier than you'd think because of a couple of possibilities during the
	 * save:
	 * * There may be resources that have not changed (e.g. an update/PUT with a resource body identical
	 * to what is already in the database)
	 * * There may be resources with auto-versioned references, meaning we're replacing certain references
	 * in the resource with a versioned references, referencing the current version at the time of the
	 * transaction processing
	 * * There may by auto-versioned references pointing to these unchanged targets
	 * <p>
	 * If we're not doing any auto-versioned references, we'll just iterate through all resources in the
	 * transaction and save them one at a time.
	 * <p>
	 * However, if we have any auto-versioned references we do this in 2 passes: First the resources from the
	 * transaction that don't have any auto-versioned references are stored. We do them first since there's
	 * a chance they may be a NOP and we'll need to account for their version number not actually changing.
	 * Then we do a second pass for any resources that have auto-versioned references. These happen in a separate
	 * pass because it's too complex to try and insert the auto-versioned references and still
	 * account for NOPs, so we block NOPs in that pass.
	 */
	private void resolveReferencesThenSaveAndIndexResources(
			RequestDetails theRequest,
			TransactionDetails theTransactionDetails,
			IdSubstitutionMap theIdSubstitutions,
			Map<IIdType, DaoMethodOutcome> theIdToPersistedOutcome,
			StopWatch theTransactionStopWatch,
			EntriesToProcessMap theEntriesToProcess,
			Set<IIdType> theNonUpdatedEntities,
			Set<IBasePersistedResource> theUpdatedEntities) {
		FhirTerser terser = myContext.newTerser();
		theTransactionStopWatch.startTask("Index " + theIdToPersistedOutcome.size() + " resources");
		IdentityHashMap<DaoMethodOutcome, Set<IBaseReference>> deferredIndexesForAutoVersioning = null;
		int i = 0;
		for (DaoMethodOutcome nextOutcome : theIdToPersistedOutcome.values()) {

			if (i++ % 250 == 0) {
				ourLog.debug(
						"Have indexed {} entities out of {} in transaction",
						i,
						theIdToPersistedOutcome.values().size());
			}

			if (nextOutcome.isNop()) {
				continue;
			}

			IBaseResource nextResource = nextOutcome.getResource();
			if (nextResource == null) {
				continue;
			}

			Set<IBaseReference> referencesToAutoVersion =
					BaseStorageDao.extractReferencesToAutoVersion(myContext, myStorageSettings, nextResource);
			Set<IBaseReference> referencesToKeepClientSuppliedVersion =
					BaseStorageDao.extractReferencesToAvoidReplacement(myContext, nextResource);

			if (referencesToAutoVersion.isEmpty()) {
				// no references to autoversion - we can do the resolve and save now
				resolveReferencesThenSaveAndIndexResource(
						theRequest,
						theTransactionDetails,
						theIdSubstitutions,
						theIdToPersistedOutcome,
						theEntriesToProcess,
						theNonUpdatedEntities,
						theUpdatedEntities,
						terser,
						nextOutcome,
						nextResource,
						referencesToAutoVersion, // this is empty
						referencesToKeepClientSuppliedVersion);
			} else {
				// we have autoversioned things to defer until later
				if (deferredIndexesForAutoVersioning == null) {
					deferredIndexesForAutoVersioning = new IdentityHashMap<>();
				}
				deferredIndexesForAutoVersioning.put(nextOutcome, referencesToAutoVersion);
			}
		}

		// If we have any resources we'll be auto-versioning, index these next
		if (deferredIndexesForAutoVersioning != null) {
			for (Map.Entry<DaoMethodOutcome, Set<IBaseReference>> nextEntry :
					deferredIndexesForAutoVersioning.entrySet()) {
				DaoMethodOutcome nextOutcome = nextEntry.getKey();
				Set<IBaseReference> referencesToAutoVersion = nextEntry.getValue();
				IBaseResource nextResource = nextOutcome.getResource();
				Set<IBaseReference> referencesToKeepClientSuppliedVersion =
						BaseStorageDao.extractReferencesToAvoidReplacement(myContext, nextResource);

				resolveReferencesThenSaveAndIndexResource(
						theRequest,
						theTransactionDetails,
						theIdSubstitutions,
						theIdToPersistedOutcome,
						theEntriesToProcess,
						theNonUpdatedEntities,
						theUpdatedEntities,
						terser,
						nextOutcome,
						nextResource,
						referencesToAutoVersion,
						referencesToKeepClientSuppliedVersion);
			}
		}
	}

	private void resolveReferencesThenSaveAndIndexResource(
			RequestDetails theRequest,
			TransactionDetails theTransactionDetails,
			IdSubstitutionMap theIdSubstitutions,
			Map<IIdType, DaoMethodOutcome> theIdToPersistedOutcome,
			EntriesToProcessMap theEntriesToProcess,
			Set<IIdType> theNonUpdatedEntities,
			Set<IBasePersistedResource> theUpdatedEntities,
			FhirTerser theTerser,
			DaoMethodOutcome theDaoMethodOutcome,
			IBaseResource theResource,
			Set<IBaseReference> theReferencesToAutoVersion,
			Set<IBaseReference> theReferencesToKeepClientSuppliedVersion) {
		// References
		List<ResourceReferenceInfo> allRefs = theTerser.getAllResourceReferences(theResource);
		for (ResourceReferenceInfo nextRef : allRefs) {
			IBaseReference resourceReference = nextRef.getResourceReference();
			IIdType nextId = resourceReference.getReferenceElement();
			IIdType newId = null;
			if (!nextId.hasIdPart()) {
				if (resourceReference.getResource() != null) {
					IIdType targetId = resourceReference.getResource().getIdElement();
					if (targetId.getValue() == null) {
						// This means it's a contained resource
						continue;
					} else if (theIdSubstitutions.containsTarget(targetId)) {
						newId = targetId;
					} else {
						throw new InternalErrorException(Msg.code(540)
								+ "References by resource with no reference ID are not supported in DAO layer");
					}
				} else {
					continue;
				}
			}
			if (newId != null || theIdSubstitutions.containsSource(nextId)) {
				if (shouldReplaceResourceReference(
						theReferencesToAutoVersion, theReferencesToKeepClientSuppliedVersion, resourceReference)) {
					if (newId == null) {
						newId = theIdSubstitutions.getForSource(nextId);
					}
					if (newId != null) {
						ourLog.debug(" * Replacing resource ref {} with {}", nextId, newId);
						if (theReferencesToAutoVersion.contains(resourceReference)) {
							replaceResourceReference(newId, resourceReference, theTransactionDetails);
						} else {
							replaceResourceReference(newId.toVersionless(), resourceReference, theTransactionDetails);
						}
					}
				}
			} else if (nextId.getValue().startsWith("urn:")) {
				throw new InvalidRequestException(
						Msg.code(541) + "Unable to satisfy placeholder ID " + nextId.getValue()
								+ " found in element named '" + nextRef.getName() + "' within resource of type: "
								+ theResource.getIdElement().getResourceType());
			} else {
				// get a map of
				// existing ids -> PID (for resources that exist in the DB)
				// should this be allPartitions?
				ResourcePersistentIdMap resourceVersionMap = myResourceVersionSvc.getLatestVersionIdsForResourceIds(
						RequestPartitionId.allPartitions(),
						theReferencesToAutoVersion.stream()
								.map(IBaseReference::getReferenceElement)
								.collect(Collectors.toList()));

				for (IBaseReference baseRef : theReferencesToAutoVersion) {
					IIdType id = baseRef.getReferenceElement();
					if (!resourceVersionMap.containsKey(id)
							&& myStorageSettings.isAutoCreatePlaceholderReferenceTargets()) {
						// not in the db, but autocreateplaceholders is true
						// so the version we'll set is "1" (since it will be
						// created later)
						String newRef = id.withVersion("1").getValue();
						id.setValue(newRef);
					} else {
						// we will add the looked up info to the transaction
						// for later
						if (resourceVersionMap.containsKey(id)) {
							theTransactionDetails.addResolvedResourceId(
									id, resourceVersionMap.getResourcePersistentId(id));
						}
					}
				}

				if (theReferencesToAutoVersion.contains(resourceReference)) {
					DaoMethodOutcome outcome = theIdToPersistedOutcome.get(nextId);

					if (outcome != null && !outcome.isNop() && !Boolean.TRUE.equals(outcome.getCreated())) {
						replaceResourceReference(nextId, resourceReference, theTransactionDetails);
					}

					// if referenced resource is not in transaction but exists in the DB, resolving its version
					IResourcePersistentId persistedReferenceId = resourceVersionMap.getResourcePersistentId(nextId);
					if (outcome == null && persistedReferenceId != null && persistedReferenceId.getVersion() != null) {
						IIdType newReferenceId = nextId.withVersion(
								persistedReferenceId.getVersion().toString());
						replaceResourceReference(newReferenceId, resourceReference, theTransactionDetails);
					}
				}
			}
		}

		// URIs
		Class<? extends IPrimitiveType<?>> uriType = (Class<? extends IPrimitiveType<?>>)
				myContext.getElementDefinition("uri").getImplementingClass();
		List<? extends IPrimitiveType<?>> allUris = theTerser.getAllPopulatedChildElementsOfType(theResource, uriType);
		for (IPrimitiveType<?> nextRef : allUris) {
			if (nextRef instanceof IIdType) {
				continue; // No substitution on the resource ID itself!
			}
			String nextUriString = nextRef.getValueAsString();
			if (isNotBlank(nextUriString)) {
				if (theIdSubstitutions.containsSource(nextUriString)) {
					IIdType newId = theIdSubstitutions.getForSource(nextUriString);
					ourLog.debug(" * Replacing resource ref {} with {}", nextUriString, newId);

					String existingValue = nextRef.getValueAsString();
					theTransactionDetails.addRollbackUndoAction(() -> nextRef.setValueAsString(existingValue));

					nextRef.setValueAsString(newId.toVersionless().getValue());
				} else {
					ourLog.debug(" * Reference [{}] does not exist in bundle", nextUriString);
				}
			}
		}

		IPrimitiveType<Date> deletedInstantOrNull = ResourceMetadataKeyEnum.DELETED_AT.get(theResource);
		Date deletedTimestampOrNull = deletedInstantOrNull != null ? deletedInstantOrNull.getValue() : null;

		IFhirResourceDao<? extends IBaseResource> dao = myDaoRegistry.getResourceDao(theResource.getClass());
		IJpaDao jpaDao = (IJpaDao) dao;

		IBasePersistedResource updateOutcome = null;
		if (theUpdatedEntities.contains(theDaoMethodOutcome.getEntity())) {
			boolean forceUpdateVersion = !theReferencesToAutoVersion.isEmpty();
			String matchUrl = theDaoMethodOutcome.getMatchUrl();
			RestOperationTypeEnum operationType = theDaoMethodOutcome.getOperationType();
			DaoMethodOutcome daoMethodOutcome = jpaDao.updateInternal(
					theRequest,
					theResource,
					matchUrl,
					true,
					forceUpdateVersion,
					theDaoMethodOutcome.getEntity(),
					theResource.getIdElement(),
					theDaoMethodOutcome.getPreviousResource(),
					operationType,
					theTransactionDetails);
			updateOutcome = daoMethodOutcome.getEntity();
			theDaoMethodOutcome = daoMethodOutcome;
		} else if (!theNonUpdatedEntities.contains(theDaoMethodOutcome.getId())) {
			updateOutcome = jpaDao.updateEntity(
					theRequest,
					theResource,
					theDaoMethodOutcome.getEntity(),
					deletedTimestampOrNull,
					true,
					false,
					theTransactionDetails,
					false,
					true);
		}

		// Make sure we reflect the actual final version for the resource.
		if (updateOutcome != null) {
			IIdType newId = updateOutcome.getIdDt();

			IIdType entryId = theEntriesToProcess.getIdWithVersionlessComparison(newId);
			if (entryId != null && !StringUtils.equals(entryId.getValue(), newId.getValue())) {
				entryId.setValue(newId.getValue());
			}

			theDaoMethodOutcome.setId(newId);

			theIdSubstitutions.updateTargets(newId);

			// This will only be null if we're not intending to return an OO
			IBaseOperationOutcome operationOutcome = theDaoMethodOutcome.getOperationOutcome();
			if (operationOutcome != null) {

				List<IIdType> autoCreatedPlaceholders =
						theTransactionDetails.getAutoCreatedPlaceholderResourcesAndClear();
				for (IIdType autoCreatedPlaceholder : autoCreatedPlaceholders) {
					BaseStorageDao.addIssueToOperationOutcomeForAutoCreatedPlaceholder(
							myContext, autoCreatedPlaceholder, operationOutcome);
				}

				IBase responseEntry = theEntriesToProcess.getResponseBundleEntryWithVersionlessComparison(newId);
				myVersionAdapter.setResponseOutcome(responseEntry, operationOutcome);
			}
		}
	}

	/**
	 * We should replace the references when
	 * 1. It is not a reference we should keep the client-supplied version for as configured by `DontStripVersionsFromReferences` or
	 * 2. It is a reference that has been identified for auto versioning or
	 * 3. Is a placeholder reference
	 *
	 * @param theReferencesToAutoVersion               list of references identified for auto versioning
	 * @param theReferencesToKeepClientSuppliedVersion list of references that we should not strip the version for
	 * @param theResourceReference                     the resource reference
	 * @return true if we should replace the resource reference, false if we should keep the client provided reference
	 */
	private boolean shouldReplaceResourceReference(
			Set<IBaseReference> theReferencesToAutoVersion,
			Set<IBaseReference> theReferencesToKeepClientSuppliedVersion,
			IBaseReference theResourceReference) {
		return (!theReferencesToKeepClientSuppliedVersion.contains(theResourceReference)
						&& myContext.getParserOptions().isStripVersionsFromReferences())
				|| theReferencesToAutoVersion.contains(theResourceReference)
				|| isPlaceholder(theResourceReference.getReferenceElement());
	}

	private void replaceResourceReference(
			IIdType theReferenceId, IBaseReference theResourceReference, TransactionDetails theTransactionDetails) {
		addRollbackReferenceRestore(theTransactionDetails, theResourceReference);
		theResourceReference.setReference(theReferenceId.getValue());
		theResourceReference.setResource(null);
	}

	private void addRollbackReferenceRestore(
			TransactionDetails theTransactionDetails, IBaseReference resourceReference) {
		String existingValue = resourceReference.getReferenceElement().getValue();
		theTransactionDetails.addRollbackUndoAction(() -> resourceReference.setReference(existingValue));
	}

	private void validateNoDuplicates(
			RequestDetails theRequest,
			TransactionDetails theTransactionDetails,
			String theActionName,
			Map<String, Class<? extends IBaseResource>> conditionalRequestUrls,
			Collection<DaoMethodOutcome> thePersistedOutcomes) {

		Map<ResourceTable, ResourceIndexedSearchParams> existingSearchParams =
				theTransactionDetails.getOrCreateUserData(
						HapiTransactionService.XACT_USERDATA_KEY_EXISTING_SEARCH_PARAMS, Collections::emptyMap);

		IdentityHashMap<IBaseResource, ResourceIndexedSearchParams> resourceToIndexedParams =
				new IdentityHashMap<>(thePersistedOutcomes.size());
		thePersistedOutcomes.stream()
				.filter(t -> !t.isNop())
				// N.B. GGG: This validation never occurs for mongo, as nothing is a ResourceTable.
				.filter(t -> t.getEntity() instanceof ResourceTable)
				.filter(t -> t.getEntity().getDeleted() == null)
				.filter(t -> t.getResource() != null)
				.forEach(t -> {
					ResourceTable entity = (ResourceTable) t.getEntity();
					ResourceIndexedSearchParams params = existingSearchParams.get(entity);
					if (params == null) {
						params = ResourceIndexedSearchParams.withLists(entity);
					}
					resourceToIndexedParams.put(t.getResource(), params);
				});

		for (Map.Entry<String, Class<? extends IBaseResource>> nextEntry : conditionalRequestUrls.entrySet()) {
			String matchUrl = nextEntry.getKey();
			if (isNotBlank(matchUrl)) {
				if (matchUrl.startsWith("?")
						|| (!matchUrl.contains("?")
								&& UNQUALIFIED_MATCH_URL_START.matcher(matchUrl).find())) {
					StringBuilder b = new StringBuilder();
					b.append(myContext.getResourceType(nextEntry.getValue()));
					if (!matchUrl.startsWith("?")) {
						b.append("?");
					}
					b.append(matchUrl);
					matchUrl = b.toString();
				}

				if (!myInMemoryResourceMatcher.canBeEvaluatedInMemory(matchUrl).supported()) {
					continue;
				}

				int counter = 0;
				for (Map.Entry<IBaseResource, ResourceIndexedSearchParams> entries :
						resourceToIndexedParams.entrySet()) {
					ResourceIndexedSearchParams indexedParams = entries.getValue();
					IBaseResource resource = entries.getKey();

					String resourceType = myContext.getResourceType(resource);
					if (!matchUrl.startsWith(resourceType + "?")) {
						continue;
					}

					if (myInMemoryResourceMatcher
							.match(matchUrl, resource, indexedParams, theRequest)
							.matched()) {
						counter++;
						if (counter > 1) {
							throw new InvalidRequestException(Msg.code(542) + "Unable to process " + theActionName
									+ " - Request would cause multiple resources to match URL: \"" + matchUrl
									+ "\". Does transaction request contain duplicates?");
						}
					}
				}
			}
		}
	}

	protected abstract void flushSession(Map<IIdType, DaoMethodOutcome> theIdToPersistedOutcome);

	private void validateResourcePresent(IBaseResource theResource, Integer theOrder, String theVerb) {
		if (theResource == null) {
			String msg = myContext
					.getLocalizer()
					.getMessage(BaseTransactionProcessor.class, "missingMandatoryResource", theVerb, theOrder);
			throw new InvalidRequestException(Msg.code(543) + msg);
		}
	}

	private IIdType newIdType(String theResourceType, String theResourceId, String theVersion) {
		IdType id = new IdType(theResourceType, theResourceId, theVersion);
		return myContext.getVersion().newIdType().setValue(id.getValue());
	}

	private IIdType newIdType(String theToResourceName, String theIdPart) {
		return newIdType(theToResourceName, theIdPart, null);
	}

	@VisibleForTesting
	public void setDaoRegistry(DaoRegistry theDaoRegistry) {
		myDaoRegistry = theDaoRegistry;
	}

	private IFhirResourceDao getDaoOrThrowException(Class<? extends IBaseResource> theClass) {
		IFhirResourceDao<? extends IBaseResource> dao = myDaoRegistry.getResourceDaoOrNull(theClass);
		if (dao == null) {
			Set<String> types = new TreeSet<>(myDaoRegistry.getRegisteredDaoTypes());
			String type = myContext.getResourceType(theClass);
			String msg = myContext
					.getLocalizer()
					.getMessage(BaseTransactionProcessor.class, "unsupportedResourceType", type, types.toString());
			throw new InvalidRequestException(Msg.code(544) + msg);
		}
		return dao;
	}

	private String toResourceName(Class<? extends IBaseResource> theResourceType) {
		return myContext.getResourceType(theResourceType);
	}

	public void setContext(FhirContext theContext) {
		myContext = theContext;
	}

	/**
	 * Extracts the transaction url from the entry and verifies it's:
	 * <li>not null or blank (unless it is a POST), and</li>
	 * <li>is a relative url matching the resourceType it is about</li>
	 * <p>
	 * For POST requests, the url is allowed to be blank to preserve the existing behavior.
	 * <p>
	 * Returns the transaction url (or throws an InvalidRequestException if url is missing or not valid)
	 */
	private String extractAndVerifyTransactionUrlForEntry(IBase theEntry, String theVerb) {
		String url = extractTransactionUrlOrThrowException(theEntry, theVerb);
		if (url.isEmpty() || isValidResourceTypeUrl(url)) {
			// for POST requests, the url is allowed to be blank, which is checked in
			// extractTransactionUrlOrThrowException and an empty string is returned in that case.
			// That is why empty url is allowed here.
			return url;
		}

		ourLog.debug("Invalid url. Should begin with a resource type: {}", url);
		String msg = myContext.getLocalizer().getMessage(BaseStorageDao.class, "transactionInvalidUrl", theVerb, url);
		throw new InvalidRequestException(Msg.code(2006) + msg);
	}

	/**
	 * Returns true if the provided url is a valid entry request.url.
	 * <p>
	 * This means:
	 * a) not an absolute url (does not start with http/https)
	 * b) starts with either a ResourceType or /ResourceType
	 */
	private boolean isValidResourceTypeUrl(@Nonnull String theUrl) {
		if (UrlUtil.isAbsolute(theUrl)) {
			return false;
		} else {
			int queryStringIndex = theUrl.indexOf("?");
			String url;
			if (queryStringIndex > 0) {
				url = theUrl.substring(0, theUrl.indexOf("?"));
			} else {
				url = theUrl;
			}
			String[] parts;
			if (url.startsWith("/")) {
				parts = url.substring(1).split("/");
			} else {
				parts = url.split("/");
			}
			Set<String> allResourceTypes = myContext.getResourceTypes();

			return allResourceTypes.contains(parts[0]);
		}
	}

	/**
	 * Extracts the transaction url from the entry and verifies that it is not null/blank, unless it is a POST,
	 * and returns it. For POST requests allows null or blank values to keep the existing behaviour and returns
	 * an empty string in that case.
	 */
	private String extractTransactionUrlOrThrowException(IBase nextEntry, String verb) {
		String url = myVersionAdapter.getEntryRequestUrl(nextEntry);
		if ("POST".equals(verb) && isBlank(url)) {
			// allow blanks for POST to keep the existing behaviour
			// returning empty string instead of null to not get NPE later
			return "";
		}

		if (isBlank(url)) {
			throw new InvalidRequestException(Msg.code(545)
					+ myContext.getLocalizer().getMessage(BaseStorageDao.class, "transactionMissingUrl", verb));
		}
		return url;
	}

	private IFhirResourceDao<? extends IBaseResource> toDao(UrlUtil.UrlParts theParts, String theVerb, String theUrl) {
		RuntimeResourceDefinition resType;
		try {
			resType = myContext.getResourceDefinition(theParts.getResourceType());
		} catch (DataFormatException e) {
			String msg =
					myContext.getLocalizer().getMessage(BaseStorageDao.class, "transactionInvalidUrl", theVerb, theUrl);
			throw new InvalidRequestException(Msg.code(546) + msg);
		}
		IFhirResourceDao<? extends IBaseResource> dao = null;
		if (resType != null) {
			dao = myDaoRegistry.getResourceDao(resType.getImplementingClass());
		}
		if (dao == null) {
			String msg =
					myContext.getLocalizer().getMessage(BaseStorageDao.class, "transactionInvalidUrl", theVerb, theUrl);
			throw new InvalidRequestException(Msg.code(547) + msg);
		}

		return dao;
	}

	private String toMatchUrl(IBase theEntry) {
		String verb = myVersionAdapter.getEntryRequestVerb(myContext, theEntry);
		switch (defaultString(verb)) {
			case POST:
				return myVersionAdapter.getEntryIfNoneExist(theEntry);
			case PUT:
			case DELETE:
			case PATCH:
				String url = extractTransactionUrlOrThrowException(theEntry, verb);
				UrlUtil.UrlParts parts = UrlUtil.parseUrl(url);
				if (isBlank(parts.getResourceId())) {
					return parts.getResourceType() + '?' + parts.getParams();
				}
				return null;
			default:
				return null;
		}
	}

	@VisibleForTesting
	public void setInterceptorBroadcasterForUnitTest(IInterceptorBroadcaster theInterceptorBroadcaster) {
		myInterceptorBroadcaster = theInterceptorBroadcaster;
	}

	@VisibleForTesting
	public void setPartitionSettingsForUnitTest(PartitionSettings thePartitionSettings) {
		myPartitionSettings = thePartitionSettings;
	}

	/**
	 * Transaction Order, per the spec:
	 * <p>
	 * Process any DELETE interactions
	 * Process any POST interactions
	 * Process any PUT interactions
	 * Process any PATCH interactions
	 * Process any GET interactions
	 */
	// @formatter:off
	public class TransactionSorter implements Comparator<IBase> {

		private final Set<String> myPlaceholderIds;

		public TransactionSorter(Set<String> thePlaceholderIds) {
			myPlaceholderIds = thePlaceholderIds;
		}

		@Override
		public int compare(IBase theO1, IBase theO2) {
			int o1 = toOrder(theO1);
			int o2 = toOrder(theO2);

			if (o1 == o2) {
				String matchUrl1 = toMatchUrl(theO1);
				String matchUrl2 = toMatchUrl(theO2);
				if (isBlank(matchUrl1) && isBlank(matchUrl2)) {
					return 0;
				}
				if (isBlank(matchUrl1)) {
					return -1;
				}
				if (isBlank(matchUrl2)) {
					return 1;
				}

				boolean match1containsSubstitutions = false;
				boolean match2containsSubstitutions = false;
				for (String nextPlaceholder : myPlaceholderIds) {
					if (matchUrl1.contains(nextPlaceholder)) {
						match1containsSubstitutions = true;
					}
					if (matchUrl2.contains(nextPlaceholder)) {
						match2containsSubstitutions = true;
					}
				}

				if (match1containsSubstitutions && match2containsSubstitutions) {
					return 0;
				}
				if (!match1containsSubstitutions && !match2containsSubstitutions) {
					return 0;
				}
				if (match1containsSubstitutions) {
					return 1;
				} else {
					return -1;
				}
			}

			return o1 - o2;
		}

		private int toOrder(IBase theO1) {
			int o1 = 0;
			if (myVersionAdapter.getEntryRequestVerb(myContext, theO1) != null) {
				switch (myVersionAdapter.getEntryRequestVerb(myContext, theO1)) {
					case "DELETE":
						o1 = 1;
						break;
					case "POST":
						o1 = 2;
						break;
					case "PUT":
						o1 = 3;
						break;
					case "PATCH":
						o1 = 4;
						break;
					case "GET":
						o1 = 5;
						break;
					default:
						o1 = 0;
						break;
				}
			}
			return o1;
		}
	}

	public class RetriableBundleTask implements Runnable {

		private final CountDownLatch myCompletedLatch;
		private final RequestDetails myRequestDetails;
		private final IBase myNextReqEntry;
		private final Map<Integer, Object> myResponseMap;
		private final int myResponseOrder;
		private final boolean myNestedMode;
		private BaseServerResponseException myLastSeenException;

		protected RetriableBundleTask(
				CountDownLatch theCompletedLatch,
				RequestDetails theRequestDetails,
				Map<Integer, Object> theResponseMap,
				int theResponseOrder,
				IBase theNextReqEntry,
				boolean theNestedMode) {
			this.myCompletedLatch = theCompletedLatch;
			this.myRequestDetails = theRequestDetails;
			this.myNextReqEntry = theNextReqEntry;
			this.myResponseMap = theResponseMap;
			this.myResponseOrder = theResponseOrder;
			this.myNestedMode = theNestedMode;
			this.myLastSeenException = null;
		}

		private void processBatchEntry() {
			IBaseBundle subRequestBundle =
					myVersionAdapter.createBundle(org.hl7.fhir.r4.model.Bundle.BundleType.TRANSACTION.toCode());
			myVersionAdapter.addEntry(subRequestBundle, myNextReqEntry);

			IInterceptorBroadcaster compositeBroadcaster =
					CompositeInterceptorBroadcaster.newCompositeBroadcaster(myInterceptorBroadcaster, myRequestDetails);

			TransactionDetails transactionDetails = new TransactionDetails();

			// Interceptor call: STORAGE_TRANSACTION_PROCESSING
			if (compositeBroadcaster.hasHooks(Pointcut.STORAGE_TRANSACTION_PROCESSING)) {
				HookParams params = new HookParams()
						.add(RequestDetails.class, myRequestDetails)
						.addIfMatchesType(ServletRequestDetails.class, myRequestDetails)
						.add(IBaseBundle.class, subRequestBundle)
						.add(TransactionDetails.class, transactionDetails);
				compositeBroadcaster.callHooks(Pointcut.STORAGE_TRANSACTION_PROCESSING, params);
			}

			IBaseBundle nextResponseBundle = processTransactionAsSubRequest(
					myRequestDetails, transactionDetails, subRequestBundle, "Batch sub-request", myNestedMode);

			IBase subResponseEntry =
					(IBase) myVersionAdapter.getEntries(nextResponseBundle).get(0);
			myResponseMap.put(myResponseOrder, subResponseEntry);

			/*
			 * If the individual entry didn't have a resource in its response, bring the sub-transaction's OperationOutcome across so the client can see it
			 */
			if (myVersionAdapter.getResource(subResponseEntry) == null) {
				IBase nextResponseBundleFirstEntry =
						(IBase) myVersionAdapter.getEntries(nextResponseBundle).get(0);
				myResponseMap.put(myResponseOrder, nextResponseBundleFirstEntry);
			}
		}

		private boolean processBatchEntryWithRetry() {
			int maxAttempts = 3;
			for (int attempt = 1; ; attempt++) {
				try {
					processBatchEntry();
					return true;
				} catch (BaseServerResponseException e) {
					// If we catch a known and structured exception from HAPI, just fail.
					myLastSeenException = e;
					return false;
				} catch (Throwable t) {
					myLastSeenException = new InternalErrorException(t);
					// If we have caught a non-tag-storage failure we are unfamiliar with, or we have exceeded max
					// attempts, exit.
					if (!DaoFailureUtil.isTagStorageFailure(t) || attempt >= maxAttempts) {
						ourLog.error("Failure during BATCH sub transaction processing", t);
						return false;
					}
				}
			}
		}

		@Override
		public void run() {
			boolean success = processBatchEntryWithRetry();
			if (!success) {
				populateResponseMapWithLastSeenException();
			}

			// checking for the parallelism
			ourLog.debug("processing batch for {} is completed", myVersionAdapter.getEntryRequestUrl(myNextReqEntry));
			myCompletedLatch.countDown();
		}

		private void populateResponseMapWithLastSeenException() {
			ServerResponseExceptionHolder caughtEx = new ServerResponseExceptionHolder();
			caughtEx.setException(myLastSeenException);
			myResponseMap.put(myResponseOrder, caughtEx);
		}
	}

	private static class ServerResponseExceptionHolder {
		private BaseServerResponseException myException;

		public BaseServerResponseException getException() {
			return myException;
		}

		public void setException(BaseServerResponseException myException) {
			this.myException = myException;
		}
	}

	public static boolean isPlaceholder(IIdType theId) {
		if (theId != null && theId.getValue() != null) {
			return theId.getValue().startsWith("urn:oid:") || theId.getValue().startsWith("urn:uuid:");
		}
		return false;
	}

	public static String toStatusString(int theStatusCode) {
		return theStatusCode + " " + defaultString(Constants.HTTP_STATUS_NAMES.get(theStatusCode));
	}

	/**
	 * Given a match URL containing
	 *
	 * @param theIdSubstitutions
	 * @param theMatchUrl
	 * @return
	 */
	public static String performIdSubstitutionsInMatchUrl(IdSubstitutionMap theIdSubstitutions, String theMatchUrl) {
		String matchUrl = theMatchUrl;
		if (isNotBlank(matchUrl) && !theIdSubstitutions.isEmpty()) {
			int startIdx = 0;
			while (startIdx != -1) {

				int endIdx = matchUrl.indexOf('&', startIdx + 1);
				if (endIdx == -1) {
					endIdx = matchUrl.length();
				}

				int equalsIdx = matchUrl.indexOf('=', startIdx + 1);

				int searchFrom;
				if (equalsIdx == -1) {
					searchFrom = matchUrl.length();
				} else if (equalsIdx >= endIdx) {
					// First equals we found is from a subsequent parameter
					searchFrom = matchUrl.length();
				} else {
					String paramValue = matchUrl.substring(equalsIdx + 1, endIdx);
					boolean isUrn = isUrn(paramValue);
					boolean isUrnEscaped = !isUrn && isUrnEscaped(paramValue);
					if (isUrn || isUrnEscaped) {
						if (isUrnEscaped) {
							paramValue = UrlUtil.unescape(paramValue);
						}
						IIdType replacement = theIdSubstitutions.getForSource(paramValue);
						if (replacement != null) {
							String replacementValue;
							if (replacement.hasVersionIdPart()) {
								replacementValue = replacement.toVersionless().getValue();
							} else {
								replacementValue = replacement.getValue();
							}
							matchUrl = matchUrl.substring(0, equalsIdx + 1)
									+ replacementValue
									+ matchUrl.substring(endIdx);
							searchFrom = equalsIdx + 1 + replacementValue.length();
						} else {
							searchFrom = endIdx;
						}
					} else {
						searchFrom = endIdx;
					}
				}

				if (searchFrom >= matchUrl.length()) {
					break;
				}

				startIdx = matchUrl.indexOf('&', searchFrom);
			}
		}
		return matchUrl;
	}

	private static boolean isUrn(@Nonnull String theId) {
		return theId.startsWith(URN_PREFIX);
	}

	private static boolean isUrnEscaped(@Nonnull String theId) {
		return theId.startsWith(URN_PREFIX_ESCAPED);
	}
}<|MERGE_RESOLUTION|>--- conflicted
+++ resolved
@@ -249,14 +249,9 @@
 		if (compositeBroadcaster.hasHooks(Pointcut.STORAGE_TRANSACTION_PROCESSING)) {
 			HookParams params = new HookParams()
 					.add(RequestDetails.class, theRequestDetails)
-<<<<<<< HEAD
-					.addIfMatchesType(ServletRequestDetails.class, theRequest)
+					.addIfMatchesType(ServletRequestDetails.class, theRequestDetails)
 					.add(IBaseBundle.class, theRequest)
 					.add(TransactionDetails.class, transactionDetails);
-=======
-					.addIfMatchesType(ServletRequestDetails.class, theRequestDetails)
-					.add(IBaseBundle.class, theRequest);
->>>>>>> 1766c608
 			compositeBroadcaster.callHooks(Pointcut.STORAGE_TRANSACTION_PROCESSING, params);
 		}
 
