--- conflicted
+++ resolved
@@ -43,12 +43,9 @@
 	@JsonProperty(value = "subscriptionId", required = false)
 	private String mySubscriptionId;
 
-<<<<<<< HEAD
 	@JsonProperty(value = "partitionId", required = false)
 	private RequestPartitionId myPartitionId;
-=======
 
->>>>>>> 10cad655
 
 	/**
 	 * Constructor
@@ -81,7 +78,6 @@
 		mySubscriptionId = theSubscriptionId;
 	}
 
-<<<<<<< HEAD
 	public RequestPartitionId getPartitionId() {
 		return myPartitionId;
 	}
@@ -90,8 +86,6 @@
 		myPartitionId = thePartitionId;
 	}
 
-=======
->>>>>>> 10cad655
 
 	@Override
 	public String toString() {
