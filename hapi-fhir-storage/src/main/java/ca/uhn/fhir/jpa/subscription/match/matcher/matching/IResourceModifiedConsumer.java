--- conflicted
+++ resolved
@@ -20,7 +20,9 @@
 package ca.uhn.fhir.jpa.subscription.match.matcher.matching;
 
 import ca.uhn.fhir.jpa.subscription.model.ResourceModifiedMessage;
+import ca.uhn.fhir.rest.api.server.RequestDetails;
 import ca.uhn.fhir.subscription.api.IResourceModifiedConsumerWithRetries;
+import org.hl7.fhir.instance.model.api.IBaseResource;
 import org.springframework.messaging.MessageDeliveryException;
 
 /**
@@ -30,6 +32,14 @@
 public interface IResourceModifiedConsumer {
 
 	/**
+	 * This is an internal API - Use with caution!
+	 */
+	void submitResourceModified(
+		IBaseResource theNewResource,
+		ResourceModifiedMessage.OperationTypeEnum theOperationType,
+		RequestDetails theRequest);
+
+	/**
 	 *  Process a message by submitting it to the processing pipeline.  The message is assumed to have been successfully
 	 *  submitted unless a {@link MessageDeliveryException} is thrown by the underlying support.  The exception should be allowed to
 	 *  propagate for client handling and potential re-submission through the {@link IResourceModifiedConsumerWithRetries}.
@@ -37,18 +47,8 @@
 	 * @param theMsg The message to submit
 	 *
 	 * This is an internal API - Use with caution!
-<<<<<<< HEAD
 	 *
-=======
-	 */
-	void submitResourceModified(
-			IBaseResource theNewResource,
-			ResourceModifiedMessage.OperationTypeEnum theOperationType,
-			RequestDetails theRequest);
-
-	/**
-	 * This is an internal API - Use with caution!
->>>>>>> 41a1d0ad
 	 */
 	void submitResourceModified(ResourceModifiedMessage theMsg);
+
 }