/*-
 * #%L
 * HAPI FHIR Storage api
 * %%
 * Copyright (C) 2014 - 2023 Smile CDR, Inc.
 * %%
 * Licensed under the Apache License, Version 2.0 (the "License");
 * you may not use this file except in compliance with the License.
 * You may obtain a copy of the License at
 *
 *      http://www.apache.org/licenses/LICENSE-2.0
 *
 * Unless required by applicable law or agreed to in writing, software
 * distributed under the License is distributed on an "AS IS" BASIS,
 * WITHOUT WARRANTIES OR CONDITIONS OF ANY KIND, either express or implied.
 * See the License for the specific language governing permissions and
 * limitations under the License.
 * #L%
 */
package ca.uhn.fhir.jpa.dao.tx;

import ca.uhn.fhir.i18n.Msg;
import ca.uhn.fhir.interceptor.api.HookParams;
import ca.uhn.fhir.interceptor.api.IInterceptorBroadcaster;
import ca.uhn.fhir.interceptor.api.Pointcut;
import ca.uhn.fhir.interceptor.model.RequestPartitionId;
import ca.uhn.fhir.jpa.api.model.ResourceVersionConflictResolutionStrategy;
import ca.uhn.fhir.jpa.dao.DaoFailureUtil;
import ca.uhn.fhir.jpa.model.config.PartitionSettings;
import ca.uhn.fhir.jpa.partition.IRequestPartitionHelperSvc;
import ca.uhn.fhir.rest.api.server.RequestDetails;
import ca.uhn.fhir.rest.api.server.storage.TransactionDetails;
import ca.uhn.fhir.rest.server.exceptions.BaseServerResponseException;
import ca.uhn.fhir.rest.server.exceptions.InternalErrorException;
import ca.uhn.fhir.rest.server.exceptions.ResourceVersionConflictException;
import ca.uhn.fhir.rest.server.servlet.ServletRequestDetails;
import ca.uhn.fhir.rest.server.util.CompositeInterceptorBroadcaster;
import ca.uhn.fhir.util.ICallable;
import ca.uhn.fhir.util.TestUtil;
import com.google.common.annotations.VisibleForTesting;
import org.apache.commons.lang3.Validate;
import org.apache.commons.lang3.exception.ExceptionUtils;
import org.hibernate.exception.ConstraintViolationException;
import org.hl7.fhir.instance.model.api.IBaseOperationOutcome;
import org.slf4j.Logger;
import org.slf4j.LoggerFactory;
import org.springframework.beans.factory.annotation.Autowired;
import org.springframework.dao.DataIntegrityViolationException;
import org.springframework.orm.ObjectOptimisticLockingFailureException;
import org.springframework.transaction.PlatformTransactionManager;
import org.springframework.transaction.TransactionStatus;
import org.springframework.transaction.annotation.Isolation;
import org.springframework.transaction.annotation.Propagation;
import org.springframework.transaction.support.TransactionCallback;
import org.springframework.transaction.support.TransactionCallbackWithoutResult;
import org.springframework.transaction.support.TransactionSynchronizationManager;
import org.springframework.transaction.support.TransactionTemplate;

import java.util.Objects;
import java.util.concurrent.Callable;
import javax.annotation.Nonnull;
import javax.annotation.Nullable;

/**
 * @see IHapiTransactionService for an explanation of this class
 */
public class HapiTransactionService implements IHapiTransactionService {

	public static final String XACT_USERDATA_KEY_RESOLVED_TAG_DEFINITIONS =
			HapiTransactionService.class.getName() + "_RESOLVED_TAG_DEFINITIONS";
	public static final String XACT_USERDATA_KEY_EXISTING_SEARCH_PARAMS =
			HapiTransactionService.class.getName() + "_EXISTING_SEARCH_PARAMS";
	private static final Logger ourLog = LoggerFactory.getLogger(HapiTransactionService.class);
	private static final ThreadLocal<RequestPartitionId> ourRequestPartitionThreadLocal = new ThreadLocal<>();

	@Autowired
	protected IInterceptorBroadcaster myInterceptorBroadcaster;

	@Autowired
	protected PlatformTransactionManager myTransactionManager;

	@Autowired
	protected IRequestPartitionHelperSvc myRequestPartitionHelperSvc;

	@Autowired
	protected PartitionSettings myPartitionSettings;

	private Propagation myTransactionPropagationWhenChangingPartitions = Propagation.REQUIRED;

	@VisibleForTesting
	public void setInterceptorBroadcaster(IInterceptorBroadcaster theInterceptorBroadcaster) {
		myInterceptorBroadcaster = theInterceptorBroadcaster;
	}

	@Override
	public IExecutionBuilder withRequest(@Nullable RequestDetails theRequestDetails) {
		return new ExecutionBuilder(theRequestDetails);
	}

	@Override
	public IExecutionBuilder withSystemRequest() {
		return new ExecutionBuilder(null);
	}

	/**
	 * @deprecated Use {@link #withRequest(RequestDetails)} with fluent call instead
	 */
	@Deprecated
	public <T> T execute(
			@Nullable RequestDetails theRequestDetails,
			@Nullable TransactionDetails theTransactionDetails,
			@Nonnull TransactionCallback<T> theCallback) {
		return execute(theRequestDetails, theTransactionDetails, theCallback, null);
	}

	/**
	 * @deprecated Use {@link #withRequest(RequestDetails)} with fluent call instead
	 */
	@Deprecated
	public void execute(
			@Nullable RequestDetails theRequestDetails,
			@Nullable TransactionDetails theTransactionDetails,
			@Nonnull Propagation thePropagation,
			@Nonnull Isolation theIsolation,
			@Nonnull Runnable theCallback) {
		TransactionCallbackWithoutResult callback = new TransactionCallbackWithoutResult() {
			@Override
			protected void doInTransactionWithoutResult(TransactionStatus status) {
				theCallback.run();
			}
		};
		execute(theRequestDetails, theTransactionDetails, callback, null, thePropagation, theIsolation);
	}

	/**
	 * @deprecated Use {@link #withRequest(RequestDetails)} with fluent call instead
	 */
	@Deprecated
	@Override
	public <T> T withRequest(
			@Nullable RequestDetails theRequestDetails,
			@Nullable TransactionDetails theTransactionDetails,
			@Nonnull Propagation thePropagation,
			@Nonnull Isolation theIsolation,
			@Nonnull ICallable<T> theCallback) {

		TransactionCallback<T> callback = tx -> theCallback.call();
		return execute(theRequestDetails, theTransactionDetails, callback, null, thePropagation, theIsolation);
	}

	/**
	 * @deprecated Use {@link #withRequest(RequestDetails)} with fluent call instead
	 */
	@Deprecated
	public <T> T execute(
			@Nullable RequestDetails theRequestDetails,
			@Nullable TransactionDetails theTransactionDetails,
			@Nonnull TransactionCallback<T> theCallback,
			@Nullable Runnable theOnRollback) {
		return execute(theRequestDetails, theTransactionDetails, theCallback, theOnRollback, null, null);
	}

	@SuppressWarnings("ConstantConditions")
	/**
	 * @deprecated Use {@link #withRequest(RequestDetails)} with fluent call instead
	 */
	@Deprecated
	public <T> T execute(
			@Nullable RequestDetails theRequestDetails,
			@Nullable TransactionDetails theTransactionDetails,
			@Nonnull TransactionCallback<T> theCallback,
			@Nullable Runnable theOnRollback,
			@Nullable Propagation thePropagation,
			@Nullable Isolation theIsolation) {
		return withRequest(theRequestDetails)
				.withTransactionDetails(theTransactionDetails)
				.withPropagation(thePropagation)
				.withIsolation(theIsolation)
				.onRollback(theOnRollback)
				.execute(theCallback);
	}

	/**
	 * @deprecated Use {@link #withRequest(RequestDetails)} with fluent call instead
	 */
	@Deprecated
	public <T> T execute(
			@Nullable RequestDetails theRequestDetails,
			@Nullable TransactionDetails theTransactionDetails,
			@Nonnull TransactionCallback<T> theCallback,
			@Nullable Runnable theOnRollback,
			@Nonnull Propagation thePropagation,
			@Nonnull Isolation theIsolation,
			RequestPartitionId theRequestPartitionId) {
		return withRequest(theRequestDetails)
				.withTransactionDetails(theTransactionDetails)
				.withPropagation(thePropagation)
				.withIsolation(theIsolation)
				.withRequestPartitionId(theRequestPartitionId)
				.onRollback(theOnRollback)
				.execute(theCallback);
	}

	public boolean isCustomIsolationSupported() {
		return false;
	}

	@VisibleForTesting
	public void setRequestPartitionSvcForUnitTest(IRequestPartitionHelperSvc theRequestPartitionHelperSvc) {
		myRequestPartitionHelperSvc = theRequestPartitionHelperSvc;
	}

	public PlatformTransactionManager getTransactionManager() {
		return myTransactionManager;
	}

	@VisibleForTesting
	public void setTransactionManager(PlatformTransactionManager theTransactionManager) {
		myTransactionManager = theTransactionManager;
	}

	@Nullable
	protected <T> T doExecute(ExecutionBuilder theExecutionBuilder, TransactionCallback<T> theCallback) {
		final RequestPartitionId requestPartitionId;
		if (theExecutionBuilder.myRequestPartitionId != null) {
			requestPartitionId = theExecutionBuilder.myRequestPartitionId;
		} else if (theExecutionBuilder.myRequestDetails != null) {
			requestPartitionId = myRequestPartitionHelperSvc.determineGenericPartitionForRequest(
					theExecutionBuilder.myRequestDetails);
		} else {
			requestPartitionId = null;
		}
		RequestPartitionId previousRequestPartitionId = null;
		if (requestPartitionId != null) {
			previousRequestPartitionId = ourRequestPartitionThreadLocal.get();
			ourRequestPartitionThreadLocal.set(requestPartitionId);
		}

		if (Objects.equals(previousRequestPartitionId, requestPartitionId)) {
			if (canReuseExistingTransaction(theExecutionBuilder)) {
				/*
				 * If we're already in an active transaction, and it's for the right partition,
				 * and it's not a read-only transaction, we don't need to open a new transaction
				 * so let's just add a method to the stack trace that makes this obvious.
				 */
				return executeInExistingTransaction(theCallback);
			}
		} else if (myTransactionPropagationWhenChangingPartitions == Propagation.REQUIRES_NEW) {
			return executeInNewTransactionForPartitionChange(
					theExecutionBuilder, theCallback, requestPartitionId, previousRequestPartitionId);
		}

		return doExecuteInTransaction(theExecutionBuilder, theCallback, requestPartitionId, previousRequestPartitionId);
	}

	@Nullable
	private <T> T executeInNewTransactionForPartitionChange(
			ExecutionBuilder theExecutionBuilder,
			TransactionCallback<T> theCallback,
			RequestPartitionId requestPartitionId,
			RequestPartitionId previousRequestPartitionId) {
		theExecutionBuilder.myPropagation = myTransactionPropagationWhenChangingPartitions;
		return doExecuteInTransaction(theExecutionBuilder, theCallback, requestPartitionId, previousRequestPartitionId);
	}

	@Nullable
	private <T> T doExecuteInTransaction(
			ExecutionBuilder theExecutionBuilder,
			TransactionCallback<T> theCallback,
			RequestPartitionId requestPartitionId,
			RequestPartitionId previousRequestPartitionId) {
		try {
			for (int i = 0; ; i++) {
				try {

					return doExecuteCallback(theExecutionBuilder, theCallback);

				} catch (Exception e) {
<<<<<<< HEAD
					if (!(ExceptionUtils.indexOfThrowable(e, ResourceVersionConflictException.class) != -1 ||
						ExceptionUtils.indexOfThrowable(e, DataIntegrityViolationException.class) != -1 ||
						ExceptionUtils.indexOfThrowable(e, ConstraintViolationException.class) != -1 ||
						ExceptionUtils.indexOfThrowable(e, ObjectOptimisticLockingFailureException.class) != -1)) {
=======
					if (!(ExceptionUtils.indexOfThrowable(e, ResourceVersionConflictException.class) != -1
							|| ExceptionUtils.indexOfThrowable(e, DataIntegrityViolationException.class) != -1
							|| ExceptionUtils.indexOfThrowable(e, ConstraintViolationException.class) != -1
							|| ExceptionUtils.indexOfThrowable(e, ObjectOptimisticLockingFailureException.class)
									!= -1)) {
>>>>>>> 8b7c9f14
						ourLog.debug("Unexpected transaction exception. Will not be retried.", e);
						throw e;
					} else {

						ourLog.debug("Version conflict detected", e);

						if (theExecutionBuilder.myOnRollback != null) {
							theExecutionBuilder.myOnRollback.run();
						}

						int maxRetries = 0;

						/*
						 * If two client threads both concurrently try to add the same tag that isn't
						 * known to the system already, they'll both try to create a row in HFJ_TAG_DEF,
						 * which is the tag definition table. In that case, a constraint error will be
						 * thrown by one of the client threads, so we auto-retry in order to avoid
						 * annoying spurious failures for the client.
						 */
						if (DaoFailureUtil.isTagStorageFailure(e)) {
							maxRetries = 3;
						}

						if (maxRetries == 0) {
							HookParams params = new HookParams()
									.add(RequestDetails.class, theExecutionBuilder.myRequestDetails)
									.addIfMatchesType(
											ServletRequestDetails.class, theExecutionBuilder.myRequestDetails);
							ResourceVersionConflictResolutionStrategy conflictResolutionStrategy =
									(ResourceVersionConflictResolutionStrategy)
											CompositeInterceptorBroadcaster.doCallHooksAndReturnObject(
													myInterceptorBroadcaster,
													theExecutionBuilder.myRequestDetails,
													Pointcut.STORAGE_VERSION_CONFLICT,
													params);
							if (conflictResolutionStrategy != null && conflictResolutionStrategy.isRetry()) {
								maxRetries = conflictResolutionStrategy.getMaxRetries();
							}
						}

						if (i < maxRetries) {
							if (theExecutionBuilder.myTransactionDetails != null) {
								theExecutionBuilder
										.myTransactionDetails
										.getRollbackUndoActions()
										.forEach(Runnable::run);
								theExecutionBuilder.myTransactionDetails.clearRollbackUndoActions();
								theExecutionBuilder.myTransactionDetails.clearResolvedItems();
								theExecutionBuilder.myTransactionDetails.clearUserData(
										XACT_USERDATA_KEY_RESOLVED_TAG_DEFINITIONS);
								theExecutionBuilder.myTransactionDetails.clearUserData(
										XACT_USERDATA_KEY_EXISTING_SEARCH_PARAMS);
							}
							double sleepAmount = (250.0d * i) * Math.random();
							long sleepAmountLong = (long) sleepAmount;
							TestUtil.sleepAtLeast(sleepAmountLong, false);

							ourLog.info(
									"About to start a transaction retry due to conflict or constraint error. Sleeping {}ms first.",
									sleepAmountLong);
							continue;
						}

						IBaseOperationOutcome oo = null;
						if (e instanceof ResourceVersionConflictException) {
							oo = ((ResourceVersionConflictException) e).getOperationOutcome();
						}

						if (maxRetries > 0) {
							String msg =
									"Max retries (" + maxRetries + ") exceeded for version conflict: " + e.getMessage();
							ourLog.info(msg, maxRetries);
							throw new ResourceVersionConflictException(Msg.code(549) + msg);
						}

						throw new ResourceVersionConflictException(Msg.code(550) + e.getMessage(), e, oo);
					}
				}
			}
		} finally {
			if (requestPartitionId != null) {
				ourRequestPartitionThreadLocal.set(previousRequestPartitionId);
			}
		}
	}

	public void setTransactionPropagationWhenChangingPartitions(
			Propagation theTransactionPropagationWhenChangingPartitions) {
		Validate.notNull(theTransactionPropagationWhenChangingPartitions);
		myTransactionPropagationWhenChangingPartitions = theTransactionPropagationWhenChangingPartitions;
	}

	@Nullable
	protected <T> T doExecuteCallback(ExecutionBuilder theExecutionBuilder, TransactionCallback<T> theCallback) {
		try {
			TransactionTemplate txTemplate = new TransactionTemplate(myTransactionManager);

			if (theExecutionBuilder.myPropagation != null) {
				txTemplate.setPropagationBehavior(theExecutionBuilder.myPropagation.value());
			}

			if (isCustomIsolationSupported()
					&& theExecutionBuilder.myIsolation != null
					&& theExecutionBuilder.myIsolation != Isolation.DEFAULT) {
				txTemplate.setIsolationLevel(theExecutionBuilder.myIsolation.value());
			}

			if (theExecutionBuilder.myReadOnly) {
				txTemplate.setReadOnly(true);
			}

			return txTemplate.execute(theCallback);
		} catch (MyException e) {
			if (e.getCause() instanceof RuntimeException) {
				throw (RuntimeException) e.getCause();
			} else {
				throw new InternalErrorException(Msg.code(551) + e);
			}
		}
	}

	protected class ExecutionBuilder implements IExecutionBuilder {

		private final RequestDetails myRequestDetails;
		private Isolation myIsolation;
		private Propagation myPropagation;
		private boolean myReadOnly;
		private TransactionDetails myTransactionDetails;
		private Runnable myOnRollback;
		private RequestPartitionId myRequestPartitionId;

		protected ExecutionBuilder(RequestDetails theRequestDetails) {
			myRequestDetails = theRequestDetails;
		}

		@Override
		public ExecutionBuilder withIsolation(Isolation theIsolation) {
			assert myIsolation == null;
			myIsolation = theIsolation;
			return this;
		}

		@Override
		public ExecutionBuilder withTransactionDetails(TransactionDetails theTransactionDetails) {
			assert myTransactionDetails == null;
			myTransactionDetails = theTransactionDetails;
			return this;
		}

		@Override
		public ExecutionBuilder withPropagation(Propagation thePropagation) {
			assert myPropagation == null;
			myPropagation = thePropagation;
			return this;
		}

		@Override
		public ExecutionBuilder withRequestPartitionId(RequestPartitionId theRequestPartitionId) {
			assert myRequestPartitionId == null;
			myRequestPartitionId = theRequestPartitionId;
			return this;
		}

		@Override
		public ExecutionBuilder readOnly() {
			myReadOnly = true;
			return this;
		}

		@Override
		public ExecutionBuilder onRollback(Runnable theOnRollback) {
			assert myOnRollback == null;
			myOnRollback = theOnRollback;
			return this;
		}

		@Override
		public void execute(Runnable theTask) {
			TransactionCallback<Void> task = tx -> {
				theTask.run();
				return null;
			};
			execute(task);
		}

		@Override
		public <T> T execute(Callable<T> theTask) {
			TransactionCallback<T> callback = tx -> invokeCallableAndHandleAnyException(theTask);
			return execute(callback);
		}

		@Override
		public <T> T execute(TransactionCallback<T> callback) {
			assert callback != null;

			return doExecute(this, callback);
		}
	}

	/**
	 * This is just an unchecked exception so that we can catch checked exceptions inside TransactionTemplate
	 * and rethrow them outside of it
	 */
	static class MyException extends RuntimeException {

		public MyException(Throwable theThrowable) {
			super(theThrowable);
		}
	}

	/**
	 * Returns true if we alreadyt have an active transaction associated with the current thread, AND
	 * either it's non-read-only or we only need a read-only transaction, AND
	 * the newly requested transaction has a propagation of REQUIRED
	 */
	private static boolean canReuseExistingTransaction(ExecutionBuilder theExecutionBuilder) {
		return TransactionSynchronizationManager.isActualTransactionActive()
				&& (!TransactionSynchronizationManager.isCurrentTransactionReadOnly() || theExecutionBuilder.myReadOnly)
				&& (theExecutionBuilder.myPropagation == null
						|| theExecutionBuilder.myPropagation == Propagation.REQUIRED);
	}

	@Nullable
	private static <T> T executeInExistingTransaction(TransactionCallback<T> theCallback) {
		return theCallback.doInTransaction(null);
	}

	/**
	 * Invokes {@link Callable#call()} and rethrows any exceptions thrown by that method.
	 * If the exception extends {@link BaseServerResponseException} it is rethrown unmodified.
	 * Otherwise, it's wrapped in a {@link InternalErrorException}.
	 */
	public static <T> T invokeCallableAndHandleAnyException(Callable<T> theTask) {
		try {
			return theTask.call();
		} catch (BaseServerResponseException e) {
			throw e;
		} catch (Exception e) {
			throw new InternalErrorException(Msg.code(2223) + e.getMessage(), e);
		}
	}

	public static <T> T executeWithDefaultPartitionInContext(@Nonnull ICallable<T> theCallback) {
		RequestPartitionId previousRequestPartitionId = ourRequestPartitionThreadLocal.get();
		ourRequestPartitionThreadLocal.set(RequestPartitionId.defaultPartition());
		try {
			return theCallback.call();
		} finally {
			ourRequestPartitionThreadLocal.set(previousRequestPartitionId);
		}
	}

	public static RequestPartitionId getRequestPartitionAssociatedWithThread() {
		return ourRequestPartitionThreadLocal.get();
	}

	/**
	 * Throws an {@link IllegalArgumentException} if a transaction is active
	 */
	public static void noTransactionAllowed() {
		Validate.isTrue(
				!TransactionSynchronizationManager.isActualTransactionActive(),
				"Transaction must not be active but found an active transaction");
	}

	/**
	 * Throws an {@link IllegalArgumentException} if no transaction is active
	 */
	public static void requireTransaction() {
		Validate.isTrue(
				TransactionSynchronizationManager.isActualTransactionActive(),
				"Transaction required here but no active transaction found");
	}
}<|MERGE_RESOLUTION|>--- conflicted
+++ resolved
@@ -276,18 +276,11 @@
 					return doExecuteCallback(theExecutionBuilder, theCallback);
 
 				} catch (Exception e) {
-<<<<<<< HEAD
-					if (!(ExceptionUtils.indexOfThrowable(e, ResourceVersionConflictException.class) != -1 ||
-						ExceptionUtils.indexOfThrowable(e, DataIntegrityViolationException.class) != -1 ||
-						ExceptionUtils.indexOfThrowable(e, ConstraintViolationException.class) != -1 ||
-						ExceptionUtils.indexOfThrowable(e, ObjectOptimisticLockingFailureException.class) != -1)) {
-=======
 					if (!(ExceptionUtils.indexOfThrowable(e, ResourceVersionConflictException.class) != -1
 							|| ExceptionUtils.indexOfThrowable(e, DataIntegrityViolationException.class) != -1
 							|| ExceptionUtils.indexOfThrowable(e, ConstraintViolationException.class) != -1
 							|| ExceptionUtils.indexOfThrowable(e, ObjectOptimisticLockingFailureException.class)
 									!= -1)) {
->>>>>>> 8b7c9f14
 						ourLog.debug("Unexpected transaction exception. Will not be retried.", e);
 						throw e;
 					} else {
