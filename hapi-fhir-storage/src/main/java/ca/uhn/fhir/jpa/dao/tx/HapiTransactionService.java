package ca.uhn.fhir.jpa.dao.tx;

/*-
 * #%L
 * HAPI FHIR Storage api
 * %%
 * Copyright (C) 2014 - 2022 Smile CDR, Inc.
 * %%
 * Licensed under the Apache License, Version 2.0 (the "License");
 * you may not use this file except in compliance with the License.
 * You may obtain a copy of the License at
 *
 *      http://www.apache.org/licenses/LICENSE-2.0
 *
 * Unless required by applicable law or agreed to in writing, software
 * distributed under the License is distributed on an "AS IS" BASIS,
 * WITHOUT WARRANTIES OR CONDITIONS OF ANY KIND, either express or implied.
 * See the License for the specific language governing permissions and
 * limitations under the License.
 * #L%
 */

import ca.uhn.fhir.i18n.Msg;
import ca.uhn.fhir.interceptor.api.HookParams;
import ca.uhn.fhir.interceptor.api.IInterceptorBroadcaster;
import ca.uhn.fhir.interceptor.api.Pointcut;
import ca.uhn.fhir.interceptor.model.RequestPartitionId;
import ca.uhn.fhir.jpa.api.model.ResourceVersionConflictResolutionStrategy;
import ca.uhn.fhir.jpa.dao.DaoFailureUtil;
import ca.uhn.fhir.jpa.partition.IRequestPartitionHelperSvc;
import ca.uhn.fhir.rest.api.server.RequestDetails;
import ca.uhn.fhir.rest.api.server.storage.TransactionDetails;
import ca.uhn.fhir.rest.server.exceptions.InternalErrorException;
import ca.uhn.fhir.rest.server.exceptions.ResourceVersionConflictException;
import ca.uhn.fhir.rest.server.servlet.ServletRequestDetails;
import ca.uhn.fhir.rest.server.util.CompositeInterceptorBroadcaster;
import ca.uhn.fhir.util.ICallable;
import ca.uhn.fhir.util.TestUtil;
import com.google.common.annotations.VisibleForTesting;
import org.hl7.fhir.instance.model.api.IBaseOperationOutcome;
import org.slf4j.Logger;
import org.slf4j.LoggerFactory;
import org.springframework.beans.factory.annotation.Autowired;
import org.springframework.dao.DataIntegrityViolationException;
import org.springframework.orm.jpa.JpaDialect;
import org.springframework.orm.jpa.JpaTransactionManager;
import org.springframework.orm.jpa.vendor.HibernateJpaDialect;
import org.springframework.transaction.PlatformTransactionManager;
import org.springframework.transaction.TransactionDefinition;
import org.springframework.transaction.TransactionStatus;
import org.springframework.transaction.annotation.Isolation;
import org.springframework.transaction.annotation.Propagation;
import org.springframework.transaction.support.TransactionCallback;
import org.springframework.transaction.support.TransactionTemplate;

import javax.annotation.Nonnull;
import javax.annotation.Nullable;
import javax.annotation.PostConstruct;
import java.util.concurrent.Callable;

public class HapiTransactionService {

	public static final String XACT_USERDATA_KEY_RESOLVED_TAG_DEFINITIONS = HapiTransactionService.class.getName() + "_RESOLVED_TAG_DEFINITIONS";
	public static final String XACT_USERDATA_KEY_EXISTING_SEARCH_PARAMS = HapiTransactionService.class.getName() + "_EXISTING_SEARCH_PARAMS";
	private static final Logger ourLog = LoggerFactory.getLogger(HapiTransactionService.class);
	private static final ThreadLocal<RequestPartitionId> ourRequestPartition = new ThreadLocal<>();
	@Autowired
	protected IInterceptorBroadcaster myInterceptorBroadcaster;
	@Autowired
	protected PlatformTransactionManager myTransactionManager;
	@Autowired
	protected IRequestPartitionHelperSvc myRequestPartitionHelperSvc;

	/**
	 * Isolation: REQUIRED
	 */
	protected TransactionTemplate myTxTemplate;
	private boolean myCustomIsolationSupported;

	@VisibleForTesting
	public void setInterceptorBroadcaster(IInterceptorBroadcaster theInterceptorBroadcaster) {
		myInterceptorBroadcaster = theInterceptorBroadcaster;
	}

	@VisibleForTesting
	public void setTransactionManager(PlatformTransactionManager theTransactionManager) {
		myTransactionManager = theTransactionManager;
	}

	@PostConstruct
	public void start() {
		myTxTemplate = new TransactionTemplate(myTransactionManager);
		myCustomIsolationSupported = isCustomIsolationSupported();
	}


	public static <T> T executeWithDefaultPartitionInContext(@Nonnull ICallable<T> theCallback) {
		RequestPartitionId previousRequestPartitionId = ourRequestPartition.get();
		ourRequestPartition.set(RequestPartitionId.defaultPartition());
		try {
				return theCallback.call();
		} finally {
			ourRequestPartition.set(previousRequestPartitionId);
		}
	}

	public <T> T execute(@Nullable RequestDetails theRequestDetails, @Nullable TransactionDetails theTransactionDetails, @Nonnull TransactionCallback<T> theCallback) {
		return execute(theRequestDetails, theTransactionDetails, theCallback, null);
	}

	public void execute(@Nullable RequestDetails theRequestDetails, @Nullable TransactionDetails theTransactionDetails, @Nonnull Propagation thePropagation, @Nonnull Isolation theIsolation, @Nonnull Runnable theCallback) {
		TransactionCallbackWithoutResult callback = new TransactionCallbackWithoutResult() {
			@Override
			protected void doInTransactionWithoutResult(TransactionStatus status) {
				theCallback.run();
			}
		};
		execute(theRequestDetails, theTransactionDetails, callback, null, thePropagation, theIsolation);
	}

	public <T> T execute(@Nullable RequestDetails theRequestDetails, @Nullable TransactionDetails theTransactionDetails, @Nonnull Propagation thePropagation, @Nonnull Isolation theIsolation, @Nonnull ICallable<T> theCallback) {
		TransactionCallback<T> callback = tx -> theCallback.call();
		return execute(theRequestDetails, theTransactionDetails, callback, null, thePropagation, theIsolation);
	}

	public <T> T execute(@Nullable RequestDetails theRequestDetails, @Nullable TransactionDetails theTransactionDetails, @Nonnull TransactionCallback<T> theCallback, @Nullable Runnable theOnRollback) {
		return execute(theRequestDetails, theTransactionDetails, theCallback, theOnRollback, Propagation.REQUIRED, Isolation.DEFAULT);
	}

	@SuppressWarnings("ConstantConditions")
	public <T> T execute(@Nullable RequestDetails theRequestDetails, @Nullable TransactionDetails theTransactionDetails, @Nonnull TransactionCallback<T> theCallback, @Nullable Runnable theOnRollback, @Nonnull Propagation thePropagation, @Nonnull Isolation theIsolation) {
		assert theCallback != null;

		final RequestPartitionId requestPartitionId;
		if (theRequestDetails != null) {
			requestPartitionId = myRequestPartitionHelperSvc.determineGenericPartitionForRequest(theRequestDetails);
		} else {
			requestPartitionId = null;
		}
		return execute(theRequestDetails, theTransactionDetails, theCallback, theOnRollback, thePropagation, theIsolation, requestPartitionId);

	}

	public <T> T execute(@Nullable RequestDetails theRequestDetails, @Nullable TransactionDetails theTransactionDetails, @Nonnull TransactionCallback<T> theCallback, @Nullable Runnable theOnRollback, @Nonnull Propagation thePropagation, @Nonnull Isolation theIsolation, RequestPartitionId theRequestPartitionId) {
		RequestPartitionId previousRequestPartitionId = null;
		if (theRequestPartitionId != null) {
			previousRequestPartitionId = ourRequestPartition.get();
			ourRequestPartition.set(theRequestPartitionId);
		}

		try {
			for (int i = 0; ; i++) {
				try {

					if (thePropagation == Propagation.REQUIRED && theIsolation == Isolation.DEFAULT) {
						return doExecuteCallback(theCallback);
					} else {
						return doExecuteCallbackReqNew(theCallback, thePropagation, theIsolation);
					}

				} catch (ResourceVersionConflictException | DataIntegrityViolationException e) {
					ourLog.debug("Version conflict detected", e);

					if (theOnRollback != null) {
						theOnRollback.run();
					}

					int maxRetries = 0;

					/*
					 * If two client threads both concurrently try to add the same tag that isn't
					 * known to the system already, they'll both try to create a row in HFJ_TAG_DEF,
					 * which is the tag definition table. In that case, a constraint error will be
					 * thrown by one of the client threads, so we auto-retry in order to avoid
					 * annoying spurious failures for the client.
					 */
					if (DaoFailureUtil.isTagStorageFailure(e)) {
						maxRetries = 3;
					}

					if (maxRetries == 0) {
						HookParams params = new HookParams()
							.add(RequestDetails.class, theRequestDetails)
							.addIfMatchesType(ServletRequestDetails.class, theRequestDetails);
						ResourceVersionConflictResolutionStrategy conflictResolutionStrategy = (ResourceVersionConflictResolutionStrategy) CompositeInterceptorBroadcaster.doCallHooksAndReturnObject(myInterceptorBroadcaster, theRequestDetails, Pointcut.STORAGE_VERSION_CONFLICT, params);
						if (conflictResolutionStrategy != null && conflictResolutionStrategy.isRetry()) {
							maxRetries = conflictResolutionStrategy.getMaxRetries();
						}
					}

					if (i < maxRetries) {
						if (theTransactionDetails != null) {
							theTransactionDetails.getRollbackUndoActions().forEach(t -> t.run());
							theTransactionDetails.clearRollbackUndoActions();
							theTransactionDetails.clearResolvedItems();
							theTransactionDetails.clearUserData(XACT_USERDATA_KEY_RESOLVED_TAG_DEFINITIONS);
							theTransactionDetails.clearUserData(XACT_USERDATA_KEY_EXISTING_SEARCH_PARAMS);
						}
						double sleepAmount = (250.0d * i) * Math.random();
						long sleepAmountLong = (long) sleepAmount;
						TestUtil.sleepAtLeast(sleepAmountLong, false);

						ourLog.info("About to start a transaction retry due to conflict or constraint error. Sleeping {}ms first.", sleepAmountLong);
						continue;
					}

					IBaseOperationOutcome oo = null;
					if (e instanceof ResourceVersionConflictException) {
						oo = ((ResourceVersionConflictException) e).getOperationOutcome();
					}

					if (maxRetries > 0) {
						String msg = "Max retries (" + maxRetries + ") exceeded for version conflict: " + e.getMessage();
						ourLog.info(msg, maxRetries);
						throw new ResourceVersionConflictException(Msg.code(549) + msg);
					}

					throw new ResourceVersionConflictException(Msg.code(550) + e.getMessage(), e, oo);
				}
			}
		} finally {
			if (theRequestPartitionId != null) {
				ourRequestPartition.set(previousRequestPartitionId);
			}
		}
	}

	/**
	 * Execute the callback in a transaction with REQUIRED propagation level
	 */
	@Nullable
	protected <T> T doExecuteCallback(TransactionCallback<T> theCallback) {
		try {
			return myTxTemplate.execute(theCallback);
		} catch (MyException e) {
			if (e.getCause() instanceof RuntimeException) {
				throw (RuntimeException) e.getCause();
			} else {
				throw new InternalErrorException(Msg.code(2145) + e);
			}
		}
	}

	/**
	 * Execute the callback in a transaction with REQUIRES_NEW propagation level
	 */
	@Nullable
	protected <T> T doExecuteCallbackReqNew(TransactionCallback<T> theCallback, Propagation thePropagation, Isolation theIsolation) {
		try {
			TransactionTemplate txTemplate = new TransactionTemplate(myTransactionManager);
			txTemplate.setPropagationBehavior(thePropagation.value());
			if (myCustomIsolationSupported && theIsolation != Isolation.DEFAULT) {
				txTemplate.setIsolationLevel(theIsolation.value());
			}
			return txTemplate.execute(theCallback);
		} catch (MyException e) {
			if (e.getCause() instanceof RuntimeException) {
				throw (RuntimeException) e.getCause();
			} else {
				throw new InternalErrorException(Msg.code(551) + e);
			}
		}
	}

<<<<<<< HEAD
	public boolean isCustomIsolationSupported() {
		if (myTransactionManager instanceof JpaTransactionManager) {
			JpaDialect jpaDialect = ((JpaTransactionManager) myTransactionManager).getJpaDialect();
			return (jpaDialect instanceof HibernateJpaDialect);
		}
		return false;
	}

	@VisibleForTesting
	public void setRequestPartitionSvcForUnitTest(IRequestPartitionHelperSvc theRequestPartitionHelperSvc) {
		myRequestPartitionHelperSvc = theRequestPartitionHelperSvc;
=======
	public PlatformTransactionManager getTransactionManager() {
		return myTransactionManager;
>>>>>>> 422ef87a
	}

	/**
	 * This is just an unchecked exception so that we can catch checked exceptions inside TransactionTemplate
	 * and rethrow them outside of it
	 */
	static class MyException extends RuntimeException {

		public MyException(Throwable theThrowable) {
			super(theThrowable);
		}
	}

	public static RequestPartitionId getRequestPartitionAssociatedWithThread() {
		return ourRequestPartition.get();
	}
}<|MERGE_RESOLUTION|>--- conflicted
+++ resolved
@@ -149,75 +149,75 @@
 		}
 
 		try {
-			for (int i = 0; ; i++) {
-				try {
+		for (int i = 0; ; i++) {
+			try {
 
 					if (thePropagation == Propagation.REQUIRED && theIsolation == Isolation.DEFAULT) {
-						return doExecuteCallback(theCallback);
+				return doExecuteCallback(theCallback);
 					} else {
 						return doExecuteCallbackReqNew(theCallback, thePropagation, theIsolation);
 					}
 
-				} catch (ResourceVersionConflictException | DataIntegrityViolationException e) {
-					ourLog.debug("Version conflict detected", e);
-
-					if (theOnRollback != null) {
-						theOnRollback.run();
+			} catch (ResourceVersionConflictException | DataIntegrityViolationException e) {
+				ourLog.debug("Version conflict detected", e);
+
+				if (theOnRollback != null) {
+					theOnRollback.run();
+				}
+
+				int maxRetries = 0;
+
+				/*
+				 * If two client threads both concurrently try to add the same tag that isn't
+				 * known to the system already, they'll both try to create a row in HFJ_TAG_DEF,
+				 * which is the tag definition table. In that case, a constraint error will be
+				 * thrown by one of the client threads, so we auto-retry in order to avoid
+				 * annoying spurious failures for the client.
+				 */
+				if (DaoFailureUtil.isTagStorageFailure(e)) {
+					maxRetries = 3;
+				}
+
+				if (maxRetries == 0) {
+					HookParams params = new HookParams()
+						.add(RequestDetails.class, theRequestDetails)
+						.addIfMatchesType(ServletRequestDetails.class, theRequestDetails);
+					ResourceVersionConflictResolutionStrategy conflictResolutionStrategy = (ResourceVersionConflictResolutionStrategy) CompositeInterceptorBroadcaster.doCallHooksAndReturnObject(myInterceptorBroadcaster, theRequestDetails, Pointcut.STORAGE_VERSION_CONFLICT, params);
+					if (conflictResolutionStrategy != null && conflictResolutionStrategy.isRetry()) {
+						maxRetries = conflictResolutionStrategy.getMaxRetries();
 					}
-
-					int maxRetries = 0;
-
-					/*
-					 * If two client threads both concurrently try to add the same tag that isn't
-					 * known to the system already, they'll both try to create a row in HFJ_TAG_DEF,
-					 * which is the tag definition table. In that case, a constraint error will be
-					 * thrown by one of the client threads, so we auto-retry in order to avoid
-					 * annoying spurious failures for the client.
-					 */
-					if (DaoFailureUtil.isTagStorageFailure(e)) {
-						maxRetries = 3;
-					}
-
-					if (maxRetries == 0) {
-						HookParams params = new HookParams()
-							.add(RequestDetails.class, theRequestDetails)
-							.addIfMatchesType(ServletRequestDetails.class, theRequestDetails);
-						ResourceVersionConflictResolutionStrategy conflictResolutionStrategy = (ResourceVersionConflictResolutionStrategy) CompositeInterceptorBroadcaster.doCallHooksAndReturnObject(myInterceptorBroadcaster, theRequestDetails, Pointcut.STORAGE_VERSION_CONFLICT, params);
-						if (conflictResolutionStrategy != null && conflictResolutionStrategy.isRetry()) {
-							maxRetries = conflictResolutionStrategy.getMaxRetries();
+				}
+
+				if (i < maxRetries) {
+						if (theTransactionDetails != null) {
+					theTransactionDetails.getRollbackUndoActions().forEach(t -> t.run());
+					theTransactionDetails.clearRollbackUndoActions();
+					theTransactionDetails.clearResolvedItems();
+					theTransactionDetails.clearUserData(XACT_USERDATA_KEY_RESOLVED_TAG_DEFINITIONS);
+					theTransactionDetails.clearUserData(XACT_USERDATA_KEY_EXISTING_SEARCH_PARAMS);
 						}
-					}
-
-					if (i < maxRetries) {
-						if (theTransactionDetails != null) {
-							theTransactionDetails.getRollbackUndoActions().forEach(t -> t.run());
-							theTransactionDetails.clearRollbackUndoActions();
-							theTransactionDetails.clearResolvedItems();
-							theTransactionDetails.clearUserData(XACT_USERDATA_KEY_RESOLVED_TAG_DEFINITIONS);
-							theTransactionDetails.clearUserData(XACT_USERDATA_KEY_EXISTING_SEARCH_PARAMS);
-						}
-						double sleepAmount = (250.0d * i) * Math.random();
-						long sleepAmountLong = (long) sleepAmount;
-						TestUtil.sleepAtLeast(sleepAmountLong, false);
-
-						ourLog.info("About to start a transaction retry due to conflict or constraint error. Sleeping {}ms first.", sleepAmountLong);
-						continue;
-					}
-
-					IBaseOperationOutcome oo = null;
-					if (e instanceof ResourceVersionConflictException) {
-						oo = ((ResourceVersionConflictException) e).getOperationOutcome();
-					}
-
-					if (maxRetries > 0) {
-						String msg = "Max retries (" + maxRetries + ") exceeded for version conflict: " + e.getMessage();
-						ourLog.info(msg, maxRetries);
-						throw new ResourceVersionConflictException(Msg.code(549) + msg);
-					}
-
-					throw new ResourceVersionConflictException(Msg.code(550) + e.getMessage(), e, oo);
-				}
-			}
+					double sleepAmount = (250.0d * i) * Math.random();
+					long sleepAmountLong = (long) sleepAmount;
+					TestUtil.sleepAtLeast(sleepAmountLong, false);
+
+					ourLog.info("About to start a transaction retry due to conflict or constraint error. Sleeping {}ms first.", sleepAmountLong);
+					continue;
+				}
+
+				IBaseOperationOutcome oo = null;
+				if (e instanceof ResourceVersionConflictException) {
+					oo = ((ResourceVersionConflictException) e).getOperationOutcome();
+				}
+
+				if (maxRetries > 0) {
+					String msg = "Max retries (" + maxRetries + ") exceeded for version conflict: " + e.getMessage();
+					ourLog.info(msg, maxRetries);
+					throw new ResourceVersionConflictException(Msg.code(549) + msg);
+				}
+
+				throw new ResourceVersionConflictException(Msg.code(550) + e.getMessage(), e, oo);
+			}
+		}
 		} finally {
 			if (theRequestPartitionId != null) {
 				ourRequestPartition.set(previousRequestPartitionId);
@@ -262,7 +262,6 @@
 		}
 	}
 
-<<<<<<< HEAD
 	public boolean isCustomIsolationSupported() {
 		if (myTransactionManager instanceof JpaTransactionManager) {
 			JpaDialect jpaDialect = ((JpaTransactionManager) myTransactionManager).getJpaDialect();
@@ -274,10 +273,10 @@
 	@VisibleForTesting
 	public void setRequestPartitionSvcForUnitTest(IRequestPartitionHelperSvc theRequestPartitionHelperSvc) {
 		myRequestPartitionHelperSvc = theRequestPartitionHelperSvc;
-=======
+	}
+
 	public PlatformTransactionManager getTransactionManager() {
 		return myTransactionManager;
->>>>>>> 422ef87a
 	}
 
 	/**
