--- conflicted
+++ resolved
@@ -64,10 +64,6 @@
 	 * Use the loadIncludes that takes a parameters object instead.
 	 */
 	@Deprecated
-<<<<<<< HEAD
-	Set<T> loadIncludes(FhirContext theContext, EntityManager theEntityManager, Collection<T> theMatches, Collection<Include> theRevIncludes, boolean theReverseMode,
-														DateRangeParam theLastUpdated, String theSearchIdOrDescription, RequestDetails theRequest, Integer theMaxCount);
-=======
 	Set<T> loadIncludes(
 			FhirContext theContext,
 			EntityManager theEntityManager,
@@ -91,21 +87,6 @@
 				theParameters.getRequestDetails(),
 				theParameters.getMaxCount());
 	}
->>>>>>> 8b7c9f14
-
-	default Set<T> loadIncludes(SearchBuilderLoadIncludesParameters<T> theParameters) {
-		return this.loadIncludes(
-			theParameters.getFhirContext(),
-			theParameters.getEntityManager(),
-			theParameters.getMatches(),
-			theParameters.getIncludeFilters(),
-			theParameters.isReverseMode(),
-			theParameters.getLastUpdated(),
-			theParameters.getSearchIdOrDescription(),
-			theParameters.getRequestDetails(),
-			theParameters.getMaxCount()
-		);
-	}
 
 	/**
 	 * How many results may be fetched at once
