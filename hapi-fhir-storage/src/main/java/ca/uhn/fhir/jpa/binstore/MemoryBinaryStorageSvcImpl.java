/*-
 * #%L
 * HAPI FHIR Storage api
 * %%
 * Copyright (C) 2014 - 2023 Smile CDR, Inc.
 * %%
 * Licensed under the Apache License, Version 2.0 (the "License");
 * you may not use this file except in compliance with the License.
 * You may obtain a copy of the License at
 *
 *      http://www.apache.org/licenses/LICENSE-2.0
 *
 * Unless required by applicable law or agreed to in writing, software
 * distributed under the License is distributed on an "AS IS" BASIS,
 * WITHOUT WARRANTIES OR CONDITIONS OF ANY KIND, either express or implied.
 * See the License for the specific language governing permissions and
 * limitations under the License.
 * #L%
 */
package ca.uhn.fhir.jpa.binstore;

import ca.uhn.fhir.jpa.binary.api.IBinaryStorageSvc;
import ca.uhn.fhir.jpa.binary.api.StoredDetails;
import ca.uhn.fhir.jpa.binary.svc.BaseBinaryStorageSvcImpl;
import ca.uhn.fhir.rest.api.server.RequestDetails;
import com.google.common.hash.HashingInputStream;
import org.apache.commons.io.IOUtils;
import org.apache.commons.io.input.CountingInputStream;
import org.hl7.fhir.instance.model.api.IIdType;

import javax.annotation.Nonnull;
import java.io.IOException;
import java.io.InputStream;
import java.io.OutputStream;
import java.util.Date;
import java.util.concurrent.ConcurrentHashMap;
import javax.annotation.Nonnull;

/**
 * Purely in-memory implementation of binary storage service. This is really
 * only appropriate for testing, since it doesn't persist anywhere and is
 * limited by the amount of available RAM.
 */
public class MemoryBinaryStorageSvcImpl extends BaseBinaryStorageSvcImpl implements IBinaryStorageSvc {

	private final ConcurrentHashMap<String, byte[]> myDataMap = new ConcurrentHashMap<>();
	private final ConcurrentHashMap<String, StoredDetails> myDetailsMap = new ConcurrentHashMap<>();

	/**
	 * Constructor
	 */
	public MemoryBinaryStorageSvcImpl() {
		super();
	}

	@Nonnull
	@Override
<<<<<<< HEAD
	public StoredDetails storeBlob(IIdType theResourceId, String theBlobIdOrNull, String theContentType,
											 InputStream theInputStream, RequestDetails theRequestDetails) throws IOException {
=======
	public StoredDetails storeBlob(
			IIdType theResourceId,
			String theBlobIdOrNull,
			String theContentType,
			InputStream theInputStream,
			RequestDetails theRequestDetails)
			throws IOException {
>>>>>>> 66f428d3

		HashingInputStream hashingIs = createHashingInputStream(theInputStream);
		CountingInputStream countingIs = createCountingInputStream(hashingIs);

		byte[] bytes = IOUtils.toByteArray(countingIs);
		String id = super.provideIdForNewBlob(theBlobIdOrNull, bytes, theRequestDetails, theContentType);
		String key = toKey(theResourceId, id);
		theInputStream.close();
		myDataMap.put(key, bytes);
		StoredDetails storedDetails =
				new StoredDetails(id, countingIs.getByteCount(), theContentType, hashingIs, new Date());
		myDetailsMap.put(key, storedDetails);
		return storedDetails;
	}

	@Override
	public StoredDetails fetchBlobDetails(IIdType theResourceId, String theBlobId) {
		String key = toKey(theResourceId, theBlobId);
		return myDetailsMap.get(key);
	}

	@Override
	public boolean writeBlob(IIdType theResourceId, String theBlobId, OutputStream theOutputStream) throws IOException {
		String key = toKey(theResourceId, theBlobId);
		byte[] bytes = myDataMap.get(key);
		if (bytes == null) {
			return false;
		}
		theOutputStream.write(bytes);
		return true;
	}

	@Override
	public void expungeBlob(IIdType theResourceId, String theBlobId) {
		String key = toKey(theResourceId, theBlobId);
		myDataMap.remove(key);
		myDetailsMap.remove(key);
	}

	@Override
	public byte[] fetchBlob(IIdType theResourceId, String theBlobId) {
		String key = toKey(theResourceId, theBlobId);
		return myDataMap.get(key);
	}

	private String toKey(IIdType theResourceId, String theBlobId) {
		return theBlobId + '-' + theResourceId.toUnqualifiedVersionless().getValue();
	}

	public void clear() {
		myDetailsMap.clear();
		myDataMap.clear();
	}
}<|MERGE_RESOLUTION|>--- conflicted
+++ resolved
@@ -28,7 +28,6 @@
 import org.apache.commons.io.input.CountingInputStream;
 import org.hl7.fhir.instance.model.api.IIdType;
 
-import javax.annotation.Nonnull;
 import java.io.IOException;
 import java.io.InputStream;
 import java.io.OutputStream;
@@ -55,10 +54,6 @@
 
 	@Nonnull
 	@Override
-<<<<<<< HEAD
-	public StoredDetails storeBlob(IIdType theResourceId, String theBlobIdOrNull, String theContentType,
-											 InputStream theInputStream, RequestDetails theRequestDetails) throws IOException {
-=======
 	public StoredDetails storeBlob(
 			IIdType theResourceId,
 			String theBlobIdOrNull,
@@ -66,7 +61,6 @@
 			InputStream theInputStream,
 			RequestDetails theRequestDetails)
 			throws IOException {
->>>>>>> 66f428d3
 
 		HashingInputStream hashingIs = createHashingInputStream(theInputStream);
 		CountingInputStream countingIs = createCountingInputStream(hashingIs);
