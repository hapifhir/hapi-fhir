--- conflicted
+++ resolved
@@ -26,10 +26,6 @@
 import org.hl7.fhir.instance.model.api.IBaseBinary;
 import org.hl7.fhir.instance.model.api.IIdType;
 
-<<<<<<< HEAD
-import javax.annotation.Nonnull;
-=======
->>>>>>> 8b7c9f14
 import java.io.InputStream;
 import java.io.OutputStream;
 import javax.annotation.Nonnull;
@@ -73,17 +69,12 @@
 
 	@Nonnull
 	@Override
-<<<<<<< HEAD
-	public StoredDetails storeBlob(IIdType theResourceId, String theBlobIdOrNull, String theContentType,
-											 InputStream theInputStream, RequestDetails theRequestDetails) {
-=======
 	public StoredDetails storeBlob(
 			IIdType theResourceId,
 			String theBlobIdOrNull,
 			String theContentType,
 			InputStream theInputStream,
 			RequestDetails theRequestDetails) {
->>>>>>> 8b7c9f14
 		throw new UnsupportedOperationException(Msg.code(1346));
 	}
 
