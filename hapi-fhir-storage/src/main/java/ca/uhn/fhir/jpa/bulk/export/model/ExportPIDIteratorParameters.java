package ca.uhn.fhir.jpa.bulk.export.model;

/*-
 * #%L
 * HAPI FHIR Storage api
 * %%
 * Copyright (C) 2014 - 2022 Smile CDR, Inc.
 * %%
 * Licensed under the Apache License, Version 2.0 (the "License");
 * you may not use this file except in compliance with the License.
 * You may obtain a copy of the License at
 *
 *      http://www.apache.org/licenses/LICENSE-2.0
 *
 * Unless required by applicable law or agreed to in writing, software
 * distributed under the License is distributed on an "AS IS" BASIS,
 * WITHOUT WARRANTIES OR CONDITIONS OF ANY KIND, either express or implied.
 * See the License for the specific language governing permissions and
 * limitations under the License.
 * #L%
 */

import ca.uhn.fhir.rest.api.server.bulk.BulkDataExportOptions;
import org.apache.commons.lang3.builder.ToStringBuilder;
import org.apache.commons.lang3.builder.ToStringStyle;

import java.util.Date;
import java.util.List;

public class ExportPIDIteratorParameters {
	/**
	 * Resource type
	 */
	private String myResourceType;

	/**
	 * The earliest date from which to retrieve records
	 */
	private Date myStartDate;

	/**
	 * List of filters to be applied to the search.
	 * Eg:
	 * Patient/123?group=1
	 * "group=1" would be the filter
	 */
	private List<String> myFilters;

	/**
	 * The ID of the BatchJob.
	 * (Batch jobs are stored in Persistence, to keep track
	 * of results/status).
	 */
	private String myJobId;

	/**
	 * The export style
	 */
	private BulkDataExportOptions.ExportStyle myExportStyle;

	/**
	 * the group id
	 */
	private String myGroupId;

	/**
	 * For group export - whether or not to expand mdm
	 */
	private boolean myExpandMdm;

	/**
	 * The patient id
	 */
	private List<String> myPatientIds;

	public String getResourceType() {
		return myResourceType;
	}

	public void setResourceType(String theResourceType) {
		myResourceType = theResourceType;
	}

	public Date getStartDate() {
		return myStartDate;
	}

	public void setStartDate(Date theStartDate) {
		myStartDate = theStartDate;
	}

	public List<String> getFilters() {
		return myFilters;
	}

	public void setFilters(List<String> theFilters) {
		myFilters = theFilters;
	}

	public String getJobId() {
		return myJobId;
	}

	public void setJobId(String theJobId) {
		myJobId = theJobId;
	}

	public BulkDataExportOptions.ExportStyle getExportStyle() {
		return myExportStyle;
	}

	public void setExportStyle(BulkDataExportOptions.ExportStyle theExportStyle) {
		myExportStyle = theExportStyle;
	}

	public String getGroupId() {
		return myGroupId;
	}

	public void setGroupId(String theGroupId) {
		myGroupId = theGroupId;
	}

	public boolean isExpandMdm() {
		return myExpandMdm;
	}

	public void setExpandMdm(boolean theExpandMdm) {
		myExpandMdm = theExpandMdm;
	}

<<<<<<< HEAD
=======
	public List<String> getPatientIds() {
		return myPatientIds;
	}

	public void setPatientIds(List<String> thePatientIds) {
		myPatientIds = thePatientIds;
	}

>>>>>>> c6c09521
	@Override
	public String toString() {
		return ToStringBuilder.reflectionToString(this, ToStringStyle.SHORT_PREFIX_STYLE);
	}

}<|MERGE_RESOLUTION|>--- conflicted
+++ resolved
@@ -129,8 +129,6 @@
 		myExpandMdm = theExpandMdm;
 	}
 
-<<<<<<< HEAD
-=======
 	public List<String> getPatientIds() {
 		return myPatientIds;
 	}
@@ -139,7 +137,6 @@
 		myPatientIds = thePatientIds;
 	}
 
->>>>>>> c6c09521
 	@Override
 	public String toString() {
 		return ToStringBuilder.reflectionToString(this, ToStringStyle.SHORT_PREFIX_STYLE);
