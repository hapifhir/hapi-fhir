--- conflicted
+++ resolved
@@ -52,12 +52,8 @@
 import ca.uhn.fhir.util.ArrayUtil;
 import ca.uhn.fhir.util.JsonUtil;
 import ca.uhn.fhir.util.OperationOutcomeUtil;
-<<<<<<< HEAD
+import ca.uhn.fhir.util.SearchParameterUtil;
 import ca.uhn.fhir.util.UrlUtil;
-import com.google.common.annotations.VisibleForTesting;
-=======
-import ca.uhn.fhir.util.SearchParameterUtil;
->>>>>>> 3bab3544
 import org.apache.commons.lang3.StringUtils;
 import org.hl7.fhir.instance.model.api.IBaseOperationOutcome;
 import org.hl7.fhir.instance.model.api.IIdType;
@@ -118,7 +114,7 @@
 	}
 
 	private void startJob(ServletRequestDetails theRequestDetails,
-								 BulkDataExportOptions theOptions){
+								 BulkDataExportOptions theOptions) {
 		// permission check
 		HookParams params = (new HookParams()).add(BulkDataExportOptions.class, theOptions)
 			.add(RequestDetails.class, theRequestDetails)
@@ -127,7 +123,6 @@
 
 		// get cache boolean
 		boolean useCache = shouldUseCache(theRequestDetails);
-
 
 
 		BulkExportParameters parameters = BulkExportUtils.createBulkExportJobParametersFromExportOptions(theOptions);
@@ -435,15 +430,11 @@
 
 	public void writePollingLocationToResponseHeaders(ServletRequestDetails theRequestDetails, JobInfo theOutcome) {
 		String serverBase = getServerBase(theRequestDetails);
-<<<<<<< HEAD
-		String pollLocation = serverBase + "/" + JpaConstants.OPERATION_EXPORT_POLL_STATUS + "?" + JpaConstants.PARAM_EXPORT_POLL_STATUS_JOB_ID + "=" + theOutcome.getJobId();
-		pollLocation = UrlUtil.sanitizeHeaderValue(pollLocation);
-=======
 		if (serverBase == null) {
 			throw new InternalErrorException(Msg.code(2136) + "Unable to get the server base.");
 		}
 		String pollLocation = serverBase + "/" + JpaConstants.OPERATION_EXPORT_POLL_STATUS + "?" + JpaConstants.PARAM_EXPORT_POLL_STATUS_JOB_ID + "=" + theOutcome.getJobMetadataId();
->>>>>>> 3bab3544
+		pollLocation = UrlUtil.sanitizeHeaderValue(pollLocation);
 
 		HttpServletResponse response = theRequestDetails.getServletResponse();
 
@@ -453,14 +444,6 @@
 		// Successful 202 Accepted
 		response.addHeader(Constants.HEADER_CONTENT_LOCATION, pollLocation);
 		response.setStatus(Constants.STATUS_HTTP_202_ACCEPTED);
-	}
-
-	public static void validatePreferAsyncHeader(ServletRequestDetails theRequestDetails, String theOperationName) {
-		String preferHeader = theRequestDetails.getHeader(Constants.HEADER_PREFER);
-		PreferHeader prefer = RestfulServerUtils.parsePreferHeader(null, preferHeader);
-		if (prefer.getRespondAsync() == false) {
-			throw new InvalidRequestException(Msg.code(513) + "Must request async processing for " + theOperationName);
-		}
 	}
 
 	private Set<String> splitTypeFilters(List<IPrimitiveType<String>> theTypeFilter) {
@@ -480,4 +463,12 @@
 
 		return retVal;
 	}
+
+	public static void validatePreferAsyncHeader(ServletRequestDetails theRequestDetails, String theOperationName) {
+		String preferHeader = theRequestDetails.getHeader(Constants.HEADER_PREFER);
+		PreferHeader prefer = RestfulServerUtils.parsePreferHeader(null, preferHeader);
+		if (prefer.getRespondAsync() == false) {
+			throw new InvalidRequestException(Msg.code(513) + "Must request async processing for " + theOperationName);
+		}
+	}
 }