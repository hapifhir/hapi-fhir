package ca.uhn.fhir.jpa.bulk.export.provider;

/*-
 * #%L
 * HAPI FHIR Storage api
 * %%
 * Copyright (C) 2014 - 2023 Smile CDR, Inc.
 * %%
 * Licensed under the Apache License, Version 2.0 (the "License");
 * you may not use this file except in compliance with the License.
 * You may obtain a copy of the License at
 *
 *      http://www.apache.org/licenses/LICENSE-2.0
 *
 * Unless required by applicable law or agreed to in writing, software
 * distributed under the License is distributed on an "AS IS" BASIS,
 * WITHOUT WARRANTIES OR CONDITIONS OF ANY KIND, either express or implied.
 * See the License for the specific language governing permissions and
 * limitations under the License.
 * #L%
 */

import ca.uhn.fhir.context.FhirContext;
import ca.uhn.fhir.i18n.Msg;
import ca.uhn.fhir.interceptor.api.HookParams;
import ca.uhn.fhir.interceptor.api.IInterceptorBroadcaster;
import ca.uhn.fhir.interceptor.api.Pointcut;
import ca.uhn.fhir.jpa.api.config.DaoConfig;
import ca.uhn.fhir.jpa.api.dao.DaoRegistry;
import ca.uhn.fhir.jpa.api.model.Batch2JobInfo;
import ca.uhn.fhir.jpa.api.model.Batch2JobOperationResult;
import ca.uhn.fhir.jpa.api.model.BulkExportJobResults;
import ca.uhn.fhir.jpa.api.model.BulkExportParameters;
import ca.uhn.fhir.jpa.api.svc.IBatch2JobRunner;
import ca.uhn.fhir.jpa.batch.models.Batch2JobStartResponse;
import ca.uhn.fhir.jpa.bulk.export.model.BulkExportJobStatusEnum;
import ca.uhn.fhir.jpa.bulk.export.model.BulkExportResponseJson;
import ca.uhn.fhir.jpa.model.util.JpaConstants;
import ca.uhn.fhir.jpa.util.BulkExportUtils;
import ca.uhn.fhir.model.primitive.StringDt;
import ca.uhn.fhir.rest.annotation.IdParam;
import ca.uhn.fhir.rest.annotation.Operation;
import ca.uhn.fhir.rest.annotation.OperationParam;
import ca.uhn.fhir.rest.api.CacheControlDirective;
import ca.uhn.fhir.rest.api.Constants;
import ca.uhn.fhir.rest.api.PreferHeader;
import ca.uhn.fhir.rest.api.RequestTypeEnum;
import ca.uhn.fhir.rest.api.server.RequestDetails;
import ca.uhn.fhir.rest.api.server.bulk.BulkDataExportOptions;
import ca.uhn.fhir.rest.server.RestfulServerUtils;
import ca.uhn.fhir.rest.server.exceptions.InternalErrorException;
import ca.uhn.fhir.rest.server.exceptions.InvalidRequestException;
import ca.uhn.fhir.rest.server.exceptions.ResourceNotFoundException;
import ca.uhn.fhir.rest.server.servlet.ServletRequestDetails;
import ca.uhn.fhir.rest.server.util.CompositeInterceptorBroadcaster;
import ca.uhn.fhir.util.ArrayUtil;
import ca.uhn.fhir.util.JsonUtil;
import ca.uhn.fhir.util.OperationOutcomeUtil;
import ca.uhn.fhir.util.SearchParameterUtil;
import ca.uhn.fhir.util.UrlUtil;
import com.google.common.annotations.VisibleForTesting;
import org.apache.commons.lang3.StringUtils;
import org.hl7.fhir.instance.model.api.IBaseOperationOutcome;
import org.hl7.fhir.instance.model.api.IIdType;
import org.hl7.fhir.instance.model.api.IPrimitiveType;
import org.hl7.fhir.r4.model.IdType;
import org.hl7.fhir.r4.model.InstantType;
import org.hl7.fhir.r4.model.Parameters;
import org.slf4j.Logger;
import org.springframework.beans.factory.annotation.Autowired;

import javax.servlet.http.HttpServletResponse;
import java.io.IOException;
import java.util.ArrayList;
import java.util.Arrays;
import java.util.Collections;
import java.util.Date;
import java.util.HashSet;
import java.util.List;
import java.util.Map;
import java.util.Set;
import java.util.stream.Collectors;

import static org.apache.commons.collections4.CollectionUtils.isEmpty;
import static org.apache.commons.collections4.CollectionUtils.isNotEmpty;
import static org.apache.commons.lang3.StringUtils.isEmpty;
import static org.slf4j.LoggerFactory.getLogger;


public class BulkDataExportProvider {
	public static final String FARM_TO_TABLE_TYPE_FILTER_REGEX = "(?:,)(?=[A-Z][a-z]+\\?)";
	public static final List<String> PATIENT_BULK_EXPORT_FORWARD_REFERENCE_RESOURCE_TYPES = List.of("Practitioner", "Organization");
	/** Bulk data $export does not include the Binary type */
	public static final String UNSUPPORTED_BINARY_TYPE = "Binary";
	private static final Logger ourLog = getLogger(BulkDataExportProvider.class);

	@Autowired
	private IInterceptorBroadcaster myInterceptorBroadcaster;

	private Set<String> myCompartmentResources;

	@Autowired
	private FhirContext myFhirContext;

	@Autowired
	private IBatch2JobRunner myJobRunner;

	@Autowired
	private DaoConfig myDaoConfig;

	@Autowired
	private DaoRegistry myDaoRegistry;

	/**
	 * $export
	 */
	@Operation(name = JpaConstants.OPERATION_EXPORT, global = false /* set to true once we can handle this */, manualResponse = true, idempotent = true)
	public void export(
		@OperationParam(name = JpaConstants.PARAM_EXPORT_OUTPUT_FORMAT, min = 0, max = 1, typeName = "string") IPrimitiveType<String> theOutputFormat,
		@OperationParam(name = JpaConstants.PARAM_EXPORT_TYPE, min = 0, max = 1, typeName = "string") IPrimitiveType<String> theType,
		@OperationParam(name = JpaConstants.PARAM_EXPORT_SINCE, min = 0, max = 1, typeName = "instant") IPrimitiveType<Date> theSince,
		@OperationParam(name = JpaConstants.PARAM_EXPORT_TYPE_FILTER, min = 0, max = OperationParam.MAX_UNLIMITED, typeName = "string") List<IPrimitiveType<String>> theTypeFilter,
		ServletRequestDetails theRequestDetails
	) {
		// JPA export provider
		validatePreferAsyncHeader(theRequestDetails, JpaConstants.OPERATION_EXPORT);

		BulkDataExportOptions bulkDataExportOptions = buildSystemBulkExportOptions(theOutputFormat, theType, theSince, theTypeFilter);

		startJob(theRequestDetails, bulkDataExportOptions);
	}

	private void startJob(ServletRequestDetails theRequestDetails,
								 BulkDataExportOptions theOptions) {
		// permission check
		HookParams params = (new HookParams()).add(BulkDataExportOptions.class, theOptions)
			.add(RequestDetails.class, theRequestDetails)
			.addIfMatchesType(ServletRequestDetails.class, theRequestDetails);
		CompositeInterceptorBroadcaster.doCallHooks(this.myInterceptorBroadcaster, theRequestDetails, Pointcut.STORAGE_INITIATE_BULK_EXPORT, params);

		// get cache boolean
		boolean useCache = shouldUseCache(theRequestDetails);

		BulkExportParameters parameters = BulkExportUtils.createBulkExportJobParametersFromExportOptions(theOptions);
		parameters.setUseExistingJobsFirst(useCache);

		// Set the original request URL as part of the job information, as this is used in the poll-status-endpoint, and is needed for the report.
		parameters.setOriginalRequestUrl(theRequestDetails.getCompleteUrl());

		// If no _type parameter is provided, default to all resource types except Binary
<<<<<<< HEAD
		if (theOptions.getResourceTypes() == null || theOptions.getResourceTypes().isEmpty()) {
			List<String> resourceTypes = new ArrayList<>(myDaoRegistry.getRegisteredDaoTypes());
			resourceTypes.remove("Binary");
=======
		if (isEmpty(theOptions.getResourceTypes())) {
			List<String> resourceTypes = new ArrayList<>(myDaoRegistry.getRegisteredDaoTypes());
			resourceTypes.remove(UNSUPPORTED_BINARY_TYPE);
>>>>>>> 765fedfe
			parameters.setResourceTypes(resourceTypes);
		}

		// start job
		Batch2JobStartResponse response = myJobRunner.startNewJob(parameters);

		JobInfo info = new JobInfo();
		info.setJobMetadataId(response.getJobId());

		// We set it to submitted, even if it's using a cached job
		// This isn't an issue because the actual status isn't used
		// instead, when they poll for results, they'll get the real one
		info.setStatus(BulkExportJobStatusEnum.SUBMITTED);

		writePollingLocationToResponseHeaders(theRequestDetails, info);
	}

	private boolean shouldUseCache(ServletRequestDetails theRequestDetails) {
		CacheControlDirective cacheControlDirective = new CacheControlDirective().parse(theRequestDetails.getHeaders(Constants.HEADER_CACHE_CONTROL));
		return myDaoConfig.getEnableBulkExportJobReuse() && !cacheControlDirective.isNoCache();
	}

	private String getServerBase(ServletRequestDetails theRequestDetails) {
		if (theRequestDetails.getCompleteUrl().contains(theRequestDetails.getServerBaseForRequest())) {
			// Base URL not Fixed
			return StringUtils.removeEnd(theRequestDetails.getServerBaseForRequest(), "/");
		} else {
			// Base URL Fixed
			int index = StringUtils.indexOf(theRequestDetails.getCompleteUrl(), theRequestDetails.getOperation());
			if (index == -1) {
				return null;
			}
			return theRequestDetails.getCompleteUrl().substring(0, index - 1);
		}
	}

	private String getDefaultPartitionServerBase(ServletRequestDetails theRequestDetails) {
		if (theRequestDetails.getTenantId() == null || theRequestDetails.getTenantId().equals(JpaConstants.DEFAULT_PARTITION_NAME)) {
			return getServerBase(theRequestDetails);
		} else {
			return StringUtils.removeEnd(theRequestDetails.getServerBaseForRequest().replace(theRequestDetails.getTenantId(), JpaConstants.DEFAULT_PARTITION_NAME), "/");
		}
	}

	/**
	 * Group/[id]/$export
	 */
	@Operation(name = JpaConstants.OPERATION_EXPORT, manualResponse = true, idempotent = true, typeName = "Group")
	public void groupExport(
		@IdParam IIdType theIdParam,
		@OperationParam(name = JpaConstants.PARAM_EXPORT_OUTPUT_FORMAT, min = 0, max = 1, typeName = "string") IPrimitiveType<String> theOutputFormat,
		@OperationParam(name = JpaConstants.PARAM_EXPORT_TYPE, min = 0, max = 1, typeName = "string") IPrimitiveType<String> theType,
		@OperationParam(name = JpaConstants.PARAM_EXPORT_SINCE, min = 0, max = 1, typeName = "instant") IPrimitiveType<Date> theSince,
		@OperationParam(name = JpaConstants.PARAM_EXPORT_TYPE_FILTER, min = 0, max = OperationParam.MAX_UNLIMITED, typeName = "string") List<IPrimitiveType<String>> theTypeFilter,
		@OperationParam(name = JpaConstants.PARAM_EXPORT_MDM, min = 0, max = 1, typeName = "boolean") IPrimitiveType<Boolean> theMdm,
		ServletRequestDetails theRequestDetails
	) {
		ourLog.debug("Received Group Bulk Export Request for Group {}", theIdParam);
		ourLog.debug("_type={}", theIdParam);
		ourLog.debug("_since={}", theSince);
		ourLog.debug("_typeFilter={}", theTypeFilter);
		ourLog.debug("_mdm={}", theMdm);

		validatePreferAsyncHeader(theRequestDetails, JpaConstants.OPERATION_EXPORT);

		BulkDataExportOptions bulkDataExportOptions = buildGroupBulkExportOptions(theOutputFormat, theType, theSince, theTypeFilter, theIdParam, theMdm);

		if (isNotEmpty(bulkDataExportOptions.getResourceTypes())) {
			validateResourceTypesAllContainPatientSearchParams(bulkDataExportOptions.getResourceTypes());
		} else {
			// all patient resource types
			bulkDataExportOptions.setResourceTypes(getPatientCompartmentResources());
		}

		startJob(theRequestDetails, bulkDataExportOptions);
	}

	private void validateResourceTypesAllContainPatientSearchParams(Set<String> theResourceTypes) {
		if (theResourceTypes != null) {
			List<String> badResourceTypes = theResourceTypes.stream()
				.filter(resourceType -> !PATIENT_BULK_EXPORT_FORWARD_REFERENCE_RESOURCE_TYPES.contains(resourceType))
				.filter(resourceType -> !getPatientCompartmentResources().contains(resourceType))
				.collect(Collectors.toList());

			if (!badResourceTypes.isEmpty()) {
				throw new InvalidRequestException(Msg.code(512) + String.format("Resource types [%s] are invalid for this type of export, as they do not contain search parameters that refer to patients.", String.join(",", badResourceTypes)));
			}
		}
	}

	private Set<String> getPatientCompartmentResources() {
		if (myCompartmentResources == null) {
			myCompartmentResources = new HashSet<>(SearchParameterUtil.getAllResourceTypesThatAreInPatientCompartment(myFhirContext));
			myCompartmentResources.add("Device");
		}
		return myCompartmentResources;
	}

	/**
	 * Patient/$export
	 */
	@Operation(name = JpaConstants.OPERATION_EXPORT, manualResponse = true, idempotent = true, typeName = "Patient")
	public void patientExport(
		@OperationParam(name = JpaConstants.PARAM_EXPORT_OUTPUT_FORMAT, min = 0, max = 1, typeName = "string") IPrimitiveType<String> theOutputFormat,
		@OperationParam(name = JpaConstants.PARAM_EXPORT_TYPE, min = 0, max = 1, typeName = "string") IPrimitiveType<String> theType,
		@OperationParam(name = JpaConstants.PARAM_EXPORT_SINCE, min = 0, max = 1, typeName = "instant") IPrimitiveType<Date> theSince,
		@OperationParam(name = JpaConstants.PARAM_EXPORT_TYPE_FILTER, min = 0, max = OperationParam.MAX_UNLIMITED, typeName = "string") List<IPrimitiveType<String>> theTypeFilter,
		@OperationParam(name = JpaConstants.PARAM_EXPORT_PATIENT, min = 0, max = OperationParam.MAX_UNLIMITED, typeName = "string") List<IPrimitiveType<String>> thePatient,
		ServletRequestDetails theRequestDetails
	) {
		validatePreferAsyncHeader(theRequestDetails, JpaConstants.OPERATION_EXPORT);
		BulkDataExportOptions bulkDataExportOptions = buildPatientBulkExportOptions(theOutputFormat, theType, theSince, theTypeFilter, thePatient);
		validateResourceTypesAllContainPatientSearchParams(bulkDataExportOptions.getResourceTypes());

		startJob(theRequestDetails, bulkDataExportOptions);
	}

	/**
	 * Patient/[id]/$export
	 */
	@Operation(name = JpaConstants.OPERATION_EXPORT, manualResponse = true, idempotent = true, typeName = "Patient")
	public void patientInstanceExport(
		@IdParam IIdType theIdParam,
		@OperationParam(name = JpaConstants.PARAM_EXPORT_OUTPUT_FORMAT, min = 0, max = 1, typeName = "string") IPrimitiveType<String> theOutputFormat,
		@OperationParam(name = JpaConstants.PARAM_EXPORT_TYPE, min = 0, max = 1, typeName = "string") IPrimitiveType<String> theType,
		@OperationParam(name = JpaConstants.PARAM_EXPORT_SINCE, min = 0, max = 1, typeName = "instant") IPrimitiveType<Date> theSince,
		@OperationParam(name = JpaConstants.PARAM_EXPORT_TYPE_FILTER, min = 0, max = OperationParam.MAX_UNLIMITED, typeName = "string") List<IPrimitiveType<String>> theTypeFilter,
		ServletRequestDetails theRequestDetails
	) {
		validatePreferAsyncHeader(theRequestDetails, JpaConstants.OPERATION_EXPORT);
		BulkDataExportOptions bulkDataExportOptions = buildPatientBulkExportOptions(theOutputFormat, theType, theSince, theTypeFilter, theIdParam);
		validateResourceTypesAllContainPatientSearchParams(bulkDataExportOptions.getResourceTypes());

		startJob(theRequestDetails, bulkDataExportOptions);
	}

	/**
	 * $export-poll-status
	 */
	@Operation(name = JpaConstants.OPERATION_EXPORT_POLL_STATUS, manualResponse = true, idempotent = true, deleteEnabled = true)
	public void exportPollStatus(
		@OperationParam(name = JpaConstants.PARAM_EXPORT_POLL_STATUS_JOB_ID, typeName = "string", min = 0, max = 1) IPrimitiveType<String> theJobId,
		ServletRequestDetails theRequestDetails
	) throws IOException {
		HttpServletResponse response = theRequestDetails.getServletResponse();
		theRequestDetails.getServer().addHeadersToResponse(response);

		// When export-poll-status through POST
		// Get theJobId from the request details
		if (theJobId == null){
			Parameters parameters = (Parameters) theRequestDetails.getResource();
			Parameters.ParametersParameterComponent parameter = parameters.getParameter().stream()
				.filter(param -> param.getName().equals(JpaConstants.PARAM_EXPORT_POLL_STATUS_JOB_ID))
				.findFirst()
				.orElseThrow(() -> new InvalidRequestException(Msg.code(2227) + "$export-poll-status requires a job ID, please provide the value of target jobId."));
			theJobId = (IPrimitiveType<String>) parameter.getValue();
		}

		Batch2JobInfo info = myJobRunner.getJobInfo(theJobId.getValueAsString());
		if (info == null) {
			throw new ResourceNotFoundException(Msg.code(2040) + "Unknown instance ID: " + theJobId + ". Please check if the input job ID is valid.");
		}

		switch (info.getStatus()) {
			case COMPLETE:
				if (theRequestDetails.getRequestType() == RequestTypeEnum.DELETE) {
					handleDeleteRequest(theJobId, response, info.getStatus());
				} else {
					response.setStatus(Constants.STATUS_HTTP_200_OK);
					response.setContentType(Constants.CT_JSON);

					// Create a JSON response
					BulkExportResponseJson bulkResponseDocument = new BulkExportResponseJson();
					bulkResponseDocument.setTransactionTime(info.getEndTime()); // completed

					bulkResponseDocument.setRequiresAccessToken(true);


					String report = info.getReport();
					if (isEmpty(report)) {
						// this should never happen, but just in case...
						ourLog.error("No report for completed bulk export job.");
						response.getWriter().close();
					} else {
						BulkExportJobResults results = JsonUtil.deserialize(report, BulkExportJobResults.class);
						bulkResponseDocument.setMsg(results.getReportMsg());
						bulkResponseDocument.setRequest(results.getOriginalRequestUrl());

						String serverBase = getDefaultPartitionServerBase(theRequestDetails);

						for (Map.Entry<String, List<String>> entrySet : results.getResourceTypeToBinaryIds().entrySet()) {
							String resourceType = entrySet.getKey();
							List<String> binaryIds = entrySet.getValue();
							for (String binaryId : binaryIds) {
								IIdType iId = new IdType(binaryId);
								String nextUrl = serverBase + "/" + iId.toUnqualifiedVersionless().getValue();
								bulkResponseDocument
									.addOutput()
									.setType(resourceType)
									.setUrl(nextUrl);
							}
						}
						JsonUtil.serialize(bulkResponseDocument, response.getWriter());
						response.getWriter().close();
					}
				}
				break;
			case ERROR:
				response.setStatus(Constants.STATUS_HTTP_500_INTERNAL_ERROR);
				response.setContentType(Constants.CT_FHIR_JSON);

				// Create an OperationOutcome response
				IBaseOperationOutcome oo = OperationOutcomeUtil.newInstance(myFhirContext);

				OperationOutcomeUtil.addIssue(myFhirContext, oo, "error", info.getErrorMsg(), null, null);
				myFhirContext.newJsonParser().setPrettyPrint(true).encodeResourceToWriter(oo, response.getWriter());
				response.getWriter().close();
				break;
			case BUILDING:
			case SUBMITTED:
			default:
				if (theRequestDetails.getRequestType() == RequestTypeEnum.DELETE) {
					handleDeleteRequest(theJobId, response, info.getStatus());
				} else {
					response.setStatus(Constants.STATUS_HTTP_202_ACCEPTED);
					String dateString = getTransitionTimeOfJobInfo(info);
					response.addHeader(Constants.HEADER_X_PROGRESS, "Build in progress - Status set to "
						+ info.getStatus()
						+ " at "
						+ dateString);
					response.addHeader(Constants.HEADER_RETRY_AFTER, "120");
				}
				break;
		}
	}

	private void handleDeleteRequest(IPrimitiveType<String> theJobId, HttpServletResponse response, BulkExportJobStatusEnum theOrigStatus) throws IOException {
		IBaseOperationOutcome outcome = OperationOutcomeUtil.newInstance(myFhirContext);
		Batch2JobOperationResult resultMessage = myJobRunner.cancelInstance(theJobId.getValueAsString());
		if (theOrigStatus.equals(BulkExportJobStatusEnum.COMPLETE)) {
			response.setStatus(Constants.STATUS_HTTP_404_NOT_FOUND);
			OperationOutcomeUtil.addIssue(myFhirContext, outcome, "error", "Job instance <" + theJobId.getValueAsString() + "> was already cancelled or has completed.  Nothing to do.", null, null);
		} else {
			response.setStatus(Constants.STATUS_HTTP_202_ACCEPTED);
			OperationOutcomeUtil.addIssue(myFhirContext, outcome, "information", resultMessage.getMessage(), null, "informational");
		}
		myFhirContext.newJsonParser().setPrettyPrint(true).encodeResourceToWriter(outcome, response.getWriter());
		response.getWriter().close();
	}

	private String getTransitionTimeOfJobInfo(Batch2JobInfo theInfo) {
		if (theInfo.getEndTime() != null) {
			return new InstantType(theInfo.getEndTime()).getValueAsString();
		} else if (theInfo.getStartTime() != null) {
			return new InstantType(theInfo.getStartTime()).getValueAsString();
		} else {
			// safety check
			return "";
		}
	}

	private BulkDataExportOptions buildSystemBulkExportOptions(IPrimitiveType<String> theOutputFormat, IPrimitiveType<String> theType, IPrimitiveType<Date> theSince, List<IPrimitiveType<String>> theTypeFilter) {
		return buildBulkDataExportOptions(theOutputFormat, theType, theSince, theTypeFilter, BulkDataExportOptions.ExportStyle.SYSTEM);
	}

	private BulkDataExportOptions buildGroupBulkExportOptions(IPrimitiveType<String> theOutputFormat, IPrimitiveType<String> theType, IPrimitiveType<Date> theSince, List<IPrimitiveType<String>> theTypeFilter, IIdType theGroupId, IPrimitiveType<Boolean> theExpandMdm) {
		BulkDataExportOptions bulkDataExportOptions = buildBulkDataExportOptions(theOutputFormat, theType, theSince, theTypeFilter, BulkDataExportOptions.ExportStyle.GROUP);
		bulkDataExportOptions.setGroupId(theGroupId);

		boolean mdm = false;
		if (theExpandMdm != null) {
			mdm = theExpandMdm.getValue();
		}
		bulkDataExportOptions.setExpandMdm(mdm);

		return bulkDataExportOptions;
	}

	private BulkDataExportOptions buildPatientBulkExportOptions(IPrimitiveType<String> theOutputFormat, IPrimitiveType<String> theType, IPrimitiveType<Date> theSince, List<IPrimitiveType<String>> theTypeFilter, List<IPrimitiveType<String>> thePatientIds) {
		IPrimitiveType<String> type = theType;
		if (type == null) {
			// Type is optional, but the job requires it
			type = new StringDt("Patient");
		}
		BulkDataExportOptions bulkDataExportOptions = buildBulkDataExportOptions(theOutputFormat, type, theSince, theTypeFilter, BulkDataExportOptions.ExportStyle.PATIENT);
		if (thePatientIds != null) {
			bulkDataExportOptions.setPatientIds(thePatientIds.stream().map((pid) -> new IdType(pid.getValueAsString())).collect(Collectors.toSet()));
		}
		return bulkDataExportOptions;
	}

	private BulkDataExportOptions buildPatientBulkExportOptions(IPrimitiveType<String> theOutputFormat, IPrimitiveType<String> theType, IPrimitiveType<Date> theSince, List<IPrimitiveType<String>> theTypeFilter, IIdType thePatientId) {
		BulkDataExportOptions bulkDataExportOptions = buildBulkDataExportOptions(theOutputFormat, theType, theSince, theTypeFilter, BulkDataExportOptions.ExportStyle.PATIENT);
		bulkDataExportOptions.setPatientIds(Collections.singleton(thePatientId));
		return bulkDataExportOptions;
	}

	private BulkDataExportOptions buildBulkDataExportOptions(IPrimitiveType<String> theOutputFormat, IPrimitiveType<String> theType, IPrimitiveType<Date> theSince, List<IPrimitiveType<String>> theTypeFilter, BulkDataExportOptions.ExportStyle theExportStyle) {
		String outputFormat = theOutputFormat != null ? theOutputFormat.getValueAsString() : Constants.CT_FHIR_NDJSON;

		Set<String> resourceTypes = null;
		if (theType != null) {
			resourceTypes = ArrayUtil.commaSeparatedListToCleanSet(theType.getValueAsString());
		}

		Date since = null;
		if (theSince != null) {
			since = theSince.getValue();
		}

		Set<String> typeFilters = splitTypeFilters(theTypeFilter);

		BulkDataExportOptions bulkDataExportOptions = new BulkDataExportOptions();
		bulkDataExportOptions.setFilters(typeFilters);
		bulkDataExportOptions.setExportStyle(theExportStyle);
		bulkDataExportOptions.setSince(since);
		bulkDataExportOptions.setResourceTypes(resourceTypes);
		bulkDataExportOptions.setOutputFormat(outputFormat);
		return bulkDataExportOptions;
	}

	public void writePollingLocationToResponseHeaders(ServletRequestDetails theRequestDetails, JobInfo theOutcome) {
		String serverBase = getServerBase(theRequestDetails);
		if (serverBase == null) {
			throw new InternalErrorException(Msg.code(2136) + "Unable to get the server base.");
		}
		String pollLocation = serverBase + "/" + JpaConstants.OPERATION_EXPORT_POLL_STATUS + "?" + JpaConstants.PARAM_EXPORT_POLL_STATUS_JOB_ID + "=" + theOutcome.getJobMetadataId();
		pollLocation = UrlUtil.sanitizeHeaderValue(pollLocation);

		HttpServletResponse response = theRequestDetails.getServletResponse();

		// Add standard headers
		theRequestDetails.getServer().addHeadersToResponse(response);

		// Successful 202 Accepted
		response.addHeader(Constants.HEADER_CONTENT_LOCATION, pollLocation);
		response.setStatus(Constants.STATUS_HTTP_202_ACCEPTED);
	}

	private Set<String> splitTypeFilters(List<IPrimitiveType<String>> theTypeFilter) {
		if (theTypeFilter == null) {
			return null;
		}

		Set<String> retVal = new HashSet<>();

		for (IPrimitiveType<String> next : theTypeFilter) {
			String typeFilterString = next.getValueAsString();
			Arrays
				.stream(typeFilterString.split(FARM_TO_TABLE_TYPE_FILTER_REGEX))
				.filter(StringUtils::isNotBlank)
				.forEach(t -> retVal.add(t));
		}

		return retVal;
	}

	public static void validatePreferAsyncHeader(ServletRequestDetails theRequestDetails, String theOperationName) {
		String preferHeader = theRequestDetails.getHeader(Constants.HEADER_PREFER);
		PreferHeader prefer = RestfulServerUtils.parsePreferHeader(null, preferHeader);
		if (prefer.getRespondAsync() == false) {
			throw new InvalidRequestException(Msg.code(513) + "Must request async processing for " + theOperationName);
		}
	}

	@VisibleForTesting
	public void setDaoConfig(DaoConfig theDaoConfig) {
		myDaoConfig = theDaoConfig;
	}

	@VisibleForTesting
	public void setDaoRegistry(DaoRegistry theDaoRegistry) {
		myDaoRegistry = theDaoRegistry;
	}
}<|MERGE_RESOLUTION|>--- conflicted
+++ resolved
@@ -148,15 +148,9 @@
 		parameters.setOriginalRequestUrl(theRequestDetails.getCompleteUrl());
 
 		// If no _type parameter is provided, default to all resource types except Binary
-<<<<<<< HEAD
-		if (theOptions.getResourceTypes() == null || theOptions.getResourceTypes().isEmpty()) {
-			List<String> resourceTypes = new ArrayList<>(myDaoRegistry.getRegisteredDaoTypes());
-			resourceTypes.remove("Binary");
-=======
 		if (isEmpty(theOptions.getResourceTypes())) {
 			List<String> resourceTypes = new ArrayList<>(myDaoRegistry.getRegisteredDaoTypes());
 			resourceTypes.remove(UNSUPPORTED_BINARY_TYPE);
->>>>>>> 765fedfe
 			parameters.setResourceTypes(resourceTypes);
 		}
 
