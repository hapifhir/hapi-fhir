/*-
 * #%L
 * HAPI FHIR Storage api
 * %%
 * Copyright (C) 2014 - 2024 Smile CDR, Inc.
 * %%
 * Licensed under the Apache License, Version 2.0 (the "License");
 * you may not use this file except in compliance with the License.
 * You may obtain a copy of the License at
 *
 *      http://www.apache.org/licenses/LICENSE-2.0
 *
 * Unless required by applicable law or agreed to in writing, software
 * distributed under the License is distributed on an "AS IS" BASIS,
 * WITHOUT WARRANTIES OR CONDITIONS OF ANY KIND, either express or implied.
 * See the License for the specific language governing permissions and
 * limitations under the License.
 * #L%
 */
package ca.uhn.fhir.jpa.dao.index;

import ca.uhn.fhir.context.BaseRuntimeChildDefinition;
import ca.uhn.fhir.context.BaseRuntimeElementCompositeDefinition;
import ca.uhn.fhir.context.BaseRuntimeElementDefinition;
import ca.uhn.fhir.context.FhirContext;
import ca.uhn.fhir.context.RuntimeResourceDefinition;
import ca.uhn.fhir.context.RuntimeSearchParam;
import ca.uhn.fhir.i18n.Msg;
import ca.uhn.fhir.interceptor.model.RequestPartitionId;
import ca.uhn.fhir.jpa.api.config.JpaStorageSettings;
import ca.uhn.fhir.jpa.api.dao.DaoRegistry;
import ca.uhn.fhir.jpa.api.dao.IFhirResourceDao;
import ca.uhn.fhir.jpa.api.svc.IIdHelperService;
import ca.uhn.fhir.jpa.api.svc.ResolveIdentityMode;
import ca.uhn.fhir.jpa.dao.tx.IHapiTransactionService;
import ca.uhn.fhir.jpa.model.cross.IBasePersistedResource;
import ca.uhn.fhir.jpa.model.cross.IResourceLookup;
import ca.uhn.fhir.jpa.model.entity.PartitionablePartitionId;
import ca.uhn.fhir.jpa.partition.IRequestPartitionHelperSvc;
import ca.uhn.fhir.jpa.searchparam.extractor.IResourceLinkResolver;
import ca.uhn.fhir.jpa.searchparam.extractor.PathAndRef;
import ca.uhn.fhir.rest.api.server.RequestDetails;
import ca.uhn.fhir.rest.api.server.storage.IResourcePersistentId;
import ca.uhn.fhir.rest.api.server.storage.TransactionDetails;
import ca.uhn.fhir.rest.server.exceptions.InvalidRequestException;
import ca.uhn.fhir.rest.server.exceptions.ResourceNotFoundException;
import ca.uhn.fhir.rest.server.exceptions.UnprocessableEntityException;
import ca.uhn.fhir.rest.server.util.ISearchParamRegistry;
import ca.uhn.fhir.util.CanonicalIdentifier;
import ca.uhn.fhir.util.HapiExtensions;
import ca.uhn.fhir.util.TerserUtil;
import jakarta.annotation.Nonnull;
import jakarta.annotation.Nullable;
import org.apache.http.NameValuePair;
import org.apache.http.client.utils.URLEncodedUtils;
import org.hl7.fhir.instance.model.api.IBase;
import org.hl7.fhir.instance.model.api.IBaseExtension;
import org.hl7.fhir.instance.model.api.IBaseHasExtensions;
import org.hl7.fhir.instance.model.api.IBaseReference;
import org.hl7.fhir.instance.model.api.IBaseResource;
import org.hl7.fhir.instance.model.api.IIdType;
import org.hl7.fhir.instance.model.api.IPrimitiveType;
import org.springframework.beans.factory.annotation.Autowired;

import java.nio.charset.StandardCharsets;
import java.util.Date;
import java.util.List;
import java.util.Optional;

public class DaoResourceLinkResolver<T extends IResourcePersistentId<?>> implements IResourceLinkResolver {
	private static final org.slf4j.Logger ourLog = org.slf4j.LoggerFactory.getLogger(DaoResourceLinkResolver.class);

	@Autowired
	private JpaStorageSettings myStorageSettings;

	@Autowired
	private FhirContext myContext;

	@Autowired
	private IIdHelperService<T> myIdHelperService;

	@Autowired
	private DaoRegistry myDaoRegistry;

	@Autowired
	private ISearchParamRegistry mySearchParamRegistry;

	@Autowired
	private IHapiTransactionService myTransactionService;

	@Autowired
	private IRequestPartitionHelperSvc myPartitionHelperSvc;

	@Override
	public IResourceLookup findTargetResource(
			@Nonnull RequestPartitionId theRequestPartitionId,
			String theSourceResourceName,
			PathAndRef thePathAndRef,
			RequestDetails theRequest,
			TransactionDetails theTransactionDetails) {

		IBaseReference targetReference = thePathAndRef.getRef();
		String sourcePath = thePathAndRef.getPath();

		IIdType targetResourceId = targetReference.getReferenceElement();
		if (targetResourceId.isEmpty() && targetReference.getResource() != null) {
			targetResourceId = targetReference.getResource().getIdElement();
		}

		String resourceType = targetResourceId.getResourceType();
		RuntimeResourceDefinition resourceDef = myContext.getResourceDefinition(resourceType);
		Class<? extends IBaseResource> type = resourceDef.getImplementingClass();

		RuntimeSearchParam searchParam = mySearchParamRegistry.getActiveSearchParam(
				theSourceResourceName,
				thePathAndRef.getSearchParamName(),
				ISearchParamRegistry.SearchParamLookupContextEnum.SEARCH);

		T persistentId = null;
		if (theTransactionDetails != null) {
			T resolvedResourceId = (T) theTransactionDetails.getResolvedResourceId(targetResourceId);
			if (resolvedResourceId != null
					&& resolvedResourceId.getId() != null
					&& resolvedResourceId.getAssociatedResourceId() != null) {
				persistentId = resolvedResourceId;
			}
		}

		IResourceLookup<?> resolvedResource;
		String idPart = targetResourceId.getIdPart();
		try {
			if (persistentId == null) {
<<<<<<< HEAD
				RequestPartitionId requestPartitionId =
						myPartitionHelperSvc.determineReadPartitionForRequestForRead(theRequest, targetResourceId);
				ourLog.trace(
						"Searching for candidate target {}/{} in partition: {}",
						resourceType,
						idPart,
						requestPartitionId);
				resolvedResource = myIdHelperService.resolveResourceIdentity(requestPartitionId, resourceType, idPart);
=======
				resolvedResource = myIdHelperService.resolveResourceIdentity(
						theRequestPartitionId,
						resourceType,
						idPart,
						ResolveIdentityMode.excludeDeleted().noCacheUnlessDeletesDisabled());
>>>>>>> 744a0d70
				ourLog.trace("Translated {}/{} to resource PID {}", type, idPart, resolvedResource);
			} else {
				resolvedResource = new ResourceLookupPersistentIdWrapper<>(persistentId);
			}
		} catch (ResourceNotFoundException e) {

			Optional<IBasePersistedResource> createdTableOpt = createPlaceholderTargetIfConfiguredToDoSo(
					type, targetReference, idPart, theRequest, theTransactionDetails);
			if (!createdTableOpt.isPresent()) {
				if (!myStorageSettings.isEnforceReferentialIntegrityOnWrite()) {
					return null;
				}

				RuntimeResourceDefinition missingResourceDef = myContext.getResourceDefinition(type);
				String resName = missingResourceDef.getName();

				// Check if this was a deleted resource
				try {
					resolvedResource = myIdHelperService.resolveResourceIdentity(
							theRequestPartitionId,
							resourceType,
							idPart,
							ResolveIdentityMode.includeDeleted().noCacheUnlessDeletesDisabled());
					handleDeletedTarget(resourceType, idPart, sourcePath);
				} catch (ResourceNotFoundException e2) {
					resolvedResource = null;
				}

				if (resolvedResource == null) {
					throw new InvalidRequestException(Msg.code(1094) + "Resource " + resName + "/" + idPart
							+ " not found, specified in path: " + sourcePath);
				}
			}

			resolvedResource = createdTableOpt.get();
		}

		ourLog.trace(
				"Resolved resource of type {} as PID: {}",
				resolvedResource.getResourceType(),
				resolvedResource.getPersistentId());
		if (!validateResolvedResourceOrThrow(resourceType, resolvedResource, targetResourceId, idPart, sourcePath)) {
			return null;
		}

		if (persistentId == null) {
			persistentId =
					myIdHelperService.newPid(resolvedResource.getPersistentId().getId());
			persistentId.setAssociatedResourceId(targetResourceId);
			if (theTransactionDetails != null) {
				theTransactionDetails.addResolvedResourceId(targetResourceId, persistentId);
			}
		}

		if (!searchParam.hasTargets() && searchParam.getTargets().contains(resourceType)) {
			return null;
		}

		return resolvedResource;
	}

	/**
	 * Validates the resolved resource.
	 * If 'Enforce Referential Integrity on Write' is enabled:
	 * Throws <code>UnprocessableEntityException</code> when resource types do not match
	 * Throws <code>InvalidRequestException</code> when the resolved resource was deleted
	 * <p>
	 * Otherwise, return false when resource types do not match or resource was deleted
	 * and return true if the resolved resource is valid.
	 */
	private boolean validateResolvedResourceOrThrow(
			String resourceType,
			IResourceLookup resolvedResource,
			IIdType targetResourceId,
			String idPart,
			String sourcePath) {
		if (!resourceType.equals(resolvedResource.getResourceType())) {
			ourLog.error(
					"Resource with PID {} was of type {} and wanted {}",
					resolvedResource.getPersistentId(),
					resourceType,
					resolvedResource.getResourceType());
			if (!myStorageSettings.isEnforceReferentialIntegrityOnWrite()) {
				return false;
			}
			throw new UnprocessableEntityException(Msg.code(1095)
					+ "Resource contains reference to unknown resource ID " + targetResourceId.getValue());
		}

		if (resolvedResource.getDeleted() != null) {
			return handleDeletedTarget(resolvedResource.getResourceType(), idPart, sourcePath);
		}
		return true;
	}

	private boolean handleDeletedTarget(String resType, String idPart, String sourcePath) {
		if (!myStorageSettings.isEnforceReferentialIntegrityOnWrite()) {
			return false;
		}
		String resName = resType;
		throw new InvalidRequestException(Msg.code(1096) + "Resource " + resName + "/" + idPart
				+ " is deleted, specified in path: " + sourcePath);
	}

	@Nullable
	@Override
	public IBaseResource loadTargetResource(
			@Nonnull RequestPartitionId theRequestPartitionId,
			String theSourceResourceName,
			PathAndRef thePathAndRef,
			RequestDetails theRequest,
			TransactionDetails theTransactionDetails) {
		return myTransactionService
				.withRequest(theRequest)
				.withTransactionDetails(theTransactionDetails)
				.withRequestPartitionId(theRequestPartitionId)
				.execute(() -> {
					IIdType targetId = thePathAndRef.getRef().getReferenceElement();
					IFhirResourceDao<?> dao = myDaoRegistry.getResourceDao(targetId.getResourceType());
					return dao.read(targetId, theRequest);
				});
	}

	/**
	 * @param theIdToAssignToPlaceholder If specified, the placeholder resource created will be given a specific ID
	 */
	public <T extends IBaseResource> Optional<IBasePersistedResource> createPlaceholderTargetIfConfiguredToDoSo(
			Class<T> theType,
			IBaseReference theReference,
			@Nullable String theIdToAssignToPlaceholder,
			RequestDetails theRequest,
			TransactionDetails theTransactionDetails) {
		IBasePersistedResource valueOf = null;

		if (myStorageSettings.isAutoCreatePlaceholderReferenceTargets()) {
			RuntimeResourceDefinition missingResourceDef = myContext.getResourceDefinition(theType);
			String resName = missingResourceDef.getName();

			@SuppressWarnings("unchecked")
			T newResource = (T) missingResourceDef.newInstance();

			tryToAddPlaceholderExtensionToResource(newResource);

			IFhirResourceDao<T> placeholderResourceDao = myDaoRegistry.getResourceDao(theType);
			ourLog.debug(
					"Automatically creating empty placeholder resource: {}",
					newResource.getIdElement().getValue());

			if (myStorageSettings.isPopulateIdentifierInAutoCreatedPlaceholderReferenceTargets()) {
				tryToCopyIdentifierFromReferenceToTargetResource(theReference, missingResourceDef, newResource);
			}

			if (theIdToAssignToPlaceholder != null) {
				if (theTransactionDetails != null) {
					String existingId = newResource.getIdElement().getValue();
					theTransactionDetails.addRollbackUndoAction(() -> newResource.setId(existingId));
				}
				newResource.setId(resName + "/" + theIdToAssignToPlaceholder);
				valueOf = placeholderResourceDao.update(newResource, theRequest).getEntity();
			} else {
				valueOf = placeholderResourceDao.create(newResource, theRequest).getEntity();
			}

			IResourcePersistentId persistentId = valueOf.getPersistentId();
			persistentId = myIdHelperService.newPid(persistentId.getId());
			persistentId.setAssociatedResourceId(valueOf.getIdDt());
			theTransactionDetails.addResolvedResourceId(persistentId.getAssociatedResourceId(), persistentId);
		}

		return Optional.ofNullable(valueOf);
	}

	private <T extends IBaseResource> void tryToAddPlaceholderExtensionToResource(T newResource) {
		if (newResource instanceof IBaseHasExtensions) {
			IBaseExtension<?, ?> extension = ((IBaseHasExtensions) newResource).addExtension();
			extension.setUrl(HapiExtensions.EXT_RESOURCE_PLACEHOLDER);
			extension.setValue(myContext.getPrimitiveBoolean(true));
		}
	}

	private <T extends IBaseResource> void tryToCopyIdentifierFromReferenceToTargetResource(
			IBaseReference theSourceReference, RuntimeResourceDefinition theTargetResourceDef, T theTargetResource) {
		//		boolean referenceHasIdentifier = theSourceReference.hasIdentifier();
		CanonicalIdentifier referenceMatchUrlIdentifier = extractIdentifierFromUrl(
				theSourceReference.getReferenceElement().getValue());
		CanonicalIdentifier referenceIdentifier = extractIdentifierReference(theSourceReference);

		if (referenceIdentifier == null && referenceMatchUrlIdentifier != null) {
			addMatchUrlIdentifierToTargetResource(theTargetResourceDef, theTargetResource, referenceMatchUrlIdentifier);
		} else if (referenceIdentifier != null && referenceMatchUrlIdentifier == null) {
			addSubjectIdentifierToTargetResource(theSourceReference, theTargetResourceDef, theTargetResource);
		} else if (referenceIdentifier != null && referenceMatchUrlIdentifier != null) {
			if (referenceIdentifier.equals(referenceMatchUrlIdentifier)) {
				addSubjectIdentifierToTargetResource(theSourceReference, theTargetResourceDef, theTargetResource);
			} else {
				addSubjectIdentifierToTargetResource(theSourceReference, theTargetResourceDef, theTargetResource);
				addMatchUrlIdentifierToTargetResource(
						theTargetResourceDef, theTargetResource, referenceMatchUrlIdentifier);
			}
		}
	}

	private <T extends IBaseResource> void addSubjectIdentifierToTargetResource(
			IBaseReference theSourceReference, RuntimeResourceDefinition theTargetResourceDef, T theTargetResource) {
		BaseRuntimeChildDefinition targetIdentifier = theTargetResourceDef.getChildByName("identifier");
		if (targetIdentifier != null) {
			BaseRuntimeElementDefinition<?> identifierElement = targetIdentifier.getChildByName("identifier");
			String identifierElementName = identifierElement.getName();
			boolean targetHasIdentifierElement = identifierElementName.equals("Identifier");
			if (targetHasIdentifierElement) {

				BaseRuntimeElementCompositeDefinition<?> referenceElement = (BaseRuntimeElementCompositeDefinition<?>)
						myContext.getElementDefinition(theSourceReference.getClass());
				BaseRuntimeChildDefinition referenceIdentifierChild = referenceElement.getChildByName("identifier");
				Optional<IBase> identifierOpt =
						referenceIdentifierChild.getAccessor().getFirstValueOrNull(theSourceReference);
				identifierOpt.ifPresent(
						theIBase -> targetIdentifier.getMutator().addValue(theTargetResource, theIBase));
			}
		}
	}

	private <T extends IBaseResource> void addMatchUrlIdentifierToTargetResource(
			RuntimeResourceDefinition theTargetResourceDef,
			T theTargetResource,
			CanonicalIdentifier referenceMatchUrlIdentifier) {
		BaseRuntimeChildDefinition identifierDefinition = theTargetResourceDef.getChildByName("identifier");
		IBase identifierIBase = identifierDefinition
				.getChildByName("identifier")
				.newInstance(identifierDefinition.getInstanceConstructorArguments());
		IBase systemIBase = TerserUtil.newElement(
				myContext, "uri", referenceMatchUrlIdentifier.getSystemElement().getValueAsString());
		IBase valueIBase = TerserUtil.newElement(
				myContext,
				"string",
				referenceMatchUrlIdentifier.getValueElement().getValueAsString());
		// Set system in the IBase Identifier

		BaseRuntimeElementDefinition<?> elementDefinition = myContext.getElementDefinition(identifierIBase.getClass());

		BaseRuntimeChildDefinition systemDefinition = elementDefinition.getChildByName("system");
		systemDefinition.getMutator().setValue(identifierIBase, systemIBase);

		BaseRuntimeChildDefinition valueDefinition = elementDefinition.getChildByName("value");
		valueDefinition.getMutator().setValue(identifierIBase, valueIBase);

		// Set Value in the IBase identifier
		identifierDefinition.getMutator().addValue(theTargetResource, identifierIBase);
	}

	private CanonicalIdentifier extractIdentifierReference(IBaseReference theSourceReference) {
		Optional<IBase> identifier =
				myContext.newFhirPath().evaluateFirst(theSourceReference, "identifier", IBase.class);
		if (!identifier.isPresent()) {
			return null;
		} else {
			CanonicalIdentifier canonicalIdentifier = new CanonicalIdentifier();
			Optional<IPrimitiveType> system =
					myContext.newFhirPath().evaluateFirst(identifier.get(), "system", IPrimitiveType.class);
			Optional<IPrimitiveType> value =
					myContext.newFhirPath().evaluateFirst(identifier.get(), "value", IPrimitiveType.class);

			system.ifPresent(theIPrimitiveType -> canonicalIdentifier.setSystem(theIPrimitiveType.getValueAsString()));
			value.ifPresent(theIPrimitiveType -> canonicalIdentifier.setValue(theIPrimitiveType.getValueAsString()));
			return canonicalIdentifier;
		}
	}

	/**
	 * Extracts the first available identifier from the URL part
	 *
	 * @param theValue Part of the URL to extract identifiers from
	 * @return Returns the first available identifier in the canonical form or null if URL contains no identifier param
	 * @throws IllegalArgumentException IllegalArgumentException is thrown in case identifier parameter can not be split using <code>system|value</code> pattern.
	 */
	protected CanonicalIdentifier extractIdentifierFromUrl(String theValue) {
		int identifierIndex = theValue.indexOf("identifier=");
		if (identifierIndex == -1) {
			return null;
		}

		List<NameValuePair> params =
				URLEncodedUtils.parse(theValue.substring(identifierIndex), StandardCharsets.UTF_8, '&', ';');
		Optional<NameValuePair> idOptional =
				params.stream().filter(p -> p.getName().equals("identifier")).findFirst();
		if (!idOptional.isPresent()) {
			return null;
		}

		NameValuePair id = idOptional.get();
		String identifierString = id.getValue();
		String[] split = identifierString.split("\\|");
		if (split.length != 2) {
			throw new IllegalArgumentException(Msg.code(1097) + "Can't create a placeholder reference with identifier "
					+ theValue + ". It is not a valid identifier");
		}

		CanonicalIdentifier identifier = new CanonicalIdentifier();
		identifier.setSystem(split[0]);
		identifier.setValue(split[1]);
		return identifier;
	}

	@Override
	public void validateTypeOrThrowException(Class<? extends IBaseResource> theType) {
		myDaoRegistry.getDaoOrThrowException(theType);
	}

	private static class ResourceLookupPersistentIdWrapper<P extends IResourcePersistentId> implements IResourceLookup {
		private final P myPersistentId;

		public ResourceLookupPersistentIdWrapper(P thePersistentId) {
			myPersistentId = thePersistentId;
		}

		@Override
		public String getResourceType() {
			return myPersistentId.getAssociatedResourceId().getResourceType();
		}

		@Override
		public String getFhirId() {
			return myPersistentId.getAssociatedResourceId().getIdPart();
		}

		@Override
		public Date getDeleted() {
			return null;
		}

		@Override
		public P getPersistentId() {
			return myPersistentId;
		}

		@Override
		public PartitionablePartitionId getPartitionId() {
			return new PartitionablePartitionId(myPersistentId.getPartitionId(), null);
		}
	}
}<|MERGE_RESOLUTION|>--- conflicted
+++ resolved
@@ -130,22 +130,11 @@
 		String idPart = targetResourceId.getIdPart();
 		try {
 			if (persistentId == null) {
-<<<<<<< HEAD
-				RequestPartitionId requestPartitionId =
-						myPartitionHelperSvc.determineReadPartitionForRequestForRead(theRequest, targetResourceId);
-				ourLog.trace(
-						"Searching for candidate target {}/{} in partition: {}",
-						resourceType,
-						idPart,
-						requestPartitionId);
-				resolvedResource = myIdHelperService.resolveResourceIdentity(requestPartitionId, resourceType, idPart);
-=======
 				resolvedResource = myIdHelperService.resolveResourceIdentity(
 						theRequestPartitionId,
 						resourceType,
 						idPart,
 						ResolveIdentityMode.excludeDeleted().noCacheUnlessDeletesDisabled());
->>>>>>> 744a0d70
 				ourLog.trace("Translated {}/{} to resource PID {}", type, idPart, resolvedResource);
 			} else {
 				resolvedResource = new ResourceLookupPersistentIdWrapper<>(persistentId);
@@ -155,6 +144,7 @@
 			Optional<IBasePersistedResource> createdTableOpt = createPlaceholderTargetIfConfiguredToDoSo(
 					type, targetReference, idPart, theRequest, theTransactionDetails);
 			if (!createdTableOpt.isPresent()) {
+
 				if (!myStorageSettings.isEnforceReferentialIntegrityOnWrite()) {
 					return null;
 				}
@@ -322,7 +312,7 @@
 		if (newResource instanceof IBaseHasExtensions) {
 			IBaseExtension<?, ?> extension = ((IBaseHasExtensions) newResource).addExtension();
 			extension.setUrl(HapiExtensions.EXT_RESOURCE_PLACEHOLDER);
-			extension.setValue(myContext.getPrimitiveBoolean(true));
+			extension.setValue(myContext.newPrimitiveBoolean(true));
 		}
 	}
 
