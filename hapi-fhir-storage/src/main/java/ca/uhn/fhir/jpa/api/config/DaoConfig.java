package ca.uhn.fhir.jpa.api.config;

import ca.uhn.fhir.jpa.api.model.HistoryCountModeEnum;
import ca.uhn.fhir.jpa.api.model.WarmCacheEntry;
import ca.uhn.fhir.jpa.model.entity.ModelConfig;
import ca.uhn.fhir.jpa.model.entity.ResourceEncodingEnum;
import ca.uhn.fhir.rest.api.SearchTotalModeEnum;
import ca.uhn.fhir.util.HapiExtensions;
import ca.uhn.fhir.validation.FhirValidator;
import com.google.common.annotations.VisibleForTesting;
import com.google.common.collect.Sets;
import org.apache.commons.lang3.StringUtils;
import org.apache.commons.lang3.Validate;
import org.apache.commons.lang3.time.DateUtils;
import org.hl7.fhir.dstu2.model.Subscription;
import org.hl7.fhir.r4.model.Bundle;
import org.slf4j.Logger;
import org.slf4j.LoggerFactory;

import javax.annotation.Nonnull;
import javax.annotation.Nullable;
import java.util.ArrayList;
import java.util.Arrays;
import java.util.Collections;
import java.util.List;
import java.util.Set;
import java.util.TreeSet;

/*
 * #%L
 * HAPI FHIR Storage api
 * %%
 * Copyright (C) 2014 - 2021 Smile CDR, Inc.
 * %%
 * Licensed under the Apache License, Version 2.0 (the "License");
 * you may not use this file except in compliance with the License.
 * You may obtain a copy of the License at
 *
 * http://www.apache.org/licenses/LICENSE-2.0
 *
 * Unless required by applicable law or agreed to in writing, software
 * distributed under the License is distributed on an "AS IS" BASIS,
 * WITHOUT WARRANTIES OR CONDITIONS OF ANY KIND, either express or implied.
 * See the License for the specific language governing permissions and
 * limitations under the License.
 * #L%
 */

public class DaoConfig {

	/**
	 * Default value for {@link #setReuseCachedSearchResultsForMillis(Long)}: 60000ms (one minute)
	 */
	public static final Long DEFAULT_REUSE_CACHED_SEARCH_RESULTS_FOR_MILLIS = DateUtils.MILLIS_PER_MINUTE;
	/**
	 * See {@link #setStatusBasedReindexingDisabled(boolean)}
	 */
	public static final String DISABLE_STATUS_BASED_REINDEX = "disable_status_based_reindex";
	/**
	 * Default value for {@link #setTranslationCachesExpireAfterWriteInMinutes(Long)}: 60 minutes
	 *
	 * @see #setTranslationCachesExpireAfterWriteInMinutes(Long)
	 */
	public static final Long DEFAULT_TRANSLATION_CACHES_EXPIRE_AFTER_WRITE_IN_MINUTES = 60L;
	/**
	 * Default {@link #setBundleTypesAllowedForStorage(Set)} value:
	 * <ul>
	 * <li>collection</li>
	 * <li>document</li>
	 * <li>message</li>
	 * </ul>
	 */
	@SuppressWarnings("WeakerAccess")
	public static final Set<String> DEFAULT_BUNDLE_TYPES_ALLOWED_FOR_STORAGE = Collections.unmodifiableSet(new TreeSet<>(Sets.newHashSet(
		Bundle.BundleType.COLLECTION.toCode(),
		Bundle.BundleType.DOCUMENT.toCode(),
		Bundle.BundleType.MESSAGE.toCode()
	)));
	// update setter javadoc if default changes
	public static final int DEFAULT_MAX_EXPANSION_SIZE = 1000;
	public static final HistoryCountModeEnum DEFAULT_HISTORY_COUNT_MODE = HistoryCountModeEnum.CACHED_ONLY_WITHOUT_OFFSET;
	/**
	 * This constant applies to task enablement, e.g. {@link #setEnableTaskStaleSearchCleanup(boolean)}.
	 * <p>
	 * By default, all are enabled.
	 */
	public static final boolean DEFAULT_ENABLE_TASKS = true;
	public static final int DEFAULT_MAXIMUM_INCLUDES_TO_LOAD_PER_PAGE = 1000;
	/**
	 * @since 5.5.0
	 */
	public static final TagStorageModeEnum DEFAULT_TAG_STORAGE_MODE = TagStorageModeEnum.VERSIONED;
	public static final int DEFAULT_EXPUNGE_BATCH_SIZE = 800;
	/**
	 * @since 5.6.0
	 */
	// Thread Pool size used by batch in bundle
	public static final int DEFAULT_BUNDLE_BATCH_POOL_SIZE = 20; // 1 for single thread
	public static final int DEFAULT_BUNDLE_BATCH_MAX_POOL_SIZE = 100; // 1 for single thread
	public static final int DEFAULT_BUNDLE_BATCH_QUEUE_CAPACITY = 200;
	/**
	 * Default value for {@link #setMaximumSearchResultCountInTransaction(Integer)}
	 *
	 * @see #setMaximumSearchResultCountInTransaction(Integer)
	 */
	private static final Integer DEFAULT_MAXIMUM_SEARCH_RESULT_COUNT_IN_TRANSACTION = null;
	private static final Integer DEFAULT_MAXIMUM_TRANSACTION_BUNDLE_SIZE = null;
	private static final Logger ourLog = LoggerFactory.getLogger(DaoConfig.class);
	private static final int DEFAULT_REINDEX_BATCH_SIZE = 800;
	private static final int DEFAULT_MAXIMUM_DELETE_CONFLICT_COUNT = 60;
	/**
	 * Child Configurations
	 */
	private static final Integer DEFAULT_INTERNAL_SYNCHRONOUS_SEARCH_SIZE = 10000;
	private final ModelConfig myModelConfig = new ModelConfig();
	/**
	 * Do not change default of {@code 0}!
	 *
	 * @since 4.1.0
	 */
	private final int myPreExpandValueSetsDefaultOffset = 0;
	/**
	 * update setter javadoc if default changes
	 */
	@Nonnull
	private final Long myTranslationCachesExpireAfterWriteInMinutes = DEFAULT_TRANSLATION_CACHES_EXPIRE_AFTER_WRITE_IN_MINUTES;
	/**
	 * @since 5.5.0
	 */
	@Nullable
	private Integer myMaximumIncludesToLoadPerPage = DEFAULT_MAXIMUM_INCLUDES_TO_LOAD_PER_PAGE;
	private IndexEnabledEnum myIndexMissingFieldsEnabled = IndexEnabledEnum.DISABLED;
	/**
	 * update setter javadoc if default changes
	 */
	private boolean myAllowInlineMatchUrlReferences = true;
	private boolean myAllowMultipleDelete;
	/**
	 * update setter javadoc if default changes
	 */
	private int myDeferIndexingForCodesystemsOfSize = 100;
	private boolean myDeleteStaleSearches = true;
	private boolean myEnforceReferentialIntegrityOnDelete = true;
	private boolean myUniqueIndexesEnabled = true;
	private boolean myUniqueIndexesCheckedBeforeSave = true;
	private boolean myEnforceReferentialIntegrityOnWrite = true;
	private SearchTotalModeEnum myDefaultTotalMode = null;
	private int myEverythingIncludesFetchPageSize = 50;
	private int myBulkImportMaxRetryCount = 10;
	private TagStorageModeEnum myTagStorageMode = DEFAULT_TAG_STORAGE_MODE;
	/**
	 * update setter javadoc if default changes
	 */
	private long myExpireSearchResultsAfterMillis = DateUtils.MILLIS_PER_HOUR;
	/**
	 * update setter javadoc if default changes
	 */
	private Integer myFetchSizeDefaultMaximum = null;
	private int myMaximumExpansionSize = DEFAULT_MAX_EXPANSION_SIZE;
	private Integer myMaximumSearchResultCountInTransaction = DEFAULT_MAXIMUM_SEARCH_RESULT_COUNT_IN_TRANSACTION;
	private Integer myMaximumTransactionBundleSize = DEFAULT_MAXIMUM_TRANSACTION_BUNDLE_SIZE;
	private ResourceEncodingEnum myResourceEncoding = ResourceEncodingEnum.JSONC;
	/**
	 * update setter javadoc if default changes
	 */
	private Integer myResourceMetaCountHardLimit = 1000;
	private Long myReuseCachedSearchResultsForMillis = DEFAULT_REUSE_CACHED_SEARCH_RESULTS_FOR_MILLIS;
	private boolean mySchedulingDisabled;
	private boolean mySuppressUpdatesWithNoChange = true;
	private boolean myAutoCreatePlaceholderReferenceTargets;
	private Integer myCacheControlNoStoreMaxResultsUpperLimit = 1000;
	private Integer myCountSearchResultsUpTo = null;
	private boolean myStatusBasedReindexingDisabled;
	private IdStrategyEnum myResourceServerIdStrategy = IdStrategyEnum.SEQUENTIAL_NUMERIC;
	private boolean myMarkResourcesForReindexingUponSearchParameterChange;
	private boolean myExpungeEnabled;
	private boolean myDeleteExpungeEnabled;
	private int myExpungeBatchSize = DEFAULT_EXPUNGE_BATCH_SIZE;
	private int myReindexBatchSize = DEFAULT_REINDEX_BATCH_SIZE;
	private int myReindexThreadCount;
	private int myExpungeThreadCount;
	private Set<String> myBundleTypesAllowedForStorage;
	private boolean myValidateSearchParameterExpressionsOnSave = true;
	private List<Integer> mySearchPreFetchThresholds = Arrays.asList(500, 2000, -1);
	private List<WarmCacheEntry> myWarmCacheEntries = new ArrayList<>();
	private boolean myDisableHashBasedSearches;
	private boolean myEnableInMemorySubscriptionMatching = true;
	private boolean myEnforceReferenceTargetTypes = true;
	private ClientIdStrategyEnum myResourceClientIdStrategy = ClientIdStrategyEnum.ALPHANUMERIC;
	private boolean myFilterParameterEnabled = false;
	private StoreMetaSourceInformationEnum myStoreMetaSourceInformation = StoreMetaSourceInformationEnum.SOURCE_URI_AND_REQUEST_ID;
	private HistoryCountModeEnum myHistoryCountMode = DEFAULT_HISTORY_COUNT_MODE;
	private int myInternalSynchronousSearchSize = DEFAULT_INTERNAL_SYNCHRONOUS_SEARCH_SIZE;
	/**
	 * update setter javadoc if default changes
	 */
	private Integer myMaximumDeleteConflictQueryCount = DEFAULT_MAXIMUM_DELETE_CONFLICT_COUNT;
	/**
	 * Do not change default of {@code true}!
	 *
	 * @since 4.1.0
	 */
	private boolean myPreExpandValueSets = true;
	/**
	 * Do not change default of {@code 1000}!
	 *
	 * @since 4.1.0
	 */
	private int myPreExpandValueSetsDefaultCount = 1000;
	/**
	 * Do not change default of {@code 1000}!
	 *
	 * @since 4.1.0
	 */
	private int myPreExpandValueSetsMaxCount = 1000;
	/**
	 * Do not change default of {@code true}!
	 *
	 * @since 4.2.0
	 */
	private boolean myPopulateIdentifierInAutoCreatedPlaceholderReferenceTargets = true;
	/**
	 * @since 5.0.0
	 */
	private boolean myDeleteEnabled = true;
	/**
	 * @since 5.1.0
	 */
	private boolean myLastNEnabled = false;
	/**
	 * @since 5.2.0
	 */
	private boolean myUseLegacySearchBuilder = false;
	/**
	 * @since 5.5.0
	 */
	private boolean myReindexEnabled = true;
	/**
	 * @since 5.4.0
	 */
	private boolean myMatchUrlCacheEnabled;
	/**
	 * @since 5.5.0
	 */
	private boolean myEnableTaskBulkImportJobExecution;
	/**
	 * @since 5.5.0
	 */
	private boolean myEnableTaskStaleSearchCleanup;
	/**
	 * @since 5.5.0
	 */
	private boolean myEnableTaskPreExpandValueSets;
	/**
	 * @since 5.5.0
	 */
	private boolean myEnableTaskResourceReindexing;
	/**
	 * @since 5.5.0
	 */
	private boolean myEnableTaskBulkExportJobExecution;
	private boolean myMassIngestionMode;
	private boolean myAccountForDateIndexNulls;
	private boolean myTriggerSubscriptionsForNonVersioningChanges;
	/**
	 * @since 5.6.0
	 */
	private String myElasicSearchIndexPrefix;
	private Integer myBundleBatchPoolSize = DEFAULT_BUNDLE_BATCH_POOL_SIZE;
	private Integer myBundleBatchMaxPoolSize = DEFAULT_BUNDLE_BATCH_MAX_POOL_SIZE;

	/**
	 * Activates the new Lucene/Elasticsearch indexing of search parameters.
	 * When active, string, token, and reference parameters will be indexed and
	 * queried within Hibernate Search.
	 *
	 * @since 5.6.0
	 * TODO mb test more with this true
	 */
	private boolean myAdvancedLuceneIndexing = false;
	/**
	 * If set to a positive number, any resources with a character length at or below the given number
	 * of characters will be stored inline in the <code>HFJ_RES_VER</code> table instead of using a
	 * separate LOB column.
	 *
	 * @since 7.0.0
	 */
	private int myInlineResourceTextBelowSize = 0;

	/**
	 * @see FhirValidator#isConcurrentBundleValidation()
	 * @since 5.6.0
	 */
	private boolean myConcurrentBundleValidation;

	/**
	 * Constructor
	 */
	public DaoConfig() {
		setMarkResourcesForReindexingUponSearchParameterChange(true);
		setReindexThreadCount(Runtime.getRuntime().availableProcessors());
		setExpungeThreadCount(Runtime.getRuntime().availableProcessors());
		setBundleTypesAllowedForStorage(DEFAULT_BUNDLE_TYPES_ALLOWED_FOR_STORAGE);

		// Scheduled tasks are all enabled by default
		setEnableTaskBulkImportJobExecution(DEFAULT_ENABLE_TASKS);
		setEnableTaskBulkExportJobExecution(DEFAULT_ENABLE_TASKS);
		setEnableTaskStaleSearchCleanup(DEFAULT_ENABLE_TASKS);
		setEnableTaskPreExpandValueSets(DEFAULT_ENABLE_TASKS);
		setEnableTaskResourceReindexing(DEFAULT_ENABLE_TASKS);

		if ("true".equalsIgnoreCase(System.getProperty(DISABLE_STATUS_BASED_REINDEX))) {
			ourLog.info("Status based reindexing is DISABLED");
			setStatusBasedReindexingDisabled(true);
		}
	}

	/**
	 * If set to a positive number, any resources with a character length at or below the given number
	 * of characters will be stored inline in the <code>HFJ_RES_VER</code> table instead of using a
	 * separate LOB column.
	 *
	 * @since 7.0.0
	 */
	public int getInlineResourceTextBelowSize() {
		return myInlineResourceTextBelowSize;
	}

	/**
	 * If set to a positive number, any resources with a character length at or below the given number
	 * of characters will be stored inline in the <code>HFJ_RES_VER</code> table instead of using a
	 * separate LOB column.
	 *
	 * @since 7.0.0
	 */
	public void setInlineResourceTextBelowSize(int theInlineResourceTextBelowSize) {
		myInlineResourceTextBelowSize = theInlineResourceTextBelowSize;
	}

	/**
	 * Sets the tag storage mode for the server. Default is {@link TagStorageModeEnum#VERSIONED}.
	 *
	 * @since 5.5.0
	 */
	@Nonnull
	public TagStorageModeEnum getTagStorageMode() {
		return myTagStorageMode;
	}

	/**
	 * Sets the tag storage mode for the server. Default is {@link TagStorageModeEnum#VERSIONED}.
	 *
	 * @since 5.5.0
	 */
	public void setTagStorageMode(@Nonnull TagStorageModeEnum theTagStorageMode) {
		Validate.notNull(theTagStorageMode, "theTagStorageMode must not be null");
		myTagStorageMode = theTagStorageMode;
	}

	/**
	 * Specifies the maximum number of times that a chunk will be retried during bulk import
	 * processes before giving up.
	 *
	 * @since 5.5.0
	 */
	public int getBulkImportMaxRetryCount() {
		return myBulkImportMaxRetryCount;
	}

	/**
	 * Specifies the maximum number of times that a chunk will be retried during bulk import
	 * processes before giving up.
	 *
	 * @since 5.5.0
	 */
	public void setBulkImportMaxRetryCount(int theBulkImportMaxRetryCount) {
		myBulkImportMaxRetryCount = theBulkImportMaxRetryCount;
	}

	/**
	 * Specifies the maximum number of <code>_include</code> and <code>_revinclude</code> results to return in a
	 * single page of results. The default is <code>1000</code>, and <code>null</code> may be used
	 * to indicate that there is no limit.
	 *
	 * @since 5.5.0
	 */
	@Nullable
	public Integer getMaximumIncludesToLoadPerPage() {
		return myMaximumIncludesToLoadPerPage;
	}

	/**
	 * Specifies the maximum number of <code>_include</code> and <code>_revinclude</code> results to return in a
	 * single page of results. The default is <code>1000</code>, and <code>null</code> may be used
	 * to indicate that there is no limit.
	 *
	 * @since 5.5.0
	 */
	public void setMaximumIncludesToLoadPerPage(@Nullable Integer theMaximumIncludesToLoadPerPage) {
		myMaximumIncludesToLoadPerPage = theMaximumIncludesToLoadPerPage;
	}

	/**
	 * When performing a FHIR history operation, a <code>Bundle.total</code> value is included in the
	 * response, indicating the total number of history entries. This response is calculated using a
	 * SQL COUNT query statement which can be expensive. This setting allows the results of the count
	 * query to be cached, resulting in a much lighter load on the server, at the expense of
	 * returning total values that may be slightly out of date. Total counts can also be disabled,
	 * or forced to always be accurate.
	 * <p>
	 * In {@link HistoryCountModeEnum#CACHED_ONLY_WITHOUT_OFFSET} mode, a loading cache is used to fetch the value,
	 * meaning that only one thread per JVM will fetch the count, and others will block while waiting
	 * for the cache to load, avoiding excessive load on the database.
	 * </p>
	 * <p>
	 * Default is {@link HistoryCountModeEnum#CACHED_ONLY_WITHOUT_OFFSET}
	 * </p>
	 *
	 * @since 5.4.0
	 */
	public HistoryCountModeEnum getHistoryCountMode() {
		return myHistoryCountMode;
	}

	/**
	 * When performing a FHIR history operation, a <code>Bundle.total</code> value is included in the
	 * response, indicating the total number of history entries. This response is calculated using a
	 * SQL COUNT query statement which can be expensive. This setting allows the results of the count
	 * query to be cached, resulting in a much lighter load on the server, at the expense of
	 * returning total values that may be slightly out of date. Total counts can also be disabled,
	 * or forced to always be accurate.
	 * <p>
	 * In {@link HistoryCountModeEnum#CACHED_ONLY_WITHOUT_OFFSET} mode, a loading cache is used to fetch the value,
	 * meaning that only one thread per JVM will fetch the count, and others will block while waiting
	 * for the cache to load, avoiding excessive load on the database.
	 * </p>
	 * <p>
	 * Default is {@link HistoryCountModeEnum#CACHED_ONLY_WITHOUT_OFFSET}
	 * </p>
	 *
	 * @since 5.4.0
	 */
	public void setHistoryCountMode(@Nonnull HistoryCountModeEnum theHistoryCountMode) {

		Validate.notNull(theHistoryCountMode, "theHistoryCountMode must not be null");
		myHistoryCountMode = theHistoryCountMode;
	}

	/**
	 * If set to <code>true</code> (default is <code>false</code>) the <code>$lastn</code> operation will be enabled for
	 * indexing Observation resources. This operation involves creating a special set of tables in ElasticSearch for
	 * discovering Observation resources. Enabling this setting increases the amount of storage space required, and can
	 * slow write operations, but can be very useful for searching for collections of Observations for some applications.
	 *
	 * @since 5.1.0
	 */
	public boolean isLastNEnabled() {
		return myLastNEnabled;
	}

	/**
	 * If set to <code>true</code> (default is <code>false</code>) the <code>$lastn</code> operation will be enabled for
	 * indexing Observation resources. This operation involves creating a special set of tables in ElasticSearch for
	 * discovering Observation resources. Enabling this setting increases the amount of storage space required, and can
	 * slow write operations, but can be very useful for searching for collections of Observations for some applications.
	 *
	 * @since 5.1.0
	 */
	public void setLastNEnabled(boolean theLastNEnabled) {
		myLastNEnabled = theLastNEnabled;
	}

	/**
	 * This method controls whether to use the new non-hibernate search SQL builder that was introduced in HAPI FHIR 5.2.0.
	 * By default this will be <code>false</code> meaning that the new SQL builder is used. Set to <code>true</code> to use the
	 * legacy SQL builder based on Hibernate.
	 * <p>Note that this method will be removed in HAPI FHIR 5.4.0</p>
	 *
	 * @since 5.3.0
	 */
	public boolean isUseLegacySearchBuilder() {
		return myUseLegacySearchBuilder;
	}

	/**
	 * This method controls whether to use the new non-hibernate search SQL builder that was introduced in HAPI FHIR 5.2.0.
	 * By default this will be <code>false</code> meaning that the new SQL builder is used. Set to <code>true</code> to use the
	 * legacy SQL builder based on Hibernate.
	 * <p>Note that this method will be removed in HAPI FHIR 5.4.0</p>
	 *
	 * @since 5.3.0
	 */
	public void setUseLegacySearchBuilder(boolean theUseLegacySearchBuilder) {
		myUseLegacySearchBuilder = theUseLegacySearchBuilder;
	}

	/**
	 * Specifies the duration in minutes for which values will be retained after being
	 * written to the terminology translation cache. Defaults to 60.
	 */
	@Nonnull
	public Long getTranslationCachesExpireAfterWriteInMinutes() {
		return myTranslationCachesExpireAfterWriteInMinutes;
	}

	/**
	 * If enabled, resolutions for match URLs (e.g. conditional create URLs, conditional update URLs, etc) will be
	 * cached in an in-memory cache. This cache can have a noticeable improvement on write performance on servers
	 * where conditional operations are frequently performed, but note that this cache will not be
	 * invalidated based on updates to resources so this may have detrimental effects.
	 * <p>
	 * Default is <code>false</code>
	 *
	 * @since 5.4.0
	 * @deprecated Deprecated in 5.5.0. Use {@link #isMatchUrlCacheEnabled()} instead (the name of this method is misleading)
	 */
	@Deprecated
	public boolean getMatchUrlCache() {
		return myMatchUrlCacheEnabled;
	}

	/**
	 * If enabled, resolutions for match URLs (e.g. conditional create URLs, conditional update URLs, etc) will be
	 * cached in an in-memory cache. This cache can have a noticeable improvement on write performance on servers
	 * where conditional operations are frequently performed, but note that this cache will not be
	 * invalidated based on updates to resources so this may have detrimental effects.
	 * <p>
	 * Default is <code>false</code>
	 *
	 * @since 5.4.0
	 * @deprecated Deprecated in 5.5.0. Use {@link #setMatchUrlCacheEnabled(boolean)} instead (the name of this method is misleading)
	 */
	@Deprecated
	public void setMatchUrlCache(boolean theMatchUrlCache) {
		myMatchUrlCacheEnabled = theMatchUrlCache;
	}

	/**
	 * If enabled, resolutions for match URLs (e.g. conditional create URLs, conditional update URLs, etc) will be
	 * cached in an in-memory cache. This cache can have a noticeable improvement on write performance on servers
	 * where conditional operations are frequently performed, but note that this cache will not be
	 * invalidated based on updates to resources so this may have detrimental effects.
	 * <p>
	 * Default is <code>false</code>
	 *
	 * @since 5.5.0
	 */
	public boolean isMatchUrlCacheEnabled() {
		return getMatchUrlCache();
	}

	/**
	 * If enabled, resolutions for match URLs (e.g. conditional create URLs, conditional update URLs, etc) will be
	 * cached in an in-memory cache. This cache can have a noticeable improvement on write performance on servers
	 * where conditional operations are frequently performed, but note that this cache will not be
	 * invalidated based on updates to resources so this may have detrimental effects.
	 * <p>
	 * Default is <code>false</code>
	 *
	 * @since 5.5.0
	 */
	public void setMatchUrlCacheEnabled(boolean theMatchUrlCache) {
		setMatchUrlCache(theMatchUrlCache);
	}

	/**
	 * If set to <code>true</code> (default is true) when a resource is being persisted,
	 * the target resource types of references will be validated to ensure that they
	 * are appropriate for the field containing the reference. This is generally a good idea
	 * because invalid reference target types may not be searchable.
	 */
	public boolean isEnforceReferenceTargetTypes() {
		return myEnforceReferenceTargetTypes;
	}

	/**
	 * If set to <code>true</code> (default is true) when a resource is being persisted,
	 * the target resource types of references will be validated to ensure that they
	 * are appropriate for the field containing the reference. This is generally a good idea
	 * because invalid reference target types may not be searchable.
	 */
	public void setEnforceReferenceTargetTypes(boolean theEnforceReferenceTargetTypes) {
		myEnforceReferenceTargetTypes = theEnforceReferenceTargetTypes;
	}

	/**
	 * If a non-null value is supplied (default is <code>null</code>), a default
	 * for the <code>_total</code> parameter may be specified here. For example,
	 * setting this value to {@link SearchTotalModeEnum#ACCURATE} will force a
	 * count to always be calculated for all searches. This can have a performance impact
	 * since it means that a count query will always be performed, but this is desirable
	 * for some solutions.
	 */
	public SearchTotalModeEnum getDefaultTotalMode() {
		return myDefaultTotalMode;
	}

	/**
	 * If a non-null value is supplied (default is <code>null</code>), a default
	 * for the <code>_total</code> parameter may be specified here. For example,
	 * setting this value to {@link SearchTotalModeEnum#ACCURATE} will force a
	 * count to always be calculated for all searches. This can have a performance impact
	 * since it means that a count query will always be performed, but this is desirable
	 * for some solutions.
	 */
	public void setDefaultTotalMode(SearchTotalModeEnum theDefaultTotalMode) {
		myDefaultTotalMode = theDefaultTotalMode;
	}

	/**
	 * Returns a set of searches that should be kept "warm", meaning that
	 * searches will periodically be performed in the background to
	 * keep results ready for this search
	 */
	public List<WarmCacheEntry> getWarmCacheEntries() {
		if (myWarmCacheEntries == null) {
			myWarmCacheEntries = new ArrayList<>();
		}
		return myWarmCacheEntries;
	}

	public void setWarmCacheEntries(List<WarmCacheEntry> theWarmCacheEntries) {
		myWarmCacheEntries = theWarmCacheEntries;
	}

	/**
	 * If set to <code>true</code> (default is false), the reindexing of search parameters
	 * using a query on the HFJ_RESOURCE.SP_INDEX_STATUS column will be disabled completely.
	 * This query is just not efficient on Oracle and bogs the system down when there are
	 * a lot of resources. A more efficient way of doing this will be introduced
	 * in the next release of HAPI FHIR.
	 *
	 * @since 3.5.0
	 */
	public boolean isStatusBasedReindexingDisabled() {
		return myStatusBasedReindexingDisabled;
	}

	/**
	 * If set to <code>true</code> (default is false), the reindexing of search parameters
	 * using a query on the HFJ_RESOURCE.SP_INDEX_STATUS column will be disabled completely.
	 * This query is just not efficient on Oracle and bogs the system down when there are
	 * a lot of resources. A more efficient way of doing this will be introduced
	 * in the next release of HAPI FHIR.
	 *
	 * @since 3.5.0
	 */
	public void setStatusBasedReindexingDisabled(boolean theStatusBasedReindexingDisabled) {
		myStatusBasedReindexingDisabled = theStatusBasedReindexingDisabled;
	}

	/**
	 * Add a value to the {@link #setTreatReferencesAsLogical(Set) logical references list}.
	 *
	 * @see #setTreatReferencesAsLogical(Set)
	 */
	public void addTreatReferencesAsLogical(String theTreatReferencesAsLogical) {
		myModelConfig.addTreatReferencesAsLogical(theTreatReferencesAsLogical);
	}

	/**
	 * This setting specifies the bundle types (<code>Bundle.type</code>) that
	 * are allowed to be stored as-is on the /Bundle endpoint.
	 *
	 * @see #DEFAULT_BUNDLE_TYPES_ALLOWED_FOR_STORAGE
	 */
	public Set<String> getBundleTypesAllowedForStorage() {
		return myBundleTypesAllowedForStorage;
	}

	/**
	 * This setting specifies the bundle types (<code>Bundle.type</code>) that
	 * are allowed to be stored as-is on the /Bundle endpoint.
	 *
	 * @see #DEFAULT_BUNDLE_TYPES_ALLOWED_FOR_STORAGE
	 */
	public void setBundleTypesAllowedForStorage(Set<String> theBundleTypesAllowedForStorage) {
		Validate.notNull(theBundleTypesAllowedForStorage, "theBundleTypesAllowedForStorage must not be null");
		myBundleTypesAllowedForStorage = theBundleTypesAllowedForStorage;
	}

	/**
	 * Specifies the highest number that a client is permitted to use in a
	 * <code>Cache-Control: nostore, max-results=NNN</code>
	 * directive. If the client tries to exceed this limit, the
	 * request will be denied. Defaults to 1000.
	 */
	public Integer getCacheControlNoStoreMaxResultsUpperLimit() {
		return myCacheControlNoStoreMaxResultsUpperLimit;
	}

	/**
	 * Specifies the highest number that a client is permitted to use in a
	 * <code>Cache-Control: nostore, max-results=NNN</code>
	 * directive. If the client tries to exceed this limit, the
	 * request will be denied. Defaults to 1000.
	 */
	public void setCacheControlNoStoreMaxResultsUpperLimit(Integer theCacheControlNoStoreMaxResults) {
		myCacheControlNoStoreMaxResultsUpperLimit = theCacheControlNoStoreMaxResults;
	}

	/**
	 * When searching, if set to a non-null value (default is <code>null</code>) the
	 * search coordinator will attempt to find at least this many results
	 * before returning a response to the client. This parameter mainly affects
	 * whether a "total count" is included in the response bundle for searches that
	 * return large amounts of data.
	 * <p>
	 * For a search that returns 10000 results, if this value is set to
	 * 10000 the search coordinator will find all 10000 results
	 * prior to returning, so the initial response bundle will have the
	 * total set to 10000. If this value is null (or less than 10000)
	 * the response bundle will likely return slightly faster, but will
	 * not include the total. Subsequent page requests will likely
	 * include the total however, if they are performed after the
	 * search coordinator has found all results.
	 * </p>
	 * <p>
	 * Set this value to <code>0</code> to always load all
	 * results before returning.
	 * </p>
	 */
	public Integer getCountSearchResultsUpTo() {
		return myCountSearchResultsUpTo;
	}

	/**
	 * When searching, if set to a non-null value (default is <code>null</code>) the
	 * search coordinator will attempt to find at least this many results
	 * before returning a response to the client. This parameter mainly affects
	 * whether a "total count" is included in the response bundle for searches that
	 * return large amounts of data.
	 * <p>
	 * For a search that returns 10000 results, if this value is set to
	 * 10000 the search coordinator will find all 10000 results
	 * prior to returning, so the initial response bundle will have the
	 * total set to 10000. If this value is null (or less than 10000)
	 * the response bundle will likely return slightly faster, but will
	 * not include the total. Subsequent page requests will likely
	 * include the total however, if they are performed after the
	 * search coordinator has found all results.
	 * </p>
	 * <p>
	 * Set this value to <code>0</code> to always load all
	 * results before returning.
	 * </p>
	 */
	public void setCountSearchResultsUpTo(Integer theCountSearchResultsUpTo) {
		myCountSearchResultsUpTo = theCountSearchResultsUpTo;
	}

	/**
	 * When a code system is added that contains more than this number of codes,
	 * the code system will be indexed later in an incremental process in order to
	 * avoid overwhelming Lucene with a huge number of codes in a single operation.
	 * <p>
	 * Defaults to 100
	 * </p>
	 */
	public int getDeferIndexingForCodesystemsOfSize() {
		return myDeferIndexingForCodesystemsOfSize;
	}

	/**
	 * When a code system is added that contains more than this number of codes,
	 * the code system will be indexed later in an incremental process in order to
	 * avoid overwhelming Lucene with a huge number of codes in a single operation.
	 * <p>
	 * Defaults to 100
	 * </p>
	 */
	public void setDeferIndexingForCodesystemsOfSize(int theDeferIndexingForCodesystemsOfSize) {
		myDeferIndexingForCodesystemsOfSize = theDeferIndexingForCodesystemsOfSize;
	}

	/**
	 * Unlike with normal search queries, $everything queries have their _includes loaded by the main search thread and these included results
	 * are added to the normal search results instead of being added on as extras in a page. This means that they will not appear multiple times
	 * as the search results are paged over.
	 * <p>
	 * In order to recursively load _includes, we process the original results in batches of this size. Adjust with caution, increasing this
	 * value may improve performance but may also cause memory issues.
	 * </p>
	 * <p>
	 * The default value is 50
	 * </p>
	 */
	public int getEverythingIncludesFetchPageSize() {
		return myEverythingIncludesFetchPageSize;
	}

	/**
	 * Unlike with normal search queries, $everything queries have their _includes loaded by the main search thread and these included results
	 * are added to the normal search results instead of being added on as extras in a page. This means that they will not appear multiple times
	 * as the search results are paged over.
	 * <p>
	 * In order to recursively load _includes, we process the original results in batches of this size. Adjust with caution, increasing this
	 * value may improve performance but may also cause memory issues.
	 * </p>
	 * <p>
	 * The default value is 50
	 * </p>
	 */
	public void setEverythingIncludesFetchPageSize(int theEverythingIncludesFetchPageSize) {
		Validate.inclusiveBetween(1, Integer.MAX_VALUE, theEverythingIncludesFetchPageSize);
		myEverythingIncludesFetchPageSize = theEverythingIncludesFetchPageSize;
	}

	/**
	 * Sets the number of milliseconds that search results for a given client search
	 * should be preserved before being purged from the database.
	 * <p>
	 * Search results are stored in the database so that they can be paged over multiple
	 * requests. After this
	 * number of milliseconds, they will be deleted from the database, and any paging links
	 * (next/prev links in search response bundles) will become invalid. Defaults to 1 hour.
	 * </p>
	 * <p>
	 * To disable this feature entirely, see {@link #setExpireSearchResults(boolean)}
	 * </p>
	 *
	 * @since 1.5
	 */
	public long getExpireSearchResultsAfterMillis() {
		return myExpireSearchResultsAfterMillis;
	}

	/**
	 * Sets the number of milliseconds that search results for a given client search
	 * should be preserved before being purged from the database.
	 * <p>
	 * Search results are stored in the database so that they can be paged over multiple
	 * requests. After this
	 * number of milliseconds, they will be deleted from the database, and any paging links
	 * (next/prev links in search response bundles) will become invalid. Defaults to 1 hour.
	 * </p>
	 * <p>
	 * To disable this feature entirely, see {@link #setExpireSearchResults(boolean)}
	 * </p>
	 *
	 * @since 1.5
	 */
	public void setExpireSearchResultsAfterMillis(long theExpireSearchResultsAfterMillis) {
		myExpireSearchResultsAfterMillis = theExpireSearchResultsAfterMillis;
	}

	/**
	 * Gets the default maximum number of results to load in a query.
	 * <p>
	 * For example, if the database has a million Patient resources in it, and
	 * the client requests <code>GET /Patient</code>, if this value is set
	 * to a non-null value (default is <code>null</code>) only this number
	 * of results will be fetched. Setting this value appropriately
	 * can be useful to improve performance in some situations.
	 * </p>
	 */
	public Integer getFetchSizeDefaultMaximum() {
		return myFetchSizeDefaultMaximum;
	}

	/**
	 * Gets the default maximum number of results to load in a query.
	 * <p>
	 * For example, if the database has a million Patient resources in it, and
	 * the client requests <code>GET /Patient</code>, if this value is set
	 * to a non-null value (default is <code>null</code>) only this number
	 * of results will be fetched. Setting this value appropriately
	 * can be useful to improve performance in some situations.
	 * </p>
	 */
	public void setFetchSizeDefaultMaximum(Integer theFetchSizeDefaultMaximum) {
		myFetchSizeDefaultMaximum = theFetchSizeDefaultMaximum;
	}

	/**
	 * If set to {@link IndexEnabledEnum#DISABLED} (default is {@link IndexEnabledEnum#DISABLED})
	 * the server will not create search indexes for search parameters with no values in resources.
	 * <p>
	 * Disabling this feature means that the <code>:missing</code> search modifier will not be
	 * supported on the server, but also means that storage and indexing (i.e. writes to the
	 * database) may be much faster on servers which have lots of search parameters and need
	 * to write quickly.
	 * </p>
	 * <p>
	 * This feature may be enabled on servers where supporting the use of the :missing parameter is
	 * of higher importance than raw write performance
	 * </p>
	 */
	public IndexEnabledEnum getIndexMissingFields() {
		return myIndexMissingFieldsEnabled;
	}

	/**
	 * If set to {@link IndexEnabledEnum#DISABLED} (default is {@link IndexEnabledEnum#DISABLED})
	 * the server will not create search indexes for search parameters with no values in resources.
	 * <p>
	 * Disabling this feature means that the <code>:missing</code> search modifier will not be
	 * supported on the server, but also means that storage and indexing (i.e. writes to the
	 * database) may be much faster on servers which have lots of search parameters and need
	 * to write quickly.
	 * </p>
	 * <p>
	 * This feature may be enabled on servers where supporting the use of the :missing parameter is
	 * of higher importance than raw write performance
	 * </p>
	 * <p>
	 * Note that this setting also has an impact on sorting (i.e. using the
	 * <code>_sort</code> parameter on searches): If the server is configured
	 * to not index missing field.
	 * </p>
	 * <p>
	 * The following index may need to be added into the indexed tables such as <code>HFJ_SPIDX_TOKEN</code>
	 * to improve the search performance while <code>:missing</code> is enabled.
	 * <code>RES_TYPE, SP_NAME, SP_MISSING</code>
	 * </p>
	 */
	public void setIndexMissingFields(IndexEnabledEnum theIndexMissingFields) {
		Validate.notNull(theIndexMissingFields, "theIndexMissingFields must not be null");
		myIndexMissingFieldsEnabled = theIndexMissingFields;
	}

	/**
	 * See {@link #setMaximumExpansionSize(int)}
	 */
	public int getMaximumExpansionSize() {
		return myMaximumExpansionSize;
	}

	/**
	 * Sets the maximum number of codes that will be added to an in-memory valueset expansion before
	 * the operation will be failed as too costly. Note that this setting applies only to
	 * in-memory expansions and does not apply to expansions that are being pre-calculated.
	 * <p>
	 * The default value for this setting is 1000.
	 * </p>
	 */
	public void setMaximumExpansionSize(int theMaximumExpansionSize) {
		Validate.isTrue(theMaximumExpansionSize > 0, "theMaximumExpansionSize must be > 0");
		myMaximumExpansionSize = theMaximumExpansionSize;
	}

	/**
	 * Provides the maximum number of results which may be returned by a search (HTTP GET) which
	 * is executed as a sub-operation within within a FHIR <code>transaction</code> or
	 * <code>batch</code> operation. For example, if this value is set to <code>100</code> and
	 * a FHIR transaction is processed with a sub-request for <code>Patient?gender=male</code>,
	 * the server will throw an error (and the transaction will fail) if there are more than
	 * 100 resources on the server which match this query.
	 * <p>
	 * The default value is <code>null</code>, which means that there is no limit.
	 * </p>
	 */
	public Integer getMaximumSearchResultCountInTransaction() {
		return myMaximumSearchResultCountInTransaction;
	}

	/**
	 * Provides the maximum number of results which may be returned by a search (HTTP GET) which
	 * is executed as a sub-operation within within a FHIR <code>transaction</code> or
	 * <code>batch</code> operation. For example, if this value is set to <code>100</code> and
	 * a FHIR transaction is processed with a sub-request for <code>Patient?gender=male</code>,
	 * the server will throw an error (and the transaction will fail) if there are more than
	 * 100 resources on the server which match this query.
	 * <p>
	 * The default value is <code>null</code>, which means that there is no limit.
	 * </p>
	 */
	public void setMaximumSearchResultCountInTransaction(Integer theMaximumSearchResultCountInTransaction) {
		myMaximumSearchResultCountInTransaction = theMaximumSearchResultCountInTransaction;
	}

	/**
	 * Specifies the maximum number of resources permitted within a single transaction bundle.
	 * If a transaction bundle is submitted with more than this number of resources, it will be
	 * rejected with a PayloadTooLarge exception.
	 * <p>
	 * The default value is <code>null</code>, which means that there is no limit.
	 * </p>
	 */
	public Integer getMaximumTransactionBundleSize() {
		return myMaximumTransactionBundleSize;
	}

	/**
	 * Specifies the maximum number of resources permitted within a single transaction bundle.
	 * If a transaction bundle is submitted with more than this number of resources, it will be
	 * rejected with a PayloadTooLarge exception.
	 * <p>
	 * The default value is <code>null</code>, which means that there is no limit.
	 * </p>
	 */
	public DaoConfig setMaximumTransactionBundleSize(Integer theMaximumTransactionBundleSize) {
		myMaximumTransactionBundleSize = theMaximumTransactionBundleSize;
		return this;
	}

	/**
	 * This setting controls the number of threads allocated to resource reindexing
	 * (which is only ever used if SearchParameters change, or a manual reindex is
	 * triggered due to a HAPI FHIR upgrade or some other reason).
	 * <p>
	 * The default value is set to the number of available processors
	 * (via <code>Runtime.getRuntime().availableProcessors()</code>). Value
	 * for this setting must be a positive integer.
	 * </p>
	 */
	public int getReindexThreadCount() {
		return myReindexThreadCount;
	}

	/**
	 * This setting controls the number of threads allocated to resource reindexing
	 * (which is only ever used if SearchParameters change, or a manual reindex is
	 * triggered due to a HAPI FHIR upgrade or some other reason).
	 * <p>
	 * The default value is set to the number of available processors
	 * (via <code>Runtime.getRuntime().availableProcessors()</code>). Value
	 * for this setting must be a positive integer.
	 * </p>
	 */
	public void setReindexThreadCount(int theReindexThreadCount) {
		myReindexThreadCount = theReindexThreadCount;
		myReindexThreadCount = Math.max(myReindexThreadCount, 1); // Minimum of 1
	}

	/**
	 * This setting controls the number of threads allocated to the expunge operation
	 * <p>
	 * The default value is set to the number of available processors
	 * (via <code>Runtime.getRuntime().availableProcessors()</code>). Value
	 * for this setting must be a positive integer.
	 * </p>
	 */
	public int getExpungeThreadCount() {
		return myExpungeThreadCount;
	}

	/**
	 * This setting controls the number of threads allocated to the expunge operation
	 * <p>
	 * The default value is set to the number of available processors
	 * (via <code>Runtime.getRuntime().availableProcessors()</code>). Value
	 * for this setting must be a positive integer.
	 * </p>
	 */
	public void setExpungeThreadCount(int theExpungeThreadCount) {
		myExpungeThreadCount = theExpungeThreadCount;
		myExpungeThreadCount = Math.max(myExpungeThreadCount, 1); // Minimum of 1
	}

	public ResourceEncodingEnum getResourceEncoding() {
		return myResourceEncoding;
	}

	public void setResourceEncoding(ResourceEncodingEnum theResourceEncoding) {
		myResourceEncoding = theResourceEncoding;
	}

	/**
	 * If set, an individual resource will not be allowed to have more than the
	 * given number of tags, profiles, and security labels (the limit is for the combined
	 * total for all of these things on an individual resource).
	 * <p>
	 * If set to <code>null</code>, no limit will be applied.
	 * </p>
	 * <p>
	 * The default value for this setting is 1000.
	 * </p>
	 */
	public Integer getResourceMetaCountHardLimit() {
		return myResourceMetaCountHardLimit;
	}

	/**
	 * If set, an individual resource will not be allowed to have more than the
	 * given number of tags, profiles, and security labels (the limit is for the combined
	 * total for all of these things on an individual resource).
	 * <p>
	 * If set to <code>null</code>, no limit will be applied.
	 * </p>
	 * <p>
	 * The default value for this setting is 1000.
	 * </p>
	 */
	public void setResourceMetaCountHardLimit(Integer theResourceMetaCountHardLimit) {
		myResourceMetaCountHardLimit = theResourceMetaCountHardLimit;
	}

	/**
	 * Controls the behaviour when a client-assigned ID is encountered, i.e. an HTTP PUT
	 * on a resource ID that does not already exist in the database.
	 * <p>
	 * Default is {@link ClientIdStrategyEnum#ALPHANUMERIC}
	 * </p>
	 */
	public ClientIdStrategyEnum getResourceClientIdStrategy() {
		return myResourceClientIdStrategy;
	}

	/**
	 * Controls the behaviour when a client-assigned ID is encountered, i.e. an HTTP PUT
	 * on a resource ID that does not already exist in the database.
	 * <p>
	 * Default is {@link ClientIdStrategyEnum#ALPHANUMERIC}
	 * </p>
	 *
	 * @param theResourceClientIdStrategy Must not be <code>null</code>
	 */
	public void setResourceClientIdStrategy(ClientIdStrategyEnum theResourceClientIdStrategy) {
		Validate.notNull(theResourceClientIdStrategy, "theClientIdStrategy must not be null");
		myResourceClientIdStrategy = theResourceClientIdStrategy;
	}

	/**
	 * This setting configures the strategy to use in generating IDs for newly
	 * created resources on the server. The default is {@link IdStrategyEnum#SEQUENTIAL_NUMERIC}.
	 * <p>
	 * This strategy is only used for server-assigned IDs, i.e. for HTTP POST
	 * where the client is requesing that the server store a new resource and give
	 * it an ID.
	 * </p>
	 */
	public IdStrategyEnum getResourceServerIdStrategy() {
		return myResourceServerIdStrategy;
	}

	/**
	 * This setting configures the strategy to use in generating IDs for newly
	 * created resources on the server. The default is {@link IdStrategyEnum#SEQUENTIAL_NUMERIC}.
	 * <p>
	 * This strategy is only used for server-assigned IDs, i.e. for HTTP POST
	 * where the client is requesing that the server store a new resource and give
	 * it an ID.
	 * </p>
	 *
	 * @param theResourceIdStrategy The strategy. Must not be <code>null</code>.
	 */
	public void setResourceServerIdStrategy(IdStrategyEnum theResourceIdStrategy) {
		Validate.notNull(theResourceIdStrategy, "theResourceIdStrategy must not be null");
		myResourceServerIdStrategy = theResourceIdStrategy;
	}

	/**
	 * If set to a non {@literal null} value (default is {@link #DEFAULT_REUSE_CACHED_SEARCH_RESULTS_FOR_MILLIS non null})
	 * if an identical search is requested multiple times within this window, the same results will be returned
	 * to multiple queries. For example, if this value is set to 1 minute and a client searches for all
	 * patients named "smith", and then a second client also performs the same search within 1 minute,
	 * the same cached results will be returned.
	 * <p>
	 * This approach can improve performance, especially under heavy load, but can also mean that
	 * searches may potentially return slightly out-of-date results.
	 * </p>
	 * <p>
	 * Note that if this is set to a non-null value, clients may override this setting by using
	 * the <code>Cache-Control</code> header. If this is set to <code>null</code>, the Cache-Control
	 * header will be ignored.
	 * </p>
	 */
	public Long getReuseCachedSearchResultsForMillis() {
		return myReuseCachedSearchResultsForMillis;
	}

	/**
	 * If set to a non {@literal null} value (default is {@link #DEFAULT_REUSE_CACHED_SEARCH_RESULTS_FOR_MILLIS non null})
	 * if an identical search is requested multiple times within this window, the same results will be returned
	 * to multiple queries. For example, if this value is set to 1 minute and a client searches for all
	 * patients named "smith", and then a second client also performs the same search within 1 minute,
	 * the same cached results will be returned.
	 * <p>
	 * This approach can improve performance, especially under heavy load, but can also mean that
	 * searches may potentially return slightly out-of-date results.
	 * </p>
	 * <p>
	 * Note that if this is set to a non-null value, clients may override this setting by using
	 * the <code>Cache-Control</code> header. If this is set to <code>null</code>, the Cache-Control
	 * header will be ignored.
	 * </p>
	 */
	public void setReuseCachedSearchResultsForMillis(Long theReuseCachedSearchResultsForMillis) {
		myReuseCachedSearchResultsForMillis = theReuseCachedSearchResultsForMillis;
	}

	/**
	 * This setting may be used to advise the server that any references found in
	 * resources that have any of the base URLs given here will be treated as logical
	 * references instead of being treated as real references.
	 * <p>
	 * A logical reference is a reference which is treated as an identifier, and
	 * does not neccesarily resolve. See <a href="http://hl7.org/fhir/references.html">references</a> for
	 * a description of logical references. For example, the valueset
	 * <a href="http://hl7.org/fhir/valueset-quantity-comparator.html">valueset-quantity-comparator</a> is a logical
	 * reference.
	 * </p>
	 * <p>
	 * Values for this field may take either of the following forms:
	 * </p>
	 * <ul>
	 * <li><code>http://example.com/some-url</code> <b>(will be matched exactly)</b></li>
	 * <li><code>http://example.com/some-base*</code> <b>(will match anything beginning with the part before the *)</b></li>
	 * </ul>
	 *
	 * @see ModelConfig#DEFAULT_LOGICAL_BASE_URLS Default values for this property
	 */
	public Set<String> getTreatReferencesAsLogical() {
		return myModelConfig.getTreatReferencesAsLogical();
	}

	/**
	 * This setting may be used to advise the server that any references found in
	 * resources that have any of the base URLs given here will be treated as logical
	 * references instead of being treated as real references.
	 * <p>
	 * A logical reference is a reference which is treated as an identifier, and
	 * does not neccesarily resolve. See <a href="http://hl7.org/fhir/references.html">references</a> for
	 * a description of logical references. For example, the valueset
	 * <a href="http://hl7.org/fhir/valueset-quantity-comparator.html">valueset-quantity-comparator</a> is a logical
	 * reference.
	 * </p>
	 * <p>
	 * Values for this field may take either of the following forms:
	 * </p>
	 * <ul>
	 * <li><code>http://example.com/some-url</code> <b>(will be matched exactly)</b></li>
	 * <li><code>http://example.com/some-base*</code> <b>(will match anything beginning with the part before the *)</b></li>
	 * </ul>
	 *
	 * @see ModelConfig#DEFAULT_LOGICAL_BASE_URLS Default values for this property
	 */
	public DaoConfig setTreatReferencesAsLogical(Set<String> theTreatReferencesAsLogical) {
		myModelConfig.setTreatReferencesAsLogical(theTreatReferencesAsLogical);
		return this;
	}

	/**
	 * If set to <code>true</code> (default is <code>false</code>) the server will allow
	 * resources to have references to external servers. For example if this server is
	 * running at <code>http://example.com/fhir</code> and this setting is set to
	 * <code>true</code> the server will allow a Patient resource to be saved with a
	 * Patient.organization value of <code>http://foo.com/Organization/1</code>.
	 * <p>
	 * Under the default behaviour if this value has not been changed, the above
	 * resource would be rejected by the server because it requires all references
	 * to be resolvable on the local server.
	 * </p>
	 * <p>
	 * Note that external references will be indexed by the server and may be searched
	 * (e.g. <code>Patient:organization</code>), but
	 * chained searches (e.g. <code>Patient:organization.name</code>) will not work across
	 * these references.
	 * </p>
	 * <p>
	 * It is recommended to also set {@link #setTreatBaseUrlsAsLocal(Set)} if this value
	 * is set to <code>true</code>
	 * </p>
	 *
	 * @see #setTreatBaseUrlsAsLocal(Set)
	 * @see #setAllowExternalReferences(boolean)
	 */
	public boolean isAllowExternalReferences() {
		return myModelConfig.isAllowExternalReferences();
	}

	/**
	 * If set to <code>true</code> (default is <code>false</code>) the server will allow
	 * resources to have references to external servers. For example if this server is
	 * running at <code>http://example.com/fhir</code> and this setting is set to
	 * <code>true</code> the server will allow a Patient resource to be saved with a
	 * Patient.organization value of <code>http://foo.com/Organization/1</code>.
	 * <p>
	 * Under the default behaviour if this value has not been changed, the above
	 * resource would be rejected by the server because it requires all references
	 * to be resolvable on the local server.
	 * </p>
	 * <p>
	 * Note that external references will be indexed by the server and may be searched
	 * (e.g. <code>Patient:organization</code>), but
	 * chained searches (e.g. <code>Patient:organization.name</code>) will not work across
	 * these references.
	 * </p>
	 * <p>
	 * It is recommended to also set {@link #setTreatBaseUrlsAsLocal(Set)} if this value
	 * is set to <code>true</code>
	 * </p>
	 *
	 * @see #setTreatBaseUrlsAsLocal(Set)
	 * @see #setAllowExternalReferences(boolean)
	 */
	public void setAllowExternalReferences(boolean theAllowExternalReferences) {
		myModelConfig.setAllowExternalReferences(theAllowExternalReferences);
	}

	/**
	 * @see #setAllowInlineMatchUrlReferences(boolean)
	 */
	public boolean isAllowInlineMatchUrlReferences() {
		return myAllowInlineMatchUrlReferences;
	}

	/**
	 * Should references containing match URLs be resolved and replaced in create and update operations. For
	 * example, if this property is set to true and a resource is created containing a reference
	 * to "Patient?identifier=12345", this is reference match URL will be resolved and replaced according
	 * to the usual match URL rules.
	 * <p>
	 * Default is {@literal true} beginning in HAPI FHIR 2.4, since this
	 * feature is now specified in the FHIR specification. (Previously it
	 * was an experimental/proposed feature)
	 * </p>
	 *
	 * @since 1.5
	 */
	public void setAllowInlineMatchUrlReferences(boolean theAllowInlineMatchUrlReferences) {
		myAllowInlineMatchUrlReferences = theAllowInlineMatchUrlReferences;
	}

	public boolean isAllowMultipleDelete() {
		return myAllowMultipleDelete;
	}

	public void setAllowMultipleDelete(boolean theAllowMultipleDelete) {
		myAllowMultipleDelete = theAllowMultipleDelete;
	}

	/**
	 * When creating or updating a resource: If this property is set to <code>true</code>
	 * (default is <code>false</code>), if the resource has a reference to another resource
	 * on the local server but that reference does not exist, a placeholder resource will be
	 * created.
	 * <p>
	 * In other words, if an observation with subject <code>Patient/FOO</code> is created, but
	 * there is no resource called <code>Patient/FOO</code> on the server, this property causes
	 * an empty patient with ID "FOO" to be created in order to prevent this operation
	 * from failing.
	 * </p>
	 * <p>
	 * This property can be useful in cases where replication between two servers is wanted.
	 * Note however that references containing purely numeric IDs will not be auto-created
	 * as they are never allowed to be client supplied in HAPI FHIR JPA.
	 * <p>
	 * All placeholder resources created in this way have an extension
	 * with the URL {@link HapiExtensions#EXT_RESOURCE_PLACEHOLDER} and the value "true".
	 * </p>
	 */
	public boolean isAutoCreatePlaceholderReferenceTargets() {
		return myAutoCreatePlaceholderReferenceTargets;
	}

	/**
	 * When creating or updating a resource: If this property is set to <code>true</code>
	 * (default is <code>false</code>), if the resource has a reference to another resource
	 * on the local server but that reference does not exist, a placeholder resource will be
	 * created.
	 * <p>
	 * In other words, if an observation with subject <code>Patient/FOO</code> is created, but
	 * there is no resource called <code>Patient/FOO</code> on the server, this property causes
	 * an empty patient with ID "FOO" to be created in order to prevent this operation
	 * from failing.
	 * </p>
	 * <p>
	 * This property can be useful in cases where replication between two servers is wanted.
	 * Note however that references containing purely numeric IDs will not be auto-created
	 * as they are never allowed to be client supplied in HAPI FHIR JPA.
	 * <p>
	 * All placeholder resources created in this way have an extension
	 * with the URL {@link HapiExtensions#EXT_RESOURCE_PLACEHOLDER} and the value "true".
	 * </p>
	 */
	public void setAutoCreatePlaceholderReferenceTargets(boolean theAutoCreatePlaceholderReferenceTargets) {
		myAutoCreatePlaceholderReferenceTargets = theAutoCreatePlaceholderReferenceTargets;
	}

	/**
	 * When {@link #setAutoCreatePlaceholderReferenceTargets(boolean)} is enabled, if this
	 * setting is set to <code>true</code> (default is <code>true</code>) and the source
	 * reference has an identifier populated, the identifier will be copied to the target
	 * resource.
	 * <p>
	 * When enabled, if an Observation contains a reference like the one below,
	 * and no existing resource was found that matches the given ID, a new
	 * one will be created and its <code>Patient.identifier</code> value will be
	 * populated using the value from <code>Observation.subject.identifier</code>.
	 * </p>
	 * <pre>
	 * {
	 *   "resourceType": "Observation",
	 *   "subject": {
	 *     "reference": "Patient/ABC",
	 *     "identifier": {
	 *       "system": "http://foo",
	 *       "value": "123"
	 *     }
	 *   }
	 * }
	 * </pre>
	 * <p>
	 * This method is often combined with {@link #setAllowInlineMatchUrlReferences(boolean)}.
	 * </p>
	 * <p>
	 * In other words if an Observation contains a reference like the one below,
	 * and no existing resource was found that matches the given match URL, a new
	 * one will be created and its <code>Patient.identifier</code> value will be
	 * populated using the value from <code>Observation.subject.identifier</code>.
	 * </p>
	 * <pre>
	 * {
	 *   "resourceType": "Observation",
	 *   "subject": {
	 *     "reference": "Patient?identifier=http://foo|123",
	 *     "identifier": {
	 *       "system": "http://foo",
	 *       "value": "123"
	 *     }
	 *   }
	 * }
	 * </pre>
	 * <p>
	 * Note that the default for this setting was previously <code>false</code>, and was changed to <code>true</code>
	 * in 5.4.0 with consideration to the following:
	 * </p>
	 * <pre>
	 * CP = Auto-Create Placeholder Reference Targets
	 * PI = Populate Identifier in Auto-Created Placeholder Reference Targets
	 *
	 * CP | PI
	 * -------
	 *  F | F  <- PI=F is ignored
	 *  F | T  <- PI=T is ignored
	 *  T | F  <- resources may reference placeholder reference targets that are never updated : (
	 *  T | T  <- placeholder reference targets can be updated : )
	 * </pre>
	 * <p>
	 * Where CP=T and PI=F, the following could happen:
	 * </p>
	 * <ol>
	 *    <li>
	 *       Resource instance A is created with a reference to resource instance B. B is a placeholder reference target
	 *       without an identifier.
	 *    </li>
	 *    <li>
	 * 	   Resource instance C is conditionally created using a match URL. It is not matched to B although these
	 * 	   resources represent the same entity.
	 *    </li>
	 *    <li>
	 *       A continues to reference placeholder B, and does not reference populated C.
	 *    </li>
	 * </ol>
	 * <p>
	 * There may be cases where configuring this setting to <code>false</code> would be appropriate; however, these are
	 * exceptional cases that should be opt-in.
	 * </p>
	 *
	 * @since 4.2.0
	 */
	public boolean isPopulateIdentifierInAutoCreatedPlaceholderReferenceTargets() {
		return myPopulateIdentifierInAutoCreatedPlaceholderReferenceTargets;
	}

	/**
	 * When {@link #setAutoCreatePlaceholderReferenceTargets(boolean)} is enabled, if this
	 * setting is set to <code>true</code> (default is <code>true</code>) and the source
	 * reference has an identifier populated, the identifier will be copied to the target
	 * resource.
	 * <p>
	 * When enabled, if an Observation contains a reference like the one below,
	 * and no existing resource was found that matches the given ID, a new
	 * one will be created and its <code>Patient.identifier</code> value will be
	 * populated using the value from <code>Observation.subject.identifier</code>.
	 * </p>
	 * <pre>
	 * {
	 *   "resourceType": "Observation",
	 *   "subject": {
	 *     "reference": "Patient/ABC",
	 *     "identifier": {
	 *       "system": "http://foo",
	 *       "value": "123"
	 *     }
	 *   }
	 * }
	 * </pre>
	 * <p>
	 * This method is often combined with {@link #setAllowInlineMatchUrlReferences(boolean)}.
	 * </p>
	 * <p>
	 * In other words if an Observation contains a reference like the one below,
	 * and no existing resource was found that matches the given match URL, a new
	 * one will be created and its <code>Patient.identifier</code> value will be
	 * populated using the value from <code>Observation.subject.identifier</code>.
	 * </p>
	 * <pre>
	 * {
	 *   "resourceType": "Observation",
	 *   "subject": {
	 *     "reference": "Patient?identifier=http://foo|123",
	 *     "identifier": {
	 *       "system": "http://foo",
	 *       "value": "123"
	 *     }
	 *   }
	 * }
	 * </pre>
	 * <p>
	 * Note that the default for this setting was previously <code>false</code>, and was changed to <code>true</code>
	 * in 5.4.0 with consideration to the following:
	 * </p>
	 * <pre>
	 * CP = Auto-Create Placeholder Reference Targets
	 * PI = Populate Identifier in Auto-Created Placeholder Reference Targets
	 *
	 * CP | PI
	 * -------
	 *  F | F  <- PI=F is ignored
	 *  F | T  <- PI=T is ignored
	 *  T | F  <- resources may reference placeholder reference targets that are never updated : (
	 *  T | T  <- placeholder reference targets can be updated : )
	 * </pre>
	 * <p>
	 * Where CP=T and PI=F, the following could happen:
	 * </p>
	 * <ol>
	 *    <li>
	 *       Resource instance A is created with a reference to resource instance B. B is a placeholder reference target
	 *       without an identifier.
	 *    </li>
	 *    <li>
	 * 	   Resource instance C is conditionally created using a match URL. It is not matched to B although these
	 * 	   resources represent the same entity.
	 *    </li>
	 *    <li>
	 *       A continues to reference placeholder B, and does not reference populated C.
	 *    </li>
	 * </ol>
	 * <p>
	 * There may be cases where configuring this setting to <code>false</code> would be appropriate; however, these are
	 * exceptional cases that should be opt-in.
	 * </p>
	 *
	 * @since 4.2.0
	 */
	public void setPopulateIdentifierInAutoCreatedPlaceholderReferenceTargets(boolean thePopulateIdentifierInAutoCreatedPlaceholderReferenceTargets) {
		myPopulateIdentifierInAutoCreatedPlaceholderReferenceTargets = thePopulateIdentifierInAutoCreatedPlaceholderReferenceTargets;
	}

	/**
	 * If set to <code>false</code> (default is <code>true</code>) resources will be permitted to be
	 * deleted even if other resources currently contain references to them.
	 * <p>
	 * This property can cause confusing results for clients of the server since searches, includes,
	 * and other FHIR features may not behave as expected when referential integrity is not
	 * preserved. Use this feature with caution.
	 * </p>
	 */
	public boolean isEnforceReferentialIntegrityOnDelete() {
		return myEnforceReferentialIntegrityOnDelete;
	}

	/**
	 * If set to <code>false</code> (default is <code>true</code>) resources will be permitted to be
	 * deleted even if other resources currently contain references to them.
	 * <p>
	 * This property can cause confusing results for clients of the server since searches, includes,
	 * and other FHIR features may not behave as expected when referential integrity is not
	 * preserved. Use this feature with caution.
	 * </p>
	 */
	public void setEnforceReferentialIntegrityOnDelete(boolean theEnforceReferentialIntegrityOnDelete) {
		myEnforceReferentialIntegrityOnDelete = theEnforceReferentialIntegrityOnDelete;
	}

	/**
	 * If set to <code>false</code> (default is <code>true</code>) resources will be permitted to be
	 * created or updated even if they contain references to local resources that do not exist.
	 * <p>
	 * For example, if a patient contains a reference to managing organization <code>Organization/FOO</code>
	 * but FOO is not a valid ID for an organization on the server, the operation will be blocked unless
	 * this propery has been set to <code>false</code>
	 * </p>
	 * <p>
	 * This property can cause confusing results for clients of the server since searches, includes,
	 * and other FHIR features may not behave as expected when referential integrity is not
	 * preserved. Use this feature with caution.
	 * </p>
	 */
	public boolean isEnforceReferentialIntegrityOnWrite() {
		return myEnforceReferentialIntegrityOnWrite;
	}

	/**
	 * If set to <code>false</code> (default is <code>true</code>) resources will be permitted to be
	 * created or updated even if they contain references to local resources that do not exist.
	 * <p>
	 * For example, if a patient contains a reference to managing organization <code>Organization/FOO</code>
	 * but FOO is not a valid ID for an organization on the server, the operation will be blocked unless
	 * this propery has been set to <code>false</code>
	 * </p>
	 * <p>
	 * This property can cause confusing results for clients of the server since searches, includes,
	 * and other FHIR features may not behave as expected when referential integrity is not
	 * preserved. Use this feature with caution.
	 * </p>
	 */
	public void setEnforceReferentialIntegrityOnWrite(boolean theEnforceReferentialIntegrityOnWrite) {
		myEnforceReferentialIntegrityOnWrite = theEnforceReferentialIntegrityOnWrite;
	}

	/**
	 * If this is set to <code>false</code> (default is <code>true</code>) the stale search deletion
	 * task will be disabled (meaning that search results will be retained in the database indefinitely). USE WITH CAUTION.
	 * <p>
	 * This feature is useful if you want to define your own process for deleting these (e.g. because
	 * you are running in a cluster)
	 * </p>
	 */
	public boolean isExpireSearchResults() {
		return myDeleteStaleSearches;
	}

	/**
	 * If this is set to <code>false</code> (default is <code>true</code>) the stale search deletion
	 * task will be disabled (meaning that search results will be retained in the database indefinitely). USE WITH CAUTION.
	 * <p>
	 * This feature is useful if you want to define your own process for deleting these (e.g. because
	 * you are running in a cluster)
	 * </p>
	 */
	public void setExpireSearchResults(boolean theDeleteStaleSearches) {
		myDeleteStaleSearches = theDeleteStaleSearches;
	}

	/**
	 * If set to <code>true</code> (default is <code>false</code>), the $expunge operation
	 * will be enabled on this server. This operation is potentially dangerous since it allows
	 * a client to physically delete data in a way that can not be recovered (without resorting
	 * to backups).
	 * <p>
	 * It is recommended to not enable this setting without appropriate security
	 * in place on your server to prevent non-administrators from using this
	 * operation.
	 * </p>
	 */
	public boolean isExpungeEnabled() {
		return myExpungeEnabled;
	}

	/**
	 * If set to <code>true</code> (default is <code>false</code>), the $expunge operation
	 * will be enabled on this server. This operation is potentially dangerous since it allows
	 * a client to physically delete data in a way that can not be recovered (without resorting
	 * to backups).
	 * <p>
	 * It is recommended to not enable this setting without appropriate security
	 * in place on your server to prevent non-administrators from using this
	 * operation.
	 * </p>
	 */
	public void setExpungeEnabled(boolean theExpungeEnabled) {
		myExpungeEnabled = theExpungeEnabled;
	}

	/**
	 * If set to <code>true</code> (default is <code>false</code>), the _expunge parameter on the DELETE
	 * operation will be enabled on this server. DELETE _expunge removes all data associated with a resource in a highly performant
	 * way, skipping most of the the checks that are enforced with usual DELETE operations.  The only check
	 * that is performed before deleting the data is that no other resources reference the resources about to
	 * be deleted.  This operation is potentially dangerous since it allows
	 * a client to physically delete data in a way that can not be recovered (without resorting
	 * to backups).
	 * <p>
	 * It is recommended to not enable this setting without appropriate security
	 * in place on your server to prevent non-administrators from using this
	 * operation.
	 * </p>
	 */
	public boolean isDeleteExpungeEnabled() {
		return myDeleteExpungeEnabled;
	}

	/**
	 * If set to <code>true</code> (default is <code>false</code>), the _expunge parameter on the DELETE
	 * operation will be enabled on this server. DELETE _expunge removes all data associated with a resource in a highly performant
	 * way, skipping most of the the checks that are enforced with usual DELETE operations.  The only check
	 * that is performed before deleting the resources and their indexes is that no other resources reference the resources about to
	 * be deleted.  This operation is potentially dangerous since it allows
	 * a client to physically delete data in a way that can not be recovered (without resorting
	 * to backups).
	 * <p>
	 * It is recommended to not enable this setting without appropriate security
	 * in place on your server to prevent non-administrators from using this
	 * operation.
	 * </p>
	 */
	public void setDeleteExpungeEnabled(boolean theDeleteExpungeEnabled) {
		myDeleteExpungeEnabled = theDeleteExpungeEnabled;
	}

	/**
	 * The expunge batch size (default 800) determines the number of records deleted within a single transaction by the
	 * expunge operation.  When expunging via DELETE ?_expunge=true, then this value determines the batch size for
	 * the number of resources deleted and expunged at a time.
	 */
	public int getExpungeBatchSize() {
		return myExpungeBatchSize;
	}

	/**
	 * The expunge batch size (default 800) determines the number of records deleted within a single transaction by the
	 * expunge operation.  When expunging via DELETE ?_expunge=true, then this value determines the batch size for
	 * the number of resources deleted and expunged at a time.
	 */
	public void setExpungeBatchSize(int theExpungeBatchSize) {
		myExpungeBatchSize = theExpungeBatchSize;
	}

	/**
	 * The reindex batch size (default 800) determines the number of records reindexed in a single transaction.
	 */
	public int getReindexBatchSize() {
		return myReindexBatchSize;
	}

	/**
	 * The reindex batch size (default 800) determines the number of records reindexed in a single transaction.
	 */
	public void setReindexBatchSize(int theReindexBatchSize) {
		myReindexBatchSize = theReindexBatchSize;
	}


	/**
	 * If set to <code>false</code> (default is <code>true</code>), reindexing of resources will be disabled on this
	 * server.
	 */
	public boolean isReindexEnabled() {
		return myReindexEnabled;
	}

	/**
	 * If set to <code>false</code> (default is <code>true</code>), reindexing of resources will be disabled on this
	 * server.
	 */

	public void setReindexEnabled(boolean theReindexEnabled) {
		myReindexEnabled = theReindexEnabled;
	}

	/**
	 * Should resources be marked as needing reindexing when a
	 * SearchParameter resource is added or changed. This should generally
	 * be true (which is the default)
	 */
	public boolean isMarkResourcesForReindexingUponSearchParameterChange() {
		return myMarkResourcesForReindexingUponSearchParameterChange;
	}

	/**
	 * Should resources be marked as needing reindexing when a
	 * SearchParameter resource is added or changed. This should generally
	 * be true (which is the default)
	 */
	public void setMarkResourcesForReindexingUponSearchParameterChange(boolean theMarkResourcesForReindexingUponSearchParameterChange) {
		myMarkResourcesForReindexingUponSearchParameterChange = theMarkResourcesForReindexingUponSearchParameterChange;
	}

	public boolean isSchedulingDisabled() {
		return mySchedulingDisabled;
	}

	public void setSchedulingDisabled(boolean theSchedulingDisabled) {
		mySchedulingDisabled = theSchedulingDisabled;
	}

	/**
	 * If set to {@literal true} (default is true), if a client performs an update which does not actually
	 * result in any chance to a given resource (e.g. an update where the resource body matches the
	 * existing resource body in the database) the operation will succeed but a new version (and corresponding history
	 * entry) will not actually be created. The existing resource version will be returned to the client.
	 * <p>
	 * If set to {@literal false}, all updates will result in the creation of a new version
	 * </p>
	 */
	public boolean isSuppressUpdatesWithNoChange() {
		return mySuppressUpdatesWithNoChange;
	}

	/**
	 * If set to {@literal true} (default is true), if a client performs an update which does not actually
	 * result in any chance to a given resource (e.g. an update where the resource body matches the
	 * existing resource body in the database) the operation will succeed but a new version (and corresponding history
	 * entry) will not actually be created. The existing resource version will be returned to the client.
	 * <p>
	 * If set to {@literal false}, all updates will result in the creation of a new version
	 * </p>
	 */
	public void setSuppressUpdatesWithNoChange(boolean theSuppressUpdatesWithNoChange) {
		mySuppressUpdatesWithNoChange = theSuppressUpdatesWithNoChange;

	}

	/**
	 * When using {@link #setUniqueIndexesEnabled(boolean) unique indexes}, if this
	 * setting is set to <code>true</code> (default is <code>true</code>) the system
	 * will test for the existence of a particular unique index value prior to saving
	 * a new one.
	 * <p>
	 * This causes friendlier error messages to be generated, but adds an
	 * extra round-trip to the database for eavh save so it can cause
	 * a small performance hit.
	 * </p>
	 */
	public boolean isUniqueIndexesCheckedBeforeSave() {
		return myUniqueIndexesCheckedBeforeSave;
	}

	/**
	 * When using {@link #setUniqueIndexesEnabled(boolean) unique indexes}, if this
	 * setting is set to <code>true</code> (default is <code>true</code>) the system
	 * will test for the existence of a particular unique index value prior to saving
	 * a new one.
	 * <p>
	 * This causes friendlier error messages to be generated, but adds an
	 * extra round-trip to the database for each save so it can cause
	 * a small performance hit.
	 * </p>
	 */
	public void setUniqueIndexesCheckedBeforeSave(boolean theUniqueIndexesCheckedBeforeSave) {
		myUniqueIndexesCheckedBeforeSave = theUniqueIndexesCheckedBeforeSave;
	}

	/**
	 * If set to <code>true</code> (default is <code>true</code>), indexes will be
	 * created for search parameters marked as {@link HapiExtensions#EXT_SP_UNIQUE}.
	 * This is a HAPI FHIR specific extension which can be used to specify that no more than one
	 * resource can exist which matches a given criteria, using a database constraint to
	 * enforce this.
	 */
	public boolean isUniqueIndexesEnabled() {
		return myUniqueIndexesEnabled;
	}

	/**
	 * If set to <code>true</code> (default is <code>true</code>), indexes will be
	 * created for search parameters marked as {@link HapiExtensions#EXT_SP_UNIQUE}.
	 * This is a HAPI FHIR specific extension which can be used to specify that no more than one
	 * resource can exist which matches a given criteria, using a database constraint to
	 * enforce this.
	 */
	public void setUniqueIndexesEnabled(boolean theUniqueIndexesEnabled) {
		myUniqueIndexesEnabled = theUniqueIndexesEnabled;
	}

	/**
	 * If <code>true</code> (default is <code>true</code>), before allowing a
	 * SearchParameter resource to be stored (create, update, etc.) the
	 * expression will be performed against an empty resource to ensure that
	 * the FHIRPath executor is able to process it.
	 * <p>
	 * This should proabably always be set to true, but is configurable
	 * in order to support some unit tests.
	 * </p>
	 */
	public boolean isValidateSearchParameterExpressionsOnSave() {
		return myValidateSearchParameterExpressionsOnSave;
	}

	/**
	 * If <code>true</code> (default is <code>true</code>), before allowing a
	 * SearchParameter resource to be stored (create, update, etc.) the
	 * expression will be performed against an empty resource to ensure that
	 * the FHIRPath executor is able to process it.
	 * <p>
	 * This should proabably always be set to true, but is configurable
	 * in order to support some unit tests.
	 * </p>
	 */
	public void setValidateSearchParameterExpressionsOnSave(boolean theValidateSearchParameterExpressionsOnSave) {
		myValidateSearchParameterExpressionsOnSave = theValidateSearchParameterExpressionsOnSave;
	}

	/**
	 * This setting sets the number of search results to prefetch. For example, if this list
	 * is set to [100, 1000, -1] then the server will initially load 100 results and not
	 * attempt to load more. If the user requests subsequent page(s) of results and goes
	 * past 100 results, the system will load the next 900 (up to the following threshold of 1000).
	 * The system will progressively work through these thresholds.
	 *
	 * <p>
	 * A threshold of -1 means to load all results. Note that if the final threshold is a
	 * number other than <code>-1</code>, the system will never prefetch more than the
	 * given number.
	 * </p>
	 */
	public List<Integer> getSearchPreFetchThresholds() {
		return mySearchPreFetchThresholds;
	}

	/**
	 * This setting sets the number of search results to prefetch. For example, if this list
	 * is set to [100, 1000, -1] then the server will initially load 100 results and not
	 * attempt to load more. If the user requests subsequent page(s) of results and goes
	 * past 100 results, the system will load the next 900 (up to the following threshold of 1000).
	 * The system will progressively work through these thresholds.
	 *
	 * <p>
	 * A threshold of -1 means to load all results. Note that if the final threshold is a
	 * number other than <code>-1</code>, the system will never prefetch more than the
	 * given number.
	 * </p>
	 */
	public void setSearchPreFetchThresholds(List<Integer> thePreFetchThresholds) {
		Validate.isTrue(thePreFetchThresholds.size() > 0, "thePreFetchThresholds must not be empty");
		int last = 0;
		for (Integer nextInt : thePreFetchThresholds) {
			Validate.isTrue(nextInt > 0 || nextInt == -1, nextInt + " is not a valid prefetch threshold");
			Validate.isTrue(nextInt != last, "Prefetch thresholds must be sequential");
			Validate.isTrue(nextInt > last || nextInt == -1, "Prefetch thresholds must be sequential");
			Validate.isTrue(last != -1, "Prefetch thresholds must be sequential");
			last = nextInt;
		}
		mySearchPreFetchThresholds = thePreFetchThresholds;
	}

	/**
	 * If set to <code>true</code> (default is false) the server will not use
	 * hash based searches. These searches were introduced in HAPI FHIR 3.5.0
	 * and are the new default way of searching. However they require a very
	 * large data migration if an existing system has a large amount of data
	 * so this setting can be used to use the old search mechanism while data
	 * is migrated.
	 *
	 * @since 3.6.0
	 */
	public boolean getDisableHashBasedSearches() {
		return myDisableHashBasedSearches;
	}

	/**
	 * If set to <code>true</code> (default is false) the server will not use
	 * hash based searches. These searches were introduced in HAPI FHIR 3.5.0
	 * and are the new default way of searching. However they require a very
	 * large data migration if an existing system has a large amount of data
	 * so this setting can be used to use the old search mechanism while data
	 * is migrated.
	 *
	 * @since 3.6.0
	 */
	public void setDisableHashBasedSearches(boolean theDisableHashBasedSearches) {
		myDisableHashBasedSearches = theDisableHashBasedSearches;
	}

	/**
	 * If set to <code>false</code> (default is true) the server will not use
	 * in-memory subscription searching and instead use the database matcher for all subscription
	 * criteria matching.
	 * <p>
	 * When there are subscriptions registered
	 * on the server, the default behaviour is to compare the changed resource to the
	 * subscription criteria directly in-memory without going out to the database.
	 * Certain types of subscription criteria, e.g. chained references of queries with
	 * qualifiers or prefixes, are not supported by the in-memory matcher and will fall back
	 * to a database matcher.
	 * <p>
	 * The database matcher performs a query against the
	 * database by prepending ?id=XYZ to the subscription criteria where XYZ is the id of the changed entity
	 *
	 * @since 3.6.1
	 */

	public boolean isEnableInMemorySubscriptionMatching() {
		return myEnableInMemorySubscriptionMatching;
	}

	/**
	 * If set to <code>false</code> (default is true) the server will not use
	 * in-memory subscription searching and instead use the database matcher for all subscription
	 * criteria matching.
	 * <p>
	 * When there are subscriptions registered
	 * on the server, the default behaviour is to compare the changed resource to the
	 * subscription criteria directly in-memory without going out to the database.
	 * Certain types of subscription criteria, e.g. chained references of queries with
	 * qualifiers or prefixes, are not supported by the in-memory matcher and will fall back
	 * to a database matcher.
	 * <p>
	 * The database matcher performs a query against the
	 * database by prepending ?id=XYZ to the subscription criteria where XYZ is the id of the changed entity
	 *
	 * @since 3.6.1
	 */

	public void setEnableInMemorySubscriptionMatching(boolean theEnableInMemorySubscriptionMatching) {
		myEnableInMemorySubscriptionMatching = theEnableInMemorySubscriptionMatching;
	}

	public ModelConfig getModelConfig() {
		return myModelConfig;
	}

	/**
	 * If enabled, the server will support the use of :contains searches,
	 * which are helpful but can have adverse effects on performance.
	 * <p>
	 * Default is <code>false</code> (Note that prior to HAPI FHIR
	 * 3.5.0 the default was <code>true</code>)
	 * </p>
	 * <p>
	 * Note: If you change this value after data already has
	 * already been stored in the database, you must for a reindexing
	 * of all data in the database or resources may not be
	 * searchable.
	 * </p>
	 */
	public boolean isAllowContainsSearches() {
		return this.myModelConfig.isAllowContainsSearches();
	}

	/**
	 * If enabled, the server will support the use of :contains searches,
	 * which are helpful but can have adverse effects on performance.
	 * <p>
	 * Default is <code>false</code> (Note that prior to HAPI FHIR
	 * 3.5.0 the default was <code>true</code>)
	 * </p>
	 * <p>
	 * Note: If you change this value after data already has
	 * already been stored in the database, you must for a reindexing
	 * of all data in the database or resources may not be
	 * searchable.
	 * </p>
	 */
	public void setAllowContainsSearches(boolean theAllowContainsSearches) {
		this.myModelConfig.setAllowContainsSearches(theAllowContainsSearches);
	}

	/**
	 * If enabled, the server will support the use of :mdm search parameter qualifier on Reference Search Parameters.
	 * This Parameter Qualifier is HAPI-specific, and not defined anywhere in the FHIR specification. Using this qualifier
	 * will result in an MDM expansion being done on the reference, which will expand the search scope. For example, if Patient/1
	 * is MDM-matched to Patient/2 and you execute the search:
	 * Observation?subject:mdm=Patient/1 , you will receive observations for both Patient/1 and Patient/2.
	 * <p>
	 * Default is <code>false</code>
	 * </p>
	 *
	 * @since 5.4.0
	 */
	public boolean isAllowMdmExpansion() {
		return myModelConfig.isAllowMdmExpansion();
	}

	/**
	 * If enabled, the server will support the use of :mdm search parameter qualifier on Reference Search Parameters.
	 * This Parameter Qualifier is HAPI-specific, and not defined anywhere in the FHIR specification. Using this qualifier
	 * will result in an MDM expansion being done on the reference, which will expand the search scope. For example, if Patient/1
	 * is MDM-matched to Patient/2 and you execute the search:
	 * Observation?subject:mdm=Patient/1 , you will receive observations for both Patient/1 and Patient/2.
	 * <p>
	 * Default is <code>false</code>
	 * </p>
	 *
	 * @since 5.4.0
	 */
	public void setAllowMdmExpansion(boolean theAllowMdmExpansion) {
		myModelConfig.setAllowMdmExpansion(theAllowMdmExpansion);
	}

	/**
	 * This setting may be used to advise the server that any references found in
	 * resources that have any of the base URLs given here will be replaced with
	 * simple local references.
	 * <p>
	 * For example, if the set contains the value <code>http://example.com/base/</code>
	 * and a resource is submitted to the server that contains a reference to
	 * <code>http://example.com/base/Patient/1</code>, the server will automatically
	 * convert this reference to <code>Patient/1</code>
	 * </p>
	 * <p>
	 * Note that this property has different behaviour from {@link DaoConfig#getTreatReferencesAsLogical()}
	 * </p>
	 *
	 * @see #getTreatReferencesAsLogical()
	 */
	public Set<String> getTreatBaseUrlsAsLocal() {
		return myModelConfig.getTreatBaseUrlsAsLocal();
	}

	/**
	 * This setting may be used to advise the server that any references found in
	 * resources that have any of the base URLs given here will be replaced with
	 * simple local references.
	 * <p>
	 * For example, if the set contains the value <code>http://example.com/base/</code>
	 * and a resource is submitted to the server that contains a reference to
	 * <code>http://example.com/base/Patient/1</code>, the server will automatically
	 * convert this reference to <code>Patient/1</code>
	 * </p>
	 *
	 * @param theTreatBaseUrlsAsLocal The set of base URLs. May be <code>null</code>, which
	 *                                means no references will be treated as external
	 */
	public void setTreatBaseUrlsAsLocal(Set<String> theTreatBaseUrlsAsLocal) {
		myModelConfig.setTreatBaseUrlsAsLocal(theTreatBaseUrlsAsLocal);
	}

	/**
	 * If set to {@code true} the default search params (i.e. the search parameters that are
	 * defined by the FHIR specification itself) may be overridden by uploading search
	 * parameters to the server with the same code as the built-in search parameter.
	 * <p>
	 * This can be useful if you want to be able to disable or alter
	 * the behaviour of the default search parameters.
	 * </p>
	 * <p>
	 * The default value for this setting is {@code false}
	 * </p>
	 */
	public boolean isDefaultSearchParamsCanBeOverridden() {
		return myModelConfig.isDefaultSearchParamsCanBeOverridden();
	}

	/**
	 * If set to {@code true} the default search params (i.e. the search parameters that are
	 * defined by the FHIR specification itself) may be overridden by uploading search
	 * parameters to the server with the same code as the built-in search parameter.
	 * <p>
	 * This can be useful if you want to be able to disable or alter
	 * the behaviour of the default search parameters.
	 * </p>
	 * <p>
	 * The default value for this setting is {@code false}
	 * </p>
	 */
	public void setDefaultSearchParamsCanBeOverridden(boolean theDefaultSearchParamsCanBeOverridden) {
		myModelConfig.setDefaultSearchParamsCanBeOverridden(theDefaultSearchParamsCanBeOverridden);
	}

	/**
	 * This setting indicates which subscription channel types are supported by the server.  Any subscriptions submitted
	 * to the server matching these types will be activated.
	 */
	public DaoConfig addSupportedSubscriptionType(Subscription.SubscriptionChannelType theSubscriptionChannelType) {
		myModelConfig.addSupportedSubscriptionType(theSubscriptionChannelType);
		return this;
	}

	/**
	 * This setting indicates which subscription channel types are supported by the server.  Any subscriptions submitted
	 * to the server matching these types will be activated.
	 *
	 * @see #addSupportedSubscriptionType(Subscription.SubscriptionChannelType)
	 */
	public Set<Subscription.SubscriptionChannelType> getSupportedSubscriptionTypes() {
		return myModelConfig.getSupportedSubscriptionTypes();
	}

	@VisibleForTesting
	public void clearSupportedSubscriptionTypesForUnitTest() {
		myModelConfig.clearSupportedSubscriptionTypesForUnitTest();
	}

	/**
	 * If e-mail subscriptions are supported, the From address used when sending e-mails
	 */

	public String getEmailFromAddress() {
		return myModelConfig.getEmailFromAddress();
	}

	/**
	 * If e-mail subscriptions are supported, the From address used when sending e-mails
	 */

	public void setEmailFromAddress(String theEmailFromAddress) {
		myModelConfig.setEmailFromAddress(theEmailFromAddress);
	}

	/**
	 * If websocket subscriptions are enabled, this defines the context path that listens to them.  Default value "/websocket".
	 */

	public String getWebsocketContextPath() {
		return myModelConfig.getWebsocketContextPath();
	}

	/**
	 * If websocket subscriptions are enabled, this defines the context path that listens to them.  Default value "/websocket".
	 */

	public void setWebsocketContextPath(String theWebsocketContextPath) {
		myModelConfig.setWebsocketContextPath(theWebsocketContextPath);
	}

	/**
	 * If set to <code>true</code> the _filter search parameter will be enabled on this server. Note that _filter
	 * is very powerful, but also potentially dangerous as it can allow a user to create a query for which there
	 * are no indexes or efficient query plans for the database to leverage while performing the query.
	 * As a result, this feature is recommended only for servers where the querying applications are known in advance
	 * and a database administrator can properly tune the database for the resulting queries.
	 */
	public boolean isFilterParameterEnabled() {
		return myFilterParameterEnabled;
	}

	/**
	 * If set to <code>true</code> the _filter search parameter will be enabled on this server. Note that _filter
	 * is very powerful, but also potentially dangerous as it can allow a user to create a query for which there
	 * are no indexes or efficient query plans for the database to leverage while performing the query.
	 * As a result, this feature is recommended only for servers where the querying applications are known in advance
	 * and a database administrator can properly tune the database for the resulting queries.
	 */
	public void setFilterParameterEnabled(boolean theFilterParameterEnabled) {
		myFilterParameterEnabled = theFilterParameterEnabled;
	}

	/**
	 * If enabled, resource source information (<code>Resource.meta.source</code>) will be persisted along with
	 * each resource. This adds extra table and index space so it should be disabled if it is not being
	 * used.
	 * <p>
	 * Default is {@link StoreMetaSourceInformationEnum#SOURCE_URI_AND_REQUEST_ID}
	 * </p>
	 */
	public StoreMetaSourceInformationEnum getStoreMetaSourceInformation() {
		return myStoreMetaSourceInformation;
	}

	/**
	 * If enabled, resource source information (<code>Resource.meta.source</code>) will be persisted along with
	 * each resource. This adds extra table and index space so it should be disabled if it is not being
	 * used.
	 * <p>
	 * Default is {@link StoreMetaSourceInformationEnum#SOURCE_URI_AND_REQUEST_ID}
	 * </p>
	 */
	public void setStoreMetaSourceInformation(StoreMetaSourceInformationEnum theStoreMetaSourceInformation) {
		Validate.notNull(theStoreMetaSourceInformation, "theStoreMetaSourceInformation must not be null");
		myStoreMetaSourceInformation = theStoreMetaSourceInformation;
	}

	/**
	 * <p>
	 * If set to {@code true}, ValueSets and expansions are stored in terminology tables. This is to facilitate
	 * optimization of the $expand operation on large ValueSets.
	 * </p>
	 * <p>
	 * The default value for this setting is {@code true}.
	 * </p>
	 *
	 * @since 4.1.0
	 */
	public boolean isPreExpandValueSets() {
		return myPreExpandValueSets;
	}

	/**
	 * <p>
	 * If set to {@code true}, ValueSets and expansions are stored in terminology tables. This is to facilitate
	 * optimization of the $expand operation on large ValueSets.
	 * </p>
	 * <p>
	 * The default value for this setting is {@code true}.
	 * </p>
	 *
	 * @since 4.1.0
	 */
	public void setPreExpandValueSets(boolean thePreExpandValueSets) {
		myPreExpandValueSets = thePreExpandValueSets;
	}

	/**
	 * <p>
	 * This is the default value of {@code offset} parameter for the ValueSet {@code $expand} operation when
	 * {@link DaoConfig#isPreExpandValueSets()} returns {@code true}.
	 * </p>
	 * <p>
	 * The default value for this setting is {@code 0}.
	 * </p>
	 *
	 * @since 4.1.0
	 */
	public int getPreExpandValueSetsDefaultOffset() {
		return myPreExpandValueSetsDefaultOffset;
	}

	/**
	 * <p>
	 * This is the default value of {@code count} parameter for the ValueSet {@code $expand} operation when
	 * {@link DaoConfig#isPreExpandValueSets()} returns {@code true}.
	 * </p>
	 * <p>
	 * The default value for this setting is {@code 1000}.
	 * </p>
	 *
	 * @since 4.1.0
	 */
	public int getPreExpandValueSetsDefaultCount() {
		return myPreExpandValueSetsDefaultCount;
	}

	/**
	 * <p>
	 * This is the default value of {@code count} parameter for the ValueSet {@code $expand} operation when
	 * {@link DaoConfig#isPreExpandValueSets()} returns {@code true}.
	 * </p>
	 * <p>
	 * If {@code thePreExpandValueSetsDefaultCount} is greater than
	 * {@link DaoConfig#getPreExpandValueSetsMaxCount()}, the lesser value is used.
	 * </p>
	 * <p>
	 * The default value for this setting is {@code 1000}.
	 * </p>
	 *
	 * @since 4.1.0
	 */
	public void setPreExpandValueSetsDefaultCount(int thePreExpandValueSetsDefaultCount) {
		myPreExpandValueSetsDefaultCount = Math.min(thePreExpandValueSetsDefaultCount, getPreExpandValueSetsMaxCount());
	}

	/**
	 * <p>
	 * This is the max value of {@code count} parameter for the ValueSet {@code $expand} operation when
	 * {@link DaoConfig#isPreExpandValueSets()} returns {@code true}.
	 * </p>
	 * <p>
	 * The default value for this setting is {@code 1000}.
	 * </p>
	 *
	 * @since 4.1.0
	 */
	public int getPreExpandValueSetsMaxCount() {
		return myPreExpandValueSetsMaxCount;
	}

	/**
	 * <p>
	 * This is the max value of {@code count} parameter for the ValueSet {@code $expand} operation when
	 * {@link DaoConfig#isPreExpandValueSets()} returns {@code true}.
	 * </p>
	 * <p>
	 * If {@code thePreExpandValueSetsMaxCount} is lesser than
	 * {@link DaoConfig#getPreExpandValueSetsDefaultCount()}, the default {@code count} is lowered to the
	 * new max {@code count}.
	 * </p>
	 * <p>
	 * The default value for this setting is {@code 1000}.
	 * </p>
	 *
	 * @since 4.1.0
	 */
	public void setPreExpandValueSetsMaxCount(int thePreExpandValueSetsMaxCount) {
		myPreExpandValueSetsMaxCount = thePreExpandValueSetsMaxCount;
		setPreExpandValueSetsDefaultCount(Math.min(getPreExpandValueSetsDefaultCount(), getPreExpandValueSetsMaxCount()));
	}

	/**
	 * This setting should be disabled (set to <code>false</code>) on servers that are not allowing
	 * deletes. Default is <code>true</code>. If deletes are disabled, some checks for resource
	 * deletion can be skipped, which improves performance. This is particularly helpful when large
	 * amounts of data containing client-assigned IDs are being loaded, but it can also improve
	 * search performance.
	 *
	 * @since 5.0.0
	 */
	public boolean isDeleteEnabled() {
		return myDeleteEnabled;
	}

	/**
	 * This setting should be disabled (set to <code>false</code>) on servers that are not allowing
	 * deletes. Default is <code>true</code>. If deletes are disabled, some checks for resource
	 * deletion can be skipped, which improves performance. This is particularly helpful when large
	 * amounts of data containing client-assigned IDs are being loaded, but it can also improve
	 * search performance.
	 *
	 * @since 5.0.0
	 */
	public void setDeleteEnabled(boolean theDeleteEnabled) {
		myDeleteEnabled = theDeleteEnabled;
	}

	/**
	 * <p>
	 * This determines the maximum number of conflicts that should be fetched and handled while retrying a delete of a resource.
	 * </p>
	 * <p>
	 * The default value for this setting is {@code 60}.
	 * </p>
	 *
	 * @since 5.1.0
	 */
	public Integer getMaximumDeleteConflictQueryCount() {
		return myMaximumDeleteConflictQueryCount;
	}

	/**
	 * <p>
	 * This determines the maximum number of conflicts that should be fetched and handled while retrying a delete of a resource.
	 * </p>
	 * <p>
	 * The default value for this setting is {@code 60}.
	 * </p>
	 *
	 * @since 5.1.0
	 */
	public void setMaximumDeleteConflictQueryCount(Integer theMaximumDeleteConflictQueryCount) {
		myMaximumDeleteConflictQueryCount = theMaximumDeleteConflictQueryCount;
	}

	/**
	 * <p>
	 * This determines whether $binary-access-write operations should first load the InputStream into memory before persisting the
	 * contents to the database. This needs to be enabled for MS SQL Server as this DB requires that the blob size be known
	 * in advance.
	 * </p>
	 * <p>
	 * Note that this setting should be enabled with caution as it can lead to significant demands on memory.
	 * </p>
	 * <p>
	 * The default value for this setting is {@code false}.
	 * </p>
	 *
	 * @since 5.1.0
	 * @deprecated In 5.2.0 this setting no longer does anything
	 */
	@Deprecated
	public void setPreloadBlobFromInputStream(Boolean thePreloadBlobFromInputStream) {
		// ignore
	}

	/**
	 * <p>
	 * This determines the internal search size that is run synchronously during operations such as searching for
	 * Code System IDs by System and Code
	 * </p>
	 *
	 * @since 5.4.0
	 */
	public Integer getInternalSynchronousSearchSize() {
		return myInternalSynchronousSearchSize;
	}

	/**
	 * <p>
	 * This determines the internal search size that is run synchronously during operations such as searching for
	 * Code System IDs by System and Code
	 * </p>
	 *
	 * @since 5.4.0
	 */
	public void setInternalSynchronousSearchSize(Integer theInternalSynchronousSearchSize) {
		myInternalSynchronousSearchSize = theInternalSynchronousSearchSize;
	}


	/**
	 * If this is enabled (this is the default), this server will attempt to activate and run <b>Bulk Import</b>
	 * batch jobs. Otherwise, this server will not.
	 *
	 * @since 5.5.0
	 */
	public boolean isEnableTaskBulkImportJobExecution() {
		return myEnableTaskBulkImportJobExecution;
	}

	/**
	 * If this is enabled (this is the default), this server will attempt to activate and run <b>Bulk Import</b>
	 * batch jobs. Otherwise, this server will not.
	 *
	 * @since 5.5.0
	 */
	public void setEnableTaskBulkImportJobExecution(boolean theEnableTaskBulkImportJobExecution) {
		myEnableTaskBulkImportJobExecution = theEnableTaskBulkImportJobExecution;
	}

	/**
	 * If this is enabled (this is the default), this server will attempt to activate and run <b>Bulk Export</b>
	 * batch jobs. Otherwise, this server will not.
	 *
	 * @since 5.5.0
	 */
	public boolean isEnableTaskBulkExportJobExecution() {
		return myEnableTaskBulkExportJobExecution;
	}

	/**
	 * If this is enabled (this is the default), this server will attempt to activate and run <b>Bulk Export</b>
	 * batch jobs. Otherwise, this server will not.
	 *
	 * @since 5.5.0
	 */
	public void setEnableTaskBulkExportJobExecution(boolean theEnableTaskBulkExportJobExecution) {
		myEnableTaskBulkExportJobExecution = theEnableTaskBulkExportJobExecution;
	}

	/**
	 * If this is enabled (this is the default), this server will attempt to pre-expand any ValueSets that
	 * have been uploaded and are not yet pre-expanded. Otherwise, this server will not.
	 *
	 * @since 5.5.0
	 */
	public boolean isEnableTaskPreExpandValueSets() {
		return myEnableTaskPreExpandValueSets;
	}

	/**
	 * If this is enabled (this is the default), this server will attempt to pre-expand any ValueSets that
	 * have been uploaded and are not yet pre-expanded. Otherwise, this server will not.
	 *
	 * @since 5.5.0
	 */
	public void setEnableTaskPreExpandValueSets(boolean theEnableTaskPreExpandValueSets) {
		myEnableTaskPreExpandValueSets = theEnableTaskPreExpandValueSets;
	}

	/**
	 * If this is enabled (this is the default), this server will periodically scan for and try to delete
	 * stale searches in the database. Otherwise, this server will not.
	 *
	 * @since 5.5.0
	 */
	public boolean isEnableTaskStaleSearchCleanup() {
		return myEnableTaskStaleSearchCleanup;
	}

	/**
	 * If this is enabled (this is the default), this server will periodically scan for and try to delete
	 * stale searches in the database. Otherwise, this server will not.
	 *
	 * @since 5.5.0
	 */
	public void setEnableTaskStaleSearchCleanup(boolean theEnableTaskStaleSearchCleanup) {
		myEnableTaskStaleSearchCleanup = theEnableTaskStaleSearchCleanup;
	}

	/**
	 * If this is enabled (this is the default), this server will attempt to run resource reindexing jobs.
	 * Otherwise, this server will not.
	 *
	 * @since 5.5.0
	 */
	public boolean isEnableTaskResourceReindexing() {
		return myEnableTaskResourceReindexing;
	}

	/**
	 * If this is enabled (this is the default), this server will attempt to run resource reindexing jobs.
	 * Otherwise, this server will not.
	 *
	 * @since 5.5.0
	 */
	public void setEnableTaskResourceReindexing(boolean theEnableTaskResourceReindexing) {
		myEnableTaskResourceReindexing = theEnableTaskResourceReindexing;
	}

	/**
	 * If this is enabled (disabled by default), Mass Ingestion Mode is enabled. In this mode, a number of
	 * runtime checks are disabled. This mode is designed for rapid backloading of data while the system is not
	 * being otherwise used.
	 * <p>
	 * In this mode:
	 * <p>
	 * - Tags/Profiles/Security Labels will not be updated on existing resources that already have them
	 * - Resources modification checks will be skipped in favour of a simple hash check
	 * - Extra resource ID caching is enabled
	 *
	 * @since 5.5.0
	 */
	public boolean isMassIngestionMode() {
		return myMassIngestionMode;
	}

	/**
	 * If this is enabled (disabled by default), Mass Ingestion Mode is enabled. In this mode, a number of
	 * runtime checks are disabled. This mode is designed for rapid backloading of data while the system is not
	 * being otherwise used.
	 * <p>
	 * In this mode:
	 * <p>
	 * - Tags/Profiles/Security Labels will not be updated on existing resources that already have them
	 * - Resources modification checks will be skipped in favour of a simple hash check
	 * - Extra resource ID caching is enabled
	 *
	 * @since 5.5.0
	 */
	public void setMassIngestionMode(boolean theMassIngestionMode) {
		myMassIngestionMode = theMassIngestionMode;
	}

	/**
	 * If set to true (default is false), date indexes will account for null values in the range columns. As of 5.3.0
	 * we no longer place null values in these columns, but legacy data may exist that still has these values. Note that
	 * enabling this results in more complexity in the search SQL.
	 *
	 * @since 5.5.0
	 */
	public boolean isAccountForDateIndexNulls() {
		return myAccountForDateIndexNulls;
	}

	/**
	 * If set to true (default is false), date indexes will account for null values in the range columns. As of 5.3.0
	 * we no longer place null values in these columns, but legacy data may exist that still has these values. Note that
	 * enabling this results in more complexity in the search SQL.
	 *
	 * @since 5.5.0
	 */
	public void setAccountForDateIndexNulls(boolean theAccountForDateIndexNulls) {
		myAccountForDateIndexNulls = theAccountForDateIndexNulls;
	}

	/**
	 * If set to true (default is false) then subscriptions will be triggered for resource updates even if they
	 * do not trigger a new version (e.g. $meta-add and $meta-delete).
	 *
	 * @since 5.5.0
	 */
	public boolean isTriggerSubscriptionsForNonVersioningChanges() {
		return myTriggerSubscriptionsForNonVersioningChanges;
	}

	/**
	 * If set to true (default is false) then subscriptions will be triggered for resource updates even if they
	 * do not trigger a new version (e.g. $meta-add and $meta-delete).
	 *
	 * @since 5.5.0
	 */
	public void setTriggerSubscriptionsForNonVersioningChanges(boolean theTriggerSubscriptionsForNonVersioningChanges) {
		myTriggerSubscriptionsForNonVersioningChanges = theTriggerSubscriptionsForNonVersioningChanges;
	}

	/**
	 * Get the batch transaction thread pool size.
	 *
	 * @since 5.6.0
	 */
	public Integer getBundleBatchPoolSize() {
		return myBundleBatchPoolSize;
	}

	/**
	 * Set the batch transaction thread pool size. The default is @see {@link #DEFAULT_BUNDLE_BATCH_POOL_SIZE}
	 * set pool size to 1 for single thread
	 *
	 * @since 5.6.0
	 */
	public void setBundleBatchPoolSize(Integer theBundleBatchPoolSize) {
		this.myBundleBatchPoolSize = theBundleBatchPoolSize;
	}

	/**
	 * Get the batch transaction thread max pool size.
	 * set max pool size to 1 for single thread
	 *
	 * @since 5.6.0
	 */
	public Integer getBundleBatchMaxPoolSize() {
		return myBundleBatchMaxPoolSize;
	}

	/**
	 * Set the batch transaction thread pool size. The default is @see {@link #DEFAULT_BUNDLE_BATCH_MAX_POOL_SIZE}
	 *
	 * @since 5.6.0
	 */
	public void setBundleBatchMaxPoolSize(Integer theBundleBatchMaxPoolSize) {
		this.myBundleBatchMaxPoolSize = theBundleBatchMaxPoolSize;
	}

	public boolean canDeleteExpunge() {
		return isAllowMultipleDelete() && isExpungeEnabled() && isDeleteExpungeEnabled();
	}

	public String cannotDeleteExpungeReason() {
		List<String> reasons = new ArrayList<>();
		if (!isAllowMultipleDelete()) {
			reasons.add("Multiple Delete");
		}
		if (!isExpungeEnabled()) {
			reasons.add("Expunge");
		}
		if (!isDeleteExpungeEnabled()) {
			reasons.add("Delete Expunge");
		}
		String retval = "Delete Expunge is not supported on this server.  ";
		if (reasons.size() == 1) {
			retval += reasons.get(0) + " is disabled.";
		} else {
			retval += "The following configurations are disabled: " + StringUtils.join(reasons, ", ");
		}
		return retval;
	}

	/**
	 * Sets a prefix for any indexes created when interacting with elasticsearch. This will apply to fulltext search indexes
	 * and terminology expansion indexes.
	 *
	 * @since 5.6.0
	 */
	public String getElasticSearchIndexPrefix() {
		return myElasicSearchIndexPrefix;
	}

	/**
	 * Sets a prefix for any indexes created when interacting with elasticsearch. This will apply to fulltext search indexes
	 * and terminology expansion indexes.
	 *
	 * @since 5.6.0
	 */
	public void setElasticSearchIndexPrefix(String thePrefix) {
		myElasicSearchIndexPrefix = thePrefix;
	}

	/**
<<<<<<< HEAD
	 * @see FhirValidator#isConcurrentBundleValidation()
	 * @since 5.6.0
	 */
	public boolean isConcurrentBundleValidation() {
		return myConcurrentBundleValidation;
	}

	/**
	 * @see FhirValidator#isConcurrentBundleValidation()
	 * @since 5.6.0
	 */
	public DaoConfig setConcurrentBundleValidation(boolean theConcurrentBundleValidation) {
		myConcurrentBundleValidation = theConcurrentBundleValidation;
		return this;
=======
	 * Is lucene/hibernate indexing enabled beyond _contains or _text?
	 *
	 * @since 5.6.0
	 */
	public boolean isAdvancedLuceneIndexing() {
		return myAdvancedLuceneIndexing;
	}

	/**
	 * Enable/disable lucene/hibernate indexing enabled beyond _contains or _text.
	 * <p>
	 * String, token, and reference parameters can be indexed in Lucene.
	 * This extends token search to support :text searches, as well as supporting
	 * :contains and :text on string parameters.
	 *
	 * @since 5.6.0
	 */
	public void setAdvancedLuceneIndexing(boolean theAdvancedLuceneIndexing) {
		this.myAdvancedLuceneIndexing = theAdvancedLuceneIndexing;
>>>>>>> 8aef580a
	}

	public enum StoreMetaSourceInformationEnum {
		NONE(false, false),
		SOURCE_URI(true, false),
		REQUEST_ID(false, true),
		SOURCE_URI_AND_REQUEST_ID(true, true);

		private final boolean myStoreSourceUri;
		private final boolean myStoreRequestId;

		StoreMetaSourceInformationEnum(boolean theStoreSourceUri, boolean theStoreRequestId) {
			myStoreSourceUri = theStoreSourceUri;
			myStoreRequestId = theStoreRequestId;
		}

		public boolean isStoreSourceUri() {
			return myStoreSourceUri;
		}

		public boolean isStoreRequestId() {
			return myStoreRequestId;
		}
	}


	public enum IndexEnabledEnum {
		ENABLED,
		DISABLED
	}

	/**
	 * This enum provides allowable options for {@link #setResourceServerIdStrategy(IdStrategyEnum)}
	 */
	public enum IdStrategyEnum {
		/**
		 * This strategy is the default strategy, and it simply uses a sequential
		 * numeric ID for each newly created resource.
		 */
		SEQUENTIAL_NUMERIC,
		/**
		 * Each resource will receive a randomly generated UUID
		 */
		UUID
	}

	/**
	 * This enum provides allowable options for {@link #setResourceClientIdStrategy(ClientIdStrategyEnum)}
	 */
	public enum ClientIdStrategyEnum {
		/**
		 * Clients are not allowed to supply IDs for resources that do not
		 * already exist
		 */
		NOT_ALLOWED,

		/**
		 * Clients may supply IDs but these IDs are not permitted to be purely
		 * numeric. In other words, values such as "A", "A1" and "000A" would be considered
		 * valid but "123" would not.
		 * <p><b>This is the default setting.</b></p>
		 */
		ALPHANUMERIC,

		/**
		 * Clients may supply any ID including purely numeric IDs. Note that this setting should
		 * only be set on an empty database, or on a database that has always had this setting
		 * set as it causes a "forced ID" to be used for all resources.
		 * <p>
		 * Note that if you use this setting, it is highly recommended that you also
		 * set the {@link #setResourceServerIdStrategy(IdStrategyEnum) ResourceServerIdStrategy}
		 * to {@link IdStrategyEnum#UUID} in order to avoid any potential for conflicts. Otherwise
		 * a database sequence will be used to generate IDs and these IDs can conflict with
		 * client-assigned numeric IDs.
		 * </p>
		 */
		ANY
	}

	public enum TagStorageModeEnum {

		/**
		 * A separate set of tags is stored for each resource version
		 */
		VERSIONED,

		/**
		 * A single set of tags is shared by all resource versions
		 */
		NON_VERSIONED,

		/**
		 * Tags are stored directly in the resource body (in the {@link ca.uhn.fhir.jpa.model.entity.ResourceHistoryTable}
		 * entry for the resource, meaning that they are not indexed separately, and are versioned with the rest
		 * of the resource.
		 */
		INLINE

	}
}<|MERGE_RESOLUTION|>--- conflicted
+++ resolved
@@ -2710,7 +2710,28 @@
 	}
 
 	/**
-<<<<<<< HEAD
+	 * Is lucene/hibernate indexing enabled beyond _contains or _text?
+	 *
+	 * @since 5.6.0
+	 */
+	public boolean isAdvancedLuceneIndexing() {
+		return myAdvancedLuceneIndexing;
+	}
+
+	/**
+	 * Enable/disable lucene/hibernate indexing enabled beyond _contains or _text.
+	 * <p>
+	 * String, token, and reference parameters can be indexed in Lucene.
+	 * This extends token search to support :text searches, as well as supporting
+	 * :contains and :text on string parameters.
+	 *
+	 * @since 5.6.0
+	 */
+	public void setAdvancedLuceneIndexing(boolean theAdvancedLuceneIndexing) {
+		this.myAdvancedLuceneIndexing = theAdvancedLuceneIndexing;
+	}
+
+	/**
 	 * @see FhirValidator#isConcurrentBundleValidation()
 	 * @since 5.6.0
 	 */
@@ -2725,27 +2746,6 @@
 	public DaoConfig setConcurrentBundleValidation(boolean theConcurrentBundleValidation) {
 		myConcurrentBundleValidation = theConcurrentBundleValidation;
 		return this;
-=======
-	 * Is lucene/hibernate indexing enabled beyond _contains or _text?
-	 *
-	 * @since 5.6.0
-	 */
-	public boolean isAdvancedLuceneIndexing() {
-		return myAdvancedLuceneIndexing;
-	}
-
-	/**
-	 * Enable/disable lucene/hibernate indexing enabled beyond _contains or _text.
-	 * <p>
-	 * String, token, and reference parameters can be indexed in Lucene.
-	 * This extends token search to support :text searches, as well as supporting
-	 * :contains and :text on string parameters.
-	 *
-	 * @since 5.6.0
-	 */
-	public void setAdvancedLuceneIndexing(boolean theAdvancedLuceneIndexing) {
-		this.myAdvancedLuceneIndexing = theAdvancedLuceneIndexing;
->>>>>>> 8aef580a
 	}
 
 	public enum StoreMetaSourceInformationEnum {
