/*-
 * #%L
 * HAPI FHIR Storage api
 * %%
 * Copyright (C) 2014 - 2024 Smile CDR, Inc.
 * %%
 * Licensed under the Apache License, Version 2.0 (the "License");
 * you may not use this file except in compliance with the License.
 * You may obtain a copy of the License at
 *
 *      http://www.apache.org/licenses/LICENSE-2.0
 *
 * Unless required by applicable law or agreed to in writing, software
 * distributed under the License is distributed on an "AS IS" BASIS,
 * WITHOUT WARRANTIES OR CONDITIONS OF ANY KIND, either express or implied.
 * See the License for the specific language governing permissions and
 * limitations under the License.
 * #L%
 */
package ca.uhn.fhir.jpa.util;

import ca.uhn.fhir.jpa.api.config.JpaStorageSettings;
import ca.uhn.fhir.jpa.api.model.TranslationQuery;
import ca.uhn.fhir.jpa.model.dao.JpaPid;
import ca.uhn.fhir.jpa.model.entity.TagTypeEnum;
import ca.uhn.fhir.sl.cache.Cache;
import ca.uhn.fhir.sl.cache.CacheFactory;
import jakarta.annotation.Nonnull;
import jakarta.annotation.Nullable;
import org.apache.commons.lang3.builder.EqualsBuilder;
import org.apache.commons.lang3.builder.HashCodeBuilder;
import org.springframework.transaction.support.TransactionSynchronization;
import org.springframework.transaction.support.TransactionSynchronizationManager;

import java.util.Collection;
import java.util.EnumMap;
import java.util.Map;
import java.util.function.Function;

import static java.util.concurrent.TimeUnit.MINUTES;
import static java.util.concurrent.TimeUnit.SECONDS;
import static org.apache.commons.lang3.StringUtils.isNotBlank;

/**
 * This class acts as a central spot for all of the many Caffeine caches we use in HAPI FHIR.
 * <p>
 * The API is super simplistic, and caches are all 1-minute, max 10000 entries for starters. We could definitely add nuance to this,
 * which will be much easier now that this is being centralized. Some logging/monitoring would be good too.
 */
// TODO: JA2 extract an interface for this class and use it everywhere
public class MemoryCacheService {

	private final JpaStorageSettings myStorageSettings;
	private final EnumMap<CacheEnum, Cache<?, ?>> myCaches = new EnumMap<>(CacheEnum.class);

	public MemoryCacheService(JpaStorageSettings theStorageSettings) {
		myStorageSettings = theStorageSettings;

		populateCaches();
	}

	private void populateCaches() {
		for (CacheEnum next : CacheEnum.values()) {

			long timeoutSeconds;
			int maximumSize;

			switch (next) {
				case CONCEPT_TRANSLATION:
				case CONCEPT_TRANSLATION_REVERSE:
					timeoutSeconds =
							SECONDS.convert(myStorageSettings.getTranslationCachesExpireAfterWriteInMinutes(), MINUTES);
					maximumSize = 500000;
					break;
				case PID_TO_FORCED_ID:
				case FORCED_ID_TO_PID:
				case MATCH_URL:
				case RESOURCE_LOOKUP_BY_PID:
				case RESOURCE_LOOKUP_BY_FORCED_ID:
				case HISTORY_COUNT:
				case TAG_DEFINITION:
				case RESOURCE_CONDITIONAL_CREATE_VERSION:
				case FHIRPATH_EXPRESSION:
				default:
					timeoutSeconds = SECONDS.convert(1, MINUTES);
					maximumSize = 10000;
					if (myStorageSettings.isMassIngestionMode()) {
						timeoutSeconds = SECONDS.convert(50, MINUTES);
						maximumSize = 100000;
					}
					break;
			}

			Cache<Object, Object> nextCache = CacheFactory.build(SECONDS.toMillis(timeoutSeconds), maximumSize);

			myCaches.put(next, nextCache);
		}
	}

	public <K, T> T get(CacheEnum theCache, K theKey, Function<K, T> theSupplier) {
		assert theCache.getKeyType().isAssignableFrom(theKey.getClass());
		return doGet(theCache, theKey, theSupplier);
	}

	protected <K, T> T doGet(CacheEnum theCache, K theKey, Function<K, T> theSupplier) {
		Cache<K, T> cache = getCache(theCache);
		return cache.get(theKey, theSupplier);
	}

	/**
	 * Fetch an item from the cache if it exists, and use the loading function to
	 * obtain it otherwise.
	 * <p>
	 * This method will put the value into the cache using {@link #putAfterCommit(CacheEnum, Object, Object)}.
	 */
	public <K, T> T getThenPutAfterCommit(CacheEnum theCache, K theKey, Function<K, T> theSupplier) {
		assert theCache.getKeyType().isAssignableFrom(theKey.getClass());
		T retVal = getIfPresent(theCache, theKey);
		if (retVal == null) {
			retVal = theSupplier.apply(theKey);
			putAfterCommit(theCache, theKey, retVal);
		}
		return retVal;
	}

	public <K, V> V getIfPresent(CacheEnum theCache, K theKey) {
		assert theCache.getKeyType().isAssignableFrom(theKey.getClass());
		return doGetIfPresent(theCache, theKey);
	}

	protected <K, V> V doGetIfPresent(CacheEnum theCache, K theKey) {
		return (V) getCache(theCache).getIfPresent(theKey);
	}

	public <K, V> void put(CacheEnum theCache, K theKey, V theValue) {
		assert theCache.getKeyType().isAssignableFrom(theKey.getClass())
				: "Key type " + theKey.getClass() + " doesn't match expected " + theCache.getKeyType() + " for cache "
						+ theCache;
		doPut(theCache, theKey, theValue);
	}

	protected <K, V> void doPut(CacheEnum theCache, K theKey, V theValue) {
		getCache(theCache).put(theKey, theValue);
	}

	/**
	 * This method registers a transaction synchronization that puts an entry in the cache
	 * if and when the current database transaction successfully commits. If the
	 * transaction is rolled back, the key+value passed into this method will
	 * not be added to the cache.
	 * <p>
	 * This is useful for situations where you want to store something that has been
	 * resolved in the DB during the current transaction, but it's not yet guaranteed
	 * that this item will successfully save to the DB. Use this method in that case
	 * in order to avoid cache poisoning.
	 */
	public <K, V> void putAfterCommit(CacheEnum theCache, K theKey, V theValue) {
		assert theCache.getKeyType().isAssignableFrom(theKey.getClass())
				: "Key type " + theKey.getClass() + " doesn't match expected " + theCache.getKeyType() + " for cache "
						+ theCache;
		if (TransactionSynchronizationManager.isSynchronizationActive()) {
			TransactionSynchronizationManager.registerSynchronization(new TransactionSynchronization() {
				@Override
				public void afterCommit() {
					put(theCache, theKey, theValue);
				}
			});
		} else {
			put(theCache, theKey, theValue);
		}
	}

	@SuppressWarnings("unchecked")
	public <K, V> Map<K, V> getAllPresent(CacheEnum theCache, Collection<K> theKeys) {
		return doGetAllPresent(theCache, theKeys);
	}

	@SuppressWarnings("unchecked")
	protected <K, V> Map<K, V> doGetAllPresent(CacheEnum theCache, Collection<K> theKeys) {
		return (Map<K, V>) getCache(theCache).getAllPresent(theKeys);
	}

	public void invalidateAllCaches() {
		myCaches.values().forEach(Cache::invalidateAll);
	}

	private <K, T> Cache<K, T> getCache(CacheEnum theCache) {
		return (Cache<K, T>) myCaches.get(theCache);
	}

	public long getEstimatedSize(CacheEnum theCache) {
		return getCache(theCache).estimatedSize();
	}

	public void invalidateCaches(CacheEnum... theCaches) {
		for (CacheEnum next : theCaches) {
			getCache(next).invalidateAll();
		}
	}

	public enum CacheEnum {
		TAG_DEFINITION(TagDefinitionCacheKey.class),
		/**
		 * Key type: {@literal JpaPid}
		 * Value type: {@literal JpaResourceLookup}
		 */
		RESOURCE_LOOKUP_BY_PID(JpaPid.class),
		/**
		 * Key type: {@literal String} containing "resourceType/id"
		 * Value type: {@literal JpaResourceLookup}
		 */
		RESOURCE_LOOKUP_BY_FORCED_ID(String.class),
		FORCED_ID_TO_PID(String.class),
		FHIRPATH_EXPRESSION(String.class),
		/**
		 * Key type: {@literal Long}
		 * Value type: {@literal Optional<String>}
		 */
<<<<<<< HEAD
		PID_TO_FORCED_ID(JpaPid.class),
=======
		PID_TO_FORCED_ID(Long.class),
		/**
		 * TODO: JA this is duplicate with the CachingValidationSupport cache.
		 * A better solution would be to drop this cache for this item, and to
		 * create a new CachingValidationSupport implementation which uses
		 * the MemoryCacheService for all of its caches.
		 */
>>>>>>> d4227baf
		CONCEPT_TRANSLATION(TranslationQuery.class),
		MATCH_URL(String.class),
		CONCEPT_TRANSLATION_REVERSE(TranslationQuery.class),
		RESOURCE_CONDITIONAL_CREATE_VERSION(Long.class),
		HISTORY_COUNT(HistoryCountKey.class),
		NAME_TO_PARTITION(String.class),
		ID_TO_PARTITION(Integer.class);

		public Class<?> getKeyType() {
			return myKeyType;
		}

		private final Class<?> myKeyType;

		CacheEnum(Class<?> theKeyType) {
			myKeyType = theKeyType;
		}
	}

	public static class TagDefinitionCacheKey {

		private final TagTypeEnum myType;
		private final String mySystem;
		private final String myCode;
		private final String myVersion;
		private Boolean myUserSelected;
		private final int myHashCode;

		public TagDefinitionCacheKey(
				TagTypeEnum theType, String theSystem, String theCode, String theVersion, Boolean theUserSelected) {
			myType = theType;
			mySystem = theSystem;
			myCode = theCode;
			myVersion = theVersion;
			myUserSelected = theUserSelected;
			myHashCode = new HashCodeBuilder(17, 37)
					.append(myType)
					.append(mySystem)
					.append(myCode)
					.append(myVersion)
					.append(myUserSelected)
					.toHashCode();
		}

		@Override
		public boolean equals(Object theO) {
			boolean retVal = false;
			if (theO instanceof TagDefinitionCacheKey) {
				TagDefinitionCacheKey that = (TagDefinitionCacheKey) theO;

				retVal = new EqualsBuilder()
						.append(myType, that.myType)
						.append(mySystem, that.mySystem)
						.append(myCode, that.myCode)
						.isEquals();
			}
			return retVal;
		}

		@Override
		public int hashCode() {
			return myHashCode;
		}
	}

	public static class HistoryCountKey {
		private final String myTypeName;
		private final Long myInstanceId;
		private final Integer myPartitionId;
		private final int myHashCode;

		private HistoryCountKey(@Nullable String theTypeName, @Nullable JpaPid theInstanceId) {
			myTypeName = theTypeName;
			if (theInstanceId != null) {
				myInstanceId = theInstanceId.getId();
				myPartitionId = theInstanceId.getPartitionId();
			} else {
				myInstanceId = null;
				myPartitionId = null;
			}
			myHashCode = new HashCodeBuilder()
					.append(myTypeName)
					.append(myInstanceId)
					.append(myPartitionId)
					.toHashCode();
		}

		public static HistoryCountKey forSystem() {
			return new HistoryCountKey(null, null);
		}

		public static HistoryCountKey forType(@Nonnull String theType) {
			assert isNotBlank(theType);
			return new HistoryCountKey(theType, null);
		}

		public static HistoryCountKey forInstance(@Nonnull JpaPid theInstanceId) {
			return new HistoryCountKey(null, theInstanceId);
		}

		@Override
		public boolean equals(Object theO) {
			boolean retVal = false;
			if (theO instanceof HistoryCountKey) {
				HistoryCountKey that = (HistoryCountKey) theO;
				retVal = new EqualsBuilder()
						.append(myTypeName, that.myTypeName)
						.append(myInstanceId, that.myInstanceId)
						.isEquals();
			}
			return retVal;
		}

		@Override
		public int hashCode() {
			return myHashCode;
		}
	}
}<|MERGE_RESOLUTION|>--- conflicted
+++ resolved
@@ -216,17 +216,13 @@
 		 * Key type: {@literal Long}
 		 * Value type: {@literal Optional<String>}
 		 */
-<<<<<<< HEAD
 		PID_TO_FORCED_ID(JpaPid.class),
-=======
-		PID_TO_FORCED_ID(Long.class),
 		/**
 		 * TODO: JA this is duplicate with the CachingValidationSupport cache.
 		 * A better solution would be to drop this cache for this item, and to
 		 * create a new CachingValidationSupport implementation which uses
 		 * the MemoryCacheService for all of its caches.
 		 */
->>>>>>> d4227baf
 		CONCEPT_TRANSLATION(TranslationQuery.class),
 		MATCH_URL(String.class),
 		CONCEPT_TRANSLATION_REVERSE(TranslationQuery.class),
