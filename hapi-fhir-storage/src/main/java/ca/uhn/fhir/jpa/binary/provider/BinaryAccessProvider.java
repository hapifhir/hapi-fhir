--- conflicted
+++ resolved
@@ -213,12 +213,8 @@
 								+ "Input stream is empty! Ensure that you are uploading data, and if so, ensure that no interceptors are in use that may be consuming the input stream");
 			}
 			if (myBinaryStorageSvc.shouldStoreBlob(size, theResourceId, requestContentType)) {
-<<<<<<< HEAD
-				StoredDetails storedDetails = myBinaryStorageSvc.storeBlob(theResourceId, null, requestContentType, new ByteArrayInputStream(bytes), theRequestDetails);
-=======
 				StoredDetails storedDetails = myBinaryStorageSvc.storeBlob(
 						theResourceId, null, requestContentType, new ByteArrayInputStream(bytes), theRequestDetails);
->>>>>>> 66f428d3
 				size = storedDetails.getBytes();
 				blobId = storedDetails.getBlobId();
 				Validate.notBlank(blobId, "BinaryStorageSvc returned a null blob ID"); // should not happen
@@ -265,13 +261,9 @@
 		Optional<IBase> type = myCtx.newFluentPath().evaluateFirst(theResource, thePath, IBase.class);
 		String resType = this.myCtx.getResourceType(theResource);
 		if (type.isEmpty()) {
-<<<<<<< HEAD
-			String msg = this.myCtx.getLocalizer().getMessageSanitized(BinaryAccessProvider.class, "unknownPath", resType, thePath);
-=======
 			String msg = this.myCtx
 					.getLocalizer()
 					.getMessageSanitized(BinaryAccessProvider.class, "unknownPath", resType, thePath);
->>>>>>> 66f428d3
 			throw new InvalidRequestException(Msg.code(1335) + msg);
 		}
 		IBase element = type.get();
