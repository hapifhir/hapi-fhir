--- conflicted
+++ resolved
@@ -31,16 +31,8 @@
 
 	public SearchBuilderFactory() {}
 
-<<<<<<< HEAD
-	@SuppressWarnings("unchecked")
-	public ISearchBuilder<T> newSearchBuilder(
-			IDao theDao, String theResourceName, Class<? extends IBaseResource> theResourceType) {
-		return (ISearchBuilder<T>) myApplicationContext.getBean(
-				ISearchBuilder.SEARCH_BUILDER_BEAN_NAME, theDao, theResourceName, theResourceType);
-=======
 	public ISearchBuilder<T> newSearchBuilder(String theResourceName, Class<? extends IBaseResource> theResourceType) {
 		return (ISearchBuilder<T>)
 				myApplicationContext.getBean(ISearchBuilder.SEARCH_BUILDER_BEAN_NAME, theResourceName, theResourceType);
->>>>>>> d145e2a4
 	}
 }