--- conflicted
+++ resolved
@@ -95,8 +95,6 @@
 	 * @deprecated Use {@link #storeBlob(IIdType theResourceId, String theBlobIdOrNull, String theContentType,
 	 * 	InputStream theInputStream, RequestDetails theRequestDetails)} instead. This method
 	 * 	will be removed because it doesn't receive the 'theRequestDetails' parameter it needs to forward to the pointcut)
-<<<<<<< HEAD
-=======
 	 */
 	@Deprecated(since = "6.6.0", forRemoval = true)
 	@Nonnull
@@ -115,30 +113,8 @@
 	 * @param theInputStream  An InputStream to read from. This method should close the stream when it has been fully consumed.
 	 * @param theRequestDetails The operation request details.
 	 * @return Returns details about the stored data
->>>>>>> 66f428d3
-	 */
-	@Deprecated(since = "6.6.0", forRemoval = true)
-	@Nonnull
-<<<<<<< HEAD
-	default StoredDetails storeBlob(IIdType theResourceId, String theBlobIdOrNull, String theContentType,
-											  InputStream theInputStream) throws IOException {
-		return storeBlob(theResourceId, theBlobIdOrNull, theContentType, theInputStream, new ServletRequestDetails());
-	}
-
-	/**
-	 * Store a new binary blob
-	 *
-	 * @param theResourceId   The resource ID that owns this blob. Note that it should not be possible to retrieve a blob without both the resource ID and the blob ID being correct.
-	 * @param theBlobIdOrNull If set, forces
-	 * @param theContentType  The content type to associate with this blob
-	 * @param theInputStream  An InputStream to read from. This method should close the stream when it has been fully consumed.
-	 * @param theRequestDetails The operation request details.
-	 * @return Returns details about the stored data
 	 */
 	@Nonnull
-	StoredDetails storeBlob(IIdType theResourceId, String theBlobIdOrNull, String theContentType,
-									InputStream theInputStream, RequestDetails theRequestDetails) throws IOException;
-=======
 	StoredDetails storeBlob(
 			IIdType theResourceId,
 			String theBlobIdOrNull,
@@ -146,7 +122,6 @@
 			InputStream theInputStream,
 			RequestDetails theRequestDetails)
 			throws IOException;
->>>>>>> 66f428d3
 
 	StoredDetails fetchBlobDetails(IIdType theResourceId, String theBlobId) throws IOException;
 
