<?xml version="1.0" encoding="UTF-8"?>
<project xmlns="http://maven.apache.org/POM/4.0.0"
			xmlns:xsi="http://www.w3.org/2001/XMLSchema-instance"
			xsi:schemaLocation="http://maven.apache.org/POM/4.0.0 http://maven.apache.org/xsd/maven-4.0.0.xsd">
	<parent>
		<groupId>ca.uhn.hapi.fhir</groupId>
		<artifactId>hapi-deployable-pom</artifactId>
		<version>6.11.8-SNAPSHOT</version>

		<relativePath>../hapi-deployable-pom/pom.xml</relativePath>
	</parent>

	<modelVersion>4.0.0</modelVersion>

	<artifactId>hapi-fhir-server-openapi</artifactId>

	<dependencies>
		<!-- HAPI FHIR -->
		<dependency>
			<groupId>ca.uhn.hapi.fhir</groupId>
			<artifactId>hapi-fhir-server</artifactId>
			<version>${project.version}</version>
		</dependency>
		<dependency>
			<groupId>ca.uhn.hapi.fhir</groupId>
			<artifactId>hapi-fhir-structures-r4</artifactId>
			<version>${project.version}</version>
		</dependency>
		<dependency>
			<groupId>ca.uhn.hapi.fhir</groupId>
			<artifactId>hapi-fhir-converter</artifactId>
			<version>${project.version}</version>
		</dependency>

		<!-- OpenAPI/Swagger -->
		<dependency>
			<groupId>io.swagger.core.v3</groupId>
<<<<<<< HEAD
			<artifactId>swagger-models</artifactId>
=======
			<artifactId>swagger-models-jakarta</artifactId>
>>>>>>> 55c30667
		</dependency>
		<dependency>
			<groupId>io.swagger.core.v3</groupId>
			<artifactId>swagger-core-jakarta</artifactId>
			<exclusions>
				<exclusion>
					<groupId>io.swagger.core.v3</groupId>
					<artifactId>swagger-models</artifactId>
				</exclusion>
			</exclusions>
		</dependency>
		<dependency>
			<groupId>org.webjars</groupId>
			<artifactId>swagger-ui</artifactId>
		</dependency>

		<!-- Thymeleaf -->
		<dependency>
			<groupId>org.thymeleaf</groupId>
			<artifactId>thymeleaf</artifactId>
		</dependency>
		<dependency>
			<groupId>com.vladsch.flexmark</groupId>
			<artifactId>flexmark</artifactId>
		</dependency>

		<!-- Servlet -->
		<dependency>
			<groupId>jakarta.servlet</groupId>
			<artifactId>jakarta.servlet-api</artifactId>
			<scope>provided</scope>
		</dependency>

		<!-- Unit Test Deps-->
		<dependency>
			<groupId>ca.uhn.hapi.fhir</groupId>
			<artifactId>hapi-fhir-test-utilities</artifactId>
			<version>${project.version}</version>
			<scope>test</scope>
		</dependency>
		<dependency>
			<groupId>ca.uhn.hapi.fhir</groupId>
			<artifactId>hapi-fhir-structures-r5</artifactId>
			<version>${project.version}</version>
			<scope>test</scope>
		</dependency>
		<dependency>
			<groupId>ch.qos.logback</groupId>
			<artifactId>logback-classic</artifactId>
			<scope>test</scope>
		</dependency>
		<dependency>
			<groupId>org.htmlunit</groupId>
			<artifactId>htmlunit</artifactId>
			<scope>test</scope>
		</dependency>

	</dependencies>

</project><|MERGE_RESOLUTION|>--- conflicted
+++ resolved
@@ -35,11 +35,7 @@
 		<!-- OpenAPI/Swagger -->
 		<dependency>
 			<groupId>io.swagger.core.v3</groupId>
-<<<<<<< HEAD
-			<artifactId>swagger-models</artifactId>
-=======
 			<artifactId>swagger-models-jakarta</artifactId>
->>>>>>> 55c30667
 		</dependency>
 		<dependency>
 			<groupId>io.swagger.core.v3</groupId>
