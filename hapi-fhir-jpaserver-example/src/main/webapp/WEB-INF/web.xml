<web-app xmlns="http://java.sun.com/xml/ns/javaee" xmlns:xsi="http://www.w3.org/2001/XMLSchema-instance" version="3.0"
	xsi:schemaLocation="http://java.sun.com/xml/ns/javaee ./xsd/web-app_3_0.xsd">

	<listener>
		<listener-class>org.springframework.web.context.ContextLoaderListener</listener-class>
	</listener>
	<context-param>
		<param-name>contextClass</param-name>
		<param-value>
			org.springframework.web.context.support.AnnotationConfigWebApplicationContext
		</param-value>
	</context-param>
	<context-param>
		<param-name>contextConfigLocation</param-name>
		<param-value>
<<<<<<< HEAD
			ca.uhn.fhir.jpa.demo.FhirServerConfigDstu3WSocket
=======
			ca.uhn.fhir.jpa.demo.FhirServerConfigDstu3
>>>>>>> bb9cd7c1
		</param-value>
	</context-param>

	<!-- Servlets -->

	<servlet>
		<servlet-name>spring</servlet-name>
		<servlet-class>org.springframework.web.servlet.DispatcherServlet</servlet-class>
		<init-param>
			<param-name>contextClass</param-name>
			<param-value>org.springframework.web.context.support.AnnotationConfigWebApplicationContext</param-value>
		</init-param>
		<init-param>
			<param-name>contextConfigLocation</param-name>
			<param-value>ca.uhn.fhir.jpa.demo.FhirTesterConfigDstu3</param-value>
		</init-param>
		<load-on-startup>2</load-on-startup>
	</servlet>

	<servlet>
		<servlet-name>fhirServlet</servlet-name>
		<servlet-class>ca.uhn.fhir.jpa.demo.JpaServerDemoDstu3</servlet-class>
		<init-param>
			<param-name>ImplementationDescription</param-name>
			<param-value>FHIR JPA Server</param-value>
		</init-param>
		<init-param>
			<param-name>FhirVersion</param-name>
			<param-value>DSTU3</param-value>
		</init-param>
		<load-on-startup>1</load-on-startup>
	</servlet>

	<servlet-mapping>
		<servlet-name>fhirServlet</servlet-name>
		<url-pattern>/baseDstu3/*</url-pattern>
	</servlet-mapping>

	<servlet-mapping>
		<servlet-name>spring</servlet-name>
		<url-pattern>/</url-pattern>
	</servlet-mapping>



	<!-- This filters provide support for Cross Origin Resource Sharing (CORS) -->
	<filter>
		<filter-name>CORS Filter</filter-name>
		<filter-class>org.ebaysf.web.cors.CORSFilter</filter-class>
		<init-param>
			<description>A comma separated list of allowed origins. Note: An '*' cannot be used for an allowed origin when using credentials.</description>
			<param-name>cors.allowed.origins</param-name>
			<param-value>*</param-value>
		</init-param>
		<init-param>
			<description>A comma separated list of HTTP verbs, using which a CORS request can be made.</description>
			<param-name>cors.allowed.methods</param-name>
			<param-value>GET,POST,PUT,DELETE,OPTIONS</param-value>
		</init-param>
		<init-param>
			<description>A comma separated list of allowed headers when making a non simple CORS request.</description>
			<param-name>cors.allowed.headers</param-name>
			<param-value>X-FHIR-Starter,Origin,Accept,X-Requested-With,Content-Type,Access-Control-Request-Method,Access-Control-Request-Headers</param-value>
		</init-param>
		<init-param>
			<description>A comma separated list non-standard response headers that will be exposed to XHR2 object.</description>
			<param-name>cors.exposed.headers</param-name>
			<param-value>Location,Content-Location</param-value>
		</init-param>
		<init-param>
			<description>A flag that suggests if CORS is supported with cookies</description>
			<param-name>cors.support.credentials</param-name>
			<param-value>true</param-value>
		</init-param>
		<init-param>
			<description>A flag to control logging</description>
			<param-name>cors.logging.enabled</param-name>
			<param-value>true</param-value>
		</init-param>
		<init-param>
			<description>Indicates how long (in seconds) the results of a preflight request can be cached in a preflight result cache.</description>
			<param-name>cors.preflight.maxage</param-name>
			<param-value>300</param-value>
		</init-param>
	</filter>
	<filter-mapping>
		<filter-name>CORS Filter</filter-name>
		<url-pattern>/*</url-pattern>
	</filter-mapping>


</web-app><|MERGE_RESOLUTION|>--- conflicted
+++ resolved
@@ -13,11 +13,7 @@
 	<context-param>
 		<param-name>contextConfigLocation</param-name>
 		<param-value>
-<<<<<<< HEAD
-			ca.uhn.fhir.jpa.demo.FhirServerConfigDstu3WSocket
-=======
 			ca.uhn.fhir.jpa.demo.FhirServerConfigDstu3
->>>>>>> bb9cd7c1
 		</param-value>
 	</context-param>
 
@@ -39,7 +35,7 @@
 
 	<servlet>
 		<servlet-name>fhirServlet</servlet-name>
-		<servlet-class>ca.uhn.fhir.jpa.demo.JpaServerDemoDstu3</servlet-class>
+		<servlet-class>ca.uhn.fhir.jpa.demo.JpaServerDemo</servlet-class>
 		<init-param>
 			<param-name>ImplementationDescription</param-name>
 			<param-value>FHIR JPA Server</param-value>
@@ -61,52 +57,4 @@
 		<url-pattern>/</url-pattern>
 	</servlet-mapping>
 
-
-
-	<!-- This filters provide support for Cross Origin Resource Sharing (CORS) -->
-	<filter>
-		<filter-name>CORS Filter</filter-name>
-		<filter-class>org.ebaysf.web.cors.CORSFilter</filter-class>
-		<init-param>
-			<description>A comma separated list of allowed origins. Note: An '*' cannot be used for an allowed origin when using credentials.</description>
-			<param-name>cors.allowed.origins</param-name>
-			<param-value>*</param-value>
-		</init-param>
-		<init-param>
-			<description>A comma separated list of HTTP verbs, using which a CORS request can be made.</description>
-			<param-name>cors.allowed.methods</param-name>
-			<param-value>GET,POST,PUT,DELETE,OPTIONS</param-value>
-		</init-param>
-		<init-param>
-			<description>A comma separated list of allowed headers when making a non simple CORS request.</description>
-			<param-name>cors.allowed.headers</param-name>
-			<param-value>X-FHIR-Starter,Origin,Accept,X-Requested-With,Content-Type,Access-Control-Request-Method,Access-Control-Request-Headers</param-value>
-		</init-param>
-		<init-param>
-			<description>A comma separated list non-standard response headers that will be exposed to XHR2 object.</description>
-			<param-name>cors.exposed.headers</param-name>
-			<param-value>Location,Content-Location</param-value>
-		</init-param>
-		<init-param>
-			<description>A flag that suggests if CORS is supported with cookies</description>
-			<param-name>cors.support.credentials</param-name>
-			<param-value>true</param-value>
-		</init-param>
-		<init-param>
-			<description>A flag to control logging</description>
-			<param-name>cors.logging.enabled</param-name>
-			<param-value>true</param-value>
-		</init-param>
-		<init-param>
-			<description>Indicates how long (in seconds) the results of a preflight request can be cached in a preflight result cache.</description>
-			<param-name>cors.preflight.maxage</param-name>
-			<param-value>300</param-value>
-		</init-param>
-	</filter>
-	<filter-mapping>
-		<filter-name>CORS Filter</filter-name>
-		<url-pattern>/*</url-pattern>
-	</filter-mapping>
-
-
 </web-app>