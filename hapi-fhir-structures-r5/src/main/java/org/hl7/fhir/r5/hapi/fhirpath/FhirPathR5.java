package org.hl7.fhir.r5.hapi.fhirpath;

import ca.uhn.fhir.context.FhirContext;
import ca.uhn.fhir.context.support.IValidationSupport;
import ca.uhn.fhir.fhirpath.FhirPathExecutionException;
import ca.uhn.fhir.fhirpath.IFhirPath;
import ca.uhn.fhir.fhirpath.IFhirPathEvaluationContext;
import ca.uhn.fhir.i18n.Msg;
import org.hl7.fhir.exceptions.FHIRException;
import org.hl7.fhir.exceptions.PathEngineException;
import org.hl7.fhir.instance.model.api.IBase;
import org.hl7.fhir.r5.hapi.ctx.HapiWorkerContext;
import org.hl7.fhir.r5.model.*;
import org.hl7.fhir.r5.utils.FHIRPathEngine;

import java.util.List;
import java.util.Optional;
import javax.annotation.Nonnull;

public class FhirPathR5 implements IFhirPath {

	private final FHIRPathEngine myEngine;

	public FhirPathR5(FhirContext theCtx) {
		IValidationSupport validationSupport = theCtx.getValidationSupport();
		myEngine = new FHIRPathEngine(new HapiWorkerContext(theCtx, validationSupport));
		myEngine.setDoNotEnforceAsSingletonRule(true);
	}

	@SuppressWarnings({"unchecked", "unchecked"})
	@Override
	public <T extends IBase> List<T> evaluate(IBase theInput, String thePath, Class<T> theReturnType) {
		ExpressionNode parsed = myEngine.parse(thePath);
		return (List<T>) evaluate(theInput, parsed, theReturnType);
	}

	@SuppressWarnings("unchecked")
	@Override
	public <T extends IBase> List<T> evaluate(IBase theInput, IParsedExpression theParsedExpression, Class<T> theReturnType) {
		ExpressionNode expressionNode = ((ParsedExpression) theParsedExpression).myParsedExpression;
		return (List<T>) evaluate(theInput, expressionNode, theReturnType);
	}

	@Nonnull
	private <T extends IBase> List<Base> evaluate(IBase theInput, ExpressionNode expressionNode, Class<T> theReturnType) {
		List<Base> result;
		try {
			result = myEngine.evaluate((Base) theInput, expressionNode);
		} catch (FHIRException e) {
			throw new FhirPathExecutionException(Msg.code(198) + e);
		}

		for (IBase next : result) {
			if (!theReturnType.isAssignableFrom(next.getClass())) {
<<<<<<< HEAD
				throw new FhirPathExecutionException(Msg.code(199) + "FhirPath expression returned unexpected type " + next.getClass().getSimpleName() + " - Expected " + theReturnType.getName());
=======
				throw new FhirPathExecutionException(
						Msg.code(199) + "FluentPath expression \"" + thePath + "\" returned unexpected type "
								+ next.getClass().getSimpleName() + " - Expected " + theReturnType.getName());
>>>>>>> 43694f37
			}
		}
		return result;
	}

	@Override
	public <T extends IBase> Optional<T> evaluateFirst(IBase theInput, String thePath, Class<T> theReturnType) {
		return evaluate(theInput, thePath, theReturnType).stream().findFirst();
	}

	@Override
	public <T extends IBase> Optional<T> evaluateFirst(IBase theInput, IParsedExpression theParsedExpression, Class<T> theReturnType) {
		return evaluate(theInput, theParsedExpression, theReturnType).stream().findFirst();
	}

	@Override
	public IParsedExpression parse(String theExpression) {
		return new ParsedExpression(myEngine.parse(theExpression));
	}

	@Override
	public void setEvaluationContext(@Nonnull IFhirPathEvaluationContext theEvaluationContext) {
		myEngine.setHostServices(new FHIRPathEngine.IEvaluationContext() {

			@Override
			public List<Base> resolveConstant(Object appContext, String name, boolean beforeContext)
					throws PathEngineException {
				return null;
			}

			@Override
			public TypeDetails resolveConstantType(Object appContext, String name) throws PathEngineException {
				return null;
			}

			@Override
			public boolean log(String argument, List<Base> focus) {
				return false;
			}

			@Override
			public FunctionDetails resolveFunction(String functionName) {
				return null;
			}

			@Override
			public TypeDetails checkFunction(Object appContext, String functionName, List<TypeDetails> parameters)
					throws PathEngineException {
				return null;
			}

			@Override
			public List<Base> executeFunction(
					Object appContext, List<Base> focus, String functionName, List<List<Base>> parameters) {
				return null;
			}

			@Override
			public Base resolveReference(Object appContext, String theUrl, Base refContext) throws FHIRException {
				return (Base) theEvaluationContext.resolveReference(new IdType(theUrl), refContext);
			}

			@Override
			public boolean conformsToProfile(Object appContext, Base item, String url) throws FHIRException {
				return false;
			}

			@Override
			public ValueSet resolveValueSet(Object appContext, String url) {
				return null;
			}
		});
	}

	private static class ParsedExpression implements IParsedExpression {

		private final ExpressionNode myParsedExpression;

		public ParsedExpression(ExpressionNode theParsedExpression) {
			myParsedExpression = theParsedExpression;
		}
	}
}<|MERGE_RESOLUTION|>--- conflicted
+++ resolved
@@ -10,12 +10,15 @@
 import org.hl7.fhir.exceptions.PathEngineException;
 import org.hl7.fhir.instance.model.api.IBase;
 import org.hl7.fhir.r5.hapi.ctx.HapiWorkerContext;
-import org.hl7.fhir.r5.model.*;
+import org.hl7.fhir.r5.model.Base;
+import org.hl7.fhir.r5.model.IdType;
+import org.hl7.fhir.r5.model.TypeDetails;
+import org.hl7.fhir.r5.model.ValueSet;
 import org.hl7.fhir.r5.utils.FHIRPathEngine;
 
+import javax.annotation.Nonnull;
 import java.util.List;
 import java.util.Optional;
-import javax.annotation.Nonnull;
 
 public class FhirPathR5 implements IFhirPath {
 
@@ -52,13 +55,7 @@
 
 		for (IBase next : result) {
 			if (!theReturnType.isAssignableFrom(next.getClass())) {
-<<<<<<< HEAD
 				throw new FhirPathExecutionException(Msg.code(199) + "FhirPath expression returned unexpected type " + next.getClass().getSimpleName() + " - Expected " + theReturnType.getName());
-=======
-				throw new FhirPathExecutionException(
-						Msg.code(199) + "FluentPath expression \"" + thePath + "\" returned unexpected type "
-								+ next.getClass().getSimpleName() + " - Expected " + theReturnType.getName());
->>>>>>> 43694f37
 			}
 		}
 		return result;
@@ -84,8 +81,7 @@
 		myEngine.setHostServices(new FHIRPathEngine.IEvaluationContext() {
 
 			@Override
-			public List<Base> resolveConstant(Object appContext, String name, boolean beforeContext)
-					throws PathEngineException {
+			public List<Base> resolveConstant(Object appContext, String name, boolean beforeContext) throws PathEngineException {
 				return null;
 			}
 
@@ -105,14 +101,12 @@
 			}
 
 			@Override
-			public TypeDetails checkFunction(Object appContext, String functionName, List<TypeDetails> parameters)
-					throws PathEngineException {
+			public TypeDetails checkFunction(Object appContext, String functionName, List<TypeDetails> parameters) throws PathEngineException {
 				return null;
 			}
 
 			@Override
-			public List<Base> executeFunction(
-					Object appContext, List<Base> focus, String functionName, List<List<Base>> parameters) {
+			public List<Base> executeFunction(Object appContext, List<Base> focus, String functionName, List<List<Base>> parameters) {
 				return null;
 			}
 
