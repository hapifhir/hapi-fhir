package org.hl7.fhir.r5.hapi.ctx;

import ca.uhn.fhir.context.FhirContext;
import ca.uhn.fhir.context.support.ConceptValidationOptions;
import ca.uhn.fhir.context.support.IValidationSupport;
import ca.uhn.fhir.context.support.ValidationSupportContext;
import ca.uhn.fhir.i18n.Msg;
import ca.uhn.fhir.rest.api.Constants;
import ca.uhn.fhir.sl.cache.Cache;
import ca.uhn.fhir.sl.cache.CacheFactory;
import ca.uhn.fhir.system.HapiSystemProperties;
import org.apache.commons.lang3.Validate;
import org.fhir.ucum.UcumService;
import org.hl7.fhir.exceptions.FHIRException;
import org.hl7.fhir.exceptions.TerminologyServiceException;
import org.hl7.fhir.r5.context.IWorkerContext;
import org.hl7.fhir.r5.context.IWorkerContextManager;
import org.hl7.fhir.r5.model.CodeSystem;
import org.hl7.fhir.r5.model.CodeSystem.ConceptDefinitionComponent;
import org.hl7.fhir.r5.model.CodeableConcept;
import org.hl7.fhir.r5.model.Coding;
import org.hl7.fhir.r5.model.ElementDefinition.ElementDefinitionBindingComponent;
import org.hl7.fhir.r5.model.NamingSystem;
import org.hl7.fhir.r5.model.PackageInformation;
import org.hl7.fhir.r5.model.Parameters;
import org.hl7.fhir.r5.model.Resource;
import org.hl7.fhir.r5.model.ResourceType;
import org.hl7.fhir.r5.model.StructureDefinition;
import org.hl7.fhir.r5.model.ValueSet;
import org.hl7.fhir.r5.model.ValueSet.ConceptSetComponent;
import org.hl7.fhir.r5.profilemodel.PEBuilder;
import org.hl7.fhir.r5.terminologies.ValueSetExpander;
import org.hl7.fhir.r5.utils.validation.IResourceValidator;
import org.hl7.fhir.r5.utils.validation.ValidationContextCarrier;
import org.hl7.fhir.utilities.TimeTracker;
import org.hl7.fhir.utilities.TranslationServices;
import org.hl7.fhir.utilities.i18n.I18nBase;
import org.hl7.fhir.utilities.npm.BasePackageCacheManager;
import org.hl7.fhir.utilities.npm.NpmPackage;
import org.hl7.fhir.utilities.validation.ValidationMessage.IssueSeverity;
import org.hl7.fhir.utilities.validation.ValidationOptions;

import java.util.ArrayList;
import java.util.Collections;
import java.util.List;
import java.util.Locale;
import java.util.Map;
import java.util.Set;

import static org.apache.commons.lang3.StringUtils.isNotBlank;

public final class HapiWorkerContext extends I18nBase implements IWorkerContext {
	private final FhirContext myCtx;
	private final Cache<String, Resource> myFetchedResourceCache;
	private final IValidationSupport myValidationSupport;
	private Parameters myExpansionProfile;
	private String myOverrideVersionNs;

	public HapiWorkerContext(FhirContext theCtx, IValidationSupport theValidationSupport) {
		Validate.notNull(theCtx, "theCtx must not be null");
		Validate.notNull(theValidationSupport, "theValidationSupport must not be null");
		myCtx = theCtx;
		myValidationSupport = theValidationSupport;

		long timeoutMillis = HapiSystemProperties.getTestValidationResourceCachesMs();

		myFetchedResourceCache = CacheFactory.build(timeoutMillis);

		// Set a default locale
		setValidationMessageLanguage(getLocale());
	}

	@Override
	public CodeSystem fetchCodeSystem(String theSystem) {
		if (myValidationSupport == null) {
			return null;
		} else {
			return (CodeSystem) myValidationSupport.fetchCodeSystem(theSystem);
		}
	}

	@Override
	public CodeSystem fetchCodeSystem(String theSystem, String version) {
		if (myValidationSupport == null) {
			return null;
		} else {
			return (CodeSystem) myValidationSupport.fetchCodeSystem(theSystem);
		}
	}


	@Override
	public List<String> getResourceNames() {
		List<String> result = new ArrayList<>();
		for (ResourceType next : ResourceType.values()) {
			result.add(next.name());
		}
		Collections.sort(result);
		return result;
	}


	@Override
	public IResourceValidator newValidator() {
		throw new UnsupportedOperationException(Msg.code(206));
	}

	@Override
	public Map<String, NamingSystem> getNSUrlMap() {
		throw new UnsupportedOperationException(Msg.code(2107));
	}

	@Override
	public boolean supportsSystem(String theSystem) {
		if (myValidationSupport == null) {
			return false;
		} else {
			return myValidationSupport.isCodeSystemSupported(new ValidationSupportContext(myValidationSupport), theSystem);
		}
	}


	@Override
	public ValidationResult validateCode(ValidationOptions theOptions, CodeableConcept theCode, ValueSet theVs) {
		for (Coding next : theCode.getCoding()) {
			ValidationResult retVal = validateCode(theOptions, next, theVs);
			if (retVal.isOk()) {
				return retVal;
			}
		}

		return new ValidationResult(IssueSeverity.ERROR, null);
	}

	@Override
	public ValidationResult validateCode(ValidationOptions theOptions, Coding theCode, ValueSet theVs) {
		String system = theCode.getSystem();
		String code = theCode.getCode();
		String display = theCode.getDisplay();
		return validateCode(theOptions, system, null, code, display, theVs);
	}

	@Override
	public ValidationResult validateCode(ValidationOptions options, Coding code, ValueSet vs, ValidationContextCarrier ctxt) {
		return validateCode(options, code, vs);
	}

	@Override
	public void validateCodeBatch(ValidationOptions options, List<? extends CodingValidationRequest> codes, ValueSet vs) {
		throw new UnsupportedOperationException(Msg.code(209));
	}

	@Override
	public ValueSetExpander.ValueSetExpansionOutcome expandVS(ValueSet theValueSet, boolean cacheOk, boolean heiarchical, boolean incompleteOk) {
		return null;
	}

	@Override
	public ValidationResult validateCode(ValidationOptions theOptions, String theSystem, String theVersion,
													 String theCode, String theDisplay) {
		IValidationSupport.CodeValidationResult result = myValidationSupport.validateCode(new ValidationSupportContext(myValidationSupport),
			convertConceptValidationOptions(theOptions), theSystem, theCode, theDisplay, null);
		if (result == null) {
			return null;
		}
		IssueSeverity severity = null;
		if (result.getSeverity() != null) {
			severity = IssueSeverity.fromCode(result.getSeverityCode());
		}
		ConceptDefinitionComponent definition = new ConceptDefinitionComponent().setCode(result.getCode());
		return new ValidationResult(severity, result.getMessage(), theSystem, definition);
	}

	@Override
	public ValidationResult validateCode(ValidationOptions theOptions, String theSystem, String theVersion,
													 String theCode, String theDisplay, ValueSet theVs) {
		IValidationSupport.CodeValidationResult outcome;
		if (isNotBlank(theVs.getUrl())) {
			outcome = myValidationSupport.validateCode(new ValidationSupportContext(myValidationSupport),
				convertConceptValidationOptions(theOptions), theSystem, theCode, theDisplay, theVs.getUrl());
		} else {
			outcome = myValidationSupport.validateCodeInValueSet(new ValidationSupportContext(myValidationSupport),
				convertConceptValidationOptions(theOptions), theSystem, theCode, theDisplay, theVs);
		}

		if (outcome != null && outcome.isOk()) {
			ConceptDefinitionComponent definition = new ConceptDefinitionComponent();
			definition.setCode(theCode);
			definition.setDisplay(outcome.getDisplay());
			return new ValidationResult(theSystem, definition);
		}

		return new ValidationResult(IssueSeverity.ERROR, "Unknown code[" + theCode + "] in system[" +
			Constants.codeSystemWithDefaultDescription(theSystem) + "]");
	}

	@Override
	public ValidationResult validateCode(ValidationOptions theOptions, String code, ValueSet vs) {
		return validateCode(theOptions, null, null, code, null, vs);
	}


	@Override
	public Parameters getExpansionParameters() {
		return myExpansionProfile;
	}

	@Override
	public void setExpansionProfile(Parameters theExpParameters) {
		myExpansionProfile = theExpParameters;
	}

	@Override
	public ValueSetExpander.ValueSetExpansionOutcome expandVS(ValueSet theSource, boolean theCacheOk, boolean theHierarchical) {
		throw new UnsupportedOperationException(Msg.code(2128));
	}

	@Override
	public ValueSetExpander.ValueSetExpansionOutcome expandVS(ConceptSetComponent theInc, boolean theHierarchical, boolean theNoInactive) throws TerminologyServiceException {
		ValueSet input = new ValueSet();
		input.getCompose().setInactive(!theNoInactive); //TODO GGG/DO is this valid?
		input.getCompose().addInclude(theInc);
		IValidationSupport.ValueSetExpansionOutcome output = myValidationSupport.expandValueSet(new ValidationSupportContext(myValidationSupport), null, input);
		return new ValueSetExpander.ValueSetExpansionOutcome((ValueSet) output.getValueSet(), output.getError(), null);
	}

	@Override
	public Locale getLocale() {
		return Locale.getDefault();
	}

	@Override
	public void setLocale(Locale locale) {
		// ignore
	}

	@Override
	public ILoggingService getLogger() {
		throw new UnsupportedOperationException(Msg.code(213));
	}

	@Override
	public void setLogger(ILoggingService theLogger) {
		throw new UnsupportedOperationException(Msg.code(214));
	}

	@Override
	public String getVersion() {
		return myCtx.getVersion().getVersion().getFhirVersionString();
	}


	@Override
	public UcumService getUcumService() {
		throw new UnsupportedOperationException(Msg.code(216));
	}

	@Override
	public void setUcumService(UcumService ucumService) {
		throw new UnsupportedOperationException(Msg.code(217));
	}

	@Override
	public boolean isNoTerminologyServer() {
		return false;
	}

	@Override
	public Set<String> getCodeSystemsUsed() {
		throw new UnsupportedOperationException(Msg.code(218));
	}

	@Override
	public TranslationServices translator() {
		throw new UnsupportedOperationException(Msg.code(219));
	}



	@Override
	public StructureDefinition fetchTypeDefinition(String typeName) {
		return fetchResource(StructureDefinition.class, "http://hl7.org/fhir/StructureDefinition/" + typeName);
	}


	@Override
	public <T extends org.hl7.fhir.r5.model.Resource> T fetchResource(Class<T> theClass, String theUri) {
		if (myValidationSupport == null || theUri == null) {
			return null;
		} else {
			@SuppressWarnings("unchecked")
			T retVal = (T) myFetchedResourceCache.get(theUri, t -> myValidationSupport.fetchResource(theClass, theUri));
			return retVal;
		}
	}

	@Override
	public <T extends org.hl7.fhir.r5.model.Resource> T fetchResourceWithException(Class<T> theClass, String theUri) throws FHIRException {
		T retVal = fetchResource(theClass, theUri);
		if (retVal == null) {
			throw new FHIRException(Msg.code(224) + "Could not find resource: " + theUri);
		}
		return retVal;
	}

	@Override
	public <T extends Resource> T fetchResourceWithException(Class<T> theClass, String uri, Resource sourceOfReference) throws FHIRException {
		throw new UnsupportedOperationException(Msg.code(2213));
	}


	@Override
	public <T extends Resource> T fetchResource(Class<T> theClass, String theUri, String theVersion) {
		return fetchResource(theClass, theUri + "|" + theVersion);
	}

	@Override
	public <T extends Resource> T fetchResource(Class<T> class_, String uri, Resource canonicalForSource) {
		return fetchResource(class_,uri);
	}

	@Override
	public org.hl7.fhir.r5.model.Resource fetchResourceById(String theType, String theUri) {
		throw new UnsupportedOperationException(Msg.code(226));
	}

	@Override
	public <T extends org.hl7.fhir.r5.model.Resource> boolean hasResource(Class<T> theClass_, String theUri) {
		throw new UnsupportedOperationException(Msg.code(227));
	}

	@Override
	public void cacheResource(org.hl7.fhir.r5.model.Resource theRes) throws FHIRException {
		throw new UnsupportedOperationException(Msg.code(228));
	}

	@Override
	public void cacheResourceFromPackage(Resource res, PackageInformation packageDetails) throws FHIRException {
		throw new UnsupportedOperationException(Msg.code(229));
	}

	@Override
	public void cachePackage(PackageInformation packageInformation) {

	}

	@Override
	public Set<String> getResourceNamesAsSet() {
		return myCtx.getResourceTypes();
	}


	@Override
	public ValueSetExpander.ValueSetExpansionOutcome expandVS(Resource src,ElementDefinitionBindingComponent theBinding, boolean theCacheOk, boolean theHierarchical) throws FHIRException {
		throw new UnsupportedOperationException(Msg.code(230));
	}



	@Override
	public Set<String> getBinaryKeysAsSet() {
		throw new UnsupportedOperationException(Msg.code(2115));
	}

	@Override
	public boolean hasBinaryKey(String s) {
		throw new UnsupportedOperationException(Msg.code(2129));
	}

	@Override
	public byte[] getBinaryForKey(String s) {
		throw new UnsupportedOperationException(Msg.code(2199));
	}

	@Override
	public int loadFromPackage(NpmPackage pi, IContextResourceLoader loader) throws FHIRException {
		throw new UnsupportedOperationException(Msg.code(233));
	}

	@Override
	public int loadFromPackage(NpmPackage pi, IContextResourceLoader loader, String[] types) throws FHIRException {
		throw new UnsupportedOperationException(Msg.code(234));
	}

	@Override
	public int loadFromPackageAndDependencies(NpmPackage pi, IContextResourceLoader loader, BasePackageCacheManager pcm) throws FHIRException {
		throw new UnsupportedOperationException(Msg.code(235));
	}

	@Override
	public boolean hasPackage(String id, String ver) {
		throw new UnsupportedOperationException(Msg.code(236));
	}

	@Override
	public boolean hasPackage(PackageInformation packageVersion) {
		return false;
	}

	@Override
	public PackageInformation getPackage(String id, String ver) {
		return null;
	}

	@Override
	public int getClientRetryCount() {
		throw new UnsupportedOperationException(Msg.code(237));
	}

	@Override
	public IWorkerContext setClientRetryCount(int value) {
		throw new UnsupportedOperationException(Msg.code(238));
	}

	@Override
	public TimeTracker clock() {
		return null;
	}

	@Override
	public IWorkerContextManager.IPackageLoadingTracker getPackageTracker() {
		throw new UnsupportedOperationException(Msg.code(2112));
	}

	@Override
	public PackageInformation getPackageForUrl(String s) {
		return null;
	}

	public static ConceptValidationOptions convertConceptValidationOptions(ValidationOptions theOptions) {
		ConceptValidationOptions retVal = new ConceptValidationOptions();
		if (theOptions.isGuessSystem()) {
			retVal = retVal.setInferSystem(true);
		}
		return retVal;
	}


	@Override
	public <T extends Resource> List<T> fetchResourcesByType(Class<T> theClass) {
		if (theClass.equals(StructureDefinition.class)) {
			return myValidationSupport.fetchAllStructureDefinitions();
		}

		throw new UnsupportedOperationException(Msg.code(2113) + "Can't fetch all resources of type: " + theClass);
	}

	@Override
	public IWorkerContext setPackageTracker(IWorkerContextManager.IPackageLoadingTracker theIPackageLoadingTracker) {
		throw new UnsupportedOperationException(Msg.code(220));
	}

	@Override
	public String getSpecUrl() {
<<<<<<< HEAD
		return "";
	}

	@Override
	public PEBuilder getProfiledElementBuilder(PEBuilder.PEElementPropertiesPolicy thePEElementPropertiesPolicy, boolean theB) {
		throw new UnsupportedOperationException(Msg.code(2261));
=======
		throw new UnsupportedOperationException(Msg.code(2260));
>>>>>>> 6b6f1e2e
	}
}<|MERGE_RESOLUTION|>--- conflicted
+++ resolved
@@ -452,15 +452,12 @@
 
 	@Override
 	public String getSpecUrl() {
-<<<<<<< HEAD
-		return "";
+		// return "";
+		throw new UnsupportedOperationException(Msg.code(2260));
 	}
 
 	@Override
 	public PEBuilder getProfiledElementBuilder(PEBuilder.PEElementPropertiesPolicy thePEElementPropertiesPolicy, boolean theB) {
 		throw new UnsupportedOperationException(Msg.code(2261));
-=======
-		throw new UnsupportedOperationException(Msg.code(2260));
->>>>>>> 6b6f1e2e
 	}
 }