/*
 * #%L
 * HAPI FHIR - Client Framework
 * %%
 * Copyright (C) 2014 - 2023 Smile CDR, Inc.
 * %%
 * Licensed under the Apache License, Version 2.0 (the "License");
 * you may not use this file except in compliance with the License.
 * You may obtain a copy of the License at
 *
 *      http://www.apache.org/licenses/LICENSE-2.0
 *
 * Unless required by applicable law or agreed to in writing, software
 * distributed under the License is distributed on an "AS IS" BASIS,
 * WITHOUT WARRANTIES OR CONDITIONS OF ANY KIND, either express or implied.
 * See the License for the specific language governing permissions and
 * limitations under the License.
 * #L%
 */
package ca.uhn.fhir.rest.client.impl;

import ca.uhn.fhir.rest.client.api.IBasicClient;
import ca.uhn.fhir.rest.client.api.IClientInterceptor;
import ca.uhn.fhir.rest.client.api.IGenericClient;
import org.apache.http.HttpException;
import org.apache.http.HttpRequest;
import org.apache.http.HttpRequestInterceptor;
import org.apache.http.auth.AuthState;
import org.apache.http.auth.Credentials;
import org.apache.http.auth.UsernamePasswordCredentials;
import org.apache.http.client.protocol.HttpClientContext;
import org.apache.http.impl.auth.BasicScheme;
import org.apache.http.protocol.HttpContext;

import java.io.IOException;

/**
<<<<<<< HEAD
 * Apache HTTPClient interceptor which adds basic auth
 *
 * @see ca.uhn.fhir.rest.client.interceptor.BasicAuthInterceptor A HAPI FHIR interceptor that is generally easier to use
 */
public class HttpBasicAuthInterceptor  implements HttpRequestInterceptor {
=======
 * @deprecated Use {@link ca.uhn.fhir.rest.client.interceptor.BasicAuthInterceptor} instead. Note that BasicAuthInterceptor class is a HAPI client interceptor instead of being a commons-httpclient interceptor, so you register it to your client instance once it's created using {@link IGenericClient#registerInterceptor(IClientInterceptor)} or {@link IBasicClient#registerInterceptor(IClientInterceptor)} instead
 */
@Deprecated
public class HttpBasicAuthInterceptor implements HttpRequestInterceptor {
>>>>>>> 43694f37

	private String myUsername;
	private String myPassword;

	public HttpBasicAuthInterceptor(String theUsername, String thePassword) {
		super();
		myUsername = theUsername;
		myPassword = thePassword;
	}

	@Override
	public void process(final HttpRequest request, final HttpContext context) throws HttpException, IOException {
		AuthState authState = (AuthState) context.getAttribute(HttpClientContext.TARGET_AUTH_STATE);

		if (authState.getAuthScheme() == null) {
			Credentials creds = new UsernamePasswordCredentials(myUsername, myPassword);
			authState.update(new BasicScheme(), creds);
		}
	}
}<|MERGE_RESOLUTION|>--- conflicted
+++ resolved
@@ -35,18 +35,11 @@
 import java.io.IOException;
 
 /**
-<<<<<<< HEAD
  * Apache HTTPClient interceptor which adds basic auth
  *
  * @see ca.uhn.fhir.rest.client.interceptor.BasicAuthInterceptor A HAPI FHIR interceptor that is generally easier to use
  */
 public class HttpBasicAuthInterceptor  implements HttpRequestInterceptor {
-=======
- * @deprecated Use {@link ca.uhn.fhir.rest.client.interceptor.BasicAuthInterceptor} instead. Note that BasicAuthInterceptor class is a HAPI client interceptor instead of being a commons-httpclient interceptor, so you register it to your client instance once it's created using {@link IGenericClient#registerInterceptor(IClientInterceptor)} or {@link IBasicClient#registerInterceptor(IClientInterceptor)} instead
- */
-@Deprecated
-public class HttpBasicAuthInterceptor implements HttpRequestInterceptor {
->>>>>>> 43694f37
 
 	private String myUsername;
 	private String myPassword;
