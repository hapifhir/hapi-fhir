--- conflicted
+++ resolved
@@ -313,11 +313,8 @@
 					} else if (nextAnnotation instanceof ResourceParam) {
 						if (IBaseResource.class.isAssignableFrom(parameterType)) {
 							// good
-<<<<<<< HEAD
-=======
 						} else if (String.class.equals(parameterType)) {
 							// good
->>>>>>> ddc7b601
 						} else {
 							StringBuilder b = new StringBuilder();
 							b.append("Method '");
