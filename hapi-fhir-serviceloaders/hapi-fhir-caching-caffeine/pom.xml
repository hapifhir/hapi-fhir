<?xml version="1.0" encoding="UTF-8"?>
<project xmlns="http://maven.apache.org/POM/4.0.0"
			xmlns:xsi="http://www.w3.org/2001/XMLSchema-instance"
			xsi:schemaLocation="http://maven.apache.org/POM/4.0.0 http://maven.apache.org/xsd/maven-4.0.0.xsd">
	<modelVersion>4.0.0</modelVersion>

	<parent>
		<artifactId>hapi-fhir-serviceloaders</artifactId>
		<groupId>ca.uhn.hapi.fhir</groupId>
<<<<<<< HEAD
		<version>6.8.0-SNAPSHOT</version>
=======
		<version>6.9.3-SNAPSHOT</version>
>>>>>>> 3512f82a

		<relativePath>../pom.xml</relativePath>
	</parent>

	<artifactId>hapi-fhir-caching-caffeine</artifactId>
	<packaging>jar</packaging>

	<name>HAPI FHIR - ServiceLoaders - Caching Caffeine</name>

	<dependencies>
		<dependency>
			<groupId>ca.uhn.hapi.fhir</groupId>
			<artifactId>hapi-fhir-caching-api</artifactId>
<<<<<<< HEAD
			<version>6.8.0-SNAPSHOT</version>
=======
			<version>6.9.3-SNAPSHOT</version>
>>>>>>> 3512f82a

		</dependency>
		<dependency>
			<groupId>com.github.ben-manes.caffeine</groupId>
			<artifactId>caffeine</artifactId>
		</dependency>

		<dependency>
			<groupId>ch.qos.logback</groupId>
			<artifactId>logback-classic</artifactId>
			<scope>test</scope>
		</dependency>
	</dependencies>

	<build>
		<plugins>
		</plugins>
	</build>

</project><|MERGE_RESOLUTION|>--- conflicted
+++ resolved
@@ -7,11 +7,7 @@
 	<parent>
 		<artifactId>hapi-fhir-serviceloaders</artifactId>
 		<groupId>ca.uhn.hapi.fhir</groupId>
-<<<<<<< HEAD
-		<version>6.8.0-SNAPSHOT</version>
-=======
 		<version>6.9.3-SNAPSHOT</version>
->>>>>>> 3512f82a
 
 		<relativePath>../pom.xml</relativePath>
 	</parent>
@@ -25,11 +21,7 @@
 		<dependency>
 			<groupId>ca.uhn.hapi.fhir</groupId>
 			<artifactId>hapi-fhir-caching-api</artifactId>
-<<<<<<< HEAD
-			<version>6.8.0-SNAPSHOT</version>
-=======
 			<version>6.9.3-SNAPSHOT</version>
->>>>>>> 3512f82a
 
 		</dependency>
 		<dependency>
