--- conflicted
+++ resolved
@@ -7,11 +7,7 @@
 	<parent>
 		<artifactId>hapi-fhir-serviceloaders</artifactId>
 		<groupId>ca.uhn.hapi.fhir</groupId>
-<<<<<<< HEAD
-		<version>8.1.7-SNAPSHOT</version>
-=======
-		<version>8.3.0-SNAPSHOT</version>
->>>>>>> 6f5cc632
+		<version>8.3.2-SNAPSHOT</version>
 
 		<relativePath>../pom.xml</relativePath>
 	</parent>
@@ -25,11 +21,7 @@
 		<dependency>
 			<groupId>ca.uhn.hapi.fhir</groupId>
 			<artifactId>hapi-fhir-caching-api</artifactId>
-<<<<<<< HEAD
-			<version>8.1.7-SNAPSHOT</version>
-=======
-			<version>8.3.0-SNAPSHOT</version>
->>>>>>> 6f5cc632
+			<version>8.3.2-SNAPSHOT</version>
 
 		</dependency>
 		<dependency>
