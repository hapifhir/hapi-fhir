--- conflicted
+++ resolved
@@ -7,11 +7,7 @@
 	<parent>
 		<artifactId>hapi-fhir-serviceloaders</artifactId>
 		<groupId>ca.uhn.hapi.fhir</groupId>
-<<<<<<< HEAD
-		<version>7.3.12-SNAPSHOT</version>
-=======
 		<version>7.2.2</version>
->>>>>>> d8c89128
 
 		<relativePath>../pom.xml</relativePath>
 	</parent>
@@ -25,11 +21,7 @@
 		<dependency>
 			<groupId>ca.uhn.hapi.fhir</groupId>
 			<artifactId>hapi-fhir-caching-api</artifactId>
-<<<<<<< HEAD
-			<version>7.3.12-SNAPSHOT</version>
-=======
 			<version>7.2.2</version>
->>>>>>> d8c89128
 
 		</dependency>
 		<dependency>
