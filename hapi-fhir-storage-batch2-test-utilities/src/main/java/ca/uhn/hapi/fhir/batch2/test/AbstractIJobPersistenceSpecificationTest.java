--- conflicted
+++ resolved
@@ -29,10 +29,7 @@
 import ca.uhn.fhir.batch2.model.JobInstance;
 import ca.uhn.fhir.batch2.model.JobWorkNotification;
 import ca.uhn.fhir.batch2.model.StatusEnum;
-<<<<<<< HEAD
-=======
 import ca.uhn.fhir.batch2.model.WorkChunk;
->>>>>>> 107de2cf
 import ca.uhn.fhir.batch2.model.WorkChunkCreateEvent;
 import ca.uhn.fhir.rest.server.exceptions.InternalErrorException;
 import ca.uhn.fhir.util.StopWatch;
@@ -68,11 +65,7 @@
  * These tests are abstract, and do not depend on JPA.
  * Test setups should use the public batch2 api to create scenarios.
  */
-<<<<<<< HEAD
-public abstract class AbstractIJobPersistenceSpecificationTest implements IJobMaintenanceActions, IInProgressActionsTests, IInstanceStateTransitions, IWorkChunkCommon, WorkChunkTestConstants {
-=======
-public abstract class AbstractIJobPersistenceSpecificationTest implements IInProgressActionsTests, IInstanceStateTransitions, ITestFixture, WorkChunkTestConstants {
->>>>>>> 107de2cf
+public abstract class AbstractIJobPersistenceSpecificationTest implements IJobMaintenanceActions, IInProgressActionsTests, IInstanceStateTransitions, ITestFixture, IWorkChunkCommon, WorkChunkTestConstants {
 
 	private static final Logger ourLog = LoggerFactory.getLogger(AbstractIJobPersistenceSpecificationTest.class);
 
@@ -84,7 +77,6 @@
 
 	@Autowired
 	private PlatformTransactionManager myTransactionManager;
-<<<<<<< HEAD
 
 	@Autowired
 	private IJobMaintenanceService myMaintenanceService;
@@ -115,6 +107,11 @@
 		return builder.build();
 	}
 
+	@Override
+	public ITestFixture getTestManager() {
+		return this;
+	}
+
 	@AfterEach
 	public void after() {
 		myJobDefinitionRegistry.removeJobDefinition(JOB_DEFINITION_ID, JOB_DEF_VER);
@@ -157,82 +154,6 @@
 	@Override
 	public IWorkChunkCommon getTestManager() {
 		return this;
-=======
-
-	@Autowired
-	private IJobMaintenanceService myMaintenanceService;
-
-	@Autowired
-	private BatchJobSender myBatchJobSender;
-
-	public PlatformTransactionManager getTransactionManager() {
-		return myTransactionManager;
-	}
-
-	public IJobPersistence getSvc() {
-		return mySvc;
-	}
-
-	public JobDefinition<TestJobParameters> withJobDefinition(boolean theIsGatedBoolean) {
-		JobDefinition.Builder<TestJobParameters, ?> builder = JobDefinition.newBuilder()
-			.setJobDefinitionId(theIsGatedBoolean ? GATED_JOB_DEFINITION_ID : JOB_DEFINITION_ID)
-			.setJobDefinitionVersion(JOB_DEF_VER)
-			.setJobDescription("A job description")
-			.setParametersType(TestJobParameters.class)
-			.addFirstStep(TARGET_STEP_ID, "the first step", TestJobStep2InputType.class, (theStepExecutionDetails, theDataSink) -> new RunOutcome(0))
-			.addIntermediateStep("2nd-step-id", "the second step", TestJobStep3InputType.class, (theStepExecutionDetails, theDataSink) -> new RunOutcome(0))
-			.addLastStep("last-step-id", "the final step", (theStepExecutionDetails, theDataSink) -> new RunOutcome(0));
-		if (theIsGatedBoolean) {
-			builder.gatedExecution();
-		}
-		return builder.build();
-	}
-
-	@AfterEach
-	public void after() {
-		myJobDefinitionRegistry.removeJobDefinition(JOB_DEFINITION_ID, JOB_DEF_VER);
-
-		// clear invocations on the batch sender from previous jobs that might be
-		// kicking around
-		Mockito.clearInvocations(myBatchJobSender);
-	}
-
-	@Override
-	public ITestFixture getTestManager() {
-		return this;
-	}
-
-	@Override
-	public void enableMaintenanceRunner(boolean theToEnable) {
-		myMaintenanceService.enableMaintenancePass(theToEnable);
-	}
-
-	@Nested
-	class WorkChunkStorage implements IWorkChunkStorageTests {
-
-		@Override
-		public ITestFixture getTestManager() {
-			return AbstractIJobPersistenceSpecificationTest.this;
-		}
-
-		@Nested
-		class StateTransitions implements IWorkChunkStateTransitions {
-
-			@Override
-			public ITestFixture getTestManager() {
-				return AbstractIJobPersistenceSpecificationTest.this;
-			}
-
-			@Nested
-			class ErrorActions implements IWorkChunkErrorActionsTests {
-
-				@Override
-				public ITestFixture getTestManager() {
-					return AbstractIJobPersistenceSpecificationTest.this;
-				}
-			}
-		}
->>>>>>> 107de2cf
 	}
 
 	@Nonnull
@@ -313,7 +234,6 @@
 		return chunkId;
 	}
 
-<<<<<<< HEAD
 	public String createChunk(String theInstanceId) {
 		return storeWorkChunk(JOB_DEFINITION_ID, TARGET_STEP_ID, theInstanceId, 0, CHUNK_DATA);
 	}
@@ -342,30 +262,5 @@
 
 	public void createChunksInStates(JobMaintenanceStateInformation theJobMaintenanceStateInformation) {
 		theJobMaintenanceStateInformation.initialize(mySvc);
-=======
-	@Override
-	public abstract WorkChunk freshFetchWorkChunk(String theChunkId);
-
-	public String createChunk(String theInstanceId) {
-		return storeWorkChunk(JOB_DEFINITION_ID, TARGET_STEP_ID, theInstanceId, 0, CHUNK_DATA);
-	}
-
-	public PointcutLatch disableWorkChunkMessageHandler() {
-		PointcutLatch latch = new PointcutLatch(new Exception().getStackTrace()[0].getMethodName());
-
-		doAnswer(a -> {
-			latch.call(1);
-			return Void.class;
-		}).when(myBatchJobSender).sendWorkChannelMessage(any(JobWorkNotification.class));
-		return latch;
-	}
-
-	public void verifyWorkChunkMessageHandlerCalled(PointcutLatch theSendingLatch, int theNumberOfTimes) throws InterruptedException {
-		theSendingLatch.awaitExpected();
-		ArgumentCaptor<JobWorkNotification> notificationCaptor = ArgumentCaptor.forClass(JobWorkNotification.class);
-
-		verify(myBatchJobSender, times(theNumberOfTimes))
-			.sendWorkChannelMessage(notificationCaptor.capture());
->>>>>>> 107de2cf
 	}
 }