/*-
 * #%L
 * HAPI FHIR JPA Server - Batch2 specification tests
 * %%
 * Copyright (C) 2014 - 2023 Smile CDR, Inc.
 * %%
 * Licensed under the Apache License, Version 2.0 (the "License");
 * you may not use this file except in compliance with the License.
 * You may obtain a copy of the License at
 *
 *      http://www.apache.org/licenses/LICENSE-2.0
 *
 * Unless required by applicable law or agreed to in writing, software
 * distributed under the License is distributed on an "AS IS" BASIS,
 * WITHOUT WARRANTIES OR CONDITIONS OF ANY KIND, either express or implied.
 * See the License for the specific language governing permissions and
 * limitations under the License.
 * #L%
 */

package ca.uhn.hapi.fhir.batch2.test;

import ca.uhn.fhir.batch2.api.IJobPersistence;
<<<<<<< HEAD
import ca.uhn.fhir.batch2.api.RunOutcome;
import ca.uhn.fhir.batch2.model.JobDefinition;
=======
>>>>>>> 90da12fb
import ca.uhn.fhir.batch2.model.JobInstance;
import ca.uhn.fhir.batch2.model.StatusEnum;
import ca.uhn.fhir.batch2.model.WorkChunk;
import ca.uhn.fhir.batch2.model.WorkChunkCompletionEvent;
import ca.uhn.fhir.batch2.model.WorkChunkCreateEvent;
import ca.uhn.fhir.batch2.model.WorkChunkErrorEvent;
import ca.uhn.fhir.batch2.model.WorkChunkStatusEnum;
import ca.uhn.fhir.rest.server.exceptions.InternalErrorException;
import ca.uhn.fhir.util.StopWatch;
import ca.uhn.hapi.fhir.batch2.test.support.TestJobParameters;
import ca.uhn.hapi.fhir.batch2.test.support.TestJobStep2InputType;
import ca.uhn.hapi.fhir.batch2.test.support.TestJobStep3InputType;
import org.junit.jupiter.api.BeforeEach;
import org.junit.jupiter.api.Nested;
import org.junit.jupiter.api.Test;
import org.junit.jupiter.params.ParameterizedTest;
import org.junit.jupiter.params.provider.EnumSource;
import org.slf4j.Logger;
import org.slf4j.LoggerFactory;
import org.springframework.beans.factory.annotation.Autowired;
import org.springframework.transaction.PlatformTransactionManager;
import org.springframework.transaction.TransactionDefinition;
import org.springframework.transaction.TransactionStatus;
import org.springframework.transaction.support.TransactionCallbackWithoutResult;
import org.springframework.transaction.support.TransactionTemplate;

import javax.annotation.Nonnull;
import java.util.ArrayList;
import java.util.Iterator;
import java.util.List;
import java.util.concurrent.Callable;
import java.util.stream.Collectors;

import static org.awaitility.Awaitility.await;
import static org.hamcrest.MatcherAssert.assertThat;
import static org.hamcrest.Matchers.contains;
import static org.hamcrest.Matchers.containsString;
import static org.hamcrest.Matchers.empty;
import static org.hamcrest.Matchers.emptyString;
import static org.hamcrest.Matchers.equalTo;
import static org.hamcrest.Matchers.not;
import static org.junit.jupiter.api.Assertions.assertEquals;
import static org.junit.jupiter.api.Assertions.assertNotNull;
import static org.junit.jupiter.api.Assertions.assertNull;
import static org.junit.jupiter.api.Assertions.assertTrue;


/**
 * Specification tests for batch2 storage and event system.
 * These tests are abstract, and do not depend on JPA.
 * Test setups should use the public batch2 api to create scenarios.
 */
public abstract class AbstractIJobPersistenceSpecificationTest {
	private static final Logger ourLog = LoggerFactory.getLogger(AbstractIJobPersistenceSpecificationTest.class);

	public static final String JOB_DEFINITION_ID = "definition-id";
	public static final String TARGET_STEP_ID = "step-id";
	public static final String DEF_CHUNK_ID = "definition-chunkId";
	public static final String STEP_CHUNK_ID = "step-chunkId";
	public static final int JOB_DEF_VER = 1;
	public static final int SEQUENCE_NUMBER = 1;
	public static final String CHUNK_DATA = "{\"key\":\"value\"}";
	public static final String ERROR_MESSAGE_A = "This is an error message: A";
	public static final String ERROR_MESSAGE_B = "This is a different error message: B";
	public static final String ERROR_MESSAGE_C = "This is a different error message: C";

	@Autowired
	private IJobPersistence mySvc;

	@Nested
	class WorkChunkStorage {

		@Test
		public void testStoreAndFetchWorkChunk_NoData() {
			JobInstance instance = createInstance();
			String instanceId = mySvc.storeNewInstance(instance);

			String id = storeWorkChunk(JOB_DEFINITION_ID, TARGET_STEP_ID, instanceId, 0, null);

			WorkChunk chunk = mySvc.onWorkChunkDequeue(id).orElseThrow(IllegalArgumentException::new);
			assertNull(chunk.getData());
		}

		@Test
		public void testStoreAndFetchWorkChunk_WithData() {
			JobInstance instance = createInstance();
			String instanceId = mySvc.storeNewInstance(instance);

			String id = storeWorkChunk(JOB_DEFINITION_ID, TARGET_STEP_ID, instanceId, 0, CHUNK_DATA);
			assertNotNull(id);
			runInTransaction(() -> assertEquals(WorkChunkStatusEnum.QUEUED, freshFetchWorkChunk(id).getStatus()));

			WorkChunk chunk = mySvc.onWorkChunkDequeue(id).orElseThrow(IllegalArgumentException::new);
			assertEquals(36, chunk.getInstanceId().length());
			assertEquals(JOB_DEFINITION_ID, chunk.getJobDefinitionId());
			assertEquals(JOB_DEF_VER, chunk.getJobDefinitionVersion());
			assertEquals(WorkChunkStatusEnum.IN_PROGRESS, chunk.getStatus());
			assertEquals(CHUNK_DATA, chunk.getData());

			runInTransaction(() -> assertEquals(WorkChunkStatusEnum.IN_PROGRESS, freshFetchWorkChunk(id).getStatus()));
		}

		/**
		 * Should match the diagram in batch2_states.md
		 * @see hapi-fhir-docs/src/main/resources/ca/uhn/hapi/fhir/docs/server_jpa_batch/batch2_states.md
		 */
		@Nested
		class StateTransitions {

			private String myInstanceId;
			private String myChunkId;

			@BeforeEach
			void setUp() {
				JobInstance jobInstance = createInstance();
				myInstanceId = mySvc.storeNewInstance(jobInstance);

			}

			private String createChunk() {
				return storeWorkChunk(JOB_DEFINITION_ID, TARGET_STEP_ID, myInstanceId, 0, CHUNK_DATA);
			}

			@Test
			public void chunkCreation_isQueued() {

				myChunkId = createChunk();

				WorkChunk fetchedWorkChunk = freshFetchWorkChunk(myChunkId);
				assertEquals(WorkChunkStatusEnum.QUEUED, fetchedWorkChunk.getStatus(), "New chunks are QUEUED");
			}

			@Test
			public void chunkReceived_queuedToInProgress() {

				myChunkId = createChunk();

				// the worker has received the chunk, and marks it started.
				WorkChunk chunk = mySvc.onWorkChunkDequeue(myChunkId).orElseThrow(IllegalArgumentException::new);

				assertEquals(WorkChunkStatusEnum.IN_PROGRESS, chunk.getStatus());
				assertEquals(CHUNK_DATA, chunk.getData());

				// verify the db was updated too
				WorkChunk fetchedWorkChunk = freshFetchWorkChunk(myChunkId);
				assertEquals(WorkChunkStatusEnum.IN_PROGRESS, fetchedWorkChunk.getStatus());
			}

			@Nested
			class InProgressActions {
				@BeforeEach
				void setUp() {
					// setup - the worker has received the chunk, and has marked it IN_PROGRESS.
					myChunkId = createChunk();
					mySvc.onWorkChunkDequeue(myChunkId);
				}

				@Test
				public void processingOk_inProgressToSuccess_clearsDataSavesRecordCount() {

					// execution ok
					mySvc.onWorkChunkCompletion(new WorkChunkCompletionEvent(myChunkId, 3, 0));

					// verify the db was updated
					var workChunkEntity = freshFetchWorkChunk(myChunkId);
					assertEquals(WorkChunkStatusEnum.COMPLETED, workChunkEntity.getStatus());
					assertNull(workChunkEntity.getData());
					assertEquals(3, workChunkEntity.getRecordsProcessed());
					assertNull(workChunkEntity.getErrorMessage());
					assertEquals(0, workChunkEntity.getErrorCount());
				}

				@Test
				public void processingRetryableError_inProgressToError_bumpsCountRecordsMessage() {

					// execution had a retryable error
					mySvc.onWorkChunkError(new WorkChunkErrorEvent(myChunkId, ERROR_MESSAGE_A));

					// verify the db was updated
					var workChunkEntity = freshFetchWorkChunk(myChunkId);
					assertEquals(WorkChunkStatusEnum.ERRORED, workChunkEntity.getStatus());
					assertEquals(ERROR_MESSAGE_A, workChunkEntity.getErrorMessage());
					assertEquals(1, workChunkEntity.getErrorCount());
				}

				@Test
				public void processingFailure_inProgressToFailed() {

					// execution had a failure
					mySvc.onWorkChunkFailed(myChunkId, "some error");

					// verify the db was updated
					var workChunkEntity = freshFetchWorkChunk(myChunkId);
					assertEquals(WorkChunkStatusEnum.FAILED, workChunkEntity.getStatus());
					assertEquals("some error", workChunkEntity.getErrorMessage());
				}
			}

			@Nested
			class ErrorActions {
				public static final String FIRST_ERROR_MESSAGE = ERROR_MESSAGE_A;
				@BeforeEach
				void setUp() {
					// setup - the worker has received the chunk, and has marked it IN_PROGRESS.
					myChunkId = createChunk();
					mySvc.onWorkChunkDequeue(myChunkId);
					// execution had a retryable error
					mySvc.onWorkChunkError(new WorkChunkErrorEvent(myChunkId, FIRST_ERROR_MESSAGE));
				}

				/**
				 * The consumer will retry after a retryable error is thrown
				 */
				@Test
				void errorRetry_errorToInProgress() {

					// when consumer restarts chunk
					WorkChunk chunk = mySvc.onWorkChunkDequeue(myChunkId).orElseThrow(IllegalArgumentException::new);

					// then
					assertEquals(WorkChunkStatusEnum.IN_PROGRESS, chunk.getStatus());

					// verify the db state, error message, and error count
					var workChunkEntity = freshFetchWorkChunk(myChunkId);
					assertEquals(WorkChunkStatusEnum.IN_PROGRESS, workChunkEntity.getStatus());
					assertEquals(FIRST_ERROR_MESSAGE, workChunkEntity.getErrorMessage(), "Original error message kept");
					assertEquals(1, workChunkEntity.getErrorCount(), "error count kept");
				}

				@Test
				void errorRetry_repeatError_increasesErrorCount() {
					// setup - the consumer is re-trying, and marks it IN_PROGRESS
					mySvc.onWorkChunkDequeue(myChunkId);


					// when another error happens
					mySvc.onWorkChunkError(new WorkChunkErrorEvent(myChunkId, ERROR_MESSAGE_B));


					// verify the state, new message, and error count
					var workChunkEntity = freshFetchWorkChunk(myChunkId);
					assertEquals(WorkChunkStatusEnum.ERRORED, workChunkEntity.getStatus());
					assertEquals(ERROR_MESSAGE_B, workChunkEntity.getErrorMessage(), "new error message");
					assertEquals(2, workChunkEntity.getErrorCount(), "error count inc");
				}

				@Test
				void errorThenRetryAndComplete_addsErrorCounts() {
					// setup - the consumer is re-trying, and marks it IN_PROGRESS
					mySvc.onWorkChunkDequeue(myChunkId);

					// then it completes ok.
					mySvc.onWorkChunkCompletion(new WorkChunkCompletionEvent(myChunkId, 3, 1));

					// verify the state, new message, and error count
					var workChunkEntity = freshFetchWorkChunk(myChunkId);
					assertEquals(WorkChunkStatusEnum.COMPLETED, workChunkEntity.getStatus());
					assertEquals(FIRST_ERROR_MESSAGE, workChunkEntity.getErrorMessage(), "Error message kept.");
					assertEquals(2, workChunkEntity.getErrorCount(), "error combined with earlier error");
				}

				@Test
				void errorRetry_maxErrors_movesToFailed() {
					// we start with 1 error already

					// 2nd try
					mySvc.onWorkChunkDequeue(myChunkId);
					mySvc.onWorkChunkError(new WorkChunkErrorEvent(myChunkId, ERROR_MESSAGE_B));
					var chunk = freshFetchWorkChunk(myChunkId);
					assertEquals(WorkChunkStatusEnum.ERRORED, chunk.getStatus());
					assertEquals(2, chunk.getErrorCount());

					// 3rd try
					mySvc.onWorkChunkDequeue(myChunkId);
					mySvc.onWorkChunkError(new WorkChunkErrorEvent(myChunkId, ERROR_MESSAGE_B));
					chunk = freshFetchWorkChunk(myChunkId);
					assertEquals(WorkChunkStatusEnum.ERRORED, chunk.getStatus());
					assertEquals(3, chunk.getErrorCount());

					// 4th try
					mySvc.onWorkChunkDequeue(myChunkId);
					mySvc.onWorkChunkError(new WorkChunkErrorEvent(myChunkId, ERROR_MESSAGE_C));
					chunk = freshFetchWorkChunk(myChunkId);
					assertEquals(WorkChunkStatusEnum.FAILED, chunk.getStatus());
					assertEquals(4, chunk.getErrorCount());
					assertThat("Error message contains last error", chunk.getErrorMessage(), containsString(ERROR_MESSAGE_C));
					assertThat("Error message contains error count and complaint", chunk.getErrorMessage(), containsString("many errors: 4"));
				}
			}
		}

		@Test
		public void testFetchChunks() {
			JobInstance instance = createInstance();
			String instanceId = mySvc.storeNewInstance(instance);

			List<String> ids = new ArrayList<>();
			for (int i = 0; i < 10; i++) {
				String id = storeWorkChunk(JOB_DEFINITION_ID, TARGET_STEP_ID, instanceId, i, CHUNK_DATA);
				ids.add(id);
			}

			List<WorkChunk> chunks = mySvc.fetchWorkChunksWithoutData(instanceId, 3, 0);
			assertNull(chunks.get(0).getData());
			assertNull(chunks.get(1).getData());
			assertNull(chunks.get(2).getData());
			assertThat(chunks.stream().map(WorkChunk::getId).collect(Collectors.toList()),
				contains(ids.get(0), ids.get(1), ids.get(2)));

			chunks = mySvc.fetchWorkChunksWithoutData(instanceId, 3, 1);
			assertThat(chunks.stream().map(WorkChunk::getId).collect(Collectors.toList()),
				contains(ids.get(3), ids.get(4), ids.get(5)));

			chunks = mySvc.fetchWorkChunksWithoutData(instanceId, 3, 2);
			assertThat(chunks.stream().map(WorkChunk::getId).collect(Collectors.toList()),
				contains(ids.get(6), ids.get(7), ids.get(8)));

			chunks = mySvc.fetchWorkChunksWithoutData(instanceId, 3, 3);
			assertThat(chunks.stream().map(WorkChunk::getId).collect(Collectors.toList()),
				contains(ids.get(9)));

			chunks = mySvc.fetchWorkChunksWithoutData(instanceId, 3, 4);
			assertThat(chunks.stream().map(WorkChunk::getId).collect(Collectors.toList()),
				empty());
		}


		@Test
		public void testMarkChunkAsCompleted_Success() {
			JobInstance instance = createInstance();
			String instanceId = mySvc.storeNewInstance(instance);
			String chunkId = storeWorkChunk(DEF_CHUNK_ID, STEP_CHUNK_ID, instanceId, SEQUENCE_NUMBER, CHUNK_DATA);
			assertNotNull(chunkId);

			runInTransaction(() -> assertEquals(WorkChunkStatusEnum.QUEUED, freshFetchWorkChunk(chunkId).getStatus()));

			sleepUntilTimeChanges();

			WorkChunk chunk = mySvc.onWorkChunkDequeue(chunkId).orElseThrow(IllegalArgumentException::new);
			assertEquals(SEQUENCE_NUMBER, chunk.getSequence());
			assertEquals(WorkChunkStatusEnum.IN_PROGRESS, chunk.getStatus());
			assertNotNull(chunk.getCreateTime());
			assertNotNull(chunk.getStartTime());
			assertNull(chunk.getEndTime());
			assertNull(chunk.getRecordsProcessed());
			assertNotNull(chunk.getData());
			runInTransaction(() -> assertEquals(WorkChunkStatusEnum.IN_PROGRESS, freshFetchWorkChunk(chunkId).getStatus()));

			sleepUntilTimeChanges();

			runInTransaction(() -> mySvc.onWorkChunkCompletion(new WorkChunkCompletionEvent(chunkId, 50, 0)));

			WorkChunk entity = freshFetchWorkChunk(chunkId);
			assertEquals(WorkChunkStatusEnum.COMPLETED, entity.getStatus());
			assertEquals(50, entity.getRecordsProcessed());
			assertNotNull(entity.getCreateTime());
			assertNotNull(entity.getStartTime());
			assertNotNull(entity.getEndTime());
			assertNull(entity.getData());
			assertTrue(entity.getCreateTime().getTime() < entity.getStartTime().getTime());
			assertTrue(entity.getStartTime().getTime() < entity.getEndTime().getTime());
		}


		@Test
		public void testMarkChunkAsCompleted_Error() {
			JobInstance instance = createInstance();
			String instanceId = mySvc.storeNewInstance(instance);
			String chunkId = storeWorkChunk(DEF_CHUNK_ID, STEP_CHUNK_ID, instanceId, SEQUENCE_NUMBER, null);
			assertNotNull(chunkId);

			runInTransaction(() -> assertEquals(WorkChunkStatusEnum.QUEUED, freshFetchWorkChunk(chunkId).getStatus()));

			sleepUntilTimeChanges();

			WorkChunk chunk = mySvc.onWorkChunkDequeue(chunkId).orElseThrow(IllegalArgumentException::new);
			assertEquals(SEQUENCE_NUMBER, chunk.getSequence());
			assertEquals(WorkChunkStatusEnum.IN_PROGRESS, chunk.getStatus());

			sleepUntilTimeChanges();

			WorkChunkErrorEvent request = new WorkChunkErrorEvent(chunkId, ERROR_MESSAGE_A);
			mySvc.onWorkChunkError(request);
			runInTransaction(() -> {
				WorkChunk entity = freshFetchWorkChunk(chunkId);
				assertEquals(WorkChunkStatusEnum.ERRORED, entity.getStatus());
				assertEquals(ERROR_MESSAGE_A, entity.getErrorMessage());
				assertNotNull(entity.getCreateTime());
				assertNotNull(entity.getStartTime());
				assertNotNull(entity.getEndTime());
				assertEquals(1, entity.getErrorCount());
				assertTrue(entity.getCreateTime().getTime() < entity.getStartTime().getTime());
				assertTrue(entity.getStartTime().getTime() < entity.getEndTime().getTime());
			});

			// Mark errored again

			WorkChunkErrorEvent request2 = new WorkChunkErrorEvent(chunkId, "This is an error message 2");
			mySvc.onWorkChunkError(request2);
			runInTransaction(() -> {
				WorkChunk entity = freshFetchWorkChunk(chunkId);
				assertEquals(WorkChunkStatusEnum.ERRORED, entity.getStatus());
				assertEquals("This is an error message 2", entity.getErrorMessage());
				assertNotNull(entity.getCreateTime());
				assertNotNull(entity.getStartTime());
				assertNotNull(entity.getEndTime());
				assertEquals(2, entity.getErrorCount());
				assertTrue(entity.getCreateTime().getTime() < entity.getStartTime().getTime());
				assertTrue(entity.getStartTime().getTime() < entity.getEndTime().getTime());
			});

			List<WorkChunk> chunks = mySvc.fetchWorkChunksWithoutData(instanceId, 100, 0);
			assertEquals(1, chunks.size());
			assertEquals(2, chunks.get(0).getErrorCount());
		}

		@Test
		public void testMarkChunkAsCompleted_Fail() {
			JobInstance instance = createInstance();
			String instanceId = mySvc.storeNewInstance(instance);
			String chunkId = storeWorkChunk(DEF_CHUNK_ID, STEP_CHUNK_ID, instanceId, SEQUENCE_NUMBER, null);
			assertNotNull(chunkId);

			runInTransaction(() -> assertEquals(WorkChunkStatusEnum.QUEUED, freshFetchWorkChunk(chunkId).getStatus()));

			sleepUntilTimeChanges();

			WorkChunk chunk = mySvc.onWorkChunkDequeue(chunkId).orElseThrow(IllegalArgumentException::new);
			assertEquals(SEQUENCE_NUMBER, chunk.getSequence());
			assertEquals(WorkChunkStatusEnum.IN_PROGRESS, chunk.getStatus());

			sleepUntilTimeChanges();

			mySvc.onWorkChunkFailed(chunkId, "This is an error message");
			runInTransaction(() -> {
				WorkChunk entity = freshFetchWorkChunk(chunkId);
				assertEquals(WorkChunkStatusEnum.FAILED, entity.getStatus());
				assertEquals("This is an error message", entity.getErrorMessage());
				assertNotNull(entity.getCreateTime());
				assertNotNull(entity.getStartTime());
				assertNotNull(entity.getEndTime());
				assertTrue(entity.getCreateTime().getTime() < entity.getStartTime().getTime());
				assertTrue(entity.getStartTime().getTime() < entity.getEndTime().getTime());
			});
		}

		@Test
		public void markWorkChunksWithStatusAndWipeData_marksMultipleChunksWithStatus_asExpected() {
			JobInstance instance = createInstance();
			String instanceId = mySvc.storeNewInstance(instance);
			ArrayList<String> chunkIds = new ArrayList<>();
			for (int i = 0; i < 10; i++) {
				WorkChunkCreateEvent chunk = new WorkChunkCreateEvent(
					"defId",
					1,
					"stepId",
					instanceId,
					0,
					"{}"
				);
				String id = mySvc.onWorkChunkCreate(chunk);
				chunkIds.add(id);
			}

			runInTransaction(() -> mySvc.markWorkChunksWithStatusAndWipeData(instance.getInstanceId(), chunkIds, WorkChunkStatusEnum.COMPLETED, null));

			Iterator<WorkChunk> reducedChunks = mySvc.fetchAllWorkChunksIterator(instanceId, true);

			while (reducedChunks.hasNext()) {
				WorkChunk reducedChunk = reducedChunks.next();
				assertTrue(chunkIds.contains(reducedChunk.getId()));
				assertEquals(WorkChunkStatusEnum.COMPLETED, reducedChunk.getStatus());
			}
		}
	}

	/**
	 * Test
	 *  * @see hapi-fhir-docs/src/main/resources/ca/uhn/hapi/fhir/docs/server_jpa_batch/batch2_states.md
	 */
	@Nested
	class InstanceStateTransitions {
		
		@Test
		void createInstance_createsInQueuedWithChunk() {
		    // given
			JobDefinition<?> jd = withJobDefinition();

		    // when
			IJobPersistence.CreateResult createResult =
			newTxTemplate().execute(status->
				mySvc.onCreateWithFirstChunk(jd, "{}"));

			// then
			ourLog.info("job and chunk created {}", createResult);
			assertNotNull(createResult);
			assertThat(createResult.jobInstanceId, not(emptyString()));
			assertThat(createResult.workChunkId, not(emptyString()));

			JobInstance jobInstance = freshFetchJobInstance(createResult.jobInstanceId);
			assertThat(jobInstance.getStatus(), equalTo(StatusEnum.QUEUED));
			assertThat(jobInstance.getParameters(), equalTo("{}"));

			WorkChunk firstChunk = freshFetchWorkChunk(createResult.workChunkId);
			// wipmb we should have a WAITING state
			assertThat(firstChunk.getStatus(), equalTo(WorkChunkStatusEnum.QUEUED));
			// wipmb we could regularize this so the first chunk is called with the params as the data.
			assertNull(firstChunk.getData());
		}

		@Test
		void testCreateInstance_firstChunkDequeued_movesToInProgress() {
		    // given
			JobDefinition<?> jd = withJobDefinition();
			IJobPersistence.CreateResult createResult = newTxTemplate().execute(status->
					mySvc.onCreateWithFirstChunk(jd, "{}"));
			assertNotNull(createResult);

			// when
			mySvc.onChunkDequeued(createResult.jobInstanceId);

		    // then
			JobInstance jobInstance = freshFetchJobInstance(createResult.jobInstanceId);
			assertThat(jobInstance.getStatus(), equalTo(StatusEnum.IN_PROGRESS));
		}

		

		@ParameterizedTest
		@EnumSource(StatusEnum.class)
		void cancelRequest_cancelsJob_whenNotFinalState(StatusEnum theState) {
			// given
			JobInstance cancelledInstance = createInstance();
			cancelledInstance.setStatus(theState);
			String instanceId1 = mySvc.storeNewInstance(cancelledInstance);
			mySvc.cancelInstance(instanceId1);

			JobInstance normalInstance = createInstance();
			normalInstance.setStatus(theState);
			String instanceId2 = mySvc.storeNewInstance(normalInstance);

			// when
			runInTransaction(()-> mySvc.processCancelRequests());


			// then
			JobInstance freshInstance1 = mySvc.fetchInstance(instanceId1).orElseThrow();
			if (theState.isCancellable()) {
				assertEquals(StatusEnum.CANCELLED, freshInstance1.getStatus(), "cancel request processed");
				assertThat(freshInstance1.getErrorMessage(), containsString("Job instance cancelled"));
			} else {
				assertEquals(theState, freshInstance1.getStatus(), "cancel request ignored - state unchanged");
				assertNull(freshInstance1.getErrorMessage(), "no error message");
			}
			JobInstance freshInstance2 = mySvc.fetchInstance(instanceId2).orElseThrow();
			assertEquals(theState, freshInstance2.getStatus(), "cancel request ignored - cancelled not set");
		}
	}

	private JobDefinition<TestJobParameters> withJobDefinition() {
		return JobDefinition.newBuilder()
			.setJobDefinitionId(JOB_DEFINITION_ID)
			.setJobDefinitionVersion(JOB_DEF_VER)
			.setJobDescription("A job description")
			.setParametersType(TestJobParameters.class)
			.addFirstStep(TARGET_STEP_ID, "the first step", TestJobStep2InputType.class, (theStepExecutionDetails, theDataSink) -> new RunOutcome(0))
			.addIntermediateStep("2nd-step-id", "the second step", TestJobStep3InputType.class, (theStepExecutionDetails, theDataSink) -> new RunOutcome(0))
			.addLastStep("last-step-id", "the final step", (theStepExecutionDetails, theDataSink) -> new RunOutcome(0))
			.build();
	}


	@Nonnull
	private JobInstance createInstance() {
		JobInstance instance = new JobInstance();
		instance.setJobDefinitionId(JOB_DEFINITION_ID);
		instance.setStatus(StatusEnum.QUEUED);
		instance.setJobDefinitionVersion(JOB_DEF_VER);
		instance.setParameters(CHUNK_DATA);
		instance.setReport("TEST");
		return instance;
	}

	private String storeWorkChunk(String theJobDefinitionId, String theTargetStepId, String theInstanceId, int theSequence, String theSerializedData) {
		WorkChunkCreateEvent batchWorkChunk = new WorkChunkCreateEvent(theJobDefinitionId, JOB_DEF_VER, theTargetStepId, theInstanceId, theSequence, theSerializedData);
		return mySvc.onWorkChunkCreate(batchWorkChunk);
	}


	protected abstract PlatformTransactionManager getTxManager();
	protected abstract WorkChunk freshFetchWorkChunk(String theChunkId);
	protected JobInstance freshFetchJobInstance(String theInstanceId) {
		return runInTransaction(() -> mySvc.fetchInstance(theInstanceId).orElseThrow());
	}

	public TransactionTemplate newTxTemplate() {
		TransactionTemplate retVal = new TransactionTemplate(getTxManager());
		retVal.setPropagationBehavior(TransactionDefinition.PROPAGATION_REQUIRES_NEW);
		retVal.afterPropertiesSet();
		return retVal;
	}

	public void runInTransaction(Runnable theRunnable) {
		newTxTemplate().execute(new TransactionCallbackWithoutResult() {
			@Override
			protected void doInTransactionWithoutResult(@Nonnull TransactionStatus theStatus) {
				theRunnable.run();
			}
		});
	}

	public <T> T runInTransaction(Callable<T> theRunnable) {
		return newTxTemplate().execute(t -> {
			try {
				return theRunnable.call();
			} catch (Exception theE) {
				throw new InternalErrorException(theE);
			}
		});
	}


	/**
	 * Sleep until at least 1 ms has elapsed
	 */
	public void sleepUntilTimeChanges() {
		StopWatch sw = new StopWatch();
		await().until(() -> sw.getMillis() > 0);
	}



}<|MERGE_RESOLUTION|>--- conflicted
+++ resolved
@@ -21,11 +21,8 @@
 package ca.uhn.hapi.fhir.batch2.test;
 
 import ca.uhn.fhir.batch2.api.IJobPersistence;
-<<<<<<< HEAD
 import ca.uhn.fhir.batch2.api.RunOutcome;
 import ca.uhn.fhir.batch2.model.JobDefinition;
-=======
->>>>>>> 90da12fb
 import ca.uhn.fhir.batch2.model.JobInstance;
 import ca.uhn.fhir.batch2.model.StatusEnum;
 import ca.uhn.fhir.batch2.model.WorkChunk;
@@ -532,8 +529,7 @@
 			WorkChunk firstChunk = freshFetchWorkChunk(createResult.workChunkId);
 			// wipmb we should have a WAITING state
 			assertThat(firstChunk.getStatus(), equalTo(WorkChunkStatusEnum.QUEUED));
-			// wipmb we could regularize this so the first chunk is called with the params as the data.
-			assertNull(firstChunk.getData());
+			assertNull(firstChunk.getData(), "First chunk data is null - only uses parameters");
 		}
 
 		@Test
