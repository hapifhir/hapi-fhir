--- conflicted
+++ resolved
@@ -5,11 +5,7 @@
    <parent>
       <groupId>ca.uhn.hapi.fhir</groupId>
       <artifactId>hapi-deployable-pom</artifactId>
-<<<<<<< HEAD
-      <version>5.6.0-PRE4-SNAPSHOT</version>
-=======
       <version>5.6.0-PRE6-SNAPSHOT</version>
->>>>>>> d5c6461e
       <relativePath>../../hapi-deployable-pom/pom.xml</relativePath>
    </parent>
 
