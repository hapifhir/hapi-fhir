<project xmlns:xsi="http://www.w3.org/2001/XMLSchema-instance" xmlns="http://maven.apache.org/POM/4.0.0"
	xsi:schemaLocation="http://maven.apache.org/POM/4.0.0 http://maven.apache.org/xsd/maven-4.0.0.xsd">
	<modelVersion>4.0.0</modelVersion>

   <parent>
      <groupId>ca.uhn.hapi.fhir</groupId>
      <artifactId>hapi-deployable-pom</artifactId>
<<<<<<< HEAD
      <version>6.7.7-SNAPSHOT</version>
=======
      <version>6.7.8-SNAPSHOT</version>
>>>>>>> 8eec2856

      <relativePath>../../hapi-deployable-pom/pom.xml</relativePath>
   </parent>

	<artifactId>hapi-fhir-spring-boot-starter</artifactId>

	<packaging>jar</packaging>

	<dependencies>
		<dependency>
			<groupId>org.springframework.boot</groupId>
			<artifactId>spring-boot-starter</artifactId>
		</dependency>
		<dependency>
			<groupId>ca.uhn.hapi.fhir</groupId>
			<artifactId>hapi-fhir-spring-boot-autoconfigure</artifactId>
			<version>${project.version}</version>
		</dependency>
	</dependencies>

	<dependencyManagement>
		<dependencies>
			<dependency>
				<groupId>org.springframework.boot</groupId>
				<artifactId>spring-boot-dependencies</artifactId>
				<version>${spring_boot_version}</version>
				<type>pom</type>
				<scope>import</scope>
			</dependency>
		</dependencies>
	</dependencyManagement>

</project><|MERGE_RESOLUTION|>--- conflicted
+++ resolved
@@ -5,11 +5,7 @@
    <parent>
       <groupId>ca.uhn.hapi.fhir</groupId>
       <artifactId>hapi-deployable-pom</artifactId>
-<<<<<<< HEAD
-      <version>6.7.7-SNAPSHOT</version>
-=======
       <version>6.7.8-SNAPSHOT</version>
->>>>>>> 8eec2856
 
       <relativePath>../../hapi-deployable-pom/pom.xml</relativePath>
    </parent>
