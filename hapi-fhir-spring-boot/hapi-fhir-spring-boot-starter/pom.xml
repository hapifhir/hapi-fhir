--- conflicted
+++ resolved
@@ -5,11 +5,7 @@
    <parent>
       <groupId>ca.uhn.hapi.fhir</groupId>
       <artifactId>hapi-deployable-pom</artifactId>
-<<<<<<< HEAD
-      <version>6.8.0-SNAPSHOT</version>
-=======
       <version>6.9.10-SNAPSHOT</version>
->>>>>>> e2ca967f
 
       <relativePath>../../hapi-deployable-pom/pom.xml</relativePath>
    </parent>
