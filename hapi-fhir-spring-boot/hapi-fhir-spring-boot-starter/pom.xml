<project xmlns:xsi="http://www.w3.org/2001/XMLSchema-instance" xmlns="http://maven.apache.org/POM/4.0.0"
	xsi:schemaLocation="http://maven.apache.org/POM/4.0.0 http://maven.apache.org/xsd/maven-4.0.0.xsd">
	<modelVersion>4.0.0</modelVersion>

   <parent>
      <groupId>ca.uhn.hapi.fhir</groupId>
      <artifactId>hapi-deployable-pom</artifactId>
<<<<<<< HEAD
      <version>7.1.0-SNAPSHOT</version>
=======
      <version>7.0.0-SNAPSHOT</version>
>>>>>>> a2a0a8a6

      <relativePath>../../hapi-deployable-pom/pom.xml</relativePath>
   </parent>

	<artifactId>hapi-fhir-spring-boot-starter</artifactId>

	<packaging>jar</packaging>

	<dependencies>
		<dependency>
			<groupId>org.springframework.boot</groupId>
			<artifactId>spring-boot-starter</artifactId>
		</dependency>
		<dependency>
			<groupId>ca.uhn.hapi.fhir</groupId>
			<artifactId>hapi-fhir-spring-boot-autoconfigure</artifactId>
			<version>${project.version}</version>
		</dependency>
	</dependencies>

	<dependencyManagement>
		<dependencies>
			<dependency>
				<groupId>org.springframework.boot</groupId>
				<artifactId>spring-boot-dependencies</artifactId>
				<version>${spring_boot_version}</version>
				<type>pom</type>
				<scope>import</scope>
			</dependency>
		</dependencies>
	</dependencyManagement>

</project><|MERGE_RESOLUTION|>--- conflicted
+++ resolved
@@ -5,11 +5,7 @@
    <parent>
       <groupId>ca.uhn.hapi.fhir</groupId>
       <artifactId>hapi-deployable-pom</artifactId>
-<<<<<<< HEAD
-      <version>7.1.0-SNAPSHOT</version>
-=======
       <version>7.0.0-SNAPSHOT</version>
->>>>>>> a2a0a8a6
 
       <relativePath>../../hapi-deployable-pom/pom.xml</relativePath>
    </parent>
