<project xmlns:xsi="http://www.w3.org/2001/XMLSchema-instance" xmlns="http://maven.apache.org/POM/4.0.0"
	xsi:schemaLocation="http://maven.apache.org/POM/4.0.0 http://maven.apache.org/xsd/maven-4.0.0.xsd">
	<modelVersion>4.0.0</modelVersion>

   <parent>
      <groupId>ca.uhn.hapi.fhir</groupId>
      <artifactId>hapi-deployable-pom</artifactId>
<<<<<<< HEAD
      <version>5.7.2</version>
=======
      <version>6.0.0-PRE9-SNAPSHOT</version>
>>>>>>> 40de855d
      <relativePath>../../hapi-deployable-pom/pom.xml</relativePath>
   </parent>

	<artifactId>hapi-fhir-spring-boot-starter</artifactId>

	<packaging>jar</packaging>

	<dependencies>
		<dependency>
			<groupId>org.springframework.boot</groupId>
			<artifactId>spring-boot-starter</artifactId>
		</dependency>
		<dependency>
			<groupId>ca.uhn.hapi.fhir</groupId>
			<artifactId>hapi-fhir-spring-boot-autoconfigure</artifactId>
			<version>${project.version}</version>
		</dependency>
	</dependencies>

	<dependencyManagement>
		<dependencies>
			<dependency>
				<groupId>org.springframework.boot</groupId>
				<artifactId>spring-boot-dependencies</artifactId>
				<version>${spring_boot_version}</version>
				<type>pom</type>
				<scope>import</scope>
			</dependency>
		</dependencies>
	</dependencyManagement>

</project><|MERGE_RESOLUTION|>--- conflicted
+++ resolved
@@ -5,11 +5,7 @@
    <parent>
       <groupId>ca.uhn.hapi.fhir</groupId>
       <artifactId>hapi-deployable-pom</artifactId>
-<<<<<<< HEAD
-      <version>5.7.2</version>
-=======
       <version>6.0.0-PRE9-SNAPSHOT</version>
->>>>>>> 40de855d
       <relativePath>../../hapi-deployable-pom/pom.xml</relativePath>
    </parent>
 
