--- conflicted
+++ resolved
@@ -5,11 +5,7 @@
    <parent>
       <groupId>ca.uhn.hapi.fhir</groupId>
       <artifactId>hapi-deployable-pom</artifactId>
-<<<<<<< HEAD
-      <version>7.1.10-KEN-SNAPSHOT</version>
-=======
       <version>7.3.0-SNAPSHOT</version>
->>>>>>> 90201095
 
       <relativePath>../../hapi-deployable-pom/pom.xml</relativePath>
    </parent>
