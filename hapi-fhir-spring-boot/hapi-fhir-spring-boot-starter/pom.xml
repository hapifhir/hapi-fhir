--- conflicted
+++ resolved
@@ -5,11 +5,7 @@
    <parent>
       <groupId>ca.uhn.hapi.fhir</groupId>
       <artifactId>hapi-deployable-pom</artifactId>
-<<<<<<< HEAD
-      <version>6.8.3</version>
-=======
       <version>6.9.4-SNAPSHOT</version>
->>>>>>> b8fcba0d
 
       <relativePath>../../hapi-deployable-pom/pom.xml</relativePath>
    </parent>
