--- conflicted
+++ resolved
@@ -5,11 +5,7 @@
    <parent>
       <groupId>ca.uhn.hapi.fhir</groupId>
       <artifactId>hapi-deployable-pom</artifactId>
-<<<<<<< HEAD
-      <version>6.2.0-PRE14-SNAPSHOT</version>
-=======
       <version>6.2.0-PRE15-SNAPSHOT</version>
->>>>>>> 26ef32c1
       <relativePath>../../hapi-deployable-pom/pom.xml</relativePath>
    </parent>
 
