<project xmlns:xsi="http://www.w3.org/2001/XMLSchema-instance" xmlns="http://maven.apache.org/POM/4.0.0"
	xsi:schemaLocation="http://maven.apache.org/POM/4.0.0 http://maven.apache.org/xsd/maven-4.0.0.xsd">
	<modelVersion>4.0.0</modelVersion>

   <parent>
      <groupId>ca.uhn.hapi.fhir</groupId>
      <artifactId>hapi-deployable-pom</artifactId>
<<<<<<< HEAD
      <version>5.6.2</version>
=======
      <version>5.7.0-PRE9-SNAPSHOT</version>
>>>>>>> 095b9599
      <relativePath>../../hapi-deployable-pom/pom.xml</relativePath>
   </parent>

	<artifactId>hapi-fhir-spring-boot-starter</artifactId>

	<packaging>jar</packaging>

	<dependencies>
		<dependency>
			<groupId>org.springframework.boot</groupId>
			<artifactId>spring-boot-starter</artifactId>
		</dependency>
		<dependency>
			<groupId>ca.uhn.hapi.fhir</groupId>
			<artifactId>hapi-fhir-spring-boot-autoconfigure</artifactId>
			<version>${project.version}</version>
		</dependency>
	</dependencies>

	<dependencyManagement>
		<dependencies>
			<dependency>
				<groupId>org.springframework.boot</groupId>
				<artifactId>spring-boot-dependencies</artifactId>
				<version>${spring_boot_version}</version>
				<type>pom</type>
				<scope>import</scope>
			</dependency>
		</dependencies>
	</dependencyManagement>

</project><|MERGE_RESOLUTION|>--- conflicted
+++ resolved
@@ -5,11 +5,7 @@
    <parent>
       <groupId>ca.uhn.hapi.fhir</groupId>
       <artifactId>hapi-deployable-pom</artifactId>
-<<<<<<< HEAD
-      <version>5.6.2</version>
-=======
       <version>5.7.0-PRE9-SNAPSHOT</version>
->>>>>>> 095b9599
       <relativePath>../../hapi-deployable-pom/pom.xml</relativePath>
    </parent>
 
