--- conflicted
+++ resolved
@@ -5,11 +5,7 @@
    <parent>
       <groupId>ca.uhn.hapi.fhir</groupId>
       <artifactId>hapi-deployable-pom</artifactId>
-<<<<<<< HEAD
-      <version>6.8.5</version>
-=======
       <version>6.11.0-SNAPSHOT</version>
->>>>>>> 1776a8a3
 
       <relativePath>../../hapi-deployable-pom/pom.xml</relativePath>
    </parent>
