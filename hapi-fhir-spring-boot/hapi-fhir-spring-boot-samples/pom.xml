<project xmlns="http://maven.apache.org/POM/4.0.0" xmlns:xsi="http://www.w3.org/2001/XMLSchema-instance"
	xsi:schemaLocation="http://maven.apache.org/POM/4.0.0 http://maven.apache.org/xsd/maven-4.0.0.xsd">
	<modelVersion>4.0.0</modelVersion>

	<parent>
		<groupId>ca.uhn.hapi.fhir</groupId>
		<artifactId>hapi-fhir-spring-boot</artifactId>
<<<<<<< HEAD
		<version>6.6.2</version>
=======
		<version>6.7.14-SNAPSHOT</version>
>>>>>>> 66f428d3

	</parent>

	<artifactId>hapi-fhir-spring-boot-samples</artifactId>
	<packaging>pom</packaging>

	<modules>
		<module>hapi-fhir-spring-boot-sample-client-apache</module>
		<module>hapi-fhir-spring-boot-sample-client-okhttp</module>
		<module>hapi-fhir-spring-boot-sample-server-jersey</module>
	</modules>

	<dependencyManagement>
		<dependencies>
			<dependency>
				<groupId>org.springframework.boot</groupId>
				<artifactId>spring-boot-dependencies</artifactId>
				<version>${spring_boot_version}</version>
				<type>pom</type>
				<scope>import</scope>
			</dependency>
		</dependencies>
	</dependencyManagement>

</project><|MERGE_RESOLUTION|>--- conflicted
+++ resolved
@@ -5,11 +5,7 @@
 	<parent>
 		<groupId>ca.uhn.hapi.fhir</groupId>
 		<artifactId>hapi-fhir-spring-boot</artifactId>
-<<<<<<< HEAD
-		<version>6.6.2</version>
-=======
 		<version>6.7.14-SNAPSHOT</version>
->>>>>>> 66f428d3
 
 	</parent>
 
